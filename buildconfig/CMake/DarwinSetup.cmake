--- conflicted
+++ resolved
@@ -124,25 +124,23 @@
 endif(NOT OPENSSL_ROOT_DIR)
 
 if(NOT HDF5_ROOT)
-    set(HDF5_ROOT /usr/local/opt/hdf5) # Only for homebrew! 
+    set(HDF5_ROOT /usr/local/opt/hdf5) # Only for homebrew!
 endif()
 
 if(ENABLE_WORKBENCH)
   set(CPACK_GENERATOR DragNDrop)
   set(CMAKE_INSTALL_PREFIX "")
-<<<<<<< HEAD
-=======
   # Replace hdiutil command to retry on detach failure
   set(CPACK_COMMAND_HDIUTIL ${CMAKE_SOURCE_DIR}/installers/MacInstaller/hdiutilwrap)
->>>>>>> e8e07541
   set(CMAKE_MACOSX_RPATH 1)
   set(CPACK_DMG_BACKGROUND_IMAGE
       ${CMAKE_SOURCE_DIR}/images/osx-bundle-background.png
   )
   string(REPLACE " " "" CPACK_SYSTEM_NAME ${MACOS_CODENAME})
 
-<<<<<<< HEAD
   set(WORKBENCH_BUNDLE MantidWorkbench.app/Contents/)
+  set(WORKBENCH_APP MantidWorkbench${CPACK_PACKAGE_SUFFIX_CAMELCASE}.app)
+  set(WORKBENCH_BUNDLE ${WORKBENCH_APP}/Contents/)
   set(WORKBENCH_BIN_DIR ${WORKBENCH_BUNDLE}MacOS)
   set(WORKBENCH_LIB_DIR ${WORKBENCH_BUNDLE}MacOS)
   set(WORKBENCH_SITE_PACKAGES ${WORKBENCH_BUNDLE}MacOS)
@@ -150,80 +148,13 @@
 
   install(
     PROGRAMS ${CMAKE_BINARY_DIR}/mantidpython_osx_install
-    DESTINATION MantidWorkbench.app/Contents/MacOS/
+    DESTINATION ${WORKBENCH_BUNDLE}/MacOS/
     RENAME mantidpython
   )
   install(
-    FILES ${CMAKE_SOURCE_DIR}/images/MantidWorkbench.icns
-    DESTINATION MantidWorkbench.app/Contents/Resources/
-    RENAME MantidWorkbench.icns
+    FILES ${CMAKE_SOURCE_DIR}/images/mantid_workbench${CPACK_PACKAGE_SUFFIX}.icns
+    DESTINATION ${WORKBENCH_BUNDLE}Resources/
   )
-
-=======
-  if(ENABLE_MANTIDPLOT AND NOT ENABLE_WORKBENCH)
-    set(INBUNDLE MantidPlot.app/Contents/)
-    set(CPACK_PACKAGE_EXECUTABLES MantidPlot)
-    set(MANTIDPLOT_APP MantidPlot${CPACK_PACKAGE_SUFFIX_CAMELCASE}.app)
-    set(INBUNDLE ${MANTIDPLOT_APP}/Contents/)
-    # Copy the launcher script to the correct location
-    configure_file(
-      ${CMAKE_MODULE_PATH}/Packaging/osx/Mantid_osx_launcher.in
-      ${CMAKE_BINARY_DIR}/bin/${INBUNDLE}MacOS/Mantid_osx_launcher
-      @ONLY
-    )
-
-    # We know exactly where this has to be on Darwin, but separate whether we
-    # have kit build or a regular build.
-    if(ENABLE_CPACK AND MAKE_VATES)
-      add_definitions(-DBUNDLE_PARAVIEW)
-    else()
-      set(PARAVIEW_APP_DIR "${ParaView_DIR}")
-      set(PARAVIEW_APP_BIN_DIR "${PARAVIEW_APP_DIR}/bin")
-      set(PARAVIEW_APP_LIB_DIR "${PARAVIEW_APP_DIR}/lib")
-      set(PARAVIEW_APP_PLUGIN_DIR "${PARAVIEW_APP_DIR}/lib")
-    endif()
-
-    set(BIN_DIR ${INBUNDLE}/MacOS)
-    set(LIB_DIR ${INBUNDLE}/MacOS)
-    set(SITE_PACKAGES ${INBUNDLE}MacOS)
-    # This is the root of the plugins directory
-    set(PLUGINS_DIR ${INBUNDLE}PlugIns)
-    # Separate directory of plugins to be discovered by the ParaView framework
-    # These cannot be mixed with our other plugins. Further sub-directories
-    # based on the Qt version will also be created by the installation targets
-    set(PVPLUGINS_SUBDIR paraview)
-
-    install(FILES ${CMAKE_SOURCE_DIR}/images/MantidPlot.icns
-            DESTINATION ${INBUNDLE}Resources/
-    )
-    # Add launcher script for mantid python
-    install(
-      PROGRAMS ${CMAKE_BINARY_DIR}/mantidpython_osx_install
-      DESTINATION ${INBUNDLE}MacOS/
-      RENAME mantidpython
-    )
-  endif()
-
-  if(ENABLE_WORKBENCH AND NOT ENABLE_MANTIDPLOT)
-    set(WORKBENCH_BUNDLE MantidWorkbench.app/Contents/)
-    set(WORKBENCH_APP MantidWorkbench${CPACK_PACKAGE_SUFFIX_CAMELCASE}.app)
-    set(WORKBENCH_BUNDLE ${WORKBENCH_APP}/Contents/)
-    set(WORKBENCH_BIN_DIR ${WORKBENCH_BUNDLE}MacOS)
-    set(WORKBENCH_LIB_DIR ${WORKBENCH_BUNDLE}MacOS)
-    set(WORKBENCH_SITE_PACKAGES ${WORKBENCH_BUNDLE}MacOS)
-    set(WORKBENCH_PLUGINS_DIR ${WORKBENCH_BUNDLE}PlugIns)
-
-    install(
-      PROGRAMS ${CMAKE_BINARY_DIR}/mantidpython_osx_install
-      DESTINATION ${WORKBENCH_BUNDLE}/MacOS/
-      RENAME mantidpython
-    )
-    install(
-      FILES ${CMAKE_SOURCE_DIR}/images/mantid_workbench${CPACK_PACKAGE_SUFFIX}.icns
-      DESTINATION ${WORKBENCH_BUNDLE}Resources/
-    )
-  endif()
->>>>>>> e8e07541
   set(BUNDLES ${INBUNDLE} ${WORKBENCH_BUNDLE})
 
   # Produce script to move icons in finder window to the correct locations
