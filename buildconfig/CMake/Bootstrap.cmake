################################################################################
# Configure required dependencies if necessary
################################################################################
if( MSVC )
  # Git LFS does not work properly with <= 1.9
  find_package ( Git 1.9.5 REQUIRED )
  find_package ( GitLFS REQUIRED)

  # Use ExternalProject functionality as it already knows how to do clone/update
  include ( ExternalProject )
  set( EXTERNAL_ROOT ${PROJECT_SOURCE_DIR}/external CACHE PATH "Location to clone third party dependencies to" )
  set( THIRD_PARTY_GIT_URL "https://github.com/mantidproject/thirdparty-msvc2015.git" )
<<<<<<< HEAD
  set ( THIRD_PARTY_GIT_SHA1 c8d06145b5520ea9e00d6d48e593ef56ad9a6896 )
=======
  set ( THIRD_PARTY_GIT_SHA1 755f17f2f075abfa311a997a7bf0a9ae87e0da89 )
>>>>>>> b75ab98d
  set ( THIRD_PARTY_DIR ${EXTERNAL_ROOT}/src/ThirdParty )
  # Generates a script to do the clone/update in tmp
  set ( _project_name ThirdParty )
  ExternalProject_Add( ${_project_name}
    PREFIX ${EXTERNAL_ROOT}
    GIT_REPOSITORY ${THIRD_PARTY_GIT_URL}
    GIT_TAG ${THIRD_PARTY_GIT_SHA1}
    CONFIGURE_COMMAND ""
    BUILD_COMMAND ""
    INSTALL_COMMAND ""
    TEST_COMMAND ""
  )
  set_target_properties ( ${_project_name} PROPERTIES
                           EXCLUDE_FROM_DEFAULT_BUILD 1
                           EXCLUDE_FROM_ALL 1)

  # Do fetch/update now as we need the dependencies to configure
  set ( _tmp_dir ${EXTERNAL_ROOT}/tmp )
  if ( NOT EXISTS ${THIRD_PARTY_DIR}/.git )
    message ( STATUS "Fetching third party dependencies" )
    # As of git lfs 1.02 the default 'git checkout' behaviour is very slow for a large amount of data. Running the
    # 'git lfs fetch' command however produces better suitable performance as it downloads everything in parallel.
    # We there for first clone the bare repository containing the data pointers and update them manually
    # see https://github.com/github/git-lfs/issues/376 for more information
    set ( ENV{GIT_LFS_SKIP_SMUDGE} 1 )
    execute_process ( COMMAND ${CMAKE_COMMAND} ARGS -P ${_tmp_dir}/${_project_name}-gitclone.cmake
                      RESULT_VARIABLE error_code )
    if ( error_code )
      message(FATAL_ERROR "Failed to clone repository: '${THIRD_PARTY_GIT_URL}'")
    endif ()
    unset ( ENV{GIT_LFS_SKIP_SMUDGE} )
    # Fetch the binary data
    execute_process ( COMMAND ${GIT_EXECUTABLE} lfs fetch
                      WORKING_DIRECTORY ${THIRD_PARTY_DIR}
                      RESULT_VARIABLE error_code )
    if ( error_code )
      message(FATAL_ERROR "Failed to download third party binary data. Check your network connection")
    endif ()
    # Checkout the data from the index to the working directory
    execute_process ( COMMAND ${GIT_EXECUTABLE} lfs checkout
                      WORKING_DIRECTORY ${THIRD_PARTY_DIR}
                      RESULT_VARIABLE error_code )
  else ()
    message ( STATUS "Updating third party dependencies" )
    # Assume the updates are small & don't run git lfs fetch
    execute_process ( COMMAND ${CMAKE_COMMAND} ARGS -P ${_tmp_dir}/${_project_name}-gitupdate.cmake
                      RESULT_VARIABLE error_code )
    if ( error_code )
      message(FATAL_ERROR "Failed to update repository: '${THIRD_PARTY_GIT_URL}'")
    endif ()
  endif ()
  unset ( _tmp_dir )

  # Print out where we are looking for 3rd party stuff
  set ( PYTHON_MAJOR_VERSION 2 )
  set ( PYTHON_MINOR_VERSION 7 )
  set ( THIRD_PARTY_BIN "${THIRD_PARTY_DIR}/bin;${THIRD_PARTY_DIR}/lib/qt4/bin;${THIRD_PARTY_DIR}/lib/qt5/bin;${THIRD_PARTY_DIR}/lib/python${PYTHON_MAJOR_VERSION}.${PYTHON_MINOR_VERSION}" )
  message ( STATUS "Third party dependencies are in ${THIRD_PARTY_DIR}" )
  # Add to the path so that cmake can configure correctly without the user having to do it
  set ( ENV{PATH} "${THIRD_PARTY_BIN};$ENV{PATH}" )

  # Set variables to help CMake find components
  set ( CMAKE_INCLUDE_PATH "${THIRD_PARTY_DIR}/include" )
  set ( CMAKE_LIBRARY_PATH "${THIRD_PARTY_DIR}/lib" )
  set ( CMAKE_PREFIX_PATH "${THIRD_PARTY_DIR};${THIRD_PARTY_DIR}/lib/qt4" )
  set ( BOOST_INCLUDEDIR "${CMAKE_INCLUDE_PATH}" )
  set ( BOOST_LIBRARYDIR "${CMAKE_LIBRARY_PATH}" )
  set ( Boost_NO_SYSTEM_PATHS TRUE )

  # Configure MSVC
  include ( MSVCSetup )
else()
  find_package ( Git )
endif()<|MERGE_RESOLUTION|>--- conflicted
+++ resolved
@@ -10,11 +10,7 @@
   include ( ExternalProject )
   set( EXTERNAL_ROOT ${PROJECT_SOURCE_DIR}/external CACHE PATH "Location to clone third party dependencies to" )
   set( THIRD_PARTY_GIT_URL "https://github.com/mantidproject/thirdparty-msvc2015.git" )
-<<<<<<< HEAD
-  set ( THIRD_PARTY_GIT_SHA1 c8d06145b5520ea9e00d6d48e593ef56ad9a6896 )
-=======
   set ( THIRD_PARTY_GIT_SHA1 755f17f2f075abfa311a997a7bf0a9ae87e0da89 )
->>>>>>> b75ab98d
   set ( THIRD_PARTY_DIR ${EXTERNAL_ROOT}/src/ThirdParty )
   # Generates a script to do the clone/update in tmp
   set ( _project_name ThirdParty )
