cmake_minimum_required(VERSION 3.5)

project(googletest-download NONE)

find_package(Git)

include(ExternalProject)

set ( _tag release-@gtest_version@ )
set ( _apply_flags --ignore-space-change --whitespace=fix )

ExternalProject_Add(googletest
  GIT_REPOSITORY    https://github.com/google/googletest.git
  GIT_TAG           "${_tag}"
  SOURCE_DIR        "@CMAKE_BINARY_DIR@/googletest-src"
  BINARY_DIR        "@CMAKE_BINARY_DIR@/googletest-build"
  PATCH_COMMAND     "@GIT_EXECUTABLE@" reset --hard ${_tag}
<<<<<<< HEAD
            COMMAND "@GIT_EXECUTABLE@" apply --whitespace fix "@CMAKE_SOURCE_DIR@/buildconfig/CMake/googletest_override.patch"
            COMMAND "@GIT_EXECUTABLE@" apply --whitespace fix "@CMAKE_SOURCE_DIR@/buildconfig/CMake/googletest_static.patch"
            COMMAND "@GIT_EXECUTABLE@" apply --whitespace fix "@CMAKE_SOURCE_DIR@/buildconfig/CMake/googletest_msvc_cpp11.patch"
            COMMAND "@GIT_EXECUTABLE@" apply --whitespace fix "@CMAKE_SOURCE_DIR@/buildconfig/CMake/googletest_wconversion.patch"
=======
            COMMAND "@GIT_EXECUTABLE@" apply ${_apply_flags} "@CMAKE_SOURCE_DIR@/buildconfig/CMake/googletest_override.patch"
            COMMAND "@GIT_EXECUTABLE@" apply ${_apply_flags} "@CMAKE_SOURCE_DIR@/buildconfig/CMake/googletest_static.patch"
            COMMAND "@GIT_EXECUTABLE@" apply ${_apply_flags} "@CMAKE_SOURCE_DIR@/buildconfig/CMake/googletest_msvc_cpp11.patch"
            COMMAND "@GIT_EXECUTABLE@" apply ${_apply_flags} "@CMAKE_SOURCE_DIR@/buildconfig/CMake/googletest_wconversion.patch"
>>>>>>> cbeb8706
  CONFIGURE_COMMAND ""
  BUILD_COMMAND     ""
  INSTALL_COMMAND   ""
  TEST_COMMAND      ""
)<|MERGE_RESOLUTION|>--- conflicted
+++ resolved
@@ -15,17 +15,10 @@
   SOURCE_DIR        "@CMAKE_BINARY_DIR@/googletest-src"
   BINARY_DIR        "@CMAKE_BINARY_DIR@/googletest-build"
   PATCH_COMMAND     "@GIT_EXECUTABLE@" reset --hard ${_tag}
-<<<<<<< HEAD
-            COMMAND "@GIT_EXECUTABLE@" apply --whitespace fix "@CMAKE_SOURCE_DIR@/buildconfig/CMake/googletest_override.patch"
-            COMMAND "@GIT_EXECUTABLE@" apply --whitespace fix "@CMAKE_SOURCE_DIR@/buildconfig/CMake/googletest_static.patch"
-            COMMAND "@GIT_EXECUTABLE@" apply --whitespace fix "@CMAKE_SOURCE_DIR@/buildconfig/CMake/googletest_msvc_cpp11.patch"
-            COMMAND "@GIT_EXECUTABLE@" apply --whitespace fix "@CMAKE_SOURCE_DIR@/buildconfig/CMake/googletest_wconversion.patch"
-=======
             COMMAND "@GIT_EXECUTABLE@" apply ${_apply_flags} "@CMAKE_SOURCE_DIR@/buildconfig/CMake/googletest_override.patch"
             COMMAND "@GIT_EXECUTABLE@" apply ${_apply_flags} "@CMAKE_SOURCE_DIR@/buildconfig/CMake/googletest_static.patch"
             COMMAND "@GIT_EXECUTABLE@" apply ${_apply_flags} "@CMAKE_SOURCE_DIR@/buildconfig/CMake/googletest_msvc_cpp11.patch"
             COMMAND "@GIT_EXECUTABLE@" apply ${_apply_flags} "@CMAKE_SOURCE_DIR@/buildconfig/CMake/googletest_wconversion.patch"
->>>>>>> cbeb8706
   CONFIGURE_COMMAND ""
   BUILD_COMMAND     ""
   INSTALL_COMMAND   ""
