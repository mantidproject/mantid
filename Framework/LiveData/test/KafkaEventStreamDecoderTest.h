--- conflicted
+++ resolved
@@ -135,15 +135,6 @@
 
   void test_Varying_Period_Event_Stream() {
     /**
-<<<<<<< HEAD
-    * Test that period number is correctly updated between runs
-    * e.g If the first run has 1 period and the next has 2 periods
-    */
-    using namespace ::testing;
-    using namespace KafkaTesting;
-    using Mantid::API::Workspace_sptr;
-    using Mantid::API::WorkspaceGroup;
-=======
      * Test that period number is correctly updated between runs
      * e.g If the first run has 1 period and the next has 2 periods
      */
@@ -151,7 +142,6 @@
     using namespace KafkaTesting;
     using Mantid::API::WorkspaceGroup;
     using Mantid::API::Workspace_sptr;
->>>>>>> cbeb8706
     using Mantid::DataObjects::EventWorkspace;
     using namespace Mantid::LiveData;
 
@@ -426,14 +416,9 @@
                       uint8_t maxIterations) {
     // Register callback to know when a whole loop as been iterated through
     m_niterations = 0;
-<<<<<<< HEAD
-    auto callback =
-        [this, maxIterations]() { this->iterationCallback(maxIterations); };
-=======
     auto callback = [this, maxIterations]() {
       this->iterationCallback(maxIterations);
     };
->>>>>>> cbeb8706
     decoder.registerIterationEndCb(callback);
     decoder.registerErrorCb(callback);
     TS_ASSERT_THROWS_NOTHING(decoder.startCapture());
@@ -452,14 +437,9 @@
   void continueCapturing(Mantid::LiveData::KafkaEventStreamDecoder &decoder,
                          uint8_t maxIterations) {
     // Re-register callback with the (potentially) new value of maxIterations
-<<<<<<< HEAD
-    auto callback =
-        [this, maxIterations]() { this->iterationCallback(maxIterations); };
-=======
     auto callback = [this, maxIterations]() {
       this->iterationCallback(maxIterations);
     };
->>>>>>> cbeb8706
     decoder.registerIterationEndCb(callback);
     decoder.registerErrorCb(callback);
     {
