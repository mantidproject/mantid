--- conflicted
+++ resolved
@@ -102,10 +102,6 @@
 /// @copydoc ILiveListener::dataReset
 bool KafkaEventListener::dataReset() {
   return (m_decoder ? m_decoder->dataReset() : false);
-<<<<<<< HEAD
-}
-=======
->>>>>>> cbeb8706
 }
 } // namespace LiveData
 } // namespace Mantid