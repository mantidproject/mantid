--- conflicted
+++ resolved
@@ -321,7 +321,6 @@
   return (sourcePosition() - samplePosition()).norm();
 }
 
-<<<<<<< HEAD
 Eigen::Vector3d ComponentInfo::scaleFactor(const size_t componentIndex) const {
   return (*m_scaleFactors)[componentIndex];
 }
@@ -329,7 +328,8 @@
 void ComponentInfo::setScaleFactor(const size_t componentIndex,
                                    const Eigen::Vector3d &scaleFactor) {
   m_scaleFactors.access()[componentIndex] = scaleFactor;
-=======
+}
+
 /// Returns a Range containing all detectors in the subtree specified by index.
 ComponentInfo::Range
 ComponentInfo::detectorRangeInSubtree(const size_t index) const {
@@ -347,7 +347,6 @@
   const auto range = (*m_componentRanges)[rangesIndex];
   return {m_assemblySortedComponentIndices->begin() + range.first,
           m_assemblySortedComponentIndices->begin() + range.second};
->>>>>>> 1a8ef4bc
 }
 
 } // namespace Beamline
