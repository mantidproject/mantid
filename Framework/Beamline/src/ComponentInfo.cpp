--- conflicted
+++ resolved
@@ -32,13 +32,8 @@
       m_detectorRanges(std::move(detectorRanges)),
       m_componentRanges(std::move(componentRanges)),
       m_parentIndices(std::move(parentIndices)),
-<<<<<<< HEAD
       m_isVisible(std::move(isVisible)), m_positions(std::move(positions)),
       m_rotations(std::move(rotations)),
-=======
-      m_positions(std::move(positions)), m_rotations(std::move(rotations)),
-      m_scaleFactors(std::move(scaleFactors)),
->>>>>>> 17cd6451
       m_size(m_assemblySortedDetectorIndices->size() +
              m_detectorRanges->size()),
       m_sourceIndex(sourceIndex), m_sampleIndex(sampleIndex) {
