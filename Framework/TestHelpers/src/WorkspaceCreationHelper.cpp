/*********************************************************************************
 *  PLEASE READ THIS!!!!!!!
 *
 *  This collection of functions MAY NOT be used in any test from a package
 *below
 *  DataObjects (e.g. Kernel, Geometry, API).
 *  Conversely, this file MAY NOT be modified to use anything from a package
 *higher
 *  than DataObjects (e.g. any algorithm), even if going via the factory.
 *********************************************************************************/
#include "MantidTestHelpers/WorkspaceCreationHelper.h"
#include "MantidTestHelpers/ComponentCreationHelper.h"
#include "MantidTestHelpers/InstrumentCreationHelper.h"

#include "MantidAPI/MatrixWorkspace.h"
#include "MantidAPI/NumericAxis.h"
#include "MantidAPI/Sample.h"
#include "MantidAPI/SpectraAxis.h"
#include "MantidAPI/SpectrumInfo.h"
#include "MantidAPI/WorkspaceGroup.h"
#include "MantidDataObjects/PeaksWorkspace.h"
#include "MantidDataObjects/ScanningWorkspaceBuilder.h"
#include "MantidDataObjects/WorkspaceCreation.h"
#include "MantidGeometry/Crystal/OrientedLattice.h"
#include "MantidGeometry/Instrument/Component.h"
#include "MantidGeometry/Instrument/Detector.h"
#include "MantidGeometry/Instrument/DetectorInfo.h"
#include "MantidGeometry/Instrument/Goniometer.h"
#include "MantidGeometry/Instrument/ParameterMap.h"
#include "MantidGeometry/Instrument/ReferenceFrame.h"
#include "MantidGeometry/Objects/ShapeFactory.h"
#include "MantidHistogramData/LinearGenerator.h"
#include "MantidIndexing/IndexInfo.h"
#include "MantidKernel/MersenneTwister.h"
#include "MantidKernel/OptionalBool.h"
#include "MantidKernel/TimeSeriesProperty.h"
#include "MantidKernel/UnitFactory.h"
#include "MantidKernel/VectorHelper.h"
#include "MantidKernel/make_unique.h"
#include "MantidKernel/V3D.h"

#include <cmath>
#include <sstream>
#include <utility>

namespace WorkspaceCreationHelper {
using namespace Mantid;
using namespace Mantid::DataObjects;
using namespace Mantid::Kernel;
using namespace Mantid::API;
using namespace Mantid::Geometry;
using namespace Mantid::HistogramData;
using Mantid::MantidVec;
using Mantid::MantidVecPtr;
using Mantid::Types::Core::DateAndTime;
using Mantid::Types::Event::TofEvent;

MockAlgorithm::MockAlgorithm(size_t nSteps)
    : m_Progress(
          Mantid::Kernel::make_unique<API::Progress>(this, 0.0, 1.0, nSteps)) {}

EPPTableRow::EPPTableRow(const double peakCentre_, const double sigma_,
                         const double height_, const FitStatus fitStatus_)
    : peakCentre(peakCentre_), sigma(sigma_), height(height_),
      fitStatus(fitStatus_) {}

EPPTableRow::EPPTableRow(const int index, const double peakCentre_,
                         const double sigma_, const double height_,
                         const FitStatus fitStatus_)
    : workspaceIndex(index), peakCentre(peakCentre_), sigma(sigma_),
      height(height_), fitStatus(fitStatus_) {}

/**
 * @param name :: The name of the workspace
 * @param ws :: The workspace object
 */
void storeWS(const std::string &name, Mantid::API::Workspace_sptr ws) {
  Mantid::API::AnalysisDataService::Instance().add(name, ws);
}

/**
 * Deletes a workspace
 * @param name :: The name of the workspace
 */
void removeWS(const std::string &name) {
  Mantid::API::AnalysisDataService::Instance().remove(name);
}

/**
  * Creates bin or point based histograms based on the data passed
  * in for Y and E values and the bool specified.
  *
  * @param isHistogram :: Specifies whether the returned histogram
  * should use points or bin edges for the x axis. True gives bin edges.
  * @param yAxis :: Takes an rvalue (move) of the y axis for the new histogram
  * @param eAxis :: Takes an rvalue (move) of the e axis for the new histogram
  *
  * @return :: Returns a histogram with the user specified X axis type
  * and the data the user passed in.
  */
template <typename YType, typename EType>
Histogram createHisto(bool isHistogram, YType &&yAxis, EType &&eAxis) {
  // We don't need to check if y.size() == e.size() as the histogram
  // type does this at construction
  const size_t yValsSize = yAxis.size();
  if (isHistogram) {
    BinEdges xAxis(yValsSize + 1, LinearGenerator(1, 1));
    Histogram histo{std::move(xAxis), std::forward<YType>(yAxis),
                    std::forward<EType>(eAxis)};
    return histo;
  } else {
    Points xAxis(yValsSize, LinearGenerator(1, 1));
    Histogram pointsHisto{std::move(xAxis), std::forward<YType>(yAxis),
                          std::forward<EType>(eAxis)};
    return pointsHisto;
  }
}

Workspace2D_sptr create1DWorkspaceRand(int size, bool isHisto) {

  MersenneTwister randomGen(DateAndTime::getCurrentTime().nanoseconds(), 0,
                            std::numeric_limits<int>::max());

  auto randFunc = [&randomGen] { return randomGen.nextValue(); };
  Counts counts(size, randFunc);
  CountStandardDeviations errorVals(size, randFunc);

  auto retVal = boost::make_shared<Workspace2D>();
  retVal->initialize(1, createHisto(isHisto, counts, errorVals));
  return retVal;
}

Workspace2D_sptr create1DWorkspaceConstant(int size, double value, double error,
                                           bool isHisto) {
  Counts yVals(size, value);
  CountStandardDeviations errVals(size, error);

  auto retVal = boost::make_shared<Workspace2D>();
  retVal->initialize(1, createHisto(isHisto, yVals, errVals));
  return retVal;
}

Workspace2D_sptr create1DWorkspaceConstantWithXerror(int size, double value,
                                                     double error,
                                                     double xError,
                                                     bool isHisto) {
  auto ws = create1DWorkspaceConstant(size, value, error, isHisto);
  auto dx1 = Kernel::make_cow<HistogramData::HistogramDx>(size, xError);
  ws->setSharedDx(0, dx1);
  return ws;
}

Workspace2D_sptr create1DWorkspaceFib(int size, bool isHisto) {
  BinEdges xVals(size + 1, LinearGenerator(1, 1));
  Counts yVals(size, FibSeries<double>());
  CountStandardDeviations errVals(size);

  auto retVal = boost::make_shared<Workspace2D>();
  retVal->initialize(1, createHisto(isHisto, yVals, errVals));
  return retVal;
}

Workspace2D_sptr create2DWorkspace(int nhist, int numBoundaries) {
  return create2DWorkspaceBinned(nhist, numBoundaries);
}

/** Create a Workspace2D where the Y value at each bin is
 * == to the workspace index
 * @param nhist :: # histograms
 * @param numBoundaries :: # of bins
 * @return Workspace2D
 */
Workspace2D_sptr create2DWorkspaceWhereYIsWorkspaceIndex(int nhist,
                                                         int numBoundaries) {
  Workspace2D_sptr out = create2DWorkspaceBinned(nhist, numBoundaries);
  for (int workspaceIndex = 0; workspaceIndex < nhist; workspaceIndex++) {
    std::vector<double> yValues(numBoundaries,
                                static_cast<double>(workspaceIndex));
    out->mutableY(workspaceIndex) = std::move(yValues);
  }

  return out;
}

Workspace2D_sptr create2DWorkspaceThetaVsTOF(int nHist, int nBins) {

  Workspace2D_sptr outputWS = create2DWorkspaceBinned(nHist, nBins);
  auto const newAxis = new NumericAxis(nHist);
  outputWS->replaceAxis(1, newAxis);
  newAxis->unit() = boost::make_shared<Units::Degrees>();
  for (int i = 0; i < nHist; ++i) {
    newAxis->setValue(i, i + 1);
  }

  return outputWS;
}

Workspace2D_sptr
create2DWorkspaceWithValues(int64_t nHist, int64_t nBins, bool isHist,
                            const std::set<int64_t> &maskedWorkspaceIndices,
                            double xVal, double yVal, double eVal) {
  auto x1 = Kernel::make_cow<HistogramData::HistogramX>(
      isHist ? nBins + 1 : nBins, LinearGenerator(xVal, 1.0));
  Counts y1(nBins, yVal);
  CountStandardDeviations e1(nBins, eVal);
  auto retVal = boost::make_shared<Workspace2D>();
  retVal->initialize(nHist, isHist ? nBins + 1 : nBins, nBins);
  for (int i = 0; i < nHist; i++) {
    retVal->setX(i, x1);
    retVal->setCounts(i, y1);
    retVal->setCountStandardDeviations(i, e1);
    retVal->getSpectrum(i).setDetectorID(i);
    retVal->getSpectrum(i).setSpectrumNo(i);
  }
  retVal = maskSpectra(retVal, maskedWorkspaceIndices);
  return retVal;
}

Workspace2D_sptr create2DWorkspaceWithValuesAndXerror(
    int64_t nHist, int64_t nBins, bool isHist, double xVal, double yVal,
    double eVal, double dxVal,
    const std::set<int64_t> &maskedWorkspaceIndices) {
  auto ws = create2DWorkspaceWithValues(
      nHist, nBins, isHist, maskedWorkspaceIndices, xVal, yVal, eVal);
  PointStandardDeviations dx1(nBins, dxVal);
  for (int i = 0; i < nHist; i++) {
    ws->setPointStandardDeviations(i, dx1);
  }
  return ws;
}

Workspace2D_sptr
create2DWorkspace123(int64_t nHist, int64_t nBins, bool isHist,
                     const std::set<int64_t> &maskedWorkspaceIndices) {
  return create2DWorkspaceWithValues(nHist, nBins, isHist,
                                     maskedWorkspaceIndices, 1.0, 2.0, 3.0);
}

Workspace2D_sptr
create2DWorkspace154(int64_t nHist, int64_t nBins, bool isHist,
                     const std::set<int64_t> &maskedWorkspaceIndices) {
  return create2DWorkspaceWithValues(nHist, nBins, isHist,
                                     maskedWorkspaceIndices, 1.0, 5.0, 4.0);
}

Workspace2D_sptr maskSpectra(Workspace2D_sptr workspace,
                             const std::set<int64_t> &maskedWorkspaceIndices) {
  const int nhist = static_cast<int>(workspace->getNumberHistograms());
  if (workspace->getInstrument()->nelements() == 0) {
    // We need detectors to be able to mask them.
    auto instrument = boost::make_shared<Instrument>();
    workspace->setInstrument(instrument);

    std::string xmlShape = "<sphere id=\"shape\"> ";
    xmlShape += "<centre x=\"0.0\"  y=\"0.0\" z=\"0.0\" /> ";
    xmlShape += "<radius val=\"0.05\" /> ";
    xmlShape += "</sphere>";
    xmlShape += "<algebra val=\"shape\" /> ";

    ShapeFactory sFactory;
    auto shape = sFactory.createShape(xmlShape);
    for (int i = 0; i < nhist; ++i) {
      Detector *det = new Detector("det", detid_t(i + 1), shape, nullptr);
      det->setPos(i, i + 1, 1);
      instrument->add(det);
      instrument->markAsDetector(det);
    }
    workspace->setInstrument(instrument);
    // Set IndexInfo without explicit spectrum definitions to trigger building
    // default mapping of spectra to detectors in new instrument.
    workspace->setIndexInfo(Indexing::IndexInfo(nhist));
  }

  auto &spectrumInfo = workspace->mutableSpectrumInfo();
  for (const auto index : maskedWorkspaceIndices)
    spectrumInfo.setMasked(index, true);
  return workspace;
}

/**
 * Create a group with nEntries. It is added to the ADS with the given stem
 */
WorkspaceGroup_sptr createWorkspaceGroup(int nEntries, int nHist, int nBins,
                                         const std::string &stem) {
  auto group = boost::make_shared<WorkspaceGroup>();
  AnalysisDataService::Instance().add(stem, group);
  for (int i = 0; i < nEntries; ++i) {
    Workspace2D_sptr ws = create2DWorkspace(nHist, nBins);
    std::ostringstream os;
    os << stem << "_" << i;
    AnalysisDataService::Instance().add(os.str(), ws);
    group->add(os.str());
  }
  return group;
}

/** Create a 2D workspace with this many histograms and bins.
 * Filled with Y = 2.0 and E = M_SQRT2w
 */
Workspace2D_sptr create2DWorkspaceBinned(int nhist, int numVals, double x0,
                                         double deltax) {
  BinEdges x(numVals + 1, LinearGenerator(x0, deltax));
  Counts y(numVals, 2);
  CountStandardDeviations e(numVals, M_SQRT2);
  auto retVal = boost::make_shared<Workspace2D>();
  retVal->initialize(nhist, numVals + 1, numVals);
  for (int i = 0; i < nhist; i++) {
    retVal->setBinEdges(i, x);
    retVal->setCounts(i, y);
    retVal->setCountStandardDeviations(i, e);
  }
  return retVal;
}

/** Create a 2D workspace with this many histograms and bins. The bins are
 * assumed to be non-uniform and given by the input array
 * Filled with Y = 2.0 and E = M_SQRT2w
 */
Workspace2D_sptr create2DWorkspaceBinned(int nhist, const int numBoundaries,
                                         const double xBoundaries[]) {
  BinEdges x(xBoundaries, xBoundaries + numBoundaries);
  const int numBins = numBoundaries - 1;
  Counts y(numBins, 2);
  CountStandardDeviations e(numBins, M_SQRT2);
  auto retVal = boost::make_shared<Workspace2D>();
  retVal->initialize(nhist, numBins + 1, numBins);
  for (int i = 0; i < nhist; i++) {
    retVal->setBinEdges(i, x);
    retVal->setCounts(i, y);
    retVal->setCountStandardDeviations(i, e);
  }
  return retVal;
}

/**
 * Add random noise to the signal
 * @param ws :: The workspace to add the noise to
 * @param noise :: The mean noise level
 * @param lower :: The lower bound of the flucation (default=-0.5)
 * @param upper:: The upper bound of the flucation (default=-0.5)
 */
void addNoise(Mantid::API::MatrixWorkspace_sptr ws, double noise,
              const double lower, const double upper) {
  const size_t seed(12345);
  MersenneTwister randGen(seed, lower, upper);
  for (size_t iSpec = 0; iSpec < ws->getNumberHistograms(); iSpec++) {
    auto &mutableY = ws->mutableY(iSpec);
    auto &mutableE = ws->mutableE(iSpec);
    for (size_t i = 0; i < mutableY.size(); i++) {
      mutableY[i] += noise * randGen.nextValue();
      mutableE[i] += noise;
    }
  }
}

//================================================================================================================
/**
 * Create a test workspace with a fully defined instrument
 * Each spectra will have a cylindrical detector defined 2*cylinder_radius away
 * from the centre of the
 * previous.
 * Data filled with: Y: 2.0, E: M_SQRT2, X: nbins of width 1 starting at 0
 */
Workspace2D_sptr
create2DWorkspaceWithFullInstrument(int nhist, int nbins, bool includeMonitors,
                                    bool startYNegative, bool isHistogram,
                                    const std::string &instrumentName) {
  if (includeMonitors && nhist < 2) {
    throw std::invalid_argument("Attempting to 2 include monitors for a "
                                "workspace with fewer than 2 histograms");
  }

  Workspace2D_sptr space;
  if (isHistogram)
    space = create2DWorkspaceBinned(
        nhist, nbins); // A 1:1 spectra is created by default
  else
    space = create2DWorkspace123(nhist, nbins, false);
  space->setTitle(
      "Test histogram"); // actually adds a property call run_title to the logs
  space->getAxis(0)->setUnit("TOF");
  space->setYUnit("Counts");

  InstrumentCreationHelper::addFullInstrumentToWorkspace(
      *space, includeMonitors, startYNegative, instrumentName);

  return space;
}

//================================================================================================================
/*
 * startTime is in seconds
 */
MatrixWorkspace_sptr create2DDetectorScanWorkspaceWithFullInstrument(
    int nhist, int nbins, size_t nTimeIndexes, size_t startTime,
    size_t firstInterval, bool includeMonitors, bool startYNegative,
    bool isHistogram, const std::string &instrumentName) {

  auto baseWS = create2DWorkspaceWithFullInstrument(
      nhist, nbins, includeMonitors, startYNegative, isHistogram,
      instrumentName);

  auto builder =
      ScanningWorkspaceBuilder(baseWS->getInstrument(), nTimeIndexes, nbins);

  std::vector<double> timeRanges;
  for (size_t i = 0; i < nTimeIndexes; ++i) {
    timeRanges.push_back(double(i + firstInterval));
  }

  builder.setTimeRanges(DateAndTime(int(startTime), 0), timeRanges);

  return builder.buildWorkspace();
}

//================================================================================================================
/** Create an Workspace2D with an instrument that contains
 *RectangularDetector's.
 * Bins will be 0.0, 1.0, to numBins, filled with signal=2.0, M_SQRT2
 *
 * @param numBanks :: number of rectangular banks
 * @param numPixels :: each bank will be numPixels*numPixels
 * @param numBins :: each spectrum will have this # of bins
 * @return The EventWorkspace
 */
Mantid::DataObjects::Workspace2D_sptr
create2DWorkspaceWithRectangularInstrument(int numBanks, int numPixels,
                                           int numBins) {
  Instrument_sptr inst =
      ComponentCreationHelper::createTestInstrumentRectangular(numBanks,
                                                               numPixels);
  Workspace2D_sptr ws =
      create2DWorkspaceBinned(numBanks * numPixels * numPixels, numBins);
  ws->setInstrument(inst);
  ws->getAxis(0)->setUnit("dSpacing");
  for (size_t wi = 0; wi < ws->getNumberHistograms(); wi++) {
    ws->getSpectrum(wi).setDetectorID(detid_t(numPixels * numPixels + wi));
    ws->getSpectrum(wi).setSpectrumNo(specnum_t(wi));
  }

  return ws;
}

//================================================================================================================
/** Create an Eventworkspace with an instrument that contains
 *RectangularDetector's.
 * X axis = 100 histogrammed bins from 0.0 in steps of 1.0.
 * 200 events per pixel.
 *
 * @param numBanks :: number of rectangular banks
 * @param numPixels :: each bank will be numPixels*numPixels
 * @param clearEvents :: if true, erase the events from list
 * @return The EventWorkspace
 */
Mantid::DataObjects::EventWorkspace_sptr
createEventWorkspaceWithFullInstrument(int numBanks, int numPixels,
                                       bool clearEvents) {
  Instrument_sptr inst =
      ComponentCreationHelper::createTestInstrumentRectangular(numBanks,
                                                               numPixels);
  EventWorkspace_sptr ws =
      createEventWorkspace2(numBanks * numPixels * numPixels, 100);
  ws->setInstrument(inst);

  // Set the X axes
  const auto &xVals = ws->x(0);
  const size_t xSize = xVals.size();
  auto ax0 = new NumericAxis(xSize);
  ax0->setUnit("dSpacing");
  for (size_t i = 0; i < xSize; i++) {
    ax0->setValue(i, xVals[i]);
  }
  ws->replaceAxis(0, ax0);

  // re-assign detector IDs to the rectangular detector
  int detID = numPixels * numPixels;
  for (int wi = 0; wi < static_cast<int>(ws->getNumberHistograms()); wi++) {
    ws->getSpectrum(wi).clearDetectorIDs();
    if (clearEvents)
      ws->getSpectrum(wi).clear(true);
    ws->getSpectrum(wi).setDetectorID(detID);
    detID++;
  }
  return ws;
}

Mantid::DataObjects::EventWorkspace_sptr
createEventWorkspaceWithNonUniformInstrument(int numBanks, bool clearEvents) {
  // Number of detectors in a bank as created by createTestInstrumentCylindrical
  const int DETECTORS_PER_BANK(9);

  V3D srcPos(0., 0., -10.), samplePos;
  Instrument_sptr inst =
      ComponentCreationHelper::createTestInstrumentCylindrical(
          numBanks, srcPos, samplePos, 0.0025, 0.005);
  EventWorkspace_sptr ws =
      createEventWorkspace2(numBanks * DETECTORS_PER_BANK, 100);
  ws->setInstrument(inst);

  std::vector<detid_t> detectorIds = inst->getDetectorIDs();

  // Should be equal if DETECTORS_PER_BANK is correct
  assert(detectorIds.size() == ws->getNumberHistograms());

  // Re-assign detector IDs
  for (size_t wi = 0; wi < ws->getNumberHistograms(); wi++) {
    ws->getSpectrum(wi).clearDetectorIDs();
    if (clearEvents)
      ws->getSpectrum(wi).clear(true);
    ws->getSpectrum(wi).setDetectorID(detectorIds[wi]);
  }

  return ws;
}

/** Adds a component to an instrument
 *
 * @param instrument :: instrument to which the component will be added
 * @param position :: position of the component
 * @param name :: name of the component
 * @return a component pointer
 */
ObjComponent *addComponent(Instrument_sptr &instrument, const V3D &position,
                           const std::string &name) {
  ObjComponent *component = new ObjComponent(name);
  component->setPos(position);
  instrument->add(component);
  return component;
}

/** Adds a source to an instrument
 *
 * @param instrument :: instrument to which the source will be added
 * @param position :: position of the source
 * @param name :: name of the source
 */
void addSource(Instrument_sptr &instrument, const V3D &position,
               const std::string &name) {
  auto source = addComponent(instrument, position, name);
  instrument->markAsSource(source);
}

/** Adds a sample to an instrument
 *
 * @param instrument :: instrument to which the sample will be added
 * @param position :: position of the sample
 * @param name :: name of the sample
 */
void addSample(Instrument_sptr &instrument, const V3D &position,
               const std::string &name) {
  auto sample = addComponent(instrument, position, name);
  instrument->markAsSamplePos(sample);
}

/** Adds a monitor to an instrument
 *
 * @param instrument :: instrument to which the monitor will be added
 * @param position :: position of the monitor
 * @param ID :: identification number of the monitor
 * @param name :: name of the monitor
 */
void addMonitor(Instrument_sptr &instrument, const V3D &position, const int ID,
                const std::string &name) {
  Detector *monitor = new Detector(name, ID, nullptr);
  monitor->setPos(position);
  instrument->add(monitor);
  instrument->markAsMonitor(monitor);
}

/** Adds a detector to an instrument
 *
 * @param instrument :: instrument to which the detector will be added
 * @param position :: position of the detector
 * @param ID :: identification number of the detector
 * @param name :: name of the detector
 */
void addDetector(Instrument_sptr &instrument, const V3D &position, const int ID,
                 const std::string &name) {
  // Where 0.01 is half detector width etc.
  Detector *detector = new Detector(
      name, ID, ComponentCreationHelper::createCuboid(0.01, 0.02, 0.03),
      nullptr);
  detector->setPos(position);
  instrument->add(detector);
  instrument->markAsDetector(detector);
}

/** Creates a binned 2DWorkspace with title and TOF x-axis and counts y-axis
 *
 * @param startX :: start TOF x-value
 * @param nSpectra :: number of spectra
 * @param nBins :: number of bins
 * @param deltaX :: TOF delta x-value
 * @return a Workspace2D
 */
DataObjects::Workspace2D_sptr reflectometryWorkspace(const double startX,
                                                     const int nSpectra,
                                                     const int nBins,
                                                     const double deltaX) {

  auto workspace = create2DWorkspaceBinned(nSpectra, nBins, startX, deltaX);

  workspace->setTitle(
      "Test histogram"); // actually adds a property call run_title to the logs
  workspace->getAxis(0)->setUnit("TOF");
  workspace->setYUnit("Counts");
  return workspace;
}

/**
 * Create a very small 2D workspace for a virtual reflectometry instrument.
 * @return workspace with instrument attached.
 * @param startX : X Tof start value for the workspace.
 * @param slit1Pos :: slit 1 position
 * @param slit2Pos :: slit 2 position
 * @param vg1 :: vertical slit 1
 * @param vg2 :: vertical slit 2
 * @param sourcePos :: source position
 * @param monitorPos :: monitor position
 * @param samplePos :: sample position
 * @param detectorPos :: detector position
 * @param nSpectra :: number of spectra
 * @param nBins :: number of bins
 * @param deltaX :: TOF delta x-value
 */
MatrixWorkspace_sptr create2DWorkspaceWithReflectometryInstrument(
    double startX, V3D slit1Pos, V3D slit2Pos, double vg1, double vg2,
    V3D sourcePos, V3D monitorPos, V3D samplePos, V3D detectorPos,
    const int nSpectra, const int nBins, const double deltaX) {
  Instrument_sptr instrument = boost::make_shared<Instrument>();
  instrument->setReferenceFrame(boost::make_shared<ReferenceFrame>(
      PointingAlong::Y, PointingAlong::X, Handedness::Left, "0,0,0"));

  addSource(instrument, sourcePos, "source");
  addMonitor(instrument, monitorPos, 1, "Monitor");
  addSample(instrument, samplePos, "some-surface-holder");
  addDetector(instrument, detectorPos, 2, "point-detector");
  auto slit1 = addComponent(instrument, slit1Pos, "slit1");
  auto slit2 = addComponent(instrument, slit2Pos, "slit2");

  auto workspace = reflectometryWorkspace(startX, nSpectra, nBins, deltaX);
  workspace->setInstrument(instrument);

  ParameterMap &pmap = workspace->instrumentParameters();
  pmap.addDouble(slit1, "vertical gap", vg1);
  pmap.addDouble(slit2, "vertical gap", vg2);

  workspace->getSpectrum(0).setDetectorID(2);
  workspace->getSpectrum(1).setDetectorID(1);

  return workspace;
}

/**
* Create a very small 2D workspace for a virtual reflectometry instrument with
* multiple detectors
* @return workspace with instrument attached.
* @param startX : X Tof start value for the workspace.
* @param detSize : optional detector height (default is 0 which puts all
* detectors at the same position)
* @param nSpectra :: number of spectra
* @param nBins :: number of bins
* @param deltaX :: TOF delta x-value
* @param slit1Pos :: slit 1 position
* @param slit2Pos :: slit 2 position
* @param sourcePos :: source position
* @param monitorPos :: monitor position
* @param samplePos :: sample position
*/
MatrixWorkspace_sptr create2DWorkspaceWithReflectometryInstrumentMultiDetector(
    double startX, const double detSize, const int nSpectra, const int nBins,
    const double deltaX, V3D slit1Pos, V3D slit2Pos, V3D sourcePos,
<<<<<<< HEAD
    V3D monitorPos, V3D samplePos, V3D detectorPos) {
=======
    V3D monitorPos, V3D samplePos, V3D detectorPos, V3D detectorPos2) {
>>>>>>> a4491b1a
  Instrument_sptr instrument = boost::make_shared<Instrument>();
  instrument->setReferenceFrame(boost::make_shared<ReferenceFrame>(
      PointingAlong::Y /*up*/, PointingAlong::X /*along*/, Handedness::Left,
      "0,0,0"));

  addSource(instrument, sourcePos, "source");
  addSample(instrument, samplePos, "some-surface-holder");
  addMonitor(instrument, monitorPos, 1, "Monitor");
  addComponent(instrument, slit1Pos, "slit1");
  addComponent(instrument, slit2Pos, "slit2");

  // Place the central detector at 45 degrees (i.e. the distance
  // from the sample in Y is the same as the distance in X).
  addDetector(instrument, detectorPos - V3D(0., detSize, 0.), 2,
              "point-detector"); // offset below centre
  addDetector(instrument, detectorPos, 3, "point-detector"); // at centre
<<<<<<< HEAD
  addDetector(instrument, detectorPos + V3D(0., detSize, 0.), 4,
              "point-detector"); // offset above centre
=======
  if (detectorPos.distance(detectorPos2) < 1e-10)
    addDetector(instrument, detectorPos + V3D(0., detSize, 0.), 4,
                "point-detector"); // offset above centre
  else
    addDetector(instrument, detectorPos2, 4, "point-detector");
>>>>>>> a4491b1a

  auto workspace = reflectometryWorkspace(startX, nSpectra, nBins, deltaX);
  workspace->setInstrument(instrument);
  workspace->getSpectrum(0).setDetectorID(1); // monitor
  workspace->getSpectrum(1).setDetectorID(2);
  workspace->getSpectrum(2).setDetectorID(3);
  workspace->getSpectrum(3).setDetectorID(4);
  return workspace;
}

void createInstrumentForWorkspaceWithDistances(
    MatrixWorkspace_sptr workspace, const V3D &samplePosition,
    const V3D &sourcePosition, const std::vector<V3D> &detectorPositions) {
  Instrument_sptr instrument = boost::make_shared<Instrument>();
  instrument->setReferenceFrame(
      boost::make_shared<ReferenceFrame>(Y, X, Left, "0,0,0"));

  addSource(instrument, sourcePosition, "source");
  addSample(instrument, samplePosition, "sample");

  for (int i = 0; i < static_cast<int>(detectorPositions.size()); ++i) {
    std::stringstream buffer;
    buffer << "detector_" << i;
    addDetector(instrument, detectorPositions[i], i, buffer.str());

    // Link it to the workspace
    workspace->getSpectrum(i).addDetectorID(i);
  }
  workspace->setInstrument(instrument);
}

//================================================================================================================
WorkspaceSingleValue_sptr createWorkspaceSingleValue(double value) {
  return boost::make_shared<WorkspaceSingleValue>(value, sqrt(value));
}

WorkspaceSingleValue_sptr createWorkspaceSingleValueWithError(double value,
                                                              double error) {
  return boost::make_shared<WorkspaceSingleValue>(value, error);
}

/** Perform some finalization on event workspace stuff */
void eventWorkspace_Finalize(EventWorkspace_sptr ew) {
  // get a proton charge
  ew->mutableRun().integrateProtonCharge();
}

/** Create event workspace with:
 * 500 pixels
 * 1000 histogrammed bins.
 */
EventWorkspace_sptr createEventWorkspace() {
  return createEventWorkspace(500, 1001, 100, 1000);
}

/** Create event workspace with:
 * numPixels pixels
 * numBins histogrammed bins from 0.0 in steps of 1.0
 * 200 events; two in each bin, at time 0.5, 1.5, etc.
 * PulseTime = 0 second x2, 1 second x2, 2 seconds x2, etc. after 2010-01-01
 */
EventWorkspace_sptr createEventWorkspace2(int numPixels, int numBins) {
  return createEventWorkspace(numPixels, numBins, 100, 0.0, 1.0, 2);
}

/** Create event workspace
 */
EventWorkspace_sptr createEventWorkspace(int numPixels, int numBins,
                                         int numEvents, double x0,
                                         double binDelta, int eventPattern,
                                         int start_at_pixelID) {
  return createEventWorkspaceWithStartTime(
      numPixels, numBins, numEvents, x0, binDelta, eventPattern,
      start_at_pixelID, DateAndTime("2010-01-01T00:00:00"));
}

/**
 * Create event workspace with defined start date time
 */
EventWorkspace_sptr
createEventWorkspaceWithStartTime(int numPixels, int numBins, int numEvents,
                                  double x0, double binDelta, int eventPattern,
                                  int start_at_pixelID, DateAndTime run_start) {

  // add one to the number of bins as this is histogram
  numBins++;

  auto retVal = boost::make_shared<EventWorkspace>();
  retVal->initialize(numPixels, 1, 1);

  // Make fake events
  if (eventPattern) // 0 == no events
  {
    size_t workspaceIndex = 0;
    for (int pix = start_at_pixelID + 0; pix < start_at_pixelID + numPixels;
         pix++) {
      EventList &el = retVal->getSpectrum(workspaceIndex);
      el.setSpectrumNo(pix);
      el.setDetectorID(pix);

      for (int i = 0; i < numEvents; i++) {
        if (eventPattern == 1) // 0, 1 diagonal pattern
          el += TofEvent((pix + i + 0.5) * binDelta, run_start + double(i));
        else if (eventPattern == 2) // solid 2
        {
          el += TofEvent((i + 0.5) * binDelta, run_start + double(i));
          el += TofEvent((i + 0.5) * binDelta, run_start + double(i));
        } else if (eventPattern == 3) // solid 1
        {
          el += TofEvent((i + 0.5) * binDelta, run_start + double(i));
        } else if (eventPattern == 4) // Number of events per bin = pixelId (aka
                                      // workspace index in most cases)
        {
          for (int q = 0; q < pix; q++)
            el += TofEvent((i + 0.5) * binDelta, run_start + double(i));
        }
      }
      workspaceIndex++;
    }
  }

  retVal->setAllX(BinEdges(numBins, LinearGenerator(x0, binDelta)));

  return retVal;
}

// =====================================================================================
/** Create event workspace, with several detector IDs in one event list.
 */
EventWorkspace_sptr
createGroupedEventWorkspace(std::vector<std::vector<int>> groups, int numBins,
                            double binDelta, double xOffset) {

  auto retVal = boost::make_shared<EventWorkspace>();
  retVal->initialize(groups.size(), 2, 1);

  for (size_t g = 0; g < groups.size(); g++) {
    retVal->getSpectrum(g).clearDetectorIDs();
    std::vector<int> dets = groups[g];
    for (auto det : dets) {
      for (int i = 0; i < numBins; i++)
        retVal->getSpectrum(g) += TofEvent((i + 0.5) * binDelta, 1);
      retVal->getSpectrum(g).addDetectorID(det);
    }
  }

  if (xOffset == 0.) {
    retVal->setAllX(BinEdges(numBins, LinearGenerator(0.0, binDelta)));
  } else {
    for (size_t g = 0; g < groups.size(); g++) {
      // Create the x-axis for histogramming.
      const double x0 = xOffset * static_cast<double>(g);
      retVal->setX(
          g, make_cow<HistogramX>(numBins, LinearGenerator(x0, binDelta)));
    }
  }

  return retVal;
}

// =====================================================================================
/** Create an event workspace with randomized TOF and pulsetimes
 *
 * @param numbins :: # of bins to set. This is also = # of events per EventList
 * @param numpixels :: number of pixels
 * @param bin_delta :: a constant offset to shift the bin bounds by
 * @return EventWorkspace
 */
EventWorkspace_sptr createRandomEventWorkspace(size_t numbins, size_t numpixels,
                                               double bin_delta) {
  auto retVal = boost::make_shared<EventWorkspace>();
  retVal->initialize(numpixels, numbins, numbins - 1);

  // and X-axis for references:
  auto pAxis0 = new NumericAxis(numbins);
  // Create the original X axis to histogram on.
  // Create the x-axis for histogramming.
  HistogramData::BinEdges axis(numbins, LinearGenerator(0.0, bin_delta));
  for (int i = 0; i < static_cast<int>(numbins); ++i) {
    pAxis0->setValue(i, axis[i]);
  }
  pAxis0->setUnit("TOF");

  MersenneTwister randomGen(DateAndTime::getCurrentTime().nanoseconds(), 0,
                            std::numeric_limits<int>::max());
  // Make up some data for each pixels
  for (size_t i = 0; i < numpixels; i++) {
    // Create one event for each bin
    EventList &events = retVal->getSpectrum(static_cast<detid_t>(i));
    for (std::size_t ie = 0; ie < numbins; ie++) {
      // Create a list of events, randomize
      events += TofEvent(static_cast<double>(randomGen.nextValue()),
                         static_cast<int64_t>(randomGen.nextValue()));
    }
    events.addDetectorID(detid_t(i));
  }
  retVal->setAllX(axis);
  retVal->replaceAxis(0, pAxis0);

  return retVal;
}

// =====================================================================================
/** Create Workspace2d, with numHist spectra, each with 9 detectors,
 * with IDs 1-9, 10-18, 19-27
 */
MatrixWorkspace_sptr createGroupedWorkspace2D(size_t numHist, int numBins,
                                              double binDelta) {
  Workspace2D_sptr retVal = create2DWorkspaceBinned(static_cast<int>(numHist),
                                                    numBins, 0.0, binDelta);
  retVal->setInstrument(
      ComponentCreationHelper::createTestInstrumentCylindrical(
          static_cast<int>(numHist)));

  for (int g = 0; g < static_cast<int>(numHist); g++) {
    auto &spec = retVal->getSpectrum(g);
    for (int i = 1; i <= 9; i++)
      spec.addDetectorID(g * 9 + i);
    spec.setSpectrumNo(g + 1); // Match detector ID and spec NO
  }
  return boost::dynamic_pointer_cast<MatrixWorkspace>(retVal);
}

// =====================================================================================
// RootOfNumHist == square root of hystogram number;
MatrixWorkspace_sptr
createGroupedWorkspace2DWithRingsAndBoxes(size_t RootOfNumHist, int numBins,
                                          double binDelta) {
  size_t numHist = RootOfNumHist * RootOfNumHist;
  Workspace2D_sptr retVal = create2DWorkspaceBinned(static_cast<int>(numHist),
                                                    numBins, 0.0, binDelta);
  retVal->setInstrument(
      ComponentCreationHelper::createTestInstrumentCylindrical(
          static_cast<int>(numHist)));
  for (int g = 0; g < static_cast<int>(numHist); g++) {
    auto &spec = retVal->getSpectrum(g);
    spec.addDetectorID(
        g + 1); // Legacy comptibilty: Used to be default IDs in Workspace2D.
    for (int i = 1; i <= 9; i++)
      spec.addDetectorID(g * 9 + i);
    spec.setSpectrumNo(g + 1); // Match detector ID and spec NO
  }
  return boost::dynamic_pointer_cast<MatrixWorkspace>(retVal);
}

// not strictly creating a workspace, but really helpful to see what one
// contains
void displayDataY(MatrixWorkspace_const_sptr ws) {
  const size_t numHists = ws->getNumberHistograms();
  for (size_t i = 0; i < numHists; ++i) {
    std::cout << "Histogram " << i << " = ";
    const auto &y = ws->y(i);
    for (size_t j = 0; j < y.size(); ++j) {
      std::cout << y[j] << " ";
    }
    std::cout << '\n';
  }
}
void displayData(MatrixWorkspace_const_sptr ws) { displayDataX(ws); }

// not strictly creating a workspace, but really helpful to see what one
// contains
void displayDataX(MatrixWorkspace_const_sptr ws) {
  const size_t numHists = ws->getNumberHistograms();
  for (size_t i = 0; i < numHists; ++i) {
    std::cout << "Histogram " << i << " = ";
    const auto &x = ws->x(i);
    for (size_t j = 0; j < x.size(); ++j) {
      std::cout << x[j] << " ";
    }
    std::cout << '\n';
  }
}

// not strictly creating a workspace, but really helpful to see what one
// contains
void displayDataE(MatrixWorkspace_const_sptr ws) {
  const size_t numHists = ws->getNumberHistograms();
  for (size_t i = 0; i < numHists; ++i) {
    std::cout << "Histogram " << i << " = ";
    const auto &e = ws->e(i);
    for (size_t j = 0; j < e.size(); ++j) {
      std::cout << e[j] << " ";
    }
    std::cout << '\n';
  }
}

// =====================================================================================
/** Utility function to add a TimeSeriesProperty with a name and value
 *
 * @param runInfo :: Run to add to
 * @param name :: property name
 * @param val :: value
 */
void addTSPEntry(Run &runInfo, std::string name, double val) {
  TimeSeriesProperty<double> *tsp;
  tsp = new TimeSeriesProperty<double>(name);
  tsp->addValue("2011-05-24T00:00:00", val);
  runInfo.addProperty(tsp);
}

// =====================================================================================
/** Sets the OrientedLattice in the crystal as an crystal with given lattice
 *lengths, angles of 90 deg
 *
 * @param ws :: workspace to set
 * @param a :: lattice length
 * @param b :: lattice length
 * @param c :: lattice length
 */
void setOrientedLattice(Mantid::API::MatrixWorkspace_sptr ws, double a,
                        double b, double c) {
  auto latt =
      Mantid::Kernel::make_unique<OrientedLattice>(a, b, c, 90., 90., 90.);
  ws->mutableSample().setOrientedLattice(latt.release());
}

// =====================================================================================
/** Create a default universal goniometer and set its angles
 *
 * @param ws :: workspace to set
 * @param phi :: +Y rotation angle (deg)
 * @param chi :: +X rotation angle (deg)
 * @param omega :: +Y rotation angle (deg)
 */
void setGoniometer(Mantid::API::MatrixWorkspace_sptr ws, double phi, double chi,
                   double omega) {
  addTSPEntry(ws->mutableRun(), "phi", phi);
  addTSPEntry(ws->mutableRun(), "chi", chi);
  addTSPEntry(ws->mutableRun(), "omega", omega);
  Mantid::Geometry::Goniometer gm;
  gm.makeUniversalGoniometer();
  ws->mutableRun().setGoniometer(gm, true);
}

//
Mantid::API::MatrixWorkspace_sptr
createProcessedWorkspaceWithCylComplexInstrument(size_t numPixels,
                                                 size_t numBins,
                                                 bool has_oriented_lattice) {
  size_t rHist = static_cast<size_t>(std::sqrt(static_cast<double>(numPixels)));
  while (rHist * rHist < numPixels)
    rHist++;

  Mantid::API::MatrixWorkspace_sptr ws =
      createGroupedWorkspace2DWithRingsAndBoxes(rHist, 10, 0.1);
  auto pAxis0 = new NumericAxis(numBins);
  for (size_t i = 0; i < numBins; i++) {
    double dE = -1.0 + static_cast<double>(i) * 0.8;
    pAxis0->setValue(i, dE);
  }
  pAxis0->setUnit("DeltaE");
  ws->replaceAxis(0, pAxis0);
  if (has_oriented_lattice) {
    auto latt =
        Mantid::Kernel::make_unique<OrientedLattice>(1, 1, 1, 90., 90., 90.);
    ws->mutableSample().setOrientedLattice(latt.release());

    addTSPEntry(ws->mutableRun(), "phi", 0);
    addTSPEntry(ws->mutableRun(), "chi", 0);
    addTSPEntry(ws->mutableRun(), "omega", 0);
    Mantid::Geometry::Goniometer gm;
    gm.makeUniversalGoniometer();
    ws->mutableRun().setGoniometer(gm, true);
  }

  return ws;
}

/// Create a workspace with all components needed for inelastic analysis and 3
/// detectors in specific places
/// @param L2        -- the sample to detector flight path
/// @param polar     -- the detector polar angle
/// @param azimutal  -- the detector azimuthal
/// @param numBins   -- the number of histogram bins for the workspace
/// @param Emin      -- minimal energy transfer
/// @param Emax      -- maxinal energy transfer
/// @param Ei        -- input beam energy
Mantid::API::MatrixWorkspace_sptr
createProcessedInelasticWS(const std::vector<double> &L2,
                           const std::vector<double> &polar,
                           const std::vector<double> &azimutal, size_t numBins,
                           double Emin, double Emax, double Ei) {
  // not used but interface needs it
  std::set<int64_t> maskedWorkspaceIndices;
  size_t numPixels = L2.size();

  Mantid::API::MatrixWorkspace_sptr ws =
      create2DWorkspaceWithValues(uint64_t(numPixels), uint64_t(numBins), true,
                                  maskedWorkspaceIndices, 0, 1, 0.1);

  // detectors at L2, sample at 0 and source at -L2_min
  ws->setInstrument(
      ComponentCreationHelper::createCylInstrumentWithDetInGivenPositions(
          L2, polar, azimutal));

  for (int g = 0; g < static_cast<int>(numPixels); g++) {
    auto &spec = ws->getSpectrum(g);
    // we just made (in createCylInstrumentWithDetInGivenPosisions) det ID-s to
    // start from 1
    spec.setDetectorID(g + 1);
    // and this is absolutely different nummer, corresponding to det ID just by
    // chance ? -- some uncertainties remain
    spec.setSpectrumNo(g + 1);
    // spec->setSpectrumNo(g+1);
    //   spec->addDetectorID(g*9);
    //   spec->setSpectrumNo(g+1); // Match detector ID and spec NO
  }

  const double dE = (Emax - Emin) / static_cast<double>(numBins);
  for (size_t j = 0; j < numPixels; j++) {
    std::vector<double> E_transfer;
    E_transfer.reserve(numBins);
    for (size_t i = 0; i <= numBins; i++) {
      E_transfer.push_back(Emin + static_cast<double>(i) * dE);
    }
    ws->mutableX(j) = E_transfer;
  }

  // set axis, correspondent to the X-values
  auto pAxis0 = new NumericAxis(numBins);
  const auto &E_transfer = ws->x(0);
  for (size_t i = 0; i < numBins; i++) {
    double E = 0.5 * (E_transfer[i] + E_transfer[i + 1]);
    pAxis0->setValue(i, E);
  }

  pAxis0->setUnit("DeltaE");

  ws->replaceAxis(0, pAxis0);

  // define oriented lattice which requested for processed ws
  auto latt =
      Mantid::Kernel::make_unique<OrientedLattice>(1, 1, 1, 90., 90., 90.);
  ws->mutableSample().setOrientedLattice(latt.release());

  ws->mutableRun().addProperty(
      new PropertyWithValue<std::string>("deltaE-mode", "Direct"), true);
  ws->mutableRun().addProperty(new PropertyWithValue<double>("Ei", Ei), true);
  // these properties have to be different -> specific for processed ws, as time
  // now should be reconciled
  addTSPEntry(ws->mutableRun(), "phi", 0);
  addTSPEntry(ws->mutableRun(), "chi", 0);
  addTSPEntry(ws->mutableRun(), "omega", 0);
  Mantid::Geometry::Goniometer gm;
  gm.makeUniversalGoniometer();
  ws->mutableRun().setGoniometer(gm, true);

  return ws;
}

/*
 * Create an EventWorkspace from a source EventWorkspace.
 * The new workspace should be exactly the same as the source workspace but
 * without any events
 */
Mantid::DataObjects::EventWorkspace_sptr
createEventWorkspace3(Mantid::DataObjects::EventWorkspace_const_sptr sourceWS,
                      std::string wsname, API::Algorithm *alg) {
  UNUSED_ARG(wsname);
  // 1. Initialize:use dummy numbers for arguments, for event workspace it
  // doesn't matter
  Mantid::DataObjects::EventWorkspace_sptr outputWS =
      Mantid::DataObjects::EventWorkspace_sptr(
          new DataObjects::EventWorkspace());
  outputWS->initialize(sourceWS->getInstrument()->getDetectorIDs(true).size(),
                       1, 1);

  // 2. Set the units
  outputWS->getAxis(0)->unit() = UnitFactory::Instance().create("TOF");
  outputWS->setYUnit("Counts");
  outputWS->setTitle("Empty_Title");

  // 3. Add the run_start property:
  int runnumber = sourceWS->getRunNumber();
  outputWS->mutableRun().addProperty("run_number", runnumber);

  std::string runstartstr = sourceWS->run().getProperty("run_start")->value();
  outputWS->mutableRun().addProperty("run_start", runstartstr);

  // 4. Instrument
  Mantid::API::Algorithm_sptr loadInst =
      alg->createChildAlgorithm("LoadInstrument");
  // Now execute the Child Algorithm. Catch and log any error, but don't stop.
  loadInst->setPropertyValue("InstrumentName",
                             sourceWS->getInstrument()->getName());
  loadInst->setProperty<MatrixWorkspace_sptr>("Workspace", outputWS);
  loadInst->setProperty("RewriteSpectraMap",
                        Mantid::Kernel::OptionalBool(true));
  loadInst->executeAsChildAlg();
  // Populate the instrument parameters in this workspace - this works around a
  // bug
  outputWS->populateInstrumentParameters();

  // 6. Build spectrum and event list
  // a) We want to pad out empty pixels.
  detid2det_map detector_map;
  outputWS->getInstrument()->getDetectors(detector_map);

  // b) determine maximum pixel id
  detid2det_map::iterator it;
  detid_t detid_max = 0; // seems like a safe lower bound
  for (it = detector_map.begin(); it != detector_map.end(); ++it)
    if (it->first > detid_max)
      detid_max = it->first;

  // c) Pad all the pixels and Set to zero
  size_t workspaceIndex = 0;
  const auto &detectorInfo = outputWS->detectorInfo();
  for (it = detector_map.begin(); it != detector_map.end(); ++it) {
    if (!detectorInfo.isMonitor(detectorInfo.indexOf(it->first))) {
      auto &spec = outputWS->getSpectrum(workspaceIndex);
      spec.addDetectorID(it->first);
      // Start the spectrum number at 1
      spec.setSpectrumNo(specnum_t(workspaceIndex + 1));
      workspaceIndex += 1;
    }
  }

  return outputWS;
}

RebinnedOutput_sptr createRebinnedOutputWorkspace() {
  RebinnedOutput_sptr outputWS =
      Mantid::DataObjects::RebinnedOutput_sptr(new RebinnedOutput());
  // outputWS->setName("rebinTest");
  Mantid::API::AnalysisDataService::Instance().add("rebinTest", outputWS);

  // Set Q ('y') axis binning
  std::vector<double> qbins{0.0, 1.0, 4.0};
  std::vector<double> qaxis;
  const int numY =
      static_cast<int>(VectorHelper::createAxisFromRebinParams(qbins, qaxis));

  // Initialize the workspace
  const int numHist = numY - 1;
  const int numX = 7;
  outputWS->initialize(numHist, numX, numX - 1);

  // Set the normal units
  outputWS->getAxis(0)->unit() = UnitFactory::Instance().create("DeltaE");
  outputWS->setYUnit("Counts");
  outputWS->setTitle("Empty_Title");

  // Create the i-axis for histogramming.
  HistogramData::BinEdges x1{-3.0, -2.0, -1.0, 0.0, 1.0, 2.0, 3.0};

  // Create a numeric axis to replace the default vertical one
  Axis *const verticalAxis = new NumericAxis(numY);
  outputWS->replaceAxis(1, verticalAxis);

  // Now set the axis values
  for (int i = 0; i < numHist; ++i) {
    outputWS->setBinEdges(i, x1);
    verticalAxis->setValue(i, qaxis[i]);
  }
  // One more to set on the 'y' axis
  verticalAxis->setValue(numHist, qaxis[numHist]);

  // Set the 'y' axis units
  verticalAxis->unit() = UnitFactory::Instance().create("MomentumTransfer");
  verticalAxis->title() = "|Q|";

  // Set the X axis title (for conversion to MD)
  outputWS->getAxis(0)->title() = "Energy transfer";

  // Now, setup the data
  // Q bin #1

  // Populates destination starting at index 1 with the following data
  // e.g. y(0)[1] = 2.0, y(0)[2] = 3.0 ..etc. as the starting index is 1
  // if you change the values in the line below please update this comment!
  populateWsWithInitList(outputWS->mutableY(0), 1, {2.0, 3.0, 3.0, 2.0});
  populateWsWithInitList(outputWS->mutableE(0), 1, {2.0, 3.0, 3.0, 2.0});
  populateWsWithInitList(outputWS->dataF(0), 1, {2.0, 3.0, 3.0, 1.0});

  // Q bin #2
  populateWsWithInitList(outputWS->mutableY(1), 1, {1.0, 3.0, 3.0, 2.0, 2.0});
  populateWsWithInitList(outputWS->mutableE(1), 1, {1.0, 3.0, 3.0, 2.0, 2.0});
  populateWsWithInitList(outputWS->dataF(1), 1, {1.0, 3.0, 3.0, 1.0, 2.0});

  // Q bin #3
  populateWsWithInitList(outputWS->mutableY(2), 1, {1.0, 2.0, 3.0, 1.0});
  populateWsWithInitList(outputWS->mutableE(2), 1, {1.0, 2.0, 3.0, 1.0});
  populateWsWithInitList(outputWS->dataF(2), 1, {1.0, 2.0, 2.0, 1.0});

  // Q bin #4
  populateWsWithInitList(outputWS->mutableY(3), 0, {1.0, 2.0, 3.0, 2.0, 1.0});
  populateWsWithInitList(outputWS->mutableE(3), 0, {1.0, 2.0, 3.0, 2.0, 1.0});
  populateWsWithInitList(outputWS->dataF(3), 0, {1.0, 2.0, 3.0, 2.0, 1.0, 1.0});

  // Set representation
  outputWS->finalize();

  // Make errors squared rooted
  for (int i = 0; i < numHist; ++i) {
    auto &mutableE = outputWS->mutableE(i);
    for (int j = 0; j < numX - 1; ++j) {
      mutableE[j] = std::sqrt(mutableE[j]);
    }
  }

  return outputWS;
}

/**
  * Populates the destination array (usually a mutable histogram)
  * starting at the index specified with the doubles provided in an
  * initializer list. Note the caller is responsible for ensuring
  * the destination has capacity for startingIndex + size(initializer list)
  * number of values
  *
  * @param destination :: The array to populate with data
  * @param startingIndex :: The index to start populating data at
  * @param values :: The initializer list to populate the array with
  * starting at the index specified
  */
template <typename T>
void populateWsWithInitList(T &destination, size_t startingIndex,
                            const std::initializer_list<double> &values) {
  size_t index = 0;
  for (const double val : values) {
    destination[startingIndex + index] = val;
    index++;
  }
}

Mantid::DataObjects::PeaksWorkspace_sptr
createPeaksWorkspace(const int numPeaks, const bool createOrientedLattice) {
  auto peaksWS = boost::make_shared<PeaksWorkspace>();
  Instrument_sptr inst =
      ComponentCreationHelper::createTestInstrumentRectangular2(1, 10);
  peaksWS->setInstrument(inst);

  for (int i = 0; i < numPeaks; ++i) {
    Peak peak(inst, i, i + 0.5);
    peaksWS->addPeak(peak);
  }

  if (createOrientedLattice) {
    Mantid::Geometry::OrientedLattice lattice;
    peaksWS->mutableSample().setOrientedLattice(&lattice);
  }
  return peaksWS;
}

/** helper method to create preprocessed detector's table workspace */
boost::shared_ptr<DataObjects::TableWorkspace>
createTableWorkspace(const API::MatrixWorkspace_const_sptr &inputWS) {
  const size_t nHist = inputWS->getNumberHistograms();

  // set the target workspace
  auto targWS = boost::make_shared<TableWorkspace>(nHist);
  // detectors positions
  if (!targWS->addColumn("V3D", "DetDirections"))
    throw(std::runtime_error("Can not add column DetDirectrions"));
  // sample-detector distance;
  if (!targWS->addColumn("double", "L2"))
    throw(std::runtime_error("Can not add column L2"));
  // Diffraction angle
  if (!targWS->addColumn("double", "TwoTheta"))
    throw(std::runtime_error("Can not add column TwoTheta"));
  if (!targWS->addColumn("double", "Azimuthal"))
    throw(std::runtime_error("Can not add column Azimuthal"));
  // the detector ID;
  if (!targWS->addColumn("int", "DetectorID"))
    throw(std::runtime_error("Can not add column DetectorID"));
  // stores spectra index which corresponds to a valid detector index;
  if (!targWS->addColumn("size_t", "detIDMap"))
    throw(std::runtime_error("Can not add column detIDMap"));
  // stores detector index which corresponds to the workspace index;
  if (!targWS->addColumn("size_t", "spec2detMap"))
    throw(std::runtime_error("Can not add column spec2detMap"));

  // will see about that
  // sin^2(Theta)
  //    std::vector<double>      SinThetaSq;

  //,"If the detectors were actually processed from real instrument or generated
  // for some fake one ");
  return targWS;
}

/** method does preliminary calculations of the detectors positions to convert
 results into k-dE space ;
 and places the resutls into static cash to be used in subsequent calls to this
 algorithm */
void processDetectorsPositions(const API::MatrixWorkspace_const_sptr &inputWS,
                               DataObjects::TableWorkspace_sptr &targWS,
                               double Ei) {
  Geometry::Instrument_const_sptr instrument = inputWS->getInstrument();
  //
  Geometry::IComponent_const_sptr source = instrument->getSource();
  Geometry::IComponent_const_sptr sample = instrument->getSample();
  if ((!source) || (!sample)) {

    throw Kernel::Exception::InstrumentDefinitionError(
        "Instrubment not sufficiently defined: failed to get source and/or "
        "sample");
  }

  // L1
  try {
    double L1 = source->getDistance(*sample);
    targWS->logs()->addProperty<double>("L1", L1, true);
  } catch (Kernel::Exception::NotFoundError &) {
    throw Kernel::Exception::InstrumentDefinitionError(
        "Unable to calculate source-sample distance for workspace",
        inputWS->getTitle());
  }
  // Instrument name
  std::string InstrName = instrument->getName();
  targWS->logs()->addProperty<std::string>("InstrumentName", InstrName, true);
  targWS->logs()->addProperty<bool>("FakeDetectors", false, true);
  targWS->logs()->addProperty<double>("Ei", Ei, true); //"Incident energy for
  // Direct or Analysis
  // energy for indirect
  // instrument");

  // get access to the workspace memory
  auto &sp2detMap = targWS->getColVector<size_t>("spec2detMap");
  auto &detId = targWS->getColVector<int32_t>("DetectorID");
  auto &detIDMap = targWS->getColVector<size_t>("detIDMap");
  auto &L2 = targWS->getColVector<double>("L2");
  auto &TwoTheta = targWS->getColVector<double>("TwoTheta");
  auto &Azimuthal = targWS->getColVector<double>("Azimuthal");
  auto &detDir = targWS->getColVector<Kernel::V3D>("DetDirections");

  //// progress messave appearence
  size_t nHist = targWS->rowCount();
  //// Loop over the spectra
  uint32_t liveDetectorsCount(0);
  const auto &spectrumInfo = inputWS->spectrumInfo();
  for (size_t i = 0; i < nHist; i++) {
    sp2detMap[i] = std::numeric_limits<size_t>::quiet_NaN();
    detId[i] = std::numeric_limits<int32_t>::quiet_NaN();
    detIDMap[i] = std::numeric_limits<size_t>::quiet_NaN();
    L2[i] = std::numeric_limits<double>::quiet_NaN();
    TwoTheta[i] = std::numeric_limits<double>::quiet_NaN();
    Azimuthal[i] = std::numeric_limits<double>::quiet_NaN();

    if (!spectrumInfo.hasDetectors(i) || spectrumInfo.isMonitor(i))
      continue;

    // calculate the requested values;
    sp2detMap[i] = liveDetectorsCount;
    detId[liveDetectorsCount] = int32_t(spectrumInfo.detector(i).getID());
    detIDMap[liveDetectorsCount] = i;
    L2[liveDetectorsCount] = spectrumInfo.l2(i);

    double polar = spectrumInfo.twoTheta(i);
    double azim = spectrumInfo.detector(i).getPhi();
    TwoTheta[liveDetectorsCount] = polar;
    Azimuthal[liveDetectorsCount] = azim;

    double sPhi = sin(polar);
    double ez = cos(polar);
    double ex = sPhi * cos(azim);
    double ey = sPhi * sin(azim);

    detDir[liveDetectorsCount].setX(ex);
    detDir[liveDetectorsCount].setY(ey);
    detDir[liveDetectorsCount].setZ(ez);

    // double sinTheta=sin(0.5*polar);
    // this->SinThetaSq[liveDetectorsCount]  = sinTheta*sinTheta;

    liveDetectorsCount++;
  }
  targWS->logs()->addProperty<uint32_t>(
      "ActualDetectorsNum", liveDetectorsCount,
      true); //,"The actual number of detectors receivinv signal");
}

boost::shared_ptr<Mantid::DataObjects::TableWorkspace>
buildPreprocessedDetectorsWorkspace(Mantid::API::MatrixWorkspace_sptr ws) {
  Mantid::DataObjects::TableWorkspace_sptr DetPos = createTableWorkspace(ws);
  double Ei = ws->run().getPropertyValueAsType<double>("Ei");
  processDetectorsPositions(ws, DetPos, Ei);

  return DetPos;
}
void create2DAngles(std::vector<double> &L2, std::vector<double> &polar,
                    std::vector<double> &azim, size_t nPolar, size_t nAzim,
                    double polStart, double polEnd, double azimStart,
                    double azimEnd) {
  size_t nDet = nPolar * nAzim;
  L2.resize(nDet, 10);
  polar.resize(nDet);
  azim.resize(nDet);

  double dPolar = (polEnd - polStart) / static_cast<double>(nDet - 1);
  double dAzim = (azimEnd - azimEnd) / static_cast<double>(nDet - 1);
  for (size_t i = 0; i < nPolar; i++) {
    for (size_t j = 0; j < nAzim; j++) {
      polar[i * nPolar + j] = polStart + dPolar * static_cast<double>(i);
      azim[i * nPolar + j] = azimStart + dAzim * static_cast<double>(j);
    }
  }
}

ITableWorkspace_sptr
createEPPTableWorkspace(const std::vector<EPPTableRow> &rows) {
  ITableWorkspace_sptr ws = boost::make_shared<TableWorkspace>(rows.size());
  auto wsIndexColumn = ws->addColumn("int", "WorkspaceIndex");
  auto centreColumn = ws->addColumn("double", "PeakCentre");
  auto centreErrorColumn = ws->addColumn("double", "PeakCentreError");
  auto sigmaColumn = ws->addColumn("double", "Sigma");
  auto sigmaErrorColumn = ws->addColumn("double", "SigmaError");
  auto heightColumn = ws->addColumn("double", "Height");
  auto heightErrorColumn = ws->addColumn("double", "HeightError");
  auto chiSqColumn = ws->addColumn("double", "chiSq");
  auto statusColumn = ws->addColumn("str", "FitStatus");
  for (size_t i = 0; i != rows.size(); ++i) {
    const auto &row = rows[i];
    if (row.workspaceIndex < 0) {
      wsIndexColumn->cell<int>(i) = static_cast<int>(i);
    } else {
      wsIndexColumn->cell<int>(i) = row.workspaceIndex;
    }
    centreColumn->cell<double>(i) = row.peakCentre;
    centreErrorColumn->cell<double>(i) = row.peakCentreError;
    sigmaColumn->cell<double>(i) = row.sigma;
    sigmaErrorColumn->cell<double>(i) = row.sigmaError;
    heightColumn->cell<double>(i) = row.height;
    heightErrorColumn->cell<double>(i) = row.heightError;
    chiSqColumn->cell<double>(i) = row.chiSq;
    statusColumn->cell<std::string>(i) =
        row.fitStatus == EPPTableRow::FitStatus::SUCCESS ? "success" : "failed";
  }
  return ws;
}
} // namespace WorkspaceCreationHelper<|MERGE_RESOLUTION|>--- conflicted
+++ resolved
@@ -670,11 +670,7 @@
 MatrixWorkspace_sptr create2DWorkspaceWithReflectometryInstrumentMultiDetector(
     double startX, const double detSize, const int nSpectra, const int nBins,
     const double deltaX, V3D slit1Pos, V3D slit2Pos, V3D sourcePos,
-<<<<<<< HEAD
-    V3D monitorPos, V3D samplePos, V3D detectorPos) {
-=======
     V3D monitorPos, V3D samplePos, V3D detectorPos, V3D detectorPos2) {
->>>>>>> a4491b1a
   Instrument_sptr instrument = boost::make_shared<Instrument>();
   instrument->setReferenceFrame(boost::make_shared<ReferenceFrame>(
       PointingAlong::Y /*up*/, PointingAlong::X /*along*/, Handedness::Left,
@@ -691,16 +687,11 @@
   addDetector(instrument, detectorPos - V3D(0., detSize, 0.), 2,
               "point-detector"); // offset below centre
   addDetector(instrument, detectorPos, 3, "point-detector"); // at centre
-<<<<<<< HEAD
-  addDetector(instrument, detectorPos + V3D(0., detSize, 0.), 4,
-              "point-detector"); // offset above centre
-=======
   if (detectorPos.distance(detectorPos2) < 1e-10)
     addDetector(instrument, detectorPos + V3D(0., detSize, 0.), 4,
                 "point-detector"); // offset above centre
   else
     addDetector(instrument, detectorPos2, 4, "point-detector");
->>>>>>> a4491b1a
 
   auto workspace = reflectometryWorkspace(startX, nSpectra, nBins, deltaX);
   workspace->setInstrument(instrument);
