// Mantid Repository : https://github.com/mantidproject/mantid
//
// Copyright &copy; 2018 ISIS Rutherford Appleton Laboratory UKRI,
//   NScD Oak Ridge National Laboratory, European Spallation Source,
//   Institut Laue - Langevin & CSNS, Institute of High Energy Physics, CAS
// SPDX - License - Identifier: GPL - 3.0 +
/*********************************************************************************
 *  PLEASE READ THIS!!!!!!!
 *
 *  This collection of functions MAY NOT be used in any test from a package
 *below
 *  Geometry (e.g. Kernel).
 *  Conversely, this file MAY NOT be modified to use anything from a package
 *  higher than Geometry (e.g. API, DataObjects, ...)
 *********************************************************************************/
//------------------------------------------------------------------------------
// Includes
//------------------------------------------------------------------------------
#include "MantidTestHelpers/ComponentCreationHelper.h"
#include "MantidGeometry/IDetector.h"
#include "MantidGeometry/Instrument.h"
#include "MantidGeometry/Instrument/CompAssembly.h"
#include "MantidGeometry/Instrument/Detector.h"
#include "MantidGeometry/Instrument/DetectorGroup.h"
#include "MantidGeometry/Instrument/ObjCompAssembly.h"
#include "MantidGeometry/Instrument/ObjComponent.h"
#include "MantidGeometry/Instrument/RectangularDetector.h"
#include "MantidGeometry/Instrument/ReferenceFrame.h"
#include "MantidGeometry/Objects/CSGObject.h"
#include "MantidGeometry/Objects/MeshObject.h"
#include "MantidGeometry/Objects/MeshObject2D.h"
#include "MantidGeometry/Objects/ShapeFactory.h"
#include "MantidKernel/ConfigService.h"
#include "MantidKernel/DateAndTime.h"
#include "MantidKernel/Matrix.h"
#include "MantidKernel/Quat.h"
#include "MantidKernel/UnitFactory.h"
#include "MantidKernel/V2D.h"

#include <Poco/Path.h>
#include <memory>

using namespace Mantid::Geometry;
using Mantid::Kernel::Quat;
using Mantid::Kernel::V2D;
using Mantid::Kernel::V3D;

namespace ComponentCreationHelper {
//----------------------------------------------------------------------------------------------

/**
 * Return the XML for a capped cylinder
 */
std::string cappedCylinderXML(double radius, double height,
                              const Mantid::Kernel::V3D &baseCentre,
                              const Mantid::Kernel::V3D &axis,
                              const std::string &id) {
  std::ostringstream xml;
  xml << "<cylinder id=\"" << id << "\">"
      << "<centre-of-bottom-base x=\"" << baseCentre.X() << "\" y=\""
      << baseCentre.Y() << "\" z=\"" << baseCentre.Z() << "\"/>"
      << "<axis x=\"" << axis.X() << "\" y=\"" << axis.Y() << "\" z=\""
      << axis.Z() << "\"/>"
      << "<radius val=\"" << radius << "\" />"
      << "<height val=\"" << height << "\" />"
      << "</cylinder>";
  return xml.str();
}

/**
 * Create a mesh object, with specified faces, vertices, and material.
 *
 * @param faces : vector containing indices of vectors making the shape (aka
 * winding order)
 * @param vertices : vector containing V3D vertices of mesh object.
 * @param material : material for meshobject
 * @return MeshObject generated.
 */
std::shared_ptr<MeshObject>
createSimpleMeshObject(const std::vector<uint32_t> &faces,
                       const std::vector<Mantid::Kernel::V3D> &vertices,
                       const Mantid::Kernel::Material &material) {
  return std::make_shared<MeshObject>(faces, vertices, material);
}

/*
create meshObject cube without shape optimisations; using triangles.
*/
std::shared_ptr<MeshObject> createCubeFromTriangles(const double size,
                                                    const V3D &centre) {

  double min = 0.0 - 0.5 * size;
  double max = 0.5 * size;
  std::vector<V3D> vertices;
  vertices.emplace_back(centre + V3D(max, max, max));
  vertices.emplace_back(centre + V3D(min, max, max));
  vertices.emplace_back(centre + V3D(max, min, max));
  vertices.emplace_back(centre + V3D(min, min, max));
  vertices.emplace_back(centre + V3D(max, max, min));
  vertices.emplace_back(centre + V3D(min, max, min));
  vertices.emplace_back(centre + V3D(max, min, min));
  vertices.emplace_back(centre + V3D(min, min, min));

  std::vector<uint32_t> triangles;
  // top face of cube - z max
  triangles.insert(triangles.end(), {0, 1, 2});
  triangles.insert(triangles.end(), {2, 1, 3});
  // right face of cube - x max
  triangles.insert(triangles.end(), {0, 2, 4});
  triangles.insert(triangles.end(), {4, 2, 6});
  // back face of cube - y max
  triangles.insert(triangles.end(), {0, 4, 1});
  triangles.insert(triangles.end(), {1, 4, 5});
  // bottom face of cube - z min
  triangles.insert(triangles.end(), {7, 5, 6});
  triangles.insert(triangles.end(), {6, 5, 4});
  // left face of cube - x min
  triangles.insert(triangles.end(), {7, 3, 5});
  triangles.insert(triangles.end(), {5, 3, 1});
  // front fact of cube - y min
  triangles.insert(triangles.end(), {7, 6, 3});
  triangles.insert(triangles.end(), {3, 6, 2});

  // arbitrary material.
  Mantid::Kernel::Material material{};
  return createSimpleMeshObject(triangles, vertices, material);
}

/**
(Overload) default centre at origin
*/
std::shared_ptr<Mantid::Geometry::MeshObject>
createCubeFromTriangles(const double size) {
  return createCubeFromTriangles(size, V3D(0.0, 0.0, 0.0));
}

/**
 * Create a capped cylinder object
 */
std::shared_ptr<CSGObject> createCappedCylinder(double radius, double height,
                                                const V3D &baseCentre,
                                                const V3D &axis,
                                                const std::string &id) {
  return ShapeFactory().createShape(
      cappedCylinderXML(radius, height, baseCentre, axis, id));
}

void addSourceToInstrument(Instrument_sptr &instrument, const V3D &sourcePos,
                           const std::string &name) {
  ObjComponent *source =
      new ObjComponent(name, IObject_sptr(new CSGObject), instrument.get());
  source->setPos(sourcePos);
  instrument->add(source);
  instrument->markAsSource(source);
}
//----------------------------------------------------------------------------------------------

/**
 * Return the XML for a hollow cylinder
 */
std::string hollowCylinderXML(double innerRadius, double outerRadius,
                              double height,
                              const Mantid::Kernel::V3D &baseCentre,
                              const Mantid::Kernel::V3D &axis,
                              const std::string &id) {
  std::ostringstream xml;
  xml << "<hollow-cylinder id=\"" << id << "\">"
      << "<centre-of-bottom-base x=\"" << baseCentre.X() << "\" y=\""
      << baseCentre.Y() << "\" z=\"" << baseCentre.Z() << "\"/>"
      << "<axis x=\"" << axis.X() << "\" y=\"" << axis.Y() << "\" z=\""
      << axis.Z() << "\"/>"
      << "<inner-radius val=\"" << innerRadius << "\" />"
      << "<outer-radius val=\"" << outerRadius << "\" />"
      << "<height val=\"" << height << "\" />"
      << "</hollow-cylinder>";
  return xml.str();
}

/**
 * Create a hollow cylinder object
 */
std::shared_ptr<CSGObject>
createHollowCylinder(double innerRadius, double outerRadius, double height,
                     const V3D &baseCentre, const V3D &axis,
                     const std::string &id) {
  return ShapeFactory().createShape(hollowCylinderXML(
      innerRadius, outerRadius, height, baseCentre, axis, id));
}

void addSampleToInstrument(Instrument_sptr &instrument, const V3D &samplePos) {
  Component *sample = new Component("sample", instrument.get());
  instrument->setPos(samplePos);
  instrument->add(sample);
  instrument->markAsSamplePos(sample);
}

//----------------------------------------------------------------------------------------------

/**
 * Return the XML for a sphere.
 */
std::string sphereXML(double radius, const V3D &centre, const std::string &id) {
  std::ostringstream xml;
  xml << "<sphere id=\"" << id << "\">"
      << "<centre x=\"" << centre.X() << "\"  y=\"" << centre.Y() << "\" z=\""
      << centre.Z() << "\" />"
      << "<radius val=\"" << radius << "\" />"
      << "</sphere>";
  return xml.str();
}

/**
 * Create a sphere object
 */
std::shared_ptr<CSGObject> createSphere(double radius, const V3D &centre,
                                        const std::string &id) {
  ShapeFactory shapeMaker;
  return shapeMaker.createShape(sphereXML(radius, centre, id));
}

std::string cuboidXML(double xHalfLength, double yHalfLength,
                      double zHalfLength, Mantid::Kernel::V3D centrePos,
                      const std::string &id) {
  const double szX = xHalfLength;
  const double szY = (yHalfLength == -1.0 ? szX : yHalfLength);
  const double szZ = (zHalfLength == -1.0 ? szX : zHalfLength);

  // top\bottom along z
  V3D leftFrontBottom{szX, -szY, -szZ};
  V3D leftFrontTop{szX, -szY, szZ};
  V3D leftBackBottom{-szX, -szY, -szZ};
  V3D rightFrontBottom{szX, szY, -szZ};

  leftFrontBottom += centrePos;
  leftFrontTop += centrePos;
  leftBackBottom += centrePos;
  rightFrontBottom += centrePos;

  std::ostringstream xmlShapeStream;
  xmlShapeStream << " <cuboid id=\"" << id << "\"> "
                 << "<left-front-bottom-point x=\"" << leftFrontBottom.X()
                 << "\" y=\"" << leftFrontBottom.Y() << "\" z=\""
                 << leftFrontBottom.Z() << "\"  /> "
                 << "<left-front-top-point  x=\"" << leftFrontTop.X()
                 << "\" y=\"" << leftFrontTop.Y() << "\" z=\""
                 << leftFrontTop.Z() << "\"  /> "
                 << "<left-back-bottom-point  x=\"" << leftBackBottom.X()
                 << "\" y=\"" << leftBackBottom.Y() << "\" z=\""
                 << leftBackBottom.Z() << "\"  /> "
                 << "<right-front-bottom-point  x=\"" << rightFrontBottom.X()
                 << "\" y=\"" << rightFrontBottom.Y() << "\" z=\""
                 << rightFrontBottom.Z() << "\"  /> "
                 << "</cuboid>";

  return xmlShapeStream.str();
}

//----------------------------------------------------------------------------------------------
/** Create a cuboid shape for your pixels */
std::shared_ptr<CSGObject> createCuboid(double xHalfLength, double yHalfLength,
                                        double zHalfLength,
                                        Mantid::Kernel::V3D centrePos,
                                        const std::string &id) {
  ShapeFactory shapeCreator;
  return shapeCreator.createShape(
      cuboidXML(xHalfLength, yHalfLength, zHalfLength, centrePos, id));
}

/**
 * Create a cuboid shape rotated around supplied axis and centered at the
 * origin.
 * @param xHalfLength thickness
 * @param yHalfLength width
 * @param zHalfLength height
 * @param angle rotation angle in radians
 * @param axis the axis to rotate around
 * @return a pointer to the cuboid shape
 */
std::shared_ptr<CSGObject> createCuboid(double xHalfLength, double yHalfLength,
                                        double zHalfLength, double angle,
                                        Mantid::Kernel::V3D axis) {
  // top\bottom along z
  V3D leftFrontBottom{xHalfLength, -yHalfLength, -zHalfLength};
  V3D leftFrontTop{xHalfLength, -yHalfLength, zHalfLength};
  V3D leftBackBottom{-xHalfLength, -yHalfLength, -zHalfLength};
  V3D rightFrontBottom{xHalfLength, yHalfLength, -zHalfLength};
  Quat rotation(angle, axis);
  auto rotMatrix = Mantid::Kernel::DblMatrix(rotation.getRotation());
  leftFrontBottom.rotate(rotMatrix);
  leftFrontTop.rotate(rotMatrix);
  leftBackBottom.rotate(rotMatrix);
  rightFrontBottom.rotate(rotMatrix);
  std::ostringstream xmlShapeStream;
  xmlShapeStream << " <cuboid id=\"detector-shape\"> "
                 << "<left-front-bottom-point x=\"" << leftFrontBottom.X()
                 << "\" y=\"" << leftFrontBottom.Y() << "\" z=\""
                 << leftFrontBottom.Z() << "\"  /> "
                 << "<left-front-top-point  x=\"" << leftFrontTop.X()
                 << "\" y=\"" << leftFrontTop.Y() << "\" z=\""
                 << leftFrontTop.Z() << "\"  /> "
                 << "<left-back-bottom-point  x=\"" << leftBackBottom.X()
                 << "\" y=\"" << leftBackBottom.Y() << "\" z=\""
                 << leftBackBottom.Z() << "\"  /> "
                 << "<right-front-bottom-point  x=\"" << rightFrontBottom.X()
                 << "\" y=\"" << rightFrontBottom.Y() << "\" z=\""
                 << rightFrontBottom.Z() << "\"  /> "
                 << "</cuboid>";

  std::string xmlCuboidShape(xmlShapeStream.str());
  ShapeFactory shapeCreator;
  auto cuboidShape = shapeCreator.createShape(xmlCuboidShape);
  return cuboidShape;
}

//----------------------------------------------------------------------------------------------
/**
 * Create a component assembly at the origin made up of 4 cylindrical detectors
 */
std::shared_ptr<CompAssembly> createTestAssemblyOfFourCylinders() {
  std::shared_ptr<CompAssembly> bank =
      std::make_shared<CompAssembly>("BankName");
  // One object
  auto pixelShape = ComponentCreationHelper::createCappedCylinder(
      0.5, 1.5, V3D(0.0, 0.0, 0.0), V3D(0., 1.0, 0.), "tube");
  // Four object components
  for (size_t i = 1; i < 5; ++i) {
    ObjComponent *physicalPixel = new ObjComponent("pixel", pixelShape);
    physicalPixel->setPos(static_cast<double>(i), 0.0, 0.0);
    bank->add(physicalPixel);
  }

  return bank;
}

/**
 * Create a hollow shell, i.e. the intersection of two spheres or radius r1 and
 * r2
 */
std::shared_ptr<CSGObject>
createHollowShell(double innerRadius, double outerRadius, const V3D &centre) {
  std::string wholeXML = sphereXML(innerRadius, centre, "inner") + "\n" +
                         sphereXML(outerRadius, centre, "outer") + "\n" +
                         "<algebra val=\"(outer (# inner))\" />";

  ShapeFactory shapeMaker;
  return shapeMaker.createShape(wholeXML);
}

//----------------------------------------------------------------------------------------------
/**
 * Create a detector group containing 5 detectors
 */
std::shared_ptr<DetectorGroup> createDetectorGroupWith5CylindricalDetectors() {
  const int ndets = 5;
  std::vector<std::shared_ptr<const IDetector>> groupMembers(ndets);
  // One object
  auto detShape = ComponentCreationHelper::createCappedCylinder(
      0.5, 1.5, V3D(0.0, 0.0, 0.0), V3D(0., 1.0, 0.), "tube");
  for (int i = 0; i < ndets; ++i) {
    std::ostringstream os;
    os << "d" << i;
    auto det = std::make_shared<Detector>(os.str(), i + 1, detShape, nullptr);
<<<<<<< HEAD
    det->setPos(static_cast<double>(i) + 1.0, 2.0, 2.0);
=======
    det->setPos(static_cast<double>(i + 1), 2.0, 2.0);
>>>>>>> 5a12a040
    groupMembers[i] = det;
  }

  return std::make_shared<DetectorGroup>(groupMembers);
}

//----------------------------------------------------------------------------------------------
/**
 * Create a detector group containing N cylindrical detectors with gaps
 */
std::shared_ptr<DetectorGroup>
createDetectorGroupWithNCylindricalDetectorsWithGaps(unsigned int nDet,
                                                     double gap) {

  std::vector<std::shared_ptr<const IDetector>> groupMembers(nDet);
  // One object
  auto detShape = ComponentCreationHelper::createCappedCylinder(
      0.5, 1.5, V3D(0.0, 0.0, 0.0), V3D(0., 1.0, 0.), "tube");
  for (unsigned int i = 0; i < nDet; ++i) {
    std::ostringstream os;
    os << "d" << i;
    auto det = std::make_shared<Detector>(os.str(), i + 1, detShape, nullptr);
    det->setPos(double(-0.5 * nDet + i) + gap, 2.0, 2.0);
    groupMembers[i] = det;
  }

  return std::make_shared<DetectorGroup>(groupMembers);
}

std::vector<std::unique_ptr<IDetector>>
createVectorOfCylindricalDetectors(const double R_min, const double R_max,
                                   const double z0) {
  std::vector<std::unique_ptr<IDetector>> allDetectors;
  // One object
  double R0 = 0.5;
  double h = 1.5;
  auto detShape = ComponentCreationHelper::createCappedCylinder(
      R0, h, V3D(0.0, 0.0, 0.0), V3D(0., 1.0, 0.), "tube");

  auto NY = int(ceil(2 * R_max / h) + 1);
  auto NX = int(ceil(2 * R_max / R0) + 1);
  double y_bl = NY * h;
  double x_bl = NX * R0;

  double Rmin2(R_min * R_min), Rmax2(R_max * R_max);

  int ic(0);
  for (int j = 0; j < NY; j++) {
    double y = -0.5 * y_bl + j * h;
    for (int i = 0; i < NX; i++) {
      double x = -0.5 * x_bl + i * R0;
      double Rsq = x * x + y * y;
      if (Rsq >= Rmin2 && Rsq < Rmax2) {
        std::ostringstream os;
        os << "d" << ic;
        auto det =
            std::make_unique<Detector>(os.str(), ic + 1, detShape, nullptr);
        det->setPos(x, y, z0);
        allDetectors.emplace_back(std::move(det));
      }

      ic++;
    }
  }
  return allDetectors;
}

//----------------------------------------------------------------------------------------------
/**
 * Create a group of detectors arranged in a ring;
 */
std::shared_ptr<DetectorGroup>
createRingOfCylindricalDetectors(const double R_min, const double R_max,
                                 const double z0) {

  auto vecOfDetectors = createVectorOfCylindricalDetectors(R_min, R_max, z0);
  std::vector<std::shared_ptr<const IDetector>> groupMembers;
  groupMembers.reserve(vecOfDetectors.size());
  for (auto &det : vecOfDetectors) {
    groupMembers.emplace_back(std::move(det));
  }

  return std::make_shared<DetectorGroup>(std::move(groupMembers));
}

Instrument_sptr createTestInstrumentCylindrical(
    int num_banks, const Mantid::Kernel::V3D &sourcePos,
    const Mantid::Kernel::V3D &samplePos, const double cylRadius,
    const double cylHeight) {
  auto testInst = std::make_shared<Instrument>("basic");

  // One object
  auto pixelShape = ComponentCreationHelper::createCappedCylinder(
      cylRadius, cylHeight, V3D(0.0, -cylHeight / 2.0, 0.0), V3D(0., 1.0, 0.),
      "pixel-shape");

  // Just increment pixel IDs
  int pixelID = 1;

  for (int banknum = 1; banknum <= num_banks; banknum++) {
    // Make a new bank
    std::ostringstream bankname;
    bankname << "bank" << banknum;
    CompAssembly *bank = new CompAssembly(bankname.str());

    // Nine object components
    for (int i = -1; i < 2; ++i) {
      for (int j = -1; j < 2; ++j) {
        std::ostringstream lexer;
        lexer << "pixel-(" << j << ";" << i << ")";
        Detector *physicalPixel =
            new Detector(lexer.str(), pixelID, pixelShape, bank);
        const double xpos = j * (cylRadius * 2.0);
        const double ypos = i * cylHeight;
        physicalPixel->setPos(xpos, ypos, 0.0);
        pixelID++;
        bank->add(physicalPixel);
        testInst->markAsDetector(physicalPixel);
      }
    }

    testInst->add(bank);
    bank->setPos(V3D(0.0, 0.0, 5.0 * banknum));
  }

  addSourceToInstrument(testInst, sourcePos);
  addSampleToInstrument(testInst, samplePos);

  return testInst;
}

Mantid::Geometry::Instrument_sptr
createCylInstrumentWithVerticalOffsetsSpecified(
    size_t nTubes, std::vector<double> verticalOffsets, size_t nDetsPerTube,
    double xMin, double xMax, double yMin, double yMax, bool inhomogeneous) {
  // Pixel shape
  const double ySpan = (yMax - yMin);
  const double xSpan = (xMax - xMin);
  const double tubeDiameter =
      xSpan / static_cast<double>(nTubes);   // No gaps between tubes
  const double cylRadius = tubeDiameter / 2; // No gaps between tubes
  double cylHeight = ySpan / static_cast<double>(nDetsPerTube);
  const double bankZPos = 2;
  const double sourceZPos = -10;
  const double sampleZPos = 0;

  auto pixelShape = ComponentCreationHelper::createCappedCylinder(
      cylRadius, cylHeight, V3D(0.0, 0.0, 0.0), V3D(0., 1.0, 0.),
      "pixel-shape");
  auto instrument = std::make_shared<Instrument>("instrument_with_tubes");
<<<<<<< HEAD

=======
>>>>>>> 5a12a040
  CompAssembly *bank = new CompAssembly("sixteenpack");

  if (inhomogeneous) {

    for (size_t i = 0; i < nTubes; ++i) {

      ObjCompAssembly *tube = new ObjCompAssembly("tube" + std::to_string(i));
      for (size_t j = 0; j < nDetsPerTube; ++j) {

        auto pixelShape = ComponentCreationHelper::createCappedCylinder(
            cylRadius + static_cast<double>(j) + static_cast<double>(i),
            cylHeight + static_cast<double>(j) + static_cast<double>(i),
            V3D(0.0, 0.0, 0.0), V3D(0., 1.0, 0.), "pixel-shape");

        auto id = static_cast<int>(i * nDetsPerTube + j);
        Detector *physicalPixel =
            new Detector("det-" + std::to_string(id), id, pixelShape, tube);
        tube->add(physicalPixel);
        physicalPixel->setPos(V3D(0, static_cast<double>(j) * cylHeight, 0));
        instrument->markAsDetector(physicalPixel);
      }
      tube->setPos(V3D(xMin + static_cast<double>(i) * tubeDiameter,
                       -ySpan / 2 + verticalOffsets[i], 0));
      tube->setOutline(tube->createOutline());
      Mantid::Geometry::BoundingBox tmp = tube->shape()->getBoundingBox();
      bank->add(tube);
    }

  } else {

    auto pixelShape = ComponentCreationHelper::createCappedCylinder(
        cylRadius, cylHeight, V3D(0.0, 0.0, 0.0), V3D(0., 1.0, 0.),
        "pixel-shape");
    for (size_t i = 0; i < nTubes; ++i) {
      ObjCompAssembly *tube = new ObjCompAssembly("tube" + std::to_string(i));
      for (size_t j = 0; j < nDetsPerTube; ++j) {

        auto id = static_cast<int>(i * nDetsPerTube + j);
        Detector *physicalPixel =
            new Detector("det-" + std::to_string(id), id, pixelShape, tube);
        tube->add(physicalPixel);
        physicalPixel->setPos(V3D(0, static_cast<double>(j) * cylHeight, 0));
        instrument->markAsDetector(physicalPixel);
      }
      tube->setPos(V3D(xMin + static_cast<double>(i) * tubeDiameter,
                       -ySpan / 2 + verticalOffsets[i], 0));
      tube->setOutline(tube->createOutline());
      Mantid::Geometry::BoundingBox tmp = tube->shape()->getBoundingBox();
      bank->add(tube);
    }
  }

  bank->setPos(V3D(0, 0, bankZPos));
  instrument->add(bank);
  instrument->setReferenceFrame(std::make_shared<ReferenceFrame>(
      Mantid::Geometry::Y /*up*/, Mantid::Geometry::Z /*along*/, Left,
      "0,0,0"));
  addSourceToInstrument(instrument, V3D(0, 0, sourceZPos));
  addSampleToInstrument(instrument, V3D(0, 0, sampleZPos));
  return instrument;
}

/** create instrument with cylindrical detectors located in specific positions
 *
 *
 */
bool double_cmprsn(double x1, double x2) {
  const double TOL(1.e-4);
  if (std::fabs(x1 + x2) < TOL) {
    return (std::fabs(x1 - x2) < TOL);
  } else {
    return (std::fabs((x1 - x2) / (x1 + x2)) < TOL / 2);
  }
}
Mantid::Geometry::Instrument_sptr
createCylInstrumentWithDetInGivenPositions(const std::vector<double> &L2,
                                           const std::vector<double> &polar,
                                           const std::vector<double> &azim) {

  auto testInst = std::make_shared<Instrument>("processed");
  double cylRadius(0.004);
  double cylHeight(0.0002);
  // find characteristic sizes of the detectors;
  double dAzi_min(FLT_MAX);
  double dPol_min(FLT_MAX);
  double L2_min(FLT_MAX);
  double dAzi, dPol;
  std::vector<double> az(azim);
  std::vector<double> po(polar);
  std::sort(az.begin(), az.end());
  std::sort(po.begin(), po.end());
  // very crude identification of interdetector distance; no need in more
  // accurate caluclations for example;
  for (size_t i = 0; i < L2.size(); i++) {
    if (L2[i] < L2_min)
      L2_min = L2[i];
    for (size_t j = i + 1; j < L2.size(); j++) {
      if (!double_cmprsn(az[i], az[j])) {
        dAzi = std::fabs(az[i] - az[j]);
        if (dAzi < dAzi_min)
          dAzi_min = dAzi;
      }
      if (!double_cmprsn(po[i], po[j])) {
        dPol = std::fabs(po[i] - po[j]);
        if (dPol < dPol_min)
          dPol_min = dPol;
      }
    }
  }
  cylRadius = L2_min * sin(dAzi_min * 0.5);
  cylHeight = 2 * L2_min * sin(dPol_min * 0.5);

  // One object
  auto pixelShape = ComponentCreationHelper::createCappedCylinder(
      cylRadius, cylHeight, V3D(0.0, -cylHeight / 2.0, 0.0), V3D(0., 1.0, 0.),
      "pixel-shape");
  // Just increment pixel ID's
  int pixelID = 1;
  // one bank
  CompAssembly *bank = new CompAssembly("det_ass");

  for (size_t i = 0; i < azim.size(); i++) {
    Detector *physicalPixel =
        new Detector("det" + std::to_string(i), pixelID, pixelShape, bank);
    double zpos = L2[i] * cos(polar[i]);
    double xpos = L2[i] * sin(polar[i]) * cos(azim[i]);
    double ypos = L2[i] * sin(polar[i]) * sin(azim[i]);
    physicalPixel->setPos(xpos, ypos, zpos);
    pixelID++;
    bank->add(physicalPixel);
    testInst->markAsDetector(physicalPixel);
  }
  testInst->add(bank);
  bank->setPos(V3D(0., 0., 0.));

  addSourceToInstrument(testInst, V3D(0.0, 0.0, -L2_min));
  addSampleToInstrument(testInst, V3D(0.0, 0.0, 0.0));

  return testInst;
}

//----------------------------------------------------------------------------------------------

void addRectangularBank(Instrument &testInstrument, int idStart, int pixels,
                        double pixelSpacing, const std::string &bankName,
                        const V3D &bankPos, const Quat &bankRot) {

  const double cylRadius(pixelSpacing / 2);
  const double cylHeight(0.0002);
  // One object
  auto pixelShape = ComponentCreationHelper::createCappedCylinder(
      cylRadius, cylHeight, V3D(0.0, -cylHeight / 2.0, 0.0), V3D(0., 1.0, 0.),
      "pixel-shape");

  auto *bank = new RectangularDetector(bankName);
  bank->initialize(pixelShape, pixels, 0.0, pixelSpacing, pixels, 0.0,
                   pixelSpacing, idStart, true, pixels);

  // Mark them all as detectors
  for (int x = 0; x < pixels; x++)
    for (int y = 0; y < pixels; y++) {
      std::shared_ptr<Detector> detector = bank->getAtXY(x, y);
      if (detector)
        // Mark it as a detector (add to the instrument cache)
        testInstrument.markAsDetector(detector.get());
    }

  testInstrument.add(bank);
  bank->setPos(bankPos);
  bank->setRot(bankRot);
}

//----------------------------------------------------------------------------------------------
/**
 * Create an test instrument with n panels of rectangular detectors,
 * pixels*pixels in size, a source and spherical sample shape.
 *
 * Banks' lower-left corner is at position (0,0,5*banknum) and they go up to
 * (pixels*0.008, pixels*0.008, Z)
 * Pixels are 4 mm wide.
 *
 * @param num_banks :: number of rectangular banks to create
 * @param pixels :: number of pixels in each direction.
 * @param pixelSpacing :: padding between pixels
 * @param bankDistanceFromSample :: How far the bank is from the sample
 */
Instrument_sptr createTestInstrumentRectangular(int num_banks, int pixels,
                                                double pixelSpacing,
                                                double bankDistanceFromSample) {
  auto testInst = std::make_shared<Instrument>("basic_rect");

  for (int banknum = 1; banknum <= num_banks; banknum++) {
    // Make a new bank
    std::ostringstream bankName;
    bankName << "bank" << banknum;
    V3D bankPos(0.0, 0.0, bankDistanceFromSample * banknum);
    Quat bankRot{}; // Identity
    addRectangularBank(*testInst, banknum * pixels * pixels, pixels,
                       pixelSpacing, bankName.str(), bankPos, bankRot);
  }

  addSourceToInstrument(testInst, V3D(0.0, 0.0, -10.0), "source");
  addSampleToInstrument(testInst, V3D(0.0, 0.0, 0.0));

  return testInst;
}

//----------------------------------------------------------------------------------------------
/**
 * Create an test instrument with n panels of rectangular detectors,
 * pixels*pixels in size, a source and spherical sample shape.
 *
 * Banks are centered at (1*banknum, 0, 0) and are facing 0,0.
 * Pixels are 4 mm wide.
 *
 * @param num_banks: number of rectangular banks to create
 * @param pixels : number of pixels in each direction.
 * @param pixelSpacing : padding between pixels
 */
Instrument_sptr createTestInstrumentRectangular2(int num_banks, int pixels,
                                                 double pixelSpacing) {

  const auto instrName = "basic_rect";
  auto testInst = std::make_shared<Instrument>(instrName);

  const double cylRadius(pixelSpacing / 2);
  const double cylHeight(0.0002);
  // One object
  auto pixelShape = ComponentCreationHelper::createCappedCylinder(
      cylRadius, cylHeight, V3D(0.0, -cylHeight / 2.0, 0.0), V3D(0., 1.0, 0.),
      "pixel-shape");

  for (int banknum = 1; banknum <= num_banks; banknum++) {
    // Make a new bank
    std::ostringstream bankname;
    bankname << "bank" << banknum;
    auto *bank = new RectangularDetector(bankname.str());
    bank->initialize(pixelShape, pixels, -pixels * pixelSpacing / 2.0,
                     pixelSpacing, pixels, -pixels * pixelSpacing / 2.0,
                     pixelSpacing, (banknum - 1) * pixels * pixels, true,
                     pixels);

    // Mark them all as detectors
    for (int x = 0; x < pixels; x++)
      for (int y = 0; y < pixels; y++) {
        std::shared_ptr<Detector> detector = bank->getAtXY(x, y);
        if (detector)
          // Mark it as a detector (add to the instrument cache)
          testInst->markAsDetector(detector.get());
      }

    testInst->add(bank);
    // Place the center.
    bank->setPos(V3D(1.0 * banknum, 0.0, 0.0));
    // rotate detector 90 degrees along vertical
    bank->setRot(Quat(90.0, V3D(0, 1, 0)));
  }

  addSourceToInstrument(testInst, V3D(0.0, 0.0, -10.0));
  addSampleToInstrument(testInst, V3D(0.0, 0.0, 0.0));

  return testInst;
}

/**
 * Create an test instrument with multiple nameless banks. Used for testing
 * behaviour of name handling implementation in saveInstrument
 *
 * Banks are centered at (1*banknum, 0, 0) and are facing 0,0.
 * Pixels are 4 mm wide.
 *
 * @param num_banks: number of rectangular banks to create
 * @param pixels :: number of pixels in each direction.
 * @param pixelSpacing :: padding between pixels
 */
Instrument_sptr createTestUnnamedRectangular2(int num_banks, int pixels,
                                              double pixelSpacing) {
  auto testInst = std::make_shared<Instrument>("");

  const double cylRadius(pixelSpacing / 2);
  const double cylHeight(0.0002);
  // One object
  auto pixelShape = ComponentCreationHelper::createCappedCylinder(
      cylRadius, cylHeight, V3D(0.0, -cylHeight / 2.0, 0.0), V3D(0., 1.0, 0.),
      "pixel-shape");

  for (int banknum = 1; banknum <= num_banks; banknum++) {
    // Make a new bank
    std::ostringstream bankname;
    bankname << "";

    RectangularDetector *bank = new RectangularDetector(bankname.str());
    bank->initialize(pixelShape, pixels, -pixels * pixelSpacing / 2.0,
                     pixelSpacing, pixels, -pixels * pixelSpacing / 2.0,
                     pixelSpacing, (banknum - 1) * pixels * pixels, true,
                     pixels);

    // Mark them all as detectors
    for (int x = 0; x < pixels; x++)
      for (int y = 0; y < pixels; y++) {
        std::shared_ptr<Detector> detector = bank->getAtXY(x, y);
        if (detector)
          // Mark it as a detector (add to the instrument cache)
          testInst->markAsDetector(detector.get());
      }

    testInst->add(bank);
    // Place the center.
    bank->setPos(V3D(1.0 * banknum, 0.0, 0.0));
    // rotate detector 90 degrees along vertical
    bank->setRot(Quat(90.0, V3D(0, 1, 0)));
  }

  addSourceToInstrument(testInst, V3D(0.0, 0.0, -10.0));
  addSampleToInstrument(testInst, V3D(0.0, 0.0, 0.0));

  return testInst;
}

/**
 * createMinimalInstrument, creates the most simple possible definition of
 * an instrument in which we can extract a valid L1 and L2 distance for unit
 * calculations.
 *
 * Beam direction is along X,
 * Up direction is Y
 *
 * @param sourcePos : V3D position
 * @param samplePos : V3D sample position
 * @param detectorPos : V3D detector position
 * @return Instrument generated.
 */
Instrument_sptr
createMinimalInstrument(const Mantid::Kernel::V3D &sourcePos,
                        const Mantid::Kernel::V3D &samplePos,
                        const Mantid::Kernel::V3D &detectorPos) {
  Instrument_sptr instrument = std::make_shared<Instrument>();
  instrument->setReferenceFrame(std::make_shared<ReferenceFrame>(
      Mantid::Geometry::Y /*up*/, Mantid::Geometry::X /*along*/, Left,
      "0,0,0"));

  // A source
  ObjComponent *source = new ObjComponent("source");
  source->setPos(sourcePos);
  source->setShape(createSphere(0.01 /*1cm*/, V3D(0, 0, 0), "1"));
  instrument->add(source);
  instrument->markAsSource(source);

  // A sample
  Component *sample = new Component("some-surface-holder");
  sample->setPos(samplePos);
<<<<<<< HEAD
  sample->setName("some-surface-holder");
=======
>>>>>>> 5a12a040
  instrument->add(sample);
  instrument->markAsSamplePos(sample);

  // A detector
  Detector *det = new Detector("point-detector", 1 /*detector id*/, nullptr);
  det->setPos(detectorPos);
  det->setShape(createSphere(0.01 /*1cm*/, V3D(0, 0, 0), "1"));
  instrument->add(det);
  instrument->markAsDetector(det);

  return instrument;
}

/**
 * createMinimalInstrumentWithMonitor, creates the most simple possible
 * definition of an instrument with a Monitor.
 *
 * Beam direction is along X,
 * Up direction is Y
 *
 * @param monitorPos : V3D monitor position
 * @param monitorRot : V3D monitor rotation
 * @return Instrument generated.
 */
Instrument_sptr
createMinimalInstrumentWithMonitor(const Mantid::Kernel::V3D &monitorPos,
                                   const Mantid::Kernel::Quat &monitorRot) {
  Instrument_sptr instrument = std::make_shared<Instrument>();
  instrument->setReferenceFrame(std::make_shared<ReferenceFrame>(
      Mantid::Geometry::Y /*up*/, Mantid::Geometry::X /*along*/, Left,
      "0,0,0"));

  instrument->setName("test-instrument-with-monitor");

  // A source
  auto *source = new ObjComponent("source");
  source->setPos(V3D(-10, 0, 0));
  source->setShape(createSphere(0.01 /*1cm*/, V3D(0, 0, 0), "1"));
  instrument->add(source);
  instrument->markAsSource(source);

  // A sample
  auto *sample = new Component("some-surface-holder");
  sample->setPos(V3D(0, 0, 0));
<<<<<<< HEAD
  sample->setName("some-surface-holder");
=======
>>>>>>> 5a12a040
  instrument->add(sample);
  instrument->markAsSamplePos(sample);

  // A detector
  auto *det = new Detector("point-detector", 1 /*detector id*/, nullptr);
  det->setPos(V3D(0, 0, 10));
  det->setShape(createSphere(0.01 /*1cm*/, V3D(0, 0, 0), "1"));
  instrument->add(det);
  instrument->markAsDetector(det);

  // A monitor
  auto *mon = new Detector("test-monitor", 2 /*detector id*/, nullptr);
  mon->setPos(monitorPos);
  mon->setRot(monitorRot);
  mon->setShape(createSphere(0.01 /*1cm*/, V3D(0, 0, 0), "1"));
  instrument->add(mon);
  instrument->markAsMonitor(mon);

  return instrument;
}

/**
 * createMinimalInstrumentWithShapes, creates the most simple possible
 * definition of an instrument with IObject shapes specified for pixels and
 * monitor.
 *
 * Beam direction is along X,
 * Up direction is Y
 *
 * @param monitorShape : IObject shape of monitor
 * @param detectorShape : IObject shape of pixels
 * @return Instrument generated.
 */
Instrument_sptr createMinimalInstrumentWithShapes(
    const std::shared_ptr<Mantid::Geometry::IObject> &monitorShape,
    const std::shared_ptr<Mantid::Geometry::IObject> &detectorShape,
    const std::shared_ptr<Mantid::Geometry::IObject> &bankShape) {

  Instrument_sptr instrument = std::make_shared<Instrument>();
  instrument->setReferenceFrame(std::make_shared<ReferenceFrame>(
      Mantid::Geometry::Y /*up*/, Mantid::Geometry::X /*along*/, Left,
      "0,0,0"));

  instrument->setName("test_instrument_with_shapes");

  // A source
  auto *source = new ObjComponent("source");
  source->setPos(V3D(-10, 0, 0));
  source->setShape(createSphere(0.01 /*1cm*/, V3D(0, 0, 0), "1"));
  instrument->add(source);
  instrument->markAsSource(source);

  // A sample
  auto *sample = new Component("some-surface-holder");
  sample->setPos(V3D(0, 0, 0));
  sample->setName("some-surface-holder");
  instrument->add(sample);
  instrument->markAsSamplePos(sample);

  // A detector
  auto *det = new Detector("point_detector", 1 /*detector id*/, nullptr);
  det->setPos(V3D(0, 0, 10));
  det->setShape(detectorShape);
  instrument->markAsDetector(det);

  // A bank
  std::string bankname = "bank_with_pixelshapes";
  auto bank = new ObjCompAssembly(bankname);
  // Place the center.
  bank->setPos(V3D(0.0, 0.0, 10.0));
  // rotate detector 90 degrees along vertical
  bank->setRot(Quat(90.0, V3D(0, 1, 0)));
  bank->setShape(bankShape);
  bank->add(det);
  instrument->add(bank);

  // A monitor
  auto *mon =
      new Detector("test_monitor_with_shape", 2 /*detector id*/, nullptr);
  mon->setPos(V3D(0, 0, 10));
  mon->setRot(Quat(45, V3D(0, 0, 10)));
  mon->setShape(monitorShape);
  instrument->add(mon);
  instrument->markAsMonitor(mon);

  return instrument;
}

/**
 * An instrument creation helper allowing you to include/omit
 * source/sample for unit test of exception handling.
 *
 * @param haveSource : bool option to have source in instrument
 * @param haveSample : bool option to have sample in instrument
 * @param haveDetector : bool option to have detector in instrument
 * @return Instrument generated.
 */
Instrument_sptr createInstrumentWithOptionalComponents(bool haveSource,
                                                       bool haveSample,
                                                       bool haveDetector) {

  Instrument_sptr instrument = std::make_shared<Instrument>();

  // A source
  if (haveSource) {
    ObjComponent *source = new ObjComponent("source");

    instrument->add(source);
    instrument->markAsSource(source);
  }

  // A sample
  if (haveSample) {
    Component *sample = new Component("some-sample");
<<<<<<< HEAD
    sample->setName("some-sample");
=======

>>>>>>> 5a12a040
    instrument->add(sample);
    instrument->markAsSamplePos(sample);
  }

  // A detector
  if (haveDetector) {
    Detector *det = new Detector("point-detector", 1 /*detector id*/, nullptr);

    instrument->add(det);
    instrument->markAsDetector(det);
  }

  return instrument;
}

/**
 * createSimpleInstrumentWithRotation, creates the most simple possible
 * definition of an instrument in which we can extract a valid L1 and L2
 * distance for unit calculations.
 *
 * Beam direction is along Z,
 * Up direction is Y
 *
 * @param sourcePos : V3D position
 * @param samplePos : V3D sample position
 * @param detectorPos : V3D detector bank position
 * @param relativeBankRotation : Quat relative bank rotation
 * @param relativeDetRotation : Quat relative detector rotation
 * @param detOffset : V3D offset of detector from bank
 * @return Instrument generated.
 */
Instrument_sptr createSimpleInstrumentWithRotation(
    const Mantid::Kernel::V3D &sourcePos, const Mantid::Kernel::V3D &samplePos,
    const Mantid::Kernel::V3D &detectorPos,
    const Mantid::Kernel::Quat &relativeBankRotation,
    const Mantid::Kernel::Quat &relativeDetRotation,
    const Mantid::Kernel::V3D detOffset) {
  Instrument_sptr instrument = std::make_shared<Instrument>();
  instrument->setReferenceFrame(std::make_shared<ReferenceFrame>(
      Mantid::Geometry::Y /*up*/, Mantid::Geometry::Z /*along*/, Left,
      "0,0,0"));

  instrument->setName("test-instrument-with-detector-rotations");

  // A source
  ObjComponent *source = new ObjComponent("source");
  source->setPos(sourcePos);
  source->setShape(createSphere(0.01 /*1cm*/, V3D(0, 0, 0), "1"));
  instrument->add(source);
  instrument->markAsSource(source);

  // A sample
  Component *sample = new Component("some-surface-holder");
  sample->setPos(samplePos);
<<<<<<< HEAD
  sample->setName("some-surface-holder");
=======
>>>>>>> 5a12a040
  instrument->add(sample);
  instrument->markAsSamplePos(sample);

  // A detector
  Detector *det = new Detector("point-detector", 1 /*detector id*/, nullptr);
  det->setPos(detOffset); // defaults to {0,0,0} if no input
  det->setShape(createSphere(0.01 /*1cm*/, V3D(0, 0, 0), "1"));
  det->setRot(relativeDetRotation);
  instrument->markAsDetector(det);

  auto compAss = new ObjCompAssembly("detector-stage");
  compAss->add(det);
  compAss->setPos(detectorPos);
  compAss->setRot(relativeBankRotation);

  instrument->add(compAss);

  return instrument;
}

/**
 * createInstrumentWithSourceRotation, from
 * createSimpleInstrumentWithRotation. Rotate source and sample.
 *
 * Beam direction is along Z,
 * Up direction is Y
 *
 * @param sourcePos : V3D position
 * @param samplePos : V3D sample position
 * @param detectorPos : V3D detector position
 * @param relativeSourceRotation : Quat relative source rotation
 * @return Instrument generated.
 */
Instrument_sptr createInstrumentWithSourceRotation(
    const Mantid::Kernel::V3D &sourcePos, const Mantid::Kernel::V3D &samplePos,
    const Mantid::Kernel::V3D &detectorPos,
    const Mantid::Kernel::Quat &relativeSourceRotation) {
  Instrument_sptr instrument = std::make_shared<Instrument>();
  instrument->setReferenceFrame(std::make_shared<ReferenceFrame>(
      Mantid::Geometry::Y /*up*/, Mantid::Geometry::Z /*along*/, Left,
      "0,0,0"));

  instrument->setName("test-instrument");

  // A source
  ObjComponent *source = new ObjComponent("source");
  source->setPos(sourcePos);
  source->setShape(createSphere(0.01 /*1cm*/, V3D(0, 0, 0), "1"));
  source->setRot(relativeSourceRotation);
  instrument->add(source);
  instrument->markAsSource(source);

  // A sample
  Component *sample = new Component("some-surface-holder");
<<<<<<< HEAD
  sample->setName("some-surface-holder");
  sample->setPos(samplePos);

=======
  sample->setPos(samplePos);
>>>>>>> 5a12a040
  instrument->add(sample);
  instrument->markAsSamplePos(sample);

  // A detector
  Detector *det = new Detector("point-detector", 1 /*detector id*/, nullptr);
  det->setPos({0, 0, 0}); // No offset relative to parent CompAssembly
  det->setShape(createSphere(0.01 /*1cm*/, V3D(0, 0, 0), "1"));
  instrument->markAsDetector(det);

  auto compAss = new ObjCompAssembly("detector-stage");
  compAss->add(det);
  compAss->setPos(detectorPos);

  instrument->add(compAss);

  return instrument;
}

CompAssembly *makeBank(size_t width, size_t height, Instrument *instrument) {

  auto width_d = double(width);
  auto height_d = double(height);
  static int bankNo = 1;
  auto bank = new CompAssembly("Bank" + std::to_string(bankNo++));
  static size_t id = 1;
  for (size_t i = 0; i < width; ++i) {
    for (size_t j = 0; j < height; ++j) {
      Detector *det = new Detector("pixel", int(id++) /*detector id*/, bank);
      det->setPos(V3D{double(i), double(j), double(0)});
      det->setShape(createSphere(0.01 /*1cm*/, V3D(0, 0, 0), "1"));
      bank->add(det);
      instrument->markAsDetector(det);
    }
  }
  bank->setPos(V3D{width_d / 2, height_d / 2, 0});

  return bank;
}

Instrument_sptr sansInstrument(const Mantid::Kernel::V3D &sourcePos,
                               const Mantid::Kernel::V3D &samplePos,
                               const Mantid::Kernel::V3D &trolley1Pos,
                               const Mantid::Kernel::V3D &trolley2Pos) {

  /*
  This has been generated for comparison with newer Instrument designs. It is
  therefore not
  an exact representation of an instrument one might expect to create for SANS.
   */
  auto instrument = std::make_shared<Instrument>();

  instrument->setReferenceFrame(std::make_shared<ReferenceFrame>(
      Mantid::Geometry::Y /*up*/, Mantid::Geometry::Z /*along*/, Left,
      "0,0,0"));

  addSourceToInstrument(instrument, sourcePos);
  addSampleToInstrument(instrument, samplePos);

  size_t width = 100;
  size_t height = 100;

  CompAssembly *trolley1 = new CompAssembly("Trolley1");
  trolley1->setPos(trolley1Pos);
  CompAssembly *trolley2 = new CompAssembly("Trolley2");
  trolley2->setPos(trolley2Pos);

  CompAssembly *N = makeBank(width, height, instrument.get());
  trolley1->add(N);
  CompAssembly *E = makeBank(width, height, instrument.get());
  trolley1->add(E);
  CompAssembly *S = makeBank(width, height, instrument.get());
  trolley1->add(S);
  CompAssembly *W = makeBank(width, height, instrument.get());
  trolley1->add(W);

  CompAssembly *l_curtain = makeBank(width, height, instrument.get());
  trolley2->add(l_curtain);
  CompAssembly *r_curtain = makeBank(width, height, instrument.get());
  trolley2->add(r_curtain);

  instrument->add(trolley1);
  instrument->add(trolley2);
  return instrument;
}

Mantid::Geometry::Instrument_sptr
createInstrumentWithPSDTubes(const size_t nTubes, const size_t nPixelsPerTube,
                             bool mirrorTubes) {
  // Need a tube based instrument.
  //
  // Pixels will be numbered simply from 1->nTubes*nPixelsPerTube with a 1:1
  // mapping
  //
  // Tubes will be located at 1 m from the sample (0, 0, 0) from 0 -> 90 deg
  // If mirror is set to true they will go from 0 -> -90 deg
  Instrument_sptr testInst(new Instrument("PSDTubeInst"));
  int xDirection(1);
  if (mirrorTubes)
    xDirection = -1;

  testInst->setReferenceFrame(
      std::make_shared<ReferenceFrame>(Mantid::Geometry::Y, Mantid::Geometry::Z,
                                       Mantid::Geometry::X, Right, "0,0,0"));

  // Pixel shape
  const double pixelRadius(0.01);
  const double pixelHeight(0.003);
  const double radius(1.0);
  const auto pixelShape = ComponentCreationHelper::createCappedCylinder(
      pixelRadius, pixelHeight, V3D(0.0, -0.5 * pixelHeight, 0.0),
      V3D(0.0, 1.0, 0.0), "pixelShape");

  const auto tubeShape = ComponentCreationHelper::createCappedCylinder(
      pixelRadius, pixelHeight,
      V3D(0.0, -0.5 * pixelHeight * (double)nPixelsPerTube, 0.0),
      V3D(0.0, 1.0, 0.0), "tubeShape");

  for (size_t i = 0; i < nTubes; ++i) {
    std::ostringstream lexer;
    lexer << "tube-" << i;
    const auto theta = (M_PI / 2.0) * double(i) / (double(nTubes) - 1);
    auto x = xDirection * radius * sin(theta);
    // A small correction to make testing easier where the instrument is
    // mirrored
    if (i == 0 && xDirection < 0)
      x = -1e-32;
    const auto z = radius * cos(theta);
    ObjCompAssembly *tube = new ObjCompAssembly(lexer.str());
    tube->setShape(tubeShape);
    tube->setPos(V3D(x, 0.0, z));
    for (size_t j = 0; j < nPixelsPerTube; ++j) {
      lexer.str("");
      lexer << "pixel-" << i * nPixelsPerTube + j;
      Detector *pixel = new Detector(
          lexer.str(), int(i * nPixelsPerTube + j + 1), pixelShape, tube);
      const double xpos = 0.0;
      const double ypos = double(j) * pixelHeight;
      pixel->setPos(xpos, ypos, 0.0);
      tube->add(pixel);
      testInst->markAsDetector(pixel);
    }
    testInst->add(tube);
  }
  addSourceToInstrument(testInst, V3D(0.0, 0.0, -1.0));
  addSampleToInstrument(testInst, V3D(0.0, 0.0, 0.0));

  return testInst;
}
} // namespace ComponentCreationHelper<|MERGE_RESOLUTION|>--- conflicted
+++ resolved
@@ -360,11 +360,7 @@
     std::ostringstream os;
     os << "d" << i;
     auto det = std::make_shared<Detector>(os.str(), i + 1, detShape, nullptr);
-<<<<<<< HEAD
     det->setPos(static_cast<double>(i) + 1.0, 2.0, 2.0);
-=======
-    det->setPos(static_cast<double>(i + 1), 2.0, 2.0);
->>>>>>> 5a12a040
     groupMembers[i] = det;
   }
 
@@ -515,10 +511,6 @@
       cylRadius, cylHeight, V3D(0.0, 0.0, 0.0), V3D(0., 1.0, 0.),
       "pixel-shape");
   auto instrument = std::make_shared<Instrument>("instrument_with_tubes");
-<<<<<<< HEAD
-
-=======
->>>>>>> 5a12a040
   CompAssembly *bank = new CompAssembly("sixteenpack");
 
   if (inhomogeneous) {
@@ -870,10 +862,8 @@
   // A sample
   Component *sample = new Component("some-surface-holder");
   sample->setPos(samplePos);
-<<<<<<< HEAD
   sample->setName("some-surface-holder");
-=======
->>>>>>> 5a12a040
+
   instrument->add(sample);
   instrument->markAsSamplePos(sample);
 
@@ -918,10 +908,8 @@
   // A sample
   auto *sample = new Component("some-surface-holder");
   sample->setPos(V3D(0, 0, 0));
-<<<<<<< HEAD
   sample->setName("some-surface-holder");
-=======
->>>>>>> 5a12a040
+
   instrument->add(sample);
   instrument->markAsSamplePos(sample);
 
@@ -1036,11 +1024,8 @@
   // A sample
   if (haveSample) {
     Component *sample = new Component("some-sample");
-<<<<<<< HEAD
     sample->setName("some-sample");
-=======
-
->>>>>>> 5a12a040
+
     instrument->add(sample);
     instrument->markAsSamplePos(sample);
   }
@@ -1095,10 +1080,9 @@
   // A sample
   Component *sample = new Component("some-surface-holder");
   sample->setPos(samplePos);
-<<<<<<< HEAD
+
   sample->setName("some-surface-holder");
-=======
->>>>>>> 5a12a040
+
   instrument->add(sample);
   instrument->markAsSamplePos(sample);
 
@@ -1153,13 +1137,9 @@
 
   // A sample
   Component *sample = new Component("some-surface-holder");
-<<<<<<< HEAD
   sample->setName("some-surface-holder");
   sample->setPos(samplePos);
 
-=======
-  sample->setPos(samplePos);
->>>>>>> 5a12a040
   instrument->add(sample);
   instrument->markAsSamplePos(sample);
 
