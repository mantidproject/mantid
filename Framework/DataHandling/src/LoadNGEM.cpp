--- conflicted
+++ resolved
@@ -110,11 +110,7 @@
   dataWorkspace = DataObjects::create<DataObjects::EventWorkspace>(
       NUM_OF_SPECTRA, HistogramData::Histogram(HistogramData::BinEdges(xAxis)));
   PARALLEL_FOR_NO_WSP_CHECK()
-<<<<<<< HEAD
-  for (auto i = 0; i < events.size(); ++i) {
-=======
   for (int i = 0; i < NUM_OF_SPECTRA; ++i) {
->>>>>>> 5a12a040
     dataWorkspace->getSpectrum(i) = events[i];
     dataWorkspace->getSpectrum(i).setSpectrumNo(i + 1);
     dataWorkspace->getSpectrum(i).setDetectorID(i + 1);
