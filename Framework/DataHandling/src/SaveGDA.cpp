// Mantid Repository : https://github.com/mantidproject/mantid
//
// Copyright &copy; 2018 ISIS Rutherford Appleton Laboratory UKRI,
//   NScD Oak Ridge National Laboratory, European Spallation Source,
//   Institut Laue - Langevin & CSNS, Institute of High Energy Physics, CAS
// SPDX - License - Identifier: GPL - 3.0 +
#include "MantidDataHandling/SaveGDA.h"

#include "MantidAPI/Axis.h"
#include "MantidAPI/FileProperty.h"
#include "MantidAPI/MatrixWorkspace.h"
#include "MantidAPI/WorkspaceGroup.h"
#include "MantidAPI/WorkspaceProperty.h"
#include "MantidKernel/ArrayProperty.h"
#include "MantidKernel/Unit.h"

#include <boost/optional.hpp>

#include <cmath>
#include <fstream>
#include <iomanip>
#include <sstream>

namespace Mantid {
namespace DataHandling {

using namespace API;

namespace { // helper functions

const int POINTS_PER_LINE = 4;

double mean(const std::vector<double> &values) {
  return std::accumulate(values.begin(), values.end(), 0.0) /
         static_cast<double>(values.size());
}

// Compute the mean resolution of the x axis of the input workspace
// Resolution is calculated as the difference between adjacent pairs of values,
// normalised by the second of the two
double computeAverageDeltaTByT(const HistogramData::HistogramX &tValues) {
  std::vector<double> deltaTByT;
  deltaTByT.reserve(tValues.size() - 1);

  std::adjacent_difference(tValues.begin(), tValues.end(),
                           std::back_inserter(deltaTByT),
                           [](const double previous, const double current) {
                             return (previous - current) / current;
                           });
  // First element is just first element of tValues, so remove it
  deltaTByT.erase(deltaTByT.begin());
  return mean(deltaTByT);
}

std::string generateBankHeader(int bank, int minT, size_t numberBins,
                               double deltaTByT) {
  std::stringstream stream;
  const auto numberLines = static_cast<size_t>(
      std::ceil(static_cast<double>(numberBins) / POINTS_PER_LINE));

  stream << std::setprecision(2) << "BANK " << bank << " " << numberBins << "  "
         << numberLines << " RALF  " << minT << "  96  " << minT << " "
         << deltaTByT << " ALT";
  return stream.str();
}

boost::optional<std::vector<std::string>>
getParamLinesFromGSASFile(const std::string &paramsFilename) {
  // ICONS signifies that a line contains TOF to D conversion factors
  const static std::string paramLineDelimiter = "ICONS";
  std::ifstream paramsFile;
  paramsFile.open(paramsFilename);

  if (paramsFile.is_open()) {
    std::vector<std::string> paramLines;
    std::string line;
    while (std::getline(paramsFile, line)) {
      if (line.find(paramLineDelimiter) != std::string::npos) {
        paramLines.emplace_back(line);
      }
    }
    return paramLines;
  } else {
    return boost::none;
  }
}

} // anonymous namespace

DECLARE_ALGORITHM(SaveGDA)

SaveGDA::CalibrationParams::CalibrationParams(const double _difc,
                                              const double _difa,
                                              const double _tzero)
    : difa(_difa), difc(_difc), tzero(_tzero) {}

const std::string SaveGDA::name() const { return "SaveGDA"; }

const std::string SaveGDA::summary() const {
  return "Save a group of focused banks to the MAUD three-column GDA format";
}

int SaveGDA::version() const { return 1; }

const std::vector<std::string> SaveGDA::seeAlso() const {
  return {"SaveBankScatteringAngles", "AlignDetectors"};
}

const std::string SaveGDA::category() const {
  return "DataHandling\\Text;Diffraction\\DataHandling";
}

const std::string SaveGDA::PROP_OUTPUT_FILENAME = "OutputFilename";

const std::string SaveGDA::PROP_INPUT_WS = "InputWorkspace";

const std::string SaveGDA::PROP_PARAMS_FILENAME = "GSASParamFile";

const std::string SaveGDA::PROP_GROUPING_SCHEME = "GroupingScheme";

void SaveGDA::init() {
  declareProperty(std::make_unique<WorkspaceProperty<WorkspaceGroup>>(
                      PROP_INPUT_WS, "", Kernel::Direction::Input),
                  "A GroupWorkspace where every sub-workspace is a "
                  "single-spectra focused run corresponding to a particular "
                  "bank");

  const static std::vector<std::string> outExts{".gda"};
  declareProperty(std::make_unique<FileProperty>(PROP_OUTPUT_FILENAME, "",
                                                 FileProperty::Save, outExts),
                  "The name of the file to save to");

  const static std::vector<std::string> paramsExts{".ipf", ".prm", ".parm",
                                                   ".iprm"};
  declareProperty(
      std::make_unique<FileProperty>(PROP_PARAMS_FILENAME, "",
                                     FileProperty::Load, paramsExts),
      "GSAS calibration file containing conversion factors from D to TOF");

  declareProperty(
      std::make_unique<Kernel::ArrayProperty<int>>(PROP_GROUPING_SCHEME),
      "An array of bank IDs, where the value at element i is the "
      "ID of the bank in " +
          PROP_PARAMS_FILENAME + " to associate spectrum i with");
}

void SaveGDA::exec() {
  const std::string filename = getProperty(PROP_OUTPUT_FILENAME);
  std::ofstream outFile(filename.c_str());

  if (!outFile) {
    throw Kernel::Exception::FileError("Unable to create file: ", filename);
  }

  outFile << std::fixed << std::setprecision(0) << std::setfill(' ');

  const API::WorkspaceGroup_sptr inputWS = getProperty(PROP_INPUT_WS);
  const auto calibParams = parseParamsFile();
  const std::vector<int> groupingScheme = getProperty(PROP_GROUPING_SCHEME);

  for (int i = 0; i < inputWS->getNumberOfEntries(); ++i) {
    const auto ws = inputWS->getItem(i);
    const auto matrixWS = std::dynamic_pointer_cast<MatrixWorkspace>(ws);

    auto x = matrixWS->dataX(0);
    const size_t bankIndex(groupingScheme[i] - 1);
    if (bankIndex >= calibParams.size()) {
      throw Kernel::Exception::IndexError(bankIndex, calibParams.size(),
                                          "Bank number out of range");
    }
    const auto &bankCalibParams = calibParams[bankIndex];

    // For historic reasons, TOF is scaled by 32 in MAUD
    const static double tofScale = 32;
    std::vector<double> tofScaled;
<<<<<<< HEAD
    tofScaled.reserve(x.size());
    Kernel::Units::dSpacing dSpacingUnit;
    std::vector<double> yunused;
    dSpacingUnit.toTOF(x, yunused, 0., Kernel::DeltaEMode::Elastic,
                       {{Kernel::UnitParams::difa, bankCalibParams.difa},
                        {Kernel::UnitParams::difc, bankCalibParams.difc},
                        {Kernel::UnitParams::tzero, bankCalibParams.tzero}});
    std::transform(x.begin(), x.end(), std::back_inserter(tofScaled),
                   [](const double tofVal) { return tofVal * tofScale; });

=======
    tofScaled.reserve(d.size());
    std::transform(d.begin(), d.end(), std::back_inserter(tofScaled),
                   [&bankCalibParams](const double dVal) {
                     return (dVal * bankCalibParams.difc +
                             dVal * dVal * bankCalibParams.difa +
                             bankCalibParams.tzero) *
                            tofScale;
                   });
>>>>>>> 43fba89c
    const auto averageDeltaTByT = computeAverageDeltaTByT(tofScaled);

    const auto &intensity = matrixWS->y(0);
    const auto &error = matrixWS->e(0);
    const auto numPoints =
        std::min({tofScaled.size(), intensity.size(), error.size()});

    const auto header =
        generateBankHeader(i + 1, static_cast<int>(std::round(tofScaled[0])),
                           numPoints, averageDeltaTByT);

    outFile << std::left << std::setw(80) << header << '\n' << std::right;

    for (size_t j = 0; j < numPoints; ++j) {
      outFile << std::setw(8) << tofScaled[j] << std::setw(7)
              << intensity[j] * 1000 << std::setw(5) << error[j] * 1000;

      if (j % POINTS_PER_LINE == POINTS_PER_LINE - 1) {
        // new line every 4 points
        outFile << '\n';
      } else if (j == numPoints - 1) {
        // make sure line is 80 characters long
        outFile << std::string(80 - (i % POINTS_PER_LINE + 1) * 20, ' ')
                << '\n';
      }
    }
  }
}

std::map<std::string, std::string> SaveGDA::validateInputs() {
  std::map<std::string, std::string> issues;
  boost::optional<std::string> inputWSIssue;

  const API::WorkspaceGroup_sptr inputWS = getProperty(PROP_INPUT_WS);
  for (const auto &ws : *inputWS) {
    const auto matrixWS = std::dynamic_pointer_cast<MatrixWorkspace>(ws);
    if (matrixWS) {
      if (matrixWS->getNumberHistograms() != 1) {
        inputWSIssue = "The workspace " + matrixWS->getName() +
                       " has the wrong number of histograms. It "
                       "should contain data for a single focused "
                       "spectra";
      } else if (matrixWS->getAxis(0)->unit()->unitID() != "dSpacing") {
        inputWSIssue = "The workspace " + matrixWS->getName() +
                       " has incorrect units. SaveGDA "
                       "expects input workspaces with "
                       "units of D-spacing";
      }
    } else { // not matrixWS
      inputWSIssue = "The workspace " + ws->getName() +
                     " is of the wrong type. It should be a MatrixWorkspace";
    }
  }
  if (inputWSIssue) {
    issues[PROP_INPUT_WS] = *inputWSIssue;
  }

  const std::vector<int> groupingScheme = getProperty(PROP_GROUPING_SCHEME);
  const auto numSpectraInGroupingScheme = groupingScheme.size();
  const auto numSpectraInWS =
      static_cast<size_t>(inputWS->getNumberOfEntries());
  if (numSpectraInGroupingScheme != numSpectraInWS) {
    issues[PROP_GROUPING_SCHEME] =
        "The grouping scheme must contain one entry for every focused spectrum "
        "in the input workspace. " +
        PROP_GROUPING_SCHEME + " has " +
        std::to_string(numSpectraInGroupingScheme) + " entries whereas " +
        PROP_INPUT_WS + " has " + std::to_string(numSpectraInWS);
  }

  return issues;
}

std::vector<SaveGDA::CalibrationParams> SaveGDA::parseParamsFile() const {
  const std::string paramsFilename = getProperty(PROP_PARAMS_FILENAME);
  const auto paramLines = getParamLinesFromGSASFile(paramsFilename);
  if (!paramLines) {
    g_log.error(strerror(errno));
    throw Kernel::Exception::FileError("Could not read GSAS parameter file",
                                       paramsFilename);
  }
  std::vector<CalibrationParams> calibParams;
  for (const auto &paramLine : *paramLines) {
    std::vector<std::string> lineItems;
    boost::algorithm::split(lineItems, paramLine, boost::is_any_of("\t "),
                            boost::token_compress_on);
    calibParams.emplace_back(std::stod(lineItems[3]), std::stod(lineItems[4]),
                             std::stod(lineItems[5]));
  }
  return calibParams;
}

} // namespace DataHandling
} // namespace Mantid<|MERGE_RESOLUTION|>--- conflicted
+++ resolved
@@ -173,7 +173,6 @@
     // For historic reasons, TOF is scaled by 32 in MAUD
     const static double tofScale = 32;
     std::vector<double> tofScaled;
-<<<<<<< HEAD
     tofScaled.reserve(x.size());
     Kernel::Units::dSpacing dSpacingUnit;
     std::vector<double> yunused;
@@ -183,17 +182,6 @@
                         {Kernel::UnitParams::tzero, bankCalibParams.tzero}});
     std::transform(x.begin(), x.end(), std::back_inserter(tofScaled),
                    [](const double tofVal) { return tofVal * tofScale; });
-
-=======
-    tofScaled.reserve(d.size());
-    std::transform(d.begin(), d.end(), std::back_inserter(tofScaled),
-                   [&bankCalibParams](const double dVal) {
-                     return (dVal * bankCalibParams.difc +
-                             dVal * dVal * bankCalibParams.difa +
-                             bankCalibParams.tzero) *
-                            tofScale;
-                   });
->>>>>>> 43fba89c
     const auto averageDeltaTByT = computeAverageDeltaTByT(tofScaled);
 
     const auto &intensity = matrixWS->y(0);
