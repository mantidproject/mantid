// Mantid Repository : https://github.com/mantidproject/mantid
//
// Copyright &copy; 2018 ISIS Rutherford Appleton Laboratory UKRI,
//   NScD Oak Ridge National Laboratory, European Spallation Source,
//   Institut Laue - Langevin & CSNS, Institute of High Energy Physics, CAS
// SPDX - License - Identifier: GPL - 3.0 +
#include "MantidDataHandling/LoadILLReflectometry.h"

#include "MantidAPI/Axis.h"
#include "MantidAPI/CompositeFunction.h"
#include "MantidAPI/FileProperty.h"
#include "MantidAPI/FunctionFactory.h"
#include "MantidAPI/IPeakFunction.h"
#include "MantidAPI/MatrixWorkspace.h"
#include "MantidAPI/RegisterFileLoader.h"
#include "MantidAPI/Run.h"
#include "MantidAPI/SpectrumInfo.h"
#include "MantidDataObjects/TableWorkspace.h"
#include "MantidDataObjects/Workspace2D.h"
#include "MantidDataObjects/WorkspaceCreation.h"
#include "MantidGeometry/Instrument.h"
#include "MantidGeometry/Instrument/RectangularDetector.h"
#include "MantidKernel/BoundedValidator.h"
#include "MantidKernel/DeltaEMode.h"
#include "MantidKernel/ListValidator.h"
#include "MantidKernel/OptionalBool.h"
#include "MantidKernel/Quat.h"
#include "MantidKernel/UnitConversion.h"
#include "MantidKernel/UnitFactory.h"
#include "MantidKernel/V3D.h"

namespace {

/// Convert wavelength to TOF
double wavelengthToTOF(const double lambda, const double l1, const double l2) {
  return Mantid::Kernel::UnitConversion::run("Wavelength", "TOF", lambda, l1, l2, 0.,
                                             Mantid::Kernel::DeltaEMode::Elastic, 0.);
}

/** Convert degrees to radians.
 *  @param x an angle in degrees
 *  @return the angle in radians
 */
constexpr double degToRad(const double x) { return x * M_PI / 180.; }

/** Convert radians to degrees.
 *  @param x an angle in radians
 *  @return the angle in degrees
 */
constexpr double radToDeg(const double x) { return x * 180. / M_PI; }

/** Convert millimeters to meters.
 *  @param x a distance in millimeters
 *  @return the distance in meters
 */
constexpr double mmToMeter(const double x) { return x * 1.e-3; }

/** Strip monitors from the beginning and end of a workspace.
 *  @param ws a workspace to work on
 *  @return begin and end ws indices for non-monitor histograms
 */
std::pair<int, int> fitIntegrationWSIndexRange(const Mantid::API::MatrixWorkspace &ws) {
  const size_t nHisto = ws.getNumberHistograms();
  int begin = 0;
  const auto &spectrumInfo = ws.spectrumInfo();
  for (size_t i = 0; i < nHisto; ++i) {
    if (!spectrumInfo.isMonitor(i)) {
      break;
    }
    ++begin;
  }
  int end = static_cast<int>(nHisto) - 1;
  for (ptrdiff_t i = static_cast<ptrdiff_t>(nHisto) - 1; i != 0; --i) {
    if (!spectrumInfo.isMonitor(i)) {
      break;
    }
    --end;
  }
  return std::pair<int, int>{begin, end};
}

/** Fill the X values of the first histogram of ws with values 0, 1, 2,...
 *  @param ws a workspace to modify
 */
void rebinIntegralWorkspace(Mantid::API::MatrixWorkspace &ws) {
  auto &xs = ws.mutableX(0);
  std::iota(xs.begin(), xs.end(), 0.0);
}

/// Enumerations to define the rotation plane of the detector.
enum class RotationPlane { horizontal, vertical };

/** Calculate the detector position from given parameters.
 *  @param plane rotation plane of the detector
 *  @param distance sample to detector centre distance in meters
 *  @param angle an angle between the Z axis and the detector in degrees
 *  @return a vector pointing to the new detector centre
 */
Mantid::Kernel::V3D detectorPosition(const RotationPlane plane, const double distance, const double angle) {
  const double a = degToRad(angle);
  double x, y, z;
  switch (plane) {
  case RotationPlane::horizontal:
    x = distance * std::sin(a);
    y = 0;
    z = distance * std::cos(a);
    break;
  case RotationPlane::vertical:
    x = 0;
    y = distance * std::sin(a);
    z = distance * std::cos(a);
    break;
  }
  return Mantid::Kernel::V3D(x, y, z);
}

/** Calculates the detector rotation such that it faces the origin.
 *  @param plane rotation plane of the detectorPosition
 *  @param angle an angle between the Z axis and the detector in degrees
 *  @return the calculated rotation transformation
 */
Mantid::Kernel::Quat detectorFaceRotation(const RotationPlane plane, const double angle) {
  const Mantid::Kernel::V3D axis = [plane]() {
    double x, y;
    switch (plane) {
    case RotationPlane::horizontal:
      x = 0;
      y = 1;
      break;
    case RotationPlane::vertical:
      x = -1;
      y = 0;
      break;
    }
    return Mantid::Kernel::V3D(x, y, 0);
  }();
  return Mantid::Kernel::Quat(angle, axis);
}
} // anonymous namespace

namespace Mantid::DataHandling {

using namespace Kernel;
using namespace API;
using namespace NeXus;
using Mantid::Types::Core::DateAndTime;

// Register the algorithm into the AlgorithmFactory
DECLARE_NEXUS_FILELOADER_ALGORITHM(LoadILLReflectometry)

/**
 * Return the confidence with this algorithm can load the file
 * @param descriptor A descriptor for the file
 * @returns An integer specifying the confidence level. 0 indicates it will not
 * be used
 */
int LoadILLReflectometry::confidence(Kernel::NexusDescriptor &descriptor) const {

  // fields existent only at the ILL
  if ((descriptor.pathExists("/entry0/wavelength") || // ILL D17
       descriptor.pathExists("/entry0/theta"))        // ILL FIGARO
      && descriptor.pathExists("/entry0/experiment_identifier") && descriptor.pathExists("/entry0/mode") &&
      (descriptor.pathExists("/entry0/instrument/VirtualChopper") || // ILL D17
       descriptor.pathExists("/entry0/instrument/Theta"))            // ILL FIGARO
  )
    return 80;
  else
    return 0;
}

/// Initialize the algorithm's properties.
void LoadILLReflectometry::init() {
  declareProperty(
      std::make_unique<FileProperty>("Filename", std::string(), FileProperty::Load, ".nxs", Direction::Input),
      "Name of the Nexus file to load");
  declareProperty(std::make_unique<WorkspaceProperty<>>("OutputWorkspace", std::string(), Direction::Output),
                  "Name of the output workspace");
  declareProperty("ForegroundPeakCentre", EMPTY_DBL(),
                  "Foreground peak position in fractional workspace "
                  "index (if not given the peak is searched for and fitted).");
  declareProperty("DetectorCentreFractionalIndex", 127.5,
                  "The fractional workspace index of the geometric centre of "
                  "the detector at incident beam axis (127.5 for D17 and Figaro).");
  const std::vector<std::string> measurements({"DirectBeam", "ReflectedBeam"});
  declareProperty("Measurement", "DirectBeam", std::make_unique<StringListValidator>(measurements),
                  "Load as direct or reflected beam.");
  declareProperty("BraggAngle", EMPTY_DBL(), "The bragg angle necessary for reflected beam.");
  declareProperty("FitStartWorkspaceIndex", 0, std::make_unique<BoundedValidator<int>>(0, 255),
                  "Start workspace index used for peak fitting.");
  declareProperty("FitEndWorkspaceIndex", 255, std::make_unique<BoundedValidator<int>>(0, 255),
                  "End workspace index used for peak fitting.");
  declareProperty("FitRangeLower", -1., "Minimum wavelength used for peak fitting.");
  declareProperty("FitRangeUpper", -1., "Maximum wavelength used for peak fitting.");
  const std::vector<std::string> availableUnits{"Wavelength", "TimeOfFlight"};
  declareProperty("XUnit", "Wavelength", std::make_shared<StringListValidator>(availableUnits),
                  "X unit of the OutputWorkspace");
}

/// Execute the algorithm.
void LoadILLReflectometry::exec() {
  NeXus::NXRoot root(getPropertyValue("Filename"));
  NXEntry firstEntry{root.openFirstEntry()};
  initNames(firstEntry);
  sampleAngle(firstEntry);
  std::vector<std::vector<int>> monitorsData{loadMonitors(firstEntry)};
  loadDataDetails(firstEntry);
  initWorkspace(monitorsData);
  loadInstrument();
  loadNexusEntriesIntoProperties();
  loadData(firstEntry, monitorsData, getXValues());
  firstEntry.close();
  root.close();
  initPixelWidth();
  sampleHorizontalOffset();
  placeSource();
  placeDetector();
  placeSlits();
  convertTofToWavelength();
  setProperty("OutputWorkspace", m_localWorkspace);
}

/// Run the Child Algorithm LoadInstrument.
void LoadILLReflectometry::loadInstrument() {
  auto loadInst = createChildAlgorithm("LoadInstrument");
  const std::string instrumentName = m_instrument == Supported::D17 ? "D17" : "FIGARO";
  loadInst->setPropertyValue("InstrumentName", instrumentName);
  loadInst->setProperty("RewriteSpectraMap", Mantid::Kernel::OptionalBool(true));
  loadInst->setProperty<MatrixWorkspace_sptr>("Workspace", m_localWorkspace);
  loadInst->executeAsChildAlg();
}

/**
 * Init names of sample logs based on instrument specific NeXus file
 * entries
 *
 * @param entry :: the NeXus file entry
 */
void LoadILLReflectometry::initNames(const NeXus::NXEntry &entry) {
  std::string instrumentNamePath = m_loader.findInstrumentNexusPath(entry);
  std::string instrumentName = entry.getString(instrumentNamePath.append("/name"));
  if (instrumentName.empty())
    throw std::runtime_error("Cannot set the instrument name from the Nexus file!");
  boost::to_lower(instrumentName);
  if (instrumentName == "d17") {
    m_instrument = Supported::D17;
  } else if (instrumentName == "figaro") {
    m_instrument = Supported::FIGARO;
  } else {
    std::ostringstream str;
    str << "Unsupported instrument: " << instrumentName << '.';
    throw std::runtime_error(str.str());
  }
  g_log.debug() << "Instrument name: " << instrumentName << '\n';
  if (m_instrument == Supported::D17) {
    m_offsetFrom = "VirtualChopper";
    m_chopper1Name = "Chopper1";
    m_chopper2Name = "Chopper2";
  } else if (m_instrument == Supported::FIGARO) {
    m_sampleAngleName = "CollAngle.actual_coll_angle";
    m_offsetFrom = "CollAngle";
    // FIGARO: find out which of the four choppers are used
    NXInt firstChopper = entry.openNXInt("instrument/ChopperSetting/firstChopper");
    firstChopper.load();
    NXInt secondChopper = entry.openNXInt("instrument/ChopperSetting/secondChopper");
    secondChopper.load();
    m_chopper1Name = "chopper" + std::to_string(firstChopper[0]);
    m_chopper2Name = "chopper" + std::to_string(secondChopper[0]);
  }
  // get acquisition mode
  NXInt acqMode = entry.openNXInt("acquisition_mode");
  acqMode.load();
  m_acqMode = acqMode[0];
  m_acqMode ? g_log.debug("TOF mode") : g_log.debug("Monochromatic Mode");
}

/** Call child algorithm ConvertUnits for conversion from TOF to wavelength
 * Note that DAN calibration is done in preprocess, since it needs information
 * also from the direct beam so converting to wavelength in the loader will not
 * be accurate
 */
void LoadILLReflectometry::convertTofToWavelength() {
  if (m_acqMode && (getPropertyValue("XUnit") == "Wavelength")) {
    auto convertToWavelength = createChildAlgorithm("ConvertUnits", -1, -1, true);
    convertToWavelength->initialize();
    convertToWavelength->setProperty<MatrixWorkspace_sptr>("InputWorkspace", m_localWorkspace);
    convertToWavelength->setProperty<MatrixWorkspace_sptr>("OutputWorkspace", m_localWorkspace);
    convertToWavelength->setPropertyValue("Target", "Wavelength");
    convertToWavelength->executeAsChildAlg();
  }
}

/**
 * Creates the workspace and initialises member variables with
 * the corresponding values
 *
 * @param monitorsData :: Monitors data already loaded
 */
void LoadILLReflectometry::initWorkspace(const std::vector<std::vector<int>> &monitorsData) {

  g_log.debug() << "Number of monitors: " << monitorsData.size() << '\n';
  for (size_t i = 0; i < monitorsData.size(); ++i) {
    if (monitorsData[i].size() != m_numberOfChannels)
      g_log.debug() << "Data size of monitor ID " << i << " is " << monitorsData[i].size() << '\n';
  }
  // create the workspace
  m_localWorkspace = DataObjects::create<DataObjects::Workspace2D>(m_numberOfHistograms + monitorsData.size(),
                                                                   HistogramData::BinEdges(m_numberOfChannels + 1));

  if (m_acqMode)
    m_localWorkspace->getAxis(0)->unit() = UnitFactory::Instance().create("TOF");
  m_localWorkspace->setYUnitLabel("Counts");

  // the start time is needed in the workspace when loading the parameter file
  m_localWorkspace->mutableRun().addProperty<std::string>("start_time", m_startTime.toISO8601String());
}

/**
 * Load Data details (number of tubes, channels, etc)
 *
 * @param entry First entry of nexus file
 */
void LoadILLReflectometry::loadDataDetails(const NeXus::NXEntry &entry) {
  // PSD data D17 256 x 1 x 1000
  // PSD data FIGARO 1 x 256 x 1000
  m_startTime = DateAndTime(m_loader.dateTimeInIsoFormat(entry.getString("start_time")));
  if (m_acqMode) {
    NXFloat timeOfFlight = entry.openNXFloat("instrument/PSD/time_of_flight");
    timeOfFlight.load();
    m_channelWidth = static_cast<double>(timeOfFlight[0]);
    m_numberOfChannels = size_t(timeOfFlight[1]);
    m_tofDelay = timeOfFlight[2];
  } else { // monochromatic mode
    m_numberOfChannels = 1;
  }
  NXInt nChannels = entry.openNXInt("instrument/PSD/detsize");
  nChannels.load();
  m_numberOfHistograms = nChannels[0];
}

/**
 * @brief LoadILLReflectometry::doubleFromRun
 * Returns a sample log a single double
 * @param entryName : the name of the log
 * @return the value as double
 * @throws runtime_error : if the log does not exist
 */
double LoadILLReflectometry::doubleFromRun(const std::string &entryName) const {
  if (m_localWorkspace->run().hasProperty(entryName)) {
    return m_localWorkspace->run().getPropertyValueAsType<double>(entryName);
  } else {
    throw std::runtime_error("The log with the given name does not exist " + entryName);
  }
}

/**
 * Load single monitor
 *
 * @param entry :: The Nexus entry
 * @param monitor_data :: A std::string containing the Nexus path to the monitor
 *data
 * @return monitor :: A std::vector containing monitor values
 */
std::vector<int> LoadILLReflectometry::loadSingleMonitor(const NeXus::NXEntry &entry, const std::string &monitor_data) {
  NXData dataGroup = entry.openNXData(monitor_data);
  NXInt data = dataGroup.openIntData();
  data.load();
  return std::vector<int>(data(), data() + data.size());
}

/**
 * Load monitor data
 *
 * @param entry :: The Nexus entry
 * @return :: A std::vector of vectors of monitors containing monitor values
 */
std::vector<std::vector<int>> LoadILLReflectometry::loadMonitors(const NeXus::NXEntry &entry) {
  g_log.debug("Read monitor data...");
  // vector of monitors with one entry
  const std::vector<std::vector<int>> monitors{loadSingleMonitor(entry, "monitor1/data"),
                                               loadSingleMonitor(entry, "monitor2/data")};
  return monitors;
}

/**
 * Determine x values (unit time-of-flight)
 *
 * @return :: vector holding the x values
 */
std::vector<double> LoadILLReflectometry::getXValues() {
  const auto &instrument = m_localWorkspace->getInstrument();
  const auto &run = m_localWorkspace->run();
  std::vector<double> xVals;             // no initialisation
  xVals.reserve(m_numberOfChannels + 1); // reserve memory
  if (m_acqMode) {
    if (m_instrument == Supported::FIGARO) {
      if (run.hasProperty("Distance.edelay_delay"))
        m_tofDelay += doubleFromRun("Distance.edelay_delay");
      else if (run.hasProperty("Theta.edelay_delay"))
        m_tofDelay += doubleFromRun("Theta.edelay_delay");
      else if (run.hasProperty("MainParameters.edelay_delay")) {
        m_tofDelay += doubleFromRun("MainParameters.edelay_delay");
      } else {
        g_log.warning() << "Unable to find edelay_delay from the file\n";
      }
    }
    g_log.debug() << "TOF delay: " << m_tofDelay << '\n';
    std::string chopper{"Chopper"};
    double chop1Speed{0.0}, chop1Phase{0.0}, chop2Speed{0.0}, chop2Phase{0.0};
    if (m_instrument == Supported::D17) {
      const auto duration = doubleFromRun("duration");
      std::string chop1SpeedName, chop1PhaseName, chop2SpeedName, chop2PhaseName;
      if (duration > 30.0) {
        chop1SpeedName = instrument->getStringParameter("chopper1_speed")[0];
        chop1PhaseName = instrument->getStringParameter("chopper1_phase")[0];
        chop2SpeedName = instrument->getStringParameter("chopper2_speed")[0];
        chop2PhaseName = instrument->getStringParameter("chopper2_phase")[0];
      } else {
        chop1SpeedName = instrument->getStringParameter("chopper1_speed_alt")[0];
        chop1PhaseName = instrument->getStringParameter("chopper1_phase_alt")[0];
        chop2SpeedName = instrument->getStringParameter("chopper2_speed_alt")[0];
        chop2PhaseName = instrument->getStringParameter("chopper2_phase_alt")[0];
      }
      chop1Speed = doubleFromRun(chop1SpeedName);
      chop1Phase = doubleFromRun(chop1PhaseName);
      chop2Speed = doubleFromRun(chop2SpeedName);
      chop2Phase = doubleFromRun(chop2PhaseName);
      if (chop1Phase > 360.) {
        // Pre-2018 D17 files which have chopper 1 phase and chopper 2 speed
        // swapped.
        std::swap(chop1Phase, chop2Speed);
      }
    } else if (m_instrument == Supported::FIGARO) {
      chop1Phase = doubleFromRun(m_chopper1Name + ".phase");
      // Chopper 1 phase on FIGARO is set to an arbitrary value (999.9)
      if (chop1Phase > 360.0)
        chop1Phase = 0.0;
    }
    double POFF;
    if (run.hasProperty(m_offsetFrom + ".poff")) {
      POFF = doubleFromRun(m_offsetFrom + ".poff");
    } else if (run.hasProperty(m_offsetFrom + ".pickup_offset")) {
      POFF = doubleFromRun(m_offsetFrom + ".pickup_offset");
    } else {
      throw std::runtime_error("Unable to find chopper pickup offset");
    }
    double openOffset;
    if (run.hasProperty(m_offsetFrom + ".open_offset")) {
      openOffset = doubleFromRun(m_offsetFrom + ".open_offset");
    } else if (run.hasProperty(m_offsetFrom + ".openOffset")) {
      openOffset = doubleFromRun(m_offsetFrom + ".openOffset");
    } else {
      throw std::runtime_error("Unable to find chopper open offset");
    }
    if (m_instrument == Supported::D17 && chop1Speed != 0.0 && chop2Speed != 0.0 && chop2Phase != 0.0) {
      // virtual chopper entries are valid
      chopper = "Virtual chopper";
    } else {
      // use chopper values
      chop1Speed = doubleFromRun(m_chopper1Name + ".rotation_speed");
      chop2Speed = doubleFromRun(m_chopper2Name + ".rotation_speed");
      chop2Phase = doubleFromRun(m_chopper2Name + ".phase");
    }
    // logging
    g_log.debug() << "Poff: " << POFF << '\n';
    g_log.debug() << "Open offset: " << openOffset << '\n';
    g_log.debug() << "Chopper 1 phase: " << chop1Phase << '\n';
    g_log.debug() << chopper << " 1 speed: " << chop1Speed << '\n';
    g_log.debug() << chopper << " 2 phase: " << chop2Phase << '\n';
    g_log.debug() << chopper << " 2 speed: " << chop2Speed << '\n';

    if (chop1Speed <= 0.0) {
      g_log.error() << "First chopper velocity " << chop1Speed << ". Check you NeXus file.\n";
    }

    const double chopWindow = instrument->getNumberParameter("chopper_window_opening")[0];
    m_localWorkspace->mutableRun().addProperty("ChopperWindow", chopWindow, "degree", true);
    g_log.debug() << "Chopper Opening Window [degrees]" << chopWindow << '\n';

    const double t_TOF2 = m_tofDelay - 1.e+6 * 60.0 * (POFF - chopWindow + chop2Phase - chop1Phase + openOffset) /
                                           (2.0 * 360 * chop1Speed);
    g_log.debug() << "t_TOF2: " << t_TOF2 << '\n';
    // compute tof values
    for (int channelIndex = 0; channelIndex < static_cast<int>(m_numberOfChannels) + 1; ++channelIndex) {
      const double t_TOF1 = channelIndex * m_channelWidth;
      xVals.emplace_back(t_TOF1 + t_TOF2);
    }
  } else {
    g_log.debug("Time channel index for axis description \n");
    for (size_t t = 0; t <= m_numberOfChannels; ++t)
      xVals.emplace_back(static_cast<double>(t));
  }

  return xVals;
}

/**
 * Load data from nexus file
 *
 * @param entry :: The Nexus file entry
 * @param monitorsData :: Monitors data already loaded
 * @param xVals :: X values
 */
void LoadILLReflectometry::loadData(const NeXus::NXEntry &entry, const std::vector<std::vector<int>> &monitorsData,
                                    const std::vector<double> &xVals) {
  NXData dataGroup = entry.openNXData("data");
  NXInt data = dataGroup.openIntData();
  data.load();
  const size_t nb_monitors = monitorsData.size();
  Progress progress(this, 0, 1, m_numberOfHistograms + nb_monitors);
  if (!xVals.empty()) {
    HistogramData::BinEdges binEdges(xVals);
    PARALLEL_FOR_IF(Kernel::threadSafe(*m_localWorkspace))
    for (int j = 0; j < static_cast<int>(m_numberOfHistograms); ++j) {
      const int *data_p = &data(0, static_cast<int>(j), 0);
      const HistogramData::Counts counts(data_p, data_p + m_numberOfChannels);
      m_localWorkspace->setHistogram(j, binEdges, counts);
      m_localWorkspace->getSpectrum(j).setSpectrumNo(j);
      progress.report();
    }
    for (size_t im = 0; im < nb_monitors; ++im) {
      const int *monitor_p = monitorsData[im].data();
      const HistogramData::Counts monitorCounts(monitor_p, monitor_p + m_numberOfChannels);
      const size_t spectrum = im + m_numberOfHistograms;
      m_localWorkspace->setHistogram(spectrum, binEdges, monitorCounts);
      m_localWorkspace->getSpectrum(spectrum).setSpectrumNo(static_cast<specnum_t>(spectrum));
      progress.report();
    }
  }
}

/**
 * Use the LoadHelper utility to load most of the nexus entries into workspace
 * sample log properties
 */
void LoadILLReflectometry::loadNexusEntriesIntoProperties() {
  const std::string filename{getPropertyValue("Filename")};
  NXhandle nxfileID;
  NXstatus stat = NXopen(filename.c_str(), NXACC_READ, &nxfileID);
  if (stat == NX_ERROR)
    throw Kernel::Exception::FileError("Unable to open File:", filename);
  m_loader.addNexusFieldsToWsRun(nxfileID, m_localWorkspace->mutableRun());
  NXclose(&nxfileID);
}

/**
 * Gaussian fit to determine peak position if no user position given.
 *
 * @return :: detector position of the peak: Gaussian fit and position
 * of the maximum (serves as start value for the optimization)
 */
double LoadILLReflectometry::reflectometryPeak() {
  if (!isDefault("ForegroundPeakCentre")) {
    return getProperty("ForegroundPeakCentre");
  }
  const auto autoIndices = fitIntegrationWSIndexRange(*m_localWorkspace);
  auto startIndex = autoIndices.first;
  auto endIndex = autoIndices.second;
  if (!isDefault("FitStartWorkspaceIndex")) {
    startIndex = getProperty("FitStartWorkspaceIndex");
  }
  if (!isDefault("FitEndWorkspaceIndex")) {
    endIndex = getProperty("FitEndWorkspaceIndex");
  }
  auto integration = createChildAlgorithm("Integration");
  integration->initialize();
  integration->setProperty("InputWorkspace", m_localWorkspace);
  integration->setProperty("OutputWorkspace", "__unused_for_child");
  integration->setProperty("StartWorkspaceIndex", startIndex);
  integration->setProperty("EndWorkspaceIndex", endIndex);
  if (!isDefault("FitRangeLower")) {
    integration->setProperty("RangeLower",
                             wavelengthToTOF(getProperty("FitRangeLower"), m_sourceDistance, m_detectorDistance));
  }
  if (!isDefault("FitRangeUpper")) {
    integration->setProperty("RangeUpper",
                             wavelengthToTOF(getProperty("FitRangeUpper"), m_sourceDistance, m_detectorDistance));
  }
  integration->execute();
  MatrixWorkspace_sptr integralWS = integration->getProperty("OutputWorkspace");
  auto transpose = createChildAlgorithm("Transpose");
  transpose->initialize();
  transpose->setProperty("InputWorkspace", integralWS);
  transpose->setProperty("OutputWorkspace", "__unused_for_child");
  transpose->execute();
  integralWS = transpose->getProperty("OutputWorkspace");
  rebinIntegralWorkspace(*integralWS);
  // determine initial height: maximum value
  const auto maxValueIt = std::max_element(integralWS->y(0).cbegin(), integralWS->y(0).cend());
  const double height = *maxValueIt;
  // determine initial centre: index of the maximum value
  const size_t maxIndex = std::distance(integralWS->y(0).cbegin(), maxValueIt);
  const auto centreByMax = static_cast<double>(maxIndex);
  const auto &ys = integralWS->y(0);
  auto lessThanHalfMax = [height](const double x) { return x < 0.5 * height; };
  using IterType = HistogramData::HistogramY::const_iterator;
  std::reverse_iterator<IterType> revMaxValueIt{maxValueIt};
  auto revMinFwhmIt = std::find_if(revMaxValueIt, ys.crend(), lessThanHalfMax);
  auto maxFwhmIt = std::find_if(maxValueIt, ys.cend(), lessThanHalfMax);
  std::reverse_iterator<IterType> revMaxFwhmIt{maxFwhmIt};
  if (revMinFwhmIt == ys.crend() || maxFwhmIt == ys.cend()) {
    return centreByMax + startIndex;
  }
  const auto fwhm = static_cast<double>(std::distance(revMaxFwhmIt, revMinFwhmIt) + 1);
  // generate Gaussian
  auto func = API::FunctionFactory::Instance().createFunction("CompositeFunction");
  auto sum = std::dynamic_pointer_cast<API::CompositeFunction>(func);
  func = API::FunctionFactory::Instance().createFunction("Gaussian");
  auto gaussian = std::dynamic_pointer_cast<API::IPeakFunction>(func);
  gaussian->setHeight(height);
  gaussian->setCentre(centreByMax);
  gaussian->setFwhm(fwhm);
  sum->addFunction(gaussian);
  func = API::FunctionFactory::Instance().createFunction("LinearBackground");
  func->setParameter("A0", 0.);
  func->setParameter("A1", 0.);
  sum->addFunction(func);
  // call Fit child algorithm
  auto fit = createChildAlgorithm("Fit");
  fit->initialize();
  fit->setProperty("Function", std::dynamic_pointer_cast<API::IFunction>(sum));
  fit->setProperty("InputWorkspace", integralWS);
  fit->setProperty("StartX", centreByMax - 3 * fwhm);
  fit->setProperty("EndX", centreByMax + 3 * fwhm);
  fit->execute();
  const std::string fitStatus = fit->getProperty("OutputStatus");
  if (fitStatus != "success") {
    g_log.warning("Fit not successful, using position of max value.\n");
    return centreByMax + startIndex;
  }
  const auto centre = gaussian->centre();
  return centre + startIndex;
}

/** Compute the detector rotation angle around origin
 *  @return a rotation angle
 */
double LoadILLReflectometry::detectorRotation() {
  const double peakCentre = reflectometryPeak();
  m_localWorkspace->mutableRun().addProperty("reduction.line_position", peakCentre, true);
  const double detectorCentre = getProperty("DetectorCentreFractionalIndex");
  const std::string measurement = getPropertyValue("Measurement");
  double two_theta = offsetAngle(peakCentre, detectorCentre, m_detectorDistance);
  if (measurement == "ReflectedBeam") {
    if (isDefault("BraggAngle")) {
      if (m_sampleAngle == 0.) {
        g_log.warning("Sample angle is either 0 or doesn't exist in the file. "
                      "Please specify BraggAngle manually for reflected beams.");
      }
    }
    two_theta += 2 * (isDefault("BraggAngle") ? m_sampleAngle : getProperty("BraggAngle"));
  }
  return two_theta;
}

/** Sets the sample angle (i.e. bragg angle) [degrees]
 * Used when measurement type is reflected beam (otherwise must be zero)
 * Note that DAN calibration needs information also from the corresponding
 * direct beam, hence it cannot be done in the loader, but it is done in
 * preprocessing algorithm. However loader should still support loading
 * reflected beams standalone, hence sample angle is the only option if
 * BraggAngle is not manually specified.
 */
void LoadILLReflectometry::sampleAngle(const NeXus::NXEntry &entry) {
  std::string entryName;
  if (m_instrument == Supported::D17) {
    if (entry.isValid("instrument/SAN/value")) {
      entryName = "instrument/SAN/value";
    } else if (entry.isValid("instrument/san/value")) {
      entryName = "instrument/san/value";
    }
  } else {
    if (entry.isValid("instrument/Theta/wanted_theta")) {
      entryName = "instrument/Theta/wanted_theta";
    }
  }
  if (!entryName.empty()) {
    NXFloat angle = entry.openNXFloat(entryName);
    angle.load();
    m_sampleAngle = angle[0];
  }
}

/// Initialize m_pixelWidth from the IDF as the step of rectangular detector
void LoadILLReflectometry::initPixelWidth() {
  const auto &instrument = m_localWorkspace->getInstrument();
  const auto &detectorPanels = instrument->getAllComponentsWithName("detector");
  if (detectorPanels.size() != 1) {
    throw std::runtime_error("IDF should have a single 'detector' component.");
  }
  const auto &detector = std::dynamic_pointer_cast<const Geometry::RectangularDetector>(detectorPanels.front());
  if (m_instrument == Supported::D17) {
    m_pixelWidth = std::abs(detector->xstep());
  } else {
    m_pixelWidth = std::abs(detector->ystep());
  }
}

/// Update detector position according to data file
void LoadILLReflectometry::placeDetector() {
  m_detectorDistance = sampleDetectorDistance();
  m_localWorkspace->mutableRun().addProperty<double>("L2", m_detectorDistance, true);
  const auto detectorRotationAngle = detectorRotation();
  const std::string componentName = "detector";
  const RotationPlane rotPlane = m_instrument == Supported::D17 ? RotationPlane::horizontal : RotationPlane::vertical;
  const auto newpos = detectorPosition(rotPlane, m_detectorDistance, detectorRotationAngle);
  m_loader.moveComponent(m_localWorkspace, componentName, newpos);
  // apply a local rotation to stay perpendicular to the beam
  const auto rotation = detectorFaceRotation(rotPlane, detectorRotationAngle);
  m_loader.rotateComponent(m_localWorkspace, componentName, rotation);
}

/// Update the slit positions.
void LoadILLReflectometry::placeSlits() {
  double slit1ToSample{0.0};
  double slit2ToSample{0.0};
  const auto &run = m_localWorkspace->run();
  if (m_instrument == Supported::FIGARO) {
    const double deflectionAngle = doubleFromRun(m_sampleAngleName);
    const double offset = m_sampleZOffset / std::cos(degToRad(deflectionAngle));
    if (run.hasProperty("Distance.S2_Sample")) {
      slit1ToSample = mmToMeter(doubleFromRun("Distance.S2_Sample"));
    } else {
      throw std::runtime_error("Unable to find slit 2 to sample distance");
    }
    if (run.hasProperty("Distance.S3_Sample")) {
      slit2ToSample = mmToMeter(doubleFromRun("Distance.S3_Sample"));
    } else {
      throw std::runtime_error("Unable to find slit 3 to sample distance");
    }
    slit2ToSample += offset;
    slit1ToSample += offset;
  } else {
    if (run.hasProperty("Distance.S2toSample")) {
      slit1ToSample = mmToMeter(doubleFromRun("Distance.S2toSample"));
    } else if (run.hasProperty("Distance.S2_Sample")) {
      slit1ToSample = mmToMeter(doubleFromRun("Distance.S2_Sample"));
    } else {
      throw std::runtime_error("Unable to find slit 2 to sample distance");
    }
    if (run.hasProperty("Distance.S3toSample")) {
      slit2ToSample = mmToMeter(doubleFromRun("Distance.S3toSample"));
    } else if (run.hasProperty("Distance.S3_Sample")) {
      slit2ToSample = mmToMeter(doubleFromRun("Distance.S3_Sample"));
    } else {
      throw std::runtime_error("Unable to find slit 3 to sample distance");
    }
  }
  V3D pos{0.0, 0.0, -slit1ToSample};
  m_loader.moveComponent(m_localWorkspace, "slit2", pos);
  pos = {0.0, 0.0, -slit2ToSample};
  m_loader.moveComponent(m_localWorkspace, "slit3", pos);
}

/// Update source position.
void LoadILLReflectometry::placeSource() {
  m_sourceDistance = sourceSampleDistance();
  const std::string source = "chopper1";
  const V3D newPos{0.0, 0.0, -m_sourceDistance};
  m_loader.moveComponent(m_localWorkspace, source, newPos);
}

/// Return the incident neutron deflection angle.
double LoadILLReflectometry::collimationAngle() const {
  return m_instrument == Supported::FIGARO ? doubleFromRun(m_sampleAngleName) : 0.;
}

/** Calculate the offset angle between detector center and peak.
 *  @param peakCentre peak centre in pixels.
 *  @param detectorCentre detector centre in pixels.
 *  @param detectorDistance detector-sample distance in meters.
 *  @return the offset angle.
 */
double LoadILLReflectometry::offsetAngle(const double peakCentre, const double detectorCentre,
                                         const double detectorDistance) const {
  const double offsetWidth = (detectorCentre - peakCentre) * m_pixelWidth;
  // Sign depends on the definition of detector angle and which way
  // spectrum numbers increase. Negative convention is used for D17 and positive for FIGARO.
  auto const sign = m_instrument == Supported::FIGARO ? 1 : -1;
  return sign * radToDeg(std::atan2(offsetWidth, detectorDistance));
}

/** Return the sample to detector distance for the current instrument.
 *  @return the distance in meters
 */
double LoadILLReflectometry::sampleDetectorDistance() const {
  std::string distanceEntry;
  if (m_instrument == Supported::D17) {
    distanceEntry = "det.value";
  } else {
<<<<<<< HEAD
    sampleDetectorDistance = mmToMeter(doubleFromRun("Distance.Sample_CenterOfDetector_distance"));
=======
    distanceEntry = "Distance.Sample_CenterOfDetector_distance";
>>>>>>> 26821dfb
  }
  return mmToMeter(doubleFromRun(distanceEntry));
}

/// Return the horizontal offset along the z axis.
void LoadILLReflectometry::sampleHorizontalOffset() {
  if (m_instrument == Supported::FIGARO) {
    std::string offsetEntry;
    const auto &run = m_localWorkspace->run();
    if (run.hasProperty("Theta.sampleHorizontalOffset"))
      offsetEntry = "Theta.sampleHorizontalOffset";
    else if (run.hasProperty("Distance.sampleHorizontalOffset")) {
      offsetEntry = "Distance.sampleHorizontalOffset";
    } else if (run.hasProperty("Distance.sample_changer_horizontal_offset")) {
      offsetEntry = "Distance.sample_changer_horizontal_offset";
    } else if (run.hasProperty("Theta.sample_horizontal_offset")) {
      offsetEntry = "Theta.sample_horizontal_offset";
    } else {
      throw std::runtime_error("Unable to find sample horizontal offset in the file");
    }
    m_sampleZOffset = mmToMeter(doubleFromRun(offsetEntry));
  }
}

/** Return the source to sample distance for the current instrument.
 *  @return the source to sample distance in meters
 */
double LoadILLReflectometry::sourceSampleDistance() const {
  if (m_instrument == Supported::D17) {
    const std::string chopperGapUnit = m_localWorkspace->getInstrument()->getStringParameter("chopper_gap_unit")[0];
    const double scale = (chopperGapUnit == "cm") ? 0.01 : (chopperGapUnit == "mm") ? 0.001 : 1.;
    const auto &run = m_localWorkspace->run();
    double pairCentre;
    double pairSeparation;
    if (run.hasProperty("VirtualChopper.dist_chop_samp")) {
      // This is valid up to cycle 191 included
      pairCentre = doubleFromRun("VirtualChopper.dist_chop_samp"); // in [m]
      // It is in meter, just restate its unit
      m_localWorkspace->mutableRun().addProperty("VirtualChopper.dist_chop_samp", pairCentre, "meter", true);
      pairSeparation = doubleFromRun("Distance.ChopperGap") * scale; // [cm] to [m]
      // Here it's the first chopper to sample, so we need to subtract half of
      // the gap
      pairCentre -= 0.5 * pairSeparation;
    } else if (run.hasProperty("VirtualChopper.MidChopper_Sample_distance")) {
      // Valid from cycle 192 onwards, here it's directly the mid-chopper to
      // sample, but in mm
      pairCentre = mmToMeter(doubleFromRun("VirtualChopper.MidChopper_Sample_distance")); // [mm] to [m]
      pairSeparation = doubleFromRun("Distance.ChopperGap") * scale;                      // in [m]
      m_localWorkspace->mutableRun().addProperty("VirtualChopper.MidChopper_Sample_distance", pairCentre, "meter",
                                                 true);
    } else if (run.hasProperty("Distance.Chopper1_Sample")) {
      // Valid from cycle 212 onwards
      pairCentre = mmToMeter(doubleFromRun("Distance.MidChopper_Sample")); // [mm] to [m]
      pairSeparation = doubleFromRun("Distance.ChopperGap") * scale;       // in [m]
      m_localWorkspace->mutableRun().addProperty("VirtualChopper.MidChopper_Sample_distance", pairCentre, "meter",
                                                 true);
    } else {
      throw std::runtime_error("Unable to extract chopper to sample distance");
    }
    // in any case we overwrite the chopper gap now in meters, so that the
    // reduction code works universally
    m_localWorkspace->mutableRun().addProperty("Distance.ChopperGap", pairSeparation, "meter", true);
    return pairCentre;
  } else {
    const double chopperDist = mmToMeter(doubleFromRun("ChopperSetting.chopperpair_sample_distance"));
    std::string entryName = "correct_chopper_sample_distance";
    bool correctChopperSampleDistance = m_localWorkspace->getInstrument()->getBoolParameter(entryName)[0];
    auto offset = 0.0;
    if (correctChopperSampleDistance) {
      const double deflectionAngle = doubleFromRun(m_sampleAngleName);
      offset = m_sampleZOffset / std::cos(degToRad(deflectionAngle));
    }
    return chopperDist + offset;
  }
}

} // namespace Mantid::DataHandling<|MERGE_RESOLUTION|>--- conflicted
+++ resolved
@@ -787,11 +787,7 @@
   if (m_instrument == Supported::D17) {
     distanceEntry = "det.value";
   } else {
-<<<<<<< HEAD
-    sampleDetectorDistance = mmToMeter(doubleFromRun("Distance.Sample_CenterOfDetector_distance"));
-=======
     distanceEntry = "Distance.Sample_CenterOfDetector_distance";
->>>>>>> 26821dfb
   }
   return mmToMeter(doubleFromRun(distanceEntry));
 }
