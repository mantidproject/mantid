#include "MantidDataHandling/LoadVulcanCalFile.h"
#include "MantidAPI/Algorithm.h"
#include "MantidAPI/FileProperty.h"
#include "MantidAPI/MatrixWorkspace.h"
#include "MantidDataObjects/GroupingWorkspace.h"
#include "MantidDataObjects/MaskWorkspace.h"
#include "MantidDataObjects/OffsetsWorkspace.h"
#include "MantidDataObjects/Workspace2D.h"
#include "MantidKernel/System.h"
#include "MantidKernel/ListValidator.h"
#include "MantidKernel/ArrayProperty.h"
#include <fstream>
#include <Poco/Path.h>

#include <sstream>
#include <fstream>

#include <boost/algorithm/string/trim.hpp>
#include <boost/algorithm/string/split.hpp>

using Mantid::Geometry::Instrument_const_sptr;
using namespace Mantid::Kernel;
using namespace Mantid::API;
using namespace Mantid::DataObjects;

using namespace std;

namespace Mantid {
namespace DataHandling {
// Register the algorithm into the AlgorithmFactory
DECLARE_ALGORITHM(LoadVulcanCalFile)

// Number of detectors per module/bank
const size_t NUMBERDETECTORPERMODULE = 1232;
// Number of reserved detectors per module/bank
const size_t NUMBERRESERVEDPERMODULE = 1250;

//----------------------------------------------------------------------------------------------
/** Constructor
 */
LoadVulcanCalFile::LoadVulcanCalFile()
    : m_instrument(), m_groupingType(VULCAN_OFFSET_BANK), m_offsetFilename(""),
      m_badPixFilename(""), m_tofOffsetsWS(), m_offsetsWS(), m_groupWS(),
      m_maskWS(), m_doAlignEventWS(false), m_eventWS(), m_effLTheta() {}

//----------------------------------------------------------------------------------------------
/** Destructor
 */
LoadVulcanCalFile::~LoadVulcanCalFile() {}

//----------------------------------------------------------------------------------------------
/** Initialize the algorithm's properties.
 */
void LoadVulcanCalFile::init() {
  // LoadVulcanCalFile::getInstrument3WaysInit(this);

  declareProperty(Kernel::make_unique<FileProperty>("OffsetFilename", "",
                                                    FileProperty::Load, ".dat"),
                  "Path to the VULCAN offset file. ");

  vector<string> groupoptions{"6Modules", "2Banks", "1Bank"};

  declareProperty(
      "Grouping", "6Modules",
      boost::make_shared<ListValidator<string>>(groupoptions),
      "Choices to output group workspace for 1 bank, 2 banks or 6 modules. ");

  declareProperty(Kernel::make_unique<FileProperty>("BadPixelFilename", "",
                                                    FileProperty::OptionalLoad,
                                                    ".dat"),
                  "Path to the VULCAN bad pixel file. ");

  declareProperty(
      Kernel::make_unique<PropertyWithValue<std::string>>("WorkspaceName", "",
                                                          Direction::Input),
      "The base of the output workspace names. Names will have '_group', "
      "'_offsets', '_mask' appended to them.");

  // Effective geometry: bank IDs
  declareProperty(Kernel::make_unique<ArrayProperty<int>>("BankIDs"),
                  "Bank IDs for the effective detectors. "
                  "Must cover all banks in the definition. ");

  // Effective geometry: DIFCs
  declareProperty(Kernel::make_unique<ArrayProperty<double>>("EffectiveDIFCs"),
                  "DIFCs for effective detectors. ");

  // Effective geometry: 2theta
  declareProperty(
      Kernel::make_unique<ArrayProperty<double>>("Effective2Thetas"),
      "2 thetas for effective detectors. ");

  // This is the property for testing purpose only!
  declareProperty(
      Kernel::make_unique<WorkspaceProperty<EventWorkspace>>(
          "EventWorkspace", "", Direction::InOut, PropertyMode::Optional),
      "Optional input/output EventWorkspace to get aligned by offset file. "
      "It serves as a verifying tool, and will be removed after test. ");
}

//----------------------------------------------------------------------------------------------
/** Execute the algorithm.
 */
void LoadVulcanCalFile::exec() {
  // Process input properties
  processInOutProperites();

  // Grouping workspace
  setupGroupingWorkspace();

  // Mask workspace
  setupMaskWorkspace();

  // Genreate Offset workspace
  generateOffsetsWorkspace();

  // Output
  if (m_doAlignEventWS)
    setProperty("EventWorkspace", m_eventWS);
}

//----------------------------------------------------------------------------------------------
/** Process input and output
  */
void LoadVulcanCalFile::processInOutProperites() {
  // Input
  m_offsetFilename = getPropertyValue("OffsetFilename");
  m_badPixFilename = getPropertyValue("BadPixelFilename");

  string WorkspaceName = getPropertyValue("WorkspaceName");
  if (WorkspaceName.empty())
    throw std::invalid_argument("Must specify WorkspaceName.");

  // Get intrument
  m_instrument = getInstrument();

  // Grouping
  string grouptypestr = getPropertyValue("Grouping");
  size_t numeffbanks = 6;
  if (grouptypestr.compare("6Modules") == 0) {
    m_groupingType = VULCAN_OFFSET_BANK;
  } else if (grouptypestr.compare("2Banks") == 0) {
    m_groupingType = VULCAN_OFFSET_MODULE;
  } else if (grouptypestr.compare("1Bank") == 0) {
    m_groupingType = VULCAN_OFFSET_STACK;
  } else {
    stringstream ess;
    ess << "Group type " << grouptypestr << " is not supported. ";
    throw runtime_error(ess.str());
  }

  // Effective L and 2thetas
  vector<int> vec_bankids = getProperty("BankIDs");
  vector<double> vec_difcs = getProperty("EffectiveDIFCs");
  vector<double> vec_2thetas = getProperty("Effective2Thetas");
  if (vec_bankids.size() != numeffbanks || vec_difcs.size() != numeffbanks ||
      vec_2thetas.size() != numeffbanks) {
    std::stringstream ess;
    ess << "Number of items of BankIDs (" << vec_bankids.size()
        << "), EffectiveDIFCs (" << vec_difcs.size()
        << ") and Effective2Thetas (" << vec_2thetas.size() << ") must be "
        << numeffbanks << " in mode '" << grouptypestr << "'! ";
    throw runtime_error(ess.str());
  }

  for (size_t i = 0; i < numeffbanks; ++i) {
    int bankid = vec_bankids[i];
    double difc = vec_difcs[i];
    double theta = 0.5 * vec_2thetas[i];
    double effl = difc / (252.777 * 2.0 * sin(theta / 180. * M_PI));

    m_effLTheta.emplace(bankid, make_pair(effl, theta));
  }

  // Create offset workspace
  std::string title = Poco::Path(m_offsetFilename).getFileName();
  m_tofOffsetsWS = OffsetsWorkspace_sptr(new OffsetsWorkspace(m_instrument));
  m_offsetsWS = OffsetsWorkspace_sptr(new OffsetsWorkspace(m_instrument));
  m_offsetsWS->setTitle(title);

  // Create mask workspace/bad pixel
  std::string masktitle = Poco::Path(m_badPixFilename).getFileName();
  m_maskWS = boost::make_shared<MaskWorkspace>(m_instrument);
  m_maskWS->setTitle(masktitle);

  // Set properties for these file
  m_offsetsWS->mutableRun().addProperty("Filename", m_offsetFilename);

  declareProperty(Kernel::make_unique<WorkspaceProperty<OffsetsWorkspace>>(
                      "OutputOffsetsWorkspace", WorkspaceName + "_offsets",
                      Direction::Output),
                  "Set the the output OffsetsWorkspace. ");
  setProperty("OutputOffsetsWorkspace", m_offsetsWS);

  m_tofOffsetsWS->mutableRun().addProperty("Filename", m_offsetFilename);
  declareProperty(Kernel::make_unique<WorkspaceProperty<OffsetsWorkspace>>(
                      "OutputTOFOffsetsWorkspace",
                      WorkspaceName + "_TOF_offsets", Direction::Output),
                  "Set the the (TOF) output OffsetsWorkspace. ");
  setProperty("OutputTOFOffsetsWorkspace", m_tofOffsetsWS);

  // mask workspace
  declareProperty(
      Kernel::make_unique<WorkspaceProperty<MaskWorkspace>>(
          "OutputMaskWorkspace", WorkspaceName + "_mask", Direction::Output),
      "Set the output MaskWorkspace. ");
  m_maskWS->mutableRun().addProperty("Filename", m_badPixFilename);
  setProperty("OutputMaskWorkspace", m_maskWS);

  // Extra event workspace as a verification tool
  m_eventWS = getProperty("EventWorkspace");
  if (m_eventWS)
    m_doAlignEventWS = true;
  else
    m_doAlignEventWS = false;

  return;
}

//----------------------------------------------------------------------------------------------
/** Set up grouping workspace
  */
void LoadVulcanCalFile::setupGroupingWorkspace() {
  // Get the right group option for CreateGroupingWorkspace
  string groupdetby = "";
  switch (m_groupingType) {
  case VULCAN_OFFSET_BANK:
    groupdetby = "bank";
    break;

  case VULCAN_OFFSET_MODULE:
    groupdetby = "Group";
    break;

  case VULCAN_OFFSET_STACK:
    groupdetby = "All";
    break;

  default:
    throw runtime_error("Grouping type is not supported. ");
    break;
  }

  // Calling algorithm CreateGroupingWorkspace
  IAlgorithm_sptr creategroupws =
      createChildAlgorithm("CreateGroupingWorkspace", -1, -1, true);
  creategroupws->initialize();

  creategroupws->setProperty("InstrumentName", "VULCAN");
  creategroupws->setProperty("GroupDetectorsBy", groupdetby);

  creategroupws->execute();
  if (!creategroupws->isExecuted())
    throw runtime_error("Unable to create grouping workspace.");

  m_groupWS = creategroupws->getProperty("OutputWorkspace");

  // Set title
  m_groupWS->setTitle(groupdetby);

  // Output
  string WorkspaceName = getPropertyValue("WorkspaceName");
  declareProperty(Kernel::make_unique<WorkspaceProperty<GroupingWorkspace>>(
                      "OutputGroupingWorkspace", WorkspaceName + "_group",
                      Direction::Output),
                  "Set the output GroupingWorkspace. ");
  m_groupWS->mutableRun().addProperty("Filename", m_offsetFilename);
  setProperty("OutputGroupingWorkspace", m_groupWS);

  return;
}

//----------------------------------------------------------------------------------------------
/** Set up masking workspace
  */
void LoadVulcanCalFile::setupMaskWorkspace() {

  // Skip if bad pixel file is not given
  if (m_badPixFilename.size() == 0)
    return;

  // Open file
  std::ifstream maskss(m_badPixFilename.c_str());
  if (!maskss.is_open()) {
    g_log.warning("Bad pixel file cannot be read.");
    return;
  }

  string line;
  while (std::getline(maskss, line)) {
    boost::algorithm::trim(line);
    if (!line.empty()) {
      // Get the bad pixel's detector ID.  One per line
      stringstream liness(line);
      try {
        int pixelid;
        liness >> pixelid;

        // Set mask
        m_maskWS->setValue(pixelid, 1.0);
      } catch (const std::invalid_argument &e) {
        g_log.debug() << "Unable to parse line " << line
                      << ".  Error message: " << e.what() << "\n";
        continue;
      }
    }
  }
  maskss.close();

  // Mask workspace index
  std::ostringstream msg;
  for (size_t i = 0; i < m_maskWS->getNumberHistograms(); ++i) {
    if (m_maskWS->readY(i)[0] > 0.5) {
      m_maskWS->maskWorkspaceIndex(i);
      m_maskWS->dataY(i)[0] = 1.0;
      msg << "Spectrum " << i << " is masked. DataY = " << m_maskWS->readY(i)[0]
          << "\n";
    }
  }
  g_log.information(msg.str());

  return;
}

//----------------------------------------------------------------------------------------------
/** Generate offset workspace
  */
void LoadVulcanCalFile::generateOffsetsWorkspace() {
  map<detid_t, double> map_detoffset;

  // Read offset file
  readOffsetFile(map_detoffset);

  // Generate map among PIDs, workspace indexes and offsets
  processOffsets(map_detoffset);

  // Convert the input EventWorkspace if necessary
  if (m_doAlignEventWS)
    alignEventWorkspace();

  // Convert to Mantid offset values
  convertOffsets();

  return;
}

//----------------------------------------------------------------------------------------------
/** Read VULCAN's offset file
  */
void LoadVulcanCalFile::readOffsetFile(
    std::map<detid_t, double> &map_detoffset) {
  // Read file
  ifstream infile(m_offsetFilename.c_str());
  if (!infile.is_open()) {
    stringstream errss;
    errss << "Input offset file " << m_offsetFilename << " cannot be opened.";
    throw runtime_error(errss.str());
  }

  string line;
  while (std::getline(infile, line)) {
    std::istringstream iss(line);
    int pid;
    double offset;
    if (!(iss >> pid >> offset))
      continue;
    detid_t detid = static_cast<detid_t>(pid);
    map_detoffset.emplace(detid, offset);
  }

  return;
}

//----------------------------------------------------------------------------------------------
/** Process offsets by generating maps
  * Output: Offset workspace : 10^(xi_0 + xi_1 + xi_2)
  */
void LoadVulcanCalFile::processOffsets(
    std::map<detid_t, double> map_detoffset) {
  size_t numspec = m_tofOffsetsWS->getNumberHistograms();

  // Map from Mantid instrument to VULCAN offset
  map<detid_t, size_t> map_det2index;
  for (size_t i = 0; i < numspec; ++i) {
    Geometry::IDetector_const_sptr det = m_tofOffsetsWS->getDetector(i);
    detid_t tmpid = det->getID();

    // Map between detector ID and workspace index
    map_det2index.emplace(tmpid, i);
  }

  // Map from VULCAN offset to Mantid instrument: Validate
  std::set<int> set_bankID;
  map<detid_t, pair<bool, int>>
      map_verify; // key: detector ID, value: flag to have a match, bank ID
  for (auto &miter : map_detoffset) {
    detid_t pid = miter.first;
    auto fiter = map_det2index.find(pid);
    if (fiter == map_det2index.end()) {
      map_verify.emplace(pid, make_pair(false, -1));
    } else {
      size_t wsindex = fiter->second;
      // Get bank ID from instrument tree
      Geometry::IDetector_const_sptr det = m_tofOffsetsWS->getDetector(wsindex);
      Geometry::IComponent_const_sptr parent = det->getParent();
      string pname = parent->getName();

      vector<string> terms;
      boost::split(terms, pname, boost::is_any_of("("));
      vector<string> terms2;
      boost::split(terms2, terms[0], boost::is_any_of("bank"));
      int bank = atoi(terms2.back().c_str());
      set_bankID.insert(bank);

      map_verify.emplace(pid, make_pair(true, bank));
    }
  }

  // Verify
  static const size_t arr[] = {21, 22, 23, 26, 27, 28};
  vector<size_t> vec_banks(arr, arr + sizeof(arr) / sizeof(arr[0]));

  for (auto bankindex : vec_banks) {
    for (size_t j = 0; j < NUMBERDETECTORPERMODULE; ++j) {
      detid_t detindex =
          static_cast<detid_t>(bankindex * NUMBERRESERVEDPERMODULE + j);
      auto miter = map_verify.find(detindex);
      if (miter == map_verify.end())
        throw runtime_error("It cannot happen!");
      bool exist = miter->second.first;
      int tmpbank = miter->second.second;
      if (!exist)
        throw runtime_error(
            "Define VULCAN offset pixel is not defined in Mantid.");
      if (tmpbank != static_cast<int>(bankindex))
        throw runtime_error("Bank ID does not match!");
    }
  }

  // Get the global correction
  g_log.information() << "Number of bankds to process = " << set_bankID.size()
                      << "\n";
  map<int, double> map_bankLogCorr;
<<<<<<< HEAD
  for (auto biter = set_bankID.begin(); biter != set_bankID.end(); ++biter) {
=======
  for (const auto bankid : set_bankID) {
>>>>>>> a038867d
    // Locate inter bank and inter pack correction (log)
    double globalfactor = 0.;

    // Inter-bank correction
    if (m_groupingType != VULCAN_OFFSET_BANK) {
      detid_t interbank_detid =
          static_cast<detid_t>((bankid + 1) * NUMBERRESERVEDPERMODULE) - 2;

      g_log.information() << "Find inter-bank correction for bank " << bankid
                          << " for special detid " << interbank_detid << ".\n";

      const auto offsetiter = map_detoffset.find(interbank_detid);
      if (offsetiter == map_detoffset.end())
        throw runtime_error("It cannot happen!");
      double interbanklogcorr = offsetiter->second;

      globalfactor += interbanklogcorr;
    }

    // Inter-module correction
    if (m_groupingType == VULCAN_OFFSET_STACK) {
      g_log.information() << "Find inter-module correction for bank " << bankid
                          << ".\n";

      detid_t intermodule_detid =
          static_cast<detid_t>((bankid + 1) * NUMBERRESERVEDPERMODULE) - 1;
      const auto offsetiter = map_detoffset.find(intermodule_detid);
      if (offsetiter == map_detoffset.end())
        throw runtime_error("It cannot happen!");
      double intermodulelogcorr = offsetiter->second;

      globalfactor += intermodulelogcorr;
    }

    map_bankLogCorr.emplace(bankid, globalfactor);
  }

  // Calcualte the offset for each detector (log now still)
  map<detid_t, double>::iterator offsetiter;
  map<int, double>::iterator bankcorriter;
  for (size_t iws = 0; iws < numspec; ++iws) {
    detid_t detid = m_tofOffsetsWS->getDetector(iws)->getID();
    offsetiter = map_detoffset.find(detid);
    if (offsetiter == map_detoffset.end())
      throw runtime_error("It cannot happen!");

    int bankid =
        static_cast<int>(detid) / static_cast<int>(NUMBERRESERVEDPERMODULE);
    bankcorriter = map_bankLogCorr.find(bankid);
    if (bankcorriter == map_bankLogCorr.end())
      throw runtime_error("It cannot happen!");

    double offset = offsetiter->second + bankcorriter->second;
    m_tofOffsetsWS->dataY(iws)[0] = pow(10., offset);
  }

  return;
}

//----------------------------------------------------------------------------------------------
/** Align the input EventWorkspace
  */
void LoadVulcanCalFile::alignEventWorkspace() {
  g_log.notice("Align input EventWorkspace.");

  size_t numberOfSpectra = m_eventWS->getNumberHistograms();
  if (numberOfSpectra != m_tofOffsetsWS->getNumberHistograms())
    throw runtime_error("Number of histograms are different!");

  PARALLEL_FOR_NO_WSP_CHECK()
  for (int64_t i = 0; i < int64_t(numberOfSpectra); ++i) {
    PARALLEL_START_INTERUPT_REGION

    // Compute the conversion factor
    double factor = m_tofOffsetsWS->readY(i)[0];

    // Perform the multiplication on all events
    m_eventWS->getEventList(i).convertTof(1. / factor);

    PARALLEL_END_INTERUPT_REGION
  }
  PARALLEL_CHECK_INTERUPT_REGION

  return;
}

//----------------------------------------------------------------------------------------------
/** Translate the VULCAN's offset to Mantid
  * Input Offset workspace : 10^(xi_0 + xi_1 + xi_2)
  *
  * This is the rigorous way to calcualte 2theta
  * detPos -= samplePos;
  * l2 = detPos.norm();
  * halfcosTwoTheta = detPos.scalar_prod(beamline)/(l2*beamline_norm);
  * sinTheta=sqrt(0.5-halfcosTwoTheta);
  *
  * 6 pixels in each bank to be focussed on
  * // (detid == 26870 || detid == 28120 || detid == 29370 ||
  * //  detid == 33120 || detid == 34370 || detid == 35620)
  *
  */
void LoadVulcanCalFile::convertOffsets() {
  size_t numspec = m_tofOffsetsWS->getNumberHistograms();

  // Instrument parameters
  double l1;
  Kernel::V3D beamline, samplePos;
  double beamline_norm;

  m_instrument->getInstrumentParameters(l1, beamline, beamline_norm, samplePos);
  g_log.debug() << "Beam line = " << beamline.X() << ", " << beamline.Y()
                << ", " << beamline.Z() << "\n";

  // FIXME - The simple version of the algorithm to calculate 2theta is used
  // here.
  //         A check will be made to raise exception if the condition is not met
  //         to use the simple version.
  double s_r, s_2theta, s_phi;
  s_r = s_2theta = s_phi = 0.;
  samplePos.spherical(s_r, s_2theta, s_phi);
  if (fabs(beamline.X()) > 1.0E-20 || fabs(beamline.Y()) > 1.0E-20 ||
      s_r > 1.0E-20)
    throw runtime_error(
        "Source is not at (0, 0, Z) or sample is not at (0, 0, 0).  "
        "The simple version to calcualte detector's 2theta fails on this "
        "situation.");

  map<int, pair<double, double>>::iterator mfiter;
  for (size_t iws = 0; iws < numspec; ++iws) {
    // Get detector's information including bank belonged to and geometry
    // parameters
    Geometry::IDetector_const_sptr det = m_tofOffsetsWS->getDetector(iws);
    V3D detPos = det->getPos();

    detid_t detid = det->getID();
    int bankid = detid / static_cast<int>(NUMBERRESERVEDPERMODULE);

    double l2, twotheta, phi;
    detPos.getSpherical(l2, twotheta, phi);

    // Get effective
    mfiter = m_effLTheta.find(bankid);
    if (mfiter == m_effLTheta.end())
      throw runtime_error("Effective DIFC and 2theta information is missed. ");

    double effL = mfiter->second.first;
    double effTheta = mfiter->second.second;
    double totL = l1 + l2;

    // Calcualte converted offset
    double vuloffset = m_tofOffsetsWS->readY(iws)[0];
    double manoffset = (totL * sin(twotheta * 0.5 * M_PI / 180.)) /
                           (effL * sin(effTheta * M_PI / 180.)) / vuloffset -
                       1.;
    m_offsetsWS->dataY(iws)[0] = manoffset;
  }

  return;
}

//----------------------------------------------------------------------------------------------
/** Get a pointer to an instrument in one of 3 ways: InputWorkspace,
 * InstrumentName, InstrumentFilename
  */
Geometry::Instrument_const_sptr LoadVulcanCalFile::getInstrument() {
  // Set up name
  std::string InstrumentName("VULCAN");

  // Get the instrument
  Instrument_const_sptr inst;

  Algorithm_sptr childAlg = createChildAlgorithm("LoadInstrument", 0.0, 0.2);
  MatrixWorkspace_sptr tempWS = boost::make_shared<Workspace2D>();
  childAlg->setProperty<MatrixWorkspace_sptr>("Workspace", tempWS);
  childAlg->setPropertyValue("InstrumentName", InstrumentName);
  childAlg->setProperty("RewriteSpectraMap",
                        Mantid::Kernel::OptionalBool(false));
  childAlg->executeAsChildAlg();
  inst = tempWS->getInstrument();

  return inst;
}

//-----------------------------------------------------------------------
/** Reads the calibration file.
 *
 * @param calFileName :: path to the old .cal file
 * @param groupWS :: optional, GroupingWorkspace to fill. Must be initialized to
 *the right instrument.
 * @param offsetsWS :: optional, OffsetsWorkspace to fill. Must be initialized
 *to the right instrument.
 * @param maskWS :: optional, masking-type workspace to fill. Must be
 *initialized to the right instrument.
 */
void LoadVulcanCalFile::readCalFile(const std::string &calFileName,
                                    GroupingWorkspace_sptr groupWS,
                                    OffsetsWorkspace_sptr offsetsWS,
                                    MaskWorkspace_sptr maskWS) {
  bool doGroup = bool(groupWS);
  bool doOffsets = bool(offsetsWS);
  bool doMask = bool(maskWS);

  bool hasUnmasked(false);
  bool hasGrouped(false);

  if (!doOffsets && !doGroup && !doMask)
    throw std::invalid_argument("You must give at least one of the grouping, "
                                "offsets or masking workspaces.");

  std::ifstream grFile(calFileName.c_str());
  if (!grFile) {
    throw std::runtime_error("Unable to open calibration file " + calFileName);
  }

  size_t numErrors = 0;

  detid2index_map detID_to_wi;
  if (doMask) {
    detID_to_wi = maskWS->getDetectorIDToWorkspaceIndexMap();
  }

  // not all of these should be doubles, but to make reading work read as double
  // then recast to int
  int n, udet, select, group;
  double n_d, udet_d, offset, select_d, group_d;

  std::string str;
  while (getline(grFile, str)) {
    if (str.empty() || str[0] == '#')
      continue;
    std::istringstream istr(str);

    // read in everything as double then cast as appropriate
    istr >> n_d >> udet_d >> offset >> select_d >> group_d;
    n = static_cast<int>(n_d);
    udet = static_cast<int>(udet_d);
    select = static_cast<int>(select_d);
    group = static_cast<int>(group_d);

    if (doOffsets) {
      if (offset <= -1.) // should never happen
      {
        std::stringstream msg;
        msg << "Encountered offset = " << offset << " at index " << n
            << " for udet = " << udet << ". Offsets must be greater than -1.";
        throw std::runtime_error(msg.str());
      }

      try {
        offsetsWS->setValue(udet, offset);
      } catch (std::invalid_argument &) {
        numErrors++;
      }
    }

    if (doGroup) {
      try {
        groupWS->setValue(udet, double(group));
        if ((!hasGrouped) && (group > 0))
          hasGrouped = true;
      } catch (std::invalid_argument &) {
        numErrors++;
      }
    }

    if (doMask) {
      detid2index_map::const_iterator it = detID_to_wi.find(udet);
      if (it != detID_to_wi.end()) {
        size_t wi = it->second;

        if (select <= 0) {
          // Not selected, then mask this detector
          maskWS->maskWorkspaceIndex(wi);
          maskWS->dataY(wi)[0] = 1.0;
        } else {
          // Selected, set the value to be 0
          maskWS->dataY(wi)[0] = 0.0;
          if (!hasUnmasked)
            hasUnmasked = true;
        }

      } else {
        // Could not find the UDET.
        numErrors++;
      }
    }
  }

  // Warn about any errors

  if (numErrors > 0)
    Logger("LoadVulcanCalFile").warning()
        << numErrors
        << " errors (invalid Detector ID's) found when reading .cal file '"
        << calFileName << "'.\n";
  if (doGroup && (!hasGrouped))
    Logger("LoadVulcanCalFile").warning() << "'" << calFileName
                                          << "' has no spectra grouped\n";
  if (doMask && (!hasUnmasked))
    Logger("LoadVulcanCalFile").warning() << "'" << calFileName
                                          << "' masks all spectra\n";
}

} // namespace Mantid
} // namespace DataHandling<|MERGE_RESOLUTION|>--- conflicted
+++ resolved
@@ -441,11 +441,7 @@
   g_log.information() << "Number of bankds to process = " << set_bankID.size()
                       << "\n";
   map<int, double> map_bankLogCorr;
-<<<<<<< HEAD
-  for (auto biter = set_bankID.begin(); biter != set_bankID.end(); ++biter) {
-=======
   for (const auto bankid : set_bankID) {
->>>>>>> a038867d
     // Locate inter bank and inter pack correction (log)
     double globalfactor = 0.;
 
