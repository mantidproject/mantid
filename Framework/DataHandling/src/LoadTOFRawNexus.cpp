--- conflicted
+++ resolved
@@ -45,14 +45,6 @@
   auto mustBePositive = boost::make_shared<BoundedValidator<int>>();
   mustBePositive->setLower(1);
   declareProperty(
-<<<<<<< HEAD
-      new PropertyWithValue<specnum_t>("SpectrumMin", 1, mustBePositive),
-      "The index number of the first spectrum to read.  Only used if\n"
-      "spectrum_max is set.");
-  declareProperty(
-      new PropertyWithValue<specnum_t>("SpectrumMax", Mantid::EMPTY_INT(),
-                                       mustBePositive),
-=======
       make_unique<PropertyWithValue<specnum_t>>("SpectrumMin", 1,
                                                 mustBePositive),
       "The index number of the first spectrum to read.  Only used if\n"
@@ -60,7 +52,6 @@
   declareProperty(
       make_unique<PropertyWithValue<specnum_t>>(
           "SpectrumMax", Mantid::EMPTY_INT(), mustBePositive),
->>>>>>> a038867d
       "The number of the last spectrum to read. Only used if explicitly\n"
       "set.");
 }
