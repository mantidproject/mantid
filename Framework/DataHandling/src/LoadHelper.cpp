--- conflicted
+++ resolved
@@ -183,17 +183,8 @@
       NXstatus opendata_status;
       NXstatus getinfo_status;
 
-<<<<<<< HEAD
-      if ((opengroup_status = NXopengroup(nxfileID, nxname, nxclass)) ==
-          NX_OK) {
-        if (std::string(nxclass) != "ILL_data_scan_vars" &&
-            std::string(nxclass) != "NXill_data_scan_vars") {
-=======
       if ((opengroup_status = NXopengroup(nxfileID, nxname, nxclass)) == NX_OK) {
-
-        if (std::string(nxclass) != "ILL_data_scan_vars") {
->>>>>>> e071c52a
-
+        if (std::string(nxclass) != "ILL_data_scan_vars" && std::string(nxclass) != "NXill_data_scan_vars") {
           // Go down to one level, if the group is known to nexus
           std::string p_nxname(nxname); // current names can be useful for next level
           std::string p_nxclass(nxclass);
