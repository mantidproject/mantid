--- conflicted
+++ resolved
@@ -82,11 +82,7 @@
   // so there are lots of restrictions in place with stream.
   // Instead we can work around this by using pointers to streams.
   // Tl;dr - This is a workaround for GCC 4.x (RHEL7)
-<<<<<<< HEAD
-  return std::unique_ptr<std::stringstream>(new std::stringstream());
-=======
   return Mantid::Kernel::make_unique<std::stringstream>();
->>>>>>> ff0fd2e2
 }
 
 void writeBankHeader(std::stringstream &out, const std::string &bintype,
