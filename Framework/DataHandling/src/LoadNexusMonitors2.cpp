//------------------------------------------------------------------------------
// Includes
//------------------------------------------------------------------------------
#include "MantidDataHandling/LoadNexusMonitors2.h"

#include "MantidDataHandling/LoadEventNexus.h"
#include "MantidDataHandling/ISISRunLogs.h"
#include "MantidAPI/Axis.h"
#include "MantidAPI/FileProperty.h"
#include "MantidAPI/WorkspaceGroup.h"
#include "MantidAPI/WorkspaceFactory.h"
#include "MantidKernel/ConfigService.h"
#include "MantidKernel/DateAndTime.h"
#include "MantidKernel/UnitFactory.h"

#include <boost/lexical_cast.hpp>
#include <Poco/File.h>
#include <Poco/Path.h>

#include <algorithm>
#include <cmath>
#include <map>
#include <vector>

using Mantid::DataObjects::EventWorkspace;
using Mantid::DataObjects::EventWorkspace_sptr;
using Mantid::API::WorkspaceGroup;
using Mantid::API::WorkspaceGroup_sptr;

namespace Mantid {
namespace DataHandling {

// Register the algorithm into the AlgorithmFactory
DECLARE_ALGORITHM(LoadNexusMonitors2)

namespace {
void loadSampleDataISIScompatibilityInfo(
    ::NeXus::File &file, Mantid::API::MatrixWorkspace_sptr const WS) {
  try {
    file.openGroup("isis_vms_compat", "IXvms");
  } catch (::NeXus::Exception &) {
    // No problem, it just means that this entry does not exist
    return;
  }

  // read the data
  try {
    std::vector<int32_t> spb;
    std::vector<float> rspb;
    file.readData("SPB", spb);
    file.readData("RSPB", rspb);

    WS->mutableSample().setGeometryFlag(
        spb[2]); // the flag is in the third value
    WS->mutableSample().setThickness(rspb[3]);
    WS->mutableSample().setHeight(rspb[4]);
    WS->mutableSample().setWidth(rspb[5]);
  } catch (::NeXus::Exception &ex) {
    // it means that the data was not as expected, report the problem
    std::stringstream s;
    s << "Wrong definition found in isis_vms_compat :> " << ex.what();
    file.closeGroup();
    throw std::runtime_error(s.str());
  }

  file.closeGroup();
}
} // namespace

//------------------------------------------------------------------------------
LoadNexusMonitors2::LoadNexusMonitors2() : Algorithm(), m_monitor_count(0) {}

//------------------------------------------------------------------------------
LoadNexusMonitors2::~LoadNexusMonitors2() {}

//------------------------------------------------------------------------------
/// Initialization method.
void LoadNexusMonitors2::init() {
  declareProperty(
      Kernel::make_unique<API::FileProperty>("Filename", "",
                                             API::FileProperty::Load, ".nxs"),
      "The name (including its full or relative path) of the NeXus file to "
      "attempt to load. The file extension must either be .nxs or .NXS");

  declareProperty(
      Kernel::make_unique<API::WorkspaceProperty<API::Workspace>>(
          "OutputWorkspace", "", Kernel::Direction::Output),
      "The name of the output workspace in which to load the NeXus monitors.");

  declareProperty(Kernel::make_unique<Kernel::PropertyWithValue<bool>>(
                      "MonitorsAsEvents", true, Kernel::Direction::Input),
                  "If enabled (by default), load the monitors as events (into "
                  "an EventWorkspace), as long as there is event data. If "
                  "disabled, load monitors as spectra (into a Workspace2D, "
                  "regardless of whether event data is found.");

  declareProperty("LoadEventMonitors", true,
                  "Load event monitor in NeXus file both event monitor and "
                  "histogram monitor found in NeXus file."
                  "If both of LoadEventMonitor and LoadHistoMonitor are true, "
                  "or both of them are false,"
                  "then it is in the auto mode such that any existing monitor "
                  "will be loaded.");

  declareProperty("LoadHistoMonitors", true,
                  "Load histogram monitor in NeXus file both event monitor and "
                  "histogram monitor found in NeXus file."
                  "If both of LoadEventMonitor and LoadHistoMonitor are true, "
                  "or both of them are false,"
                  "then it is in the auto mode such that any existing monitor "
                  "will be loaded.");
}

//------------------------------------------------------------------------------
/**
 * Executes the algorithm. Reading in the file and creating and populating
 * the output workspace
 */
void LoadNexusMonitors2::exec() {
  // Retrieve the filename from the properties
  m_filename = this->getPropertyValue("Filename");

  API::Progress prog1(this, 0.0, 0.2, 2);

  if (!canOpenAsNeXus(m_filename)) {
    throw std::runtime_error(
        "Failed to recognize this file as a NeXus file, cannot continue.");
  }

  // top level file information
  ::NeXus::File file(m_filename);

  // Start with the base entry
  typedef std::map<std::string, std::string> string_map_t;
  string_map_t::const_iterator it;
  string_map_t entries = file.getEntries();
  for (it = entries.begin(); it != entries.end(); ++it) {
    if (((it->first == "entry") || (it->first == "raw_data_1")) &&
        (it->second == "NXentry")) {
      file.openGroup(it->first, it->second);
      m_top_entry_name = it->first;
      break;
    }
  }
  prog1.report();

  size_t numHistMon = 0;
  size_t numEventMon = 0;
  size_t numPeriods = 0;
  std::vector<std::string> monitorNames;
  std::map<int, std::string> monitorNumber2Name;
<<<<<<< HEAD
  prog1.report();

  API::Progress prog2(this, 0.2, 0.6, entries.size());

  it = entries.begin();
  for (; it != entries.end(); ++it) {
    std::string entry_name(it->first);
    std::string entry_class(it->second);
    if ((entry_class == "NXmonitor")) {
      monitorNames.push_back(entry_name);

      // check for event/histogram monitor
      // -> This will prefer event monitors over histogram
      //    if they are found in the same group.
      file.openGroup(entry_name, "NXmonitor");
      int numEventThings =
          0; // number of things that are eventish - should be 3
      string_map_t inner_entries = file.getEntries(); // get list of entries
      for (auto &entry : inner_entries) {
        if (entry.first == "event_index") {
          numEventThings += 1;
          continue;
        } else if (entry.first == "event_time_offset") {
          numEventThings += 1;
          continue;
        } else if (entry.first == "event_time_zero") {
          numEventThings += 1;
          continue;
        }
      }

      if (numEventThings == 3) {
        numEventMon += 1;
      } else {
        numHistMon += 1;
        if (inner_entries.find("monitor_number") != inner_entries.end()) {
          specnum_t monitorNo;
          file.openData("monitor_number");
          file.getData(&monitorNo);
          file.closeData();
          monitorNumber2Name[monitorNo] = entry_name;
        }
        if ((numPeriods == 0) &&
            (inner_entries.find("period_index") != inner_entries.end())) {
          MantidVec period_data;
          file.openData("period_index");
          file.getDataCoerce(period_data);
          file.closeData();
          numPeriods = period_data.size();
        }
      }
      file.closeGroup(); // close NXmonitor
    }
    prog2.report();
  }
  m_monitor_count = monitorNames.size();
=======
  std::vector<bool> isEventMonitors;
  m_monitor_count =
      getMonitorInfo(file, monitorNames, numHistMon, numEventMon, numPeriods,
                     monitorNumber2Name, isEventMonitors);
>>>>>>> a038867d

  // Nothing to do
  if (0 == m_monitor_count) {
    // previous version just used to return, but that
    // threw an error when the OutputWorkspace property was not set.
    // and the error message was confusing.
    // This has changed to throw a specific error.
    throw std::invalid_argument(m_filename + " does not contain any monitors");
  }

  // With this property you can make the exception that even if there's event
  // data, monitors will be loaded
  // as histograms (if set to false)
  bool monitorsAsEvents = getProperty("MonitorsAsEvents");
  // Beware, even if monitorsAsEvents==False (user requests to load monitors as
  // histograms)
  // check if there's histogram data. If not, ignore setting, step back and load
  // monitors as
  // events which is the only possibility left.

  m_allMonitorsHaveHistoData = allMonitorsHaveHistoData(file, monitorNames);
  if (!monitorsAsEvents)
    if (!m_allMonitorsHaveHistoData) {
      g_log.information() << "Cannot load monitors as histogram data. Loading "
                             "as events even if the opposite was requested by "
                             "disabling the property MonitorsAsEvents"
                          << std::endl;
      monitorsAsEvents = true;
    }

  // only used if using event monitors
  // EventWorkspace_sptr eventWS;
  // Create the output workspace
  std::vector<bool> loadMonitorFlags;
  bool useEventMon = createOutputWorkspace(
      numHistMon, numEventMon, monitorsAsEvents, monitorNames, isEventMonitors,
      monitorNumber2Name, loadMonitorFlags);

  // a temporary place to put the spectra/detector numbers
  boost::scoped_array<specnum_t> spectra_numbers(
      new specnum_t[m_monitor_count]);
  boost::scoped_array<detid_t> detector_numbers(new detid_t[m_monitor_count]);

  API::Progress prog3(this, 0.6, 1.0, m_monitor_count);

  // TODO-NEXT: load event monitor if it is required to do so
  //            load histogram monitor if it is required to do so
  // Require a tuple: monitorNames[i], loadAsEvent[i], loadAsHistogram[i]
  size_t ws_index = 0;
  for (std::size_t i_mon = 0; i_mon < m_monitor_count; ++i_mon) {

    // TODO 1: SKIP if this monitor is not to be loaded!
    g_log.information() << "Loading " << monitorNames[i_mon];
    if (loadMonitorFlags[i_mon]) {
      g_log.information() << "\n";
    } else {
      g_log.information() << " is skipped.\n";
      continue;
    }

    // TODO 2: CHECK
    if (ws_index == m_workspace->getNumberHistograms())
      throw std::runtime_error(
          "Overcedes the number of histograms in output event "
          "workspace.");

    // TODO 3: REFACTOR to get spectrumNo and momIndex
    // Do not rely on the order in path list
    Poco::Path monPath(monitorNames[i_mon]);
    std::string monitorName = monPath.getBaseName();

    // check for monitor name - in our case will be of the form either monitor1
    // or monitor_1
    std::string::size_type loc = monitorName.rfind('_');
    if (loc == std::string::npos) {
      loc = monitorName.rfind('r');
    }

    detid_t monIndex = -1 * boost::lexical_cast<int>(
                                monitorName.substr(loc + 1)); // SNS default
    file.openGroup(monitorNames[i_mon], "NXmonitor");

    // Check if the spectra index is there
<<<<<<< HEAD
    specnum_t spectrumNo(static_cast<specnum_t>(i + 1));
=======
    specnum_t spectrumNo(static_cast<specnum_t>(ws_index + 1));
>>>>>>> a038867d
    try {
      file.openData("spectrum_index");
      file.getData(&spectrumNo);
      file.closeData();
    } catch (::NeXus::Exception &) {
      // Use the default as matching the workspace index
    }

    g_log.debug() << "monIndex = " << monIndex << std::endl;
    g_log.debug() << "spectrumNo = " << spectrumNo << std::endl;

    spectra_numbers[ws_index] = spectrumNo;
    detector_numbers[ws_index] = monIndex;

    if (useEventMon) {
      // load as an event monitor
      readEventMonitorEntry(file, ws_index);
    } else {
      // load as a histogram monitor
      readHistoMonitorEntry(file, ws_index);
    }

    file.closeGroup(); // NXmonitor

    // Default values, might change later.
    m_workspace->getSpectrum(ws_index)->setSpectrumNo(spectrumNo);
    m_workspace->getSpectrum(ws_index)->setDetectorID(monIndex);

    ++ws_index;
    prog3.report();
  }

  if (useEventMon) // set the x-range to be the range for min/max events
  {
    EventWorkspace_sptr eventWS =
        boost::dynamic_pointer_cast<EventWorkspace>(m_workspace);
    double xmin, xmax;
    eventWS->getEventXMinMax(xmin, xmax);

    Kernel::cow_ptr<MantidVec> axis;
    MantidVec &xRef = axis.access();
    xRef.resize(2, 0.0);
    if (eventWS->getNumberEvents() > 0) {
      xRef[0] = xmin - 1; // Just to make sure the bins hold it all
      xRef[1] = xmax + 1;
    }
    eventWS->setAllX(axis); // Set the binning axis using this.
  }

  // Fix the detector numbers if the defaults above are not correct
  // fixUDets(detector_numbers, file, spectra_numbers, m_monitor_count);
  fixUDets(detector_numbers, file, spectra_numbers,
           m_workspace->getNumberHistograms());

  // Check for and ISIS compat block to get the detector IDs for the loaded
  // spectrum numbers
  // @todo: Find out if there is a better (i.e. more generic) way to do this
  try {
    g_log.debug() << "Load Sample data isis" << std::endl;
    loadSampleDataISIScompatibilityInfo(file, m_workspace);
  } catch (::NeXus::Exception &) {
  }

  // Need to get the instrument name from the file
  std::string instrumentName;
  file.openGroup("instrument", "NXinstrument");
  try {
    file.openData("name");
    instrumentName = file.getStrData();
    // Now let's close the file as we don't need it anymore to load the
    // instrument.
    file.closeData();
    file.closeGroup(); // Close the NXentry
    file.close();

  } catch (std::runtime_error &) // no correct instrument definition (old ISIS
                                 // file, fall back to isis_vms_compat)
  {
    file.closeGroup(); // Close the instrument NXentry
    instrumentName = LoadEventNexus::readInstrumentFromISIS_VMSCompat(file);
    file.close();
  }

  g_log.debug() << "Instrument name read from NeXus file is " << instrumentName
                << std::endl;

  m_workspace->getAxis(0)->unit() =
      Kernel::UnitFactory::Instance().create("TOF");
  m_workspace->setYUnit("Counts");

  // Load the logs
  this->runLoadLogs(m_filename, m_workspace);

  // Old SNS files don't have this
  try {
    // The run_start will be loaded from the pulse times.
    Kernel::DateAndTime run_start(0, 0);
    run_start = m_workspace->getFirstPulseTime();
    m_workspace->mutableRun().addProperty("run_start",
                                          run_start.toISO8601String(), true);
  } catch (...) {
    // Old files have the start_time defined, so all SHOULD be good.
    // The start_time, however, has been known to be wrong in old files.
  }
  // Load the instrument
  LoadEventNexus::loadInstrument(m_filename, m_workspace, m_top_entry_name,
                                 this);

  // Load the meta data, but don't stop on errors
  g_log.debug() << "Loading metadata" << std::endl;
  try {
    LoadEventNexus::loadEntryMetadata<API::MatrixWorkspace_sptr>(
        m_filename, m_workspace, m_top_entry_name);
  } catch (std::exception &e) {
    g_log.warning() << "Error while loading meta data: " << e.what()
                    << std::endl;
  }

  // Fix the detector IDs/spectrum numbers
  for (size_t i = 0; i < m_workspace->getNumberHistograms(); i++) {
    m_workspace->getSpectrum(i)->setSpectrumNo(spectra_numbers[i]);
    m_workspace->getSpectrum(i)->setDetectorID(detector_numbers[i]);
  }
  // add filename
  m_workspace->mutableRun().addProperty("Filename", m_filename);

  // if multiperiod histogram data
  if ((numPeriods > 1) && (!useEventMon)) {
    splitMutiPeriodHistrogramData(numPeriods);
  } else {
    this->setProperty("OutputWorkspace", m_workspace);
  }
}

//------------------------------------------------------------------------------
/**
 * Can we get a histogram (non event data) for every monitor?
 *
 * @param file :: NeXus file object (open)
 * @param monitorNames :: names of monitors of interest
 * @return If there seems to be histograms for all monitors (they have "data")
 **/
bool LoadNexusMonitors2::allMonitorsHaveHistoData(
    ::NeXus::File &file, const std::vector<std::string> &monitorNames) {
  bool res = true;

  try {
    for (std::size_t i = 0; i < m_monitor_count; ++i) {
      file.openGroup(monitorNames[i], "NXmonitor");
      file.openData("data");
      file.closeData();
      file.closeGroup();
    }
  } catch (::NeXus::Exception &) {
    file.closeGroup();
    res = false;
  }
  return res;
}

//------------------------------------------------------------------------------
/**
 * Fix the detector numbers if the defaults are not correct. Currently checks
 * the isis_vms_compat block and reads them from there if possible.
 *
 * @param det_ids :: An array of prefilled detector IDs
 * @param file :: A reference to the NeXus file opened at the root entry
 * @param spec_ids :: An array of spectrum numbers that the monitors have
 * @param nmonitors :: The size of the det_ids and spec_ids arrays
 */
void LoadNexusMonitors2::fixUDets(
    boost::scoped_array<detid_t> &det_ids, ::NeXus::File &file,
    const boost::scoped_array<specnum_t> &spec_ids,
    const size_t nmonitors) const {
  try {
    file.openGroup("isis_vms_compat", "IXvms");
  } catch (::NeXus::Exception &) {
    return;
  }
  // UDET
  file.openData("UDET");
  std::vector<int32_t> udet;
  file.getData(udet);
  file.closeData();
  // SPEC
  file.openData("SPEC");
  std::vector<int32_t> spec;
  file.getData(spec);
  file.closeData();

  // This is a little complicated: Each value in the spec_id array is a value
  // found in the
  // SPEC block of isis_vms_compat. The index that this value is found at then
  // corresponds
  // to the index within the UDET block that holds the detector ID
  std::vector<int32_t>::const_iterator beg = spec.begin();
  for (size_t mon_index = 0; mon_index < nmonitors; ++mon_index) {
    std::vector<int32_t>::const_iterator itr =
        std::find(spec.begin(), spec.end(), spec_ids[mon_index]);
    if (itr == spec.end()) {
      det_ids[mon_index] = -1;
      continue;
    }
    std::vector<int32_t>::difference_type udet_index = std::distance(beg, itr);
    det_ids[mon_index] = udet[udet_index];
  }
  file.closeGroup();
}

void LoadNexusMonitors2::runLoadLogs(const std::string filename,
                                     API::MatrixWorkspace_sptr localWorkspace) {
  // do the actual work
  API::IAlgorithm_sptr loadLogs = createChildAlgorithm("LoadNexusLogs");

  // Now execute the Child Algorithm. Catch and log any error, but don't stop.
  try {
    g_log.information() << "Loading logs from NeXus file..." << std::endl;
    loadLogs->setPropertyValue("Filename", filename);
    loadLogs->setProperty<API::MatrixWorkspace_sptr>("Workspace",
                                                     localWorkspace);
    loadLogs->execute();
  } catch (...) {
    g_log.error() << "Error while loading Logs from Nexus. Some sample logs "
                     "may be missing." << std::endl;
  }
}

//------------------------------------------------------------------------------
/**
 * Helper method to make sure that a file is / can be openend as a NeXus file
 *
 * @param fname :: name of the file
 * @return True if opening the file as NeXus and retrieving entries succeeds
 **/
bool LoadNexusMonitors2::canOpenAsNeXus(const std::string &fname) {
  bool res = true;
  ::NeXus::File *f = nullptr;
  try {
    f = new ::NeXus::File(fname);
    if (f)
      f->getEntries();
  } catch (::NeXus::Exception &e) {
    g_log.error() << "Failed to open as a NeXus file: '" << fname
                  << "', error description: " << e.what() << std::endl;
    res = false;
  }
  if (f)
    delete f;
  return res;
}

//------------------------------------------------------------------------------
/**
 * Splits multiperiod histogram data into seperate workspaces and puts them in
 * a group
 *
 * @param numPeriods :: number of periods
 **/
void LoadNexusMonitors2::splitMutiPeriodHistrogramData(
    const size_t numPeriods) {
  // protection - we should not have entered the routine if these are not true
  // More than 1 period
  if (numPeriods < 2) {
    g_log.warning()
        << "Attempted to split multiperiod histogram workspace with "
        << numPeriods << "periods, aborted." << std::endl;
    return;
  }

  // Y array should be divisible by the number of periods
  if (m_workspace->blocksize() % numPeriods != 0) {
    g_log.warning()
        << "Attempted to split multiperiod histogram workspace with "
        << m_workspace->blocksize() << "data entries, into " << numPeriods
        << "periods."
           " Aborted." << std::endl;
    return;
  }

  WorkspaceGroup_sptr wsGroup(new WorkspaceGroup);
  size_t yLength = m_workspace->blocksize() / numPeriods;
  size_t xLength = yLength + 1;
  size_t numSpectra = m_workspace->getNumberHistograms();
  ISISRunLogs monLogCreator(m_workspace->run());
  for (size_t i = 0; i < numPeriods; i++) {
    // create the period workspace
    API::MatrixWorkspace_sptr wsPeriod =
        API::WorkspaceFactory::Instance().create(m_workspace, numSpectra,
                                                 xLength, yLength);

    // assign x values - restart at start for all periods
    for (size_t wsIndex = 0; wsIndex < numSpectra; wsIndex++) {
      MantidVec &outputVec = wsPeriod->dataX(wsIndex);
      const MantidVec &inputVec = m_workspace->readX(wsIndex);
      for (size_t index = 0; index < xLength; index++) {
        outputVec[index] = inputVec[index];
      }
    }

    // assign y values - use the values offset by the period number
    for (size_t wsIndex = 0; wsIndex < numSpectra; wsIndex++) {
      MantidVec &outputVec = wsPeriod->dataY(wsIndex);
      const MantidVec &inputVec = m_workspace->readY(wsIndex);
      for (size_t index = 0; index < yLength; index++) {
        outputVec[index] = inputVec[(yLength * i) + index];
      }
    }

    // assign E values
    for (size_t wsIndex = 0; wsIndex < numSpectra; wsIndex++) {
      MantidVec &outputVec = wsPeriod->dataE(wsIndex);
      const MantidVec &inputVec = m_workspace->readE(wsIndex);
      for (size_t index = 0; index < yLength; index++) {
        outputVec[index] = inputVec[(yLength * i) + index];
      }
    }

    // add period logs
    monLogCreator.addPeriodLogs(static_cast<int>(i + 1),
                                wsPeriod->mutableRun());

    // add to workspace group
    wsGroup->addWorkspace(wsPeriod);
  }

  // set the output workspace
  this->setProperty("OutputWorkspace", wsGroup);
}

size_t LoadNexusMonitors2::getMonitorInfo(
    ::NeXus::File &file, std::vector<std::string> &monitorNames,
    size_t &numHistMon, size_t &numEventMon, size_t &numPeriods,
    std::map<int, std::string> &monitorNumber2Name,
    std::vector<bool> &isEventMonitors) {
  typedef std::map<std::string, std::string> string_map_t;

  // Now we want to go through and find the monitors
  string_map_t entries = file.getEntries();
  monitorNames.clear();
  numHistMon = 0;
  numEventMon = 0;
  numPeriods = 0;
  // we want to sort monitors by monitor_number if they are present
  monitorNumber2Name.clear();
  // prog1.report();

  API::Progress prog2(this, 0.2, 0.6, entries.size());

  string_map_t::const_iterator it = entries.begin();
  for (; it != entries.end(); ++it) {
    std::string entry_name(it->first);
    std::string entry_class(it->second);
    if ((entry_class == "NXmonitor")) {
      monitorNames.push_back(entry_name);

      // check for event/histogram monitor
      // -> This will prefer event monitors over histogram
      //    if they are found in the same group.
      file.openGroup(entry_name, "NXmonitor");
      int numEventThings =
          0; // number of things that are eventish - should be 3
      string_map_t inner_entries = file.getEntries(); // get list of entries
      for (auto &entry : inner_entries) {
        if (entry.first == "event_index") {
          numEventThings += 1;
          continue;
        } else if (entry.first == "event_time_offset") {
          numEventThings += 1;
          continue;
        } else if (entry.first == "event_time_zero") {
          numEventThings += 1;
          continue;
        }
      }

      if (numEventThings == 3) {
        // it is an event monitor
        numEventMon += 1;
        isEventMonitors.push_back(true);
      } else {
        // it is a histogram monitor
        numHistMon += 1;
        isEventMonitors.push_back(false);

        if (inner_entries.find("monitor_number") != inner_entries.end()) {
          specnum_t monitorNo;
          file.openData("monitor_number");
          file.getData(&monitorNo);
          file.closeData();
          monitorNumber2Name[monitorNo] = entry_name;
        }
        if ((numPeriods == 0) &&
            (inner_entries.find("period_index") != inner_entries.end())) {
          MantidVec period_data;
          file.openData("period_index");
          file.getDataCoerce(period_data);
          file.closeData();
          numPeriods = period_data.size();
        }
      }
      file.closeGroup(); // close NXmonitor
    }
    prog2.report();
  }

  return monitorNames.size();
}

/** Create output workspace
 * @brief LoadNexusMonitors2::createOutputWorkspace
 * @param numHistMon
 * @param numEventMon
 * @param monitorsAsEvents
 * @param monitorNames
 * @param isEventMonitors
 * @param monitorNumber2Name
 * @param loadMonitorFlags
 * @return
 */
bool LoadNexusMonitors2::createOutputWorkspace(
    size_t numHistMon, size_t numEventMon, bool monitorsAsEvents,
    std::vector<std::string> &monitorNames, std::vector<bool> &isEventMonitors,
    const std::map<int, std::string> &monitorNumber2Name,
    std::vector<bool> &loadMonitorFlags) {

  // Find out using event monitor or histogram monitor
  bool loadEventMon = getProperty("LoadEventMonitors");
  bool loadHistoMon = getProperty("LoadHistoMonitors");
  if (!loadEventMon && !loadHistoMon) {
    // both of them are false is equivlanet to both of them are true
    loadEventMon = true;
    loadHistoMon = true;
  }
  // create vector for flags to load monitor or not
  loadMonitorFlags.clear();
  loadMonitorFlags.resize(m_monitor_count);

  bool useEventMon;
  // Create the output workspace
  if (numHistMon == m_monitor_count) {
    // all monitors are histogram monitors
    useEventMon = false;
    // with single type of monitor, there is no need to be specified right by
    // user
    loadHistoMon = true;
    loadEventMon = false;

  } else if (numEventMon == m_monitor_count) {
    // all monitors are event monitors
    useEventMon = true;
    // with single type of monitor, there is no need to be specified right by
    // user
    loadHistoMon = false;
    loadEventMon = true;

  } else if (loadEventMon == loadHistoMon && !monitorsAsEvents) {
    // Both event monitors and histogram monitors exist
    // while the user wants the result be read from histogram data
    // in the event monitor

    // check
    if (!m_allMonitorsHaveHistoData) {
      std::stringstream errmsg;
      errmsg << "There are " << numHistMon << " histogram monitors and "
             << numEventMon << " event monitors.  But not all of the event "
             << "monitors have 'data' entry to be converted to histogram.";
      throw std::invalid_argument(errmsg.str());
    }
    // set value
    useEventMon = false;
  } else if (loadEventMon == loadHistoMon && monitorsAsEvents) {
    // Both event monitors are histogram monitor exist,
    // But the user tries to export them as event data.
    std::stringstream errmsg;
    errmsg << "There are " << numHistMon << " histogram monitors and "
           << numEventMon << " event monitors.  It is not allowed to "
           << "read all of them as event monitor.";
    throw std::invalid_argument(errmsg.str());
  } else if (loadEventMon) {
    // coexistence of event monitor and histo monitor. load event monitor only.
    useEventMon = true;
  } else {
    // coexistence of event monitor and histo monitor. load histo monitor only.
    useEventMon = false;
  }

  // set up the flags to load monitor
  if (useEventMon) {
    // load event
    for (size_t i_mon = 0; i_mon < m_monitor_count; ++i_mon) {
      if (isEventMonitors[i_mon])
        loadMonitorFlags[i_mon] = true;
      else
        loadMonitorFlags[i_mon] = false;
    }
  } else {
    // load histogram
    for (size_t i_mon = 0; i_mon < m_monitor_count; ++i_mon) {
      if (!isEventMonitors[i_mon]) {
        // histo
        loadMonitorFlags[i_mon] = true;
      } else if (loadEventMon && loadHistoMon) {
        // event mode but load both
        loadMonitorFlags[i_mon] = true;
      } else {
        loadMonitorFlags[i_mon] = false;
      }
    }
  }

  // create workspace
  if (useEventMon) {
    // Use event monitors and create event workspace
    // check
    if (numEventMon == 0)
      throw std::runtime_error(
          "Loading event data. Trying to load event data but failed to "
          "find event monitors."
          "This file may be corrupted or it may not be supported");

    // only used if using event monitors
    EventWorkspace_sptr eventWS = EventWorkspace_sptr(new EventWorkspace());
    eventWS->initialize(numEventMon, 1, 1);

    // Set the units
    eventWS->getAxis(0)->unit() =
        Mantid::Kernel::UnitFactory::Instance().create("TOF");
    eventWS->setYUnit("Counts");
    m_workspace = eventWS;
  } else {
    // Use histogram monitors and event monitors' histogram data.
    // And thus create a Workspace2D.
    // check
    if (m_monitor_count == 0)
      throw std::runtime_error(
          "Not loading event data. Trying to load histogram data but failed to "
          "find monitors with histogram data or could not interpret the data. "
          "This file may be corrupted or it may not be supported");

    // Create
    size_t numSpec(numHistMon);
    if (loadEventMon)
      numSpec = m_monitor_count;

    m_workspace =
        API::WorkspaceFactory::Instance().create("Workspace2D", numSpec, 1, 1);
    // if there is a distinct monitor number for each monitor sort them by that
    // number
    if (monitorNumber2Name.size() == monitorNames.size()) {
      monitorNames.clear();
      for (auto &numberName : monitorNumber2Name) {
        monitorNames.push_back(numberName.second);
      }
    }
  }

  return useEventMon;
}

void LoadNexusMonitors2::readEventMonitorEntry(NeXus::File &file, size_t i) {
  // setup local variables
  EventWorkspace_sptr eventWS =
      boost::dynamic_pointer_cast<EventWorkspace>(m_workspace);

  std::vector<uint64_t> event_index;
  MantidVec time_of_flight;
  std::string tof_units;
  MantidVec seconds;

  // read in the data
  file.openData("event_index");
  file.getData(event_index);
  file.closeData();
  file.openData("event_time_offset");
  file.getDataCoerce(time_of_flight);
  file.getAttr("units", tof_units);
  file.closeData();
  file.openData("event_time_zero");
  file.getDataCoerce(seconds);
  Mantid::Kernel::DateAndTime pulsetime_offset;
  {
    std::string startTime;
    file.getAttr("offset", startTime);
    pulsetime_offset = Mantid::Kernel::DateAndTime(startTime);
  }
  file.closeData();

  // load up the event list
  DataObjects::EventList &event_list = eventWS->getEventList(i);

  Mantid::Kernel::DateAndTime pulsetime(0);
  Mantid::Kernel::DateAndTime lastpulsetime(0);
  std::size_t numEvents = time_of_flight.size();
  bool pulsetimesincreasing = true;
  size_t pulse_index(0);
  size_t numPulses = seconds.size();
  for (std::size_t j = 0; j < numEvents; ++j) {
    while (!((j >= event_index[pulse_index]) &&
             (j < event_index[pulse_index + 1]))) {
      pulse_index += 1;
      if (pulse_index > (numPulses + 1))
        break;
    }
    if (pulse_index >= (numPulses))
      pulse_index = numPulses - 1; // fix it
    pulsetime = pulsetime_offset + seconds[pulse_index];
    if (pulsetime < lastpulsetime)
      pulsetimesincreasing = false;
    lastpulsetime = pulsetime;
    event_list.addEventQuickly(
        DataObjects::TofEvent(time_of_flight[j], pulsetime));
  }
  if (pulsetimesincreasing)
    event_list.setSortOrder(DataObjects::PULSETIME_SORT);
}

void LoadNexusMonitors2::readHistoMonitorEntry(NeXus::File &file, size_t i) {
  // Now, actually retrieve the necessary data
  file.openData("data");
  MantidVec data;
  file.getDataCoerce(data);
  file.closeData();
  MantidVec error(data.size()); // create vector of correct size

  // Transform errors via square root
  std::transform(data.begin(), data.end(), error.begin(),
                 (double (*)(double))sqrt);

  // Get the TOF axis
  file.openData("time_of_flight");
  MantidVec tof;
  file.getDataCoerce(tof);
  file.closeData();

  m_workspace->dataX(i) = tof;
  m_workspace->dataY(i) = data;
  m_workspace->dataE(i) = error;
}

} // end DataHandling
} // end Mantid<|MERGE_RESOLUTION|>--- conflicted
+++ resolved
@@ -149,12 +149,443 @@
   size_t numPeriods = 0;
   std::vector<std::string> monitorNames;
   std::map<int, std::string> monitorNumber2Name;
-<<<<<<< HEAD
-  prog1.report();
+  std::vector<bool> isEventMonitors;
+  m_monitor_count =
+      getMonitorInfo(file, monitorNames, numHistMon, numEventMon, numPeriods,
+                     monitorNumber2Name, isEventMonitors);
+
+  // Nothing to do
+  if (0 == m_monitor_count) {
+    // previous version just used to return, but that
+    // threw an error when the OutputWorkspace property was not set.
+    // and the error message was confusing.
+    // This has changed to throw a specific error.
+    throw std::invalid_argument(m_filename + " does not contain any monitors");
+  }
+
+  // With this property you can make the exception that even if there's event
+  // data, monitors will be loaded
+  // as histograms (if set to false)
+  bool monitorsAsEvents = getProperty("MonitorsAsEvents");
+  // Beware, even if monitorsAsEvents==False (user requests to load monitors as
+  // histograms)
+  // check if there's histogram data. If not, ignore setting, step back and load
+  // monitors as
+  // events which is the only possibility left.
+
+  m_allMonitorsHaveHistoData = allMonitorsHaveHistoData(file, monitorNames);
+  if (!monitorsAsEvents)
+    if (!m_allMonitorsHaveHistoData) {
+      g_log.information() << "Cannot load monitors as histogram data. Loading "
+                             "as events even if the opposite was requested by "
+                             "disabling the property MonitorsAsEvents"
+                          << std::endl;
+      monitorsAsEvents = true;
+    }
+
+  // only used if using event monitors
+  // EventWorkspace_sptr eventWS;
+  // Create the output workspace
+  std::vector<bool> loadMonitorFlags;
+  bool useEventMon = createOutputWorkspace(
+      numHistMon, numEventMon, monitorsAsEvents, monitorNames, isEventMonitors,
+      monitorNumber2Name, loadMonitorFlags);
+
+  // a temporary place to put the spectra/detector numbers
+  boost::scoped_array<specnum_t> spectra_numbers(
+      new specnum_t[m_monitor_count]);
+  boost::scoped_array<detid_t> detector_numbers(new detid_t[m_monitor_count]);
+
+  API::Progress prog3(this, 0.6, 1.0, m_monitor_count);
+
+  // TODO-NEXT: load event monitor if it is required to do so
+  //            load histogram monitor if it is required to do so
+  // Require a tuple: monitorNames[i], loadAsEvent[i], loadAsHistogram[i]
+  size_t ws_index = 0;
+  for (std::size_t i_mon = 0; i_mon < m_monitor_count; ++i_mon) {
+
+    // TODO 1: SKIP if this monitor is not to be loaded!
+    g_log.information() << "Loading " << monitorNames[i_mon];
+    if (loadMonitorFlags[i_mon]) {
+      g_log.information() << "\n";
+    } else {
+      g_log.information() << " is skipped.\n";
+      continue;
+    }
+
+    // TODO 2: CHECK
+    if (ws_index == m_workspace->getNumberHistograms())
+      throw std::runtime_error(
+          "Overcedes the number of histograms in output event "
+          "workspace.");
+
+    // TODO 3: REFACTOR to get spectrumNo and momIndex
+    // Do not rely on the order in path list
+    Poco::Path monPath(monitorNames[i_mon]);
+    std::string monitorName = monPath.getBaseName();
+
+    // check for monitor name - in our case will be of the form either monitor1
+    // or monitor_1
+    std::string::size_type loc = monitorName.rfind('_');
+    if (loc == std::string::npos) {
+      loc = monitorName.rfind('r');
+    }
+
+    detid_t monIndex = -1 * boost::lexical_cast<int>(
+                                monitorName.substr(loc + 1)); // SNS default
+    file.openGroup(monitorNames[i_mon], "NXmonitor");
+
+    // Check if the spectra index is there
+    specnum_t spectrumNo(static_cast<specnum_t>(ws_index + 1));
+    try {
+      file.openData("spectrum_index");
+      file.getData(&spectrumNo);
+      file.closeData();
+    } catch (::NeXus::Exception &) {
+      // Use the default as matching the workspace index
+    }
+
+    g_log.debug() << "monIndex = " << monIndex << std::endl;
+    g_log.debug() << "spectrumNo = " << spectrumNo << std::endl;
+
+    spectra_numbers[ws_index] = spectrumNo;
+    detector_numbers[ws_index] = monIndex;
+
+    if (useEventMon) {
+      // load as an event monitor
+      readEventMonitorEntry(file, ws_index);
+    } else {
+      // load as a histogram monitor
+      readHistoMonitorEntry(file, ws_index);
+    }
+
+    file.closeGroup(); // NXmonitor
+
+    // Default values, might change later.
+    m_workspace->getSpectrum(ws_index)->setSpectrumNo(spectrumNo);
+    m_workspace->getSpectrum(ws_index)->setDetectorID(monIndex);
+
+    ++ws_index;
+    prog3.report();
+  }
+
+  if (useEventMon) // set the x-range to be the range for min/max events
+  {
+    EventWorkspace_sptr eventWS =
+        boost::dynamic_pointer_cast<EventWorkspace>(m_workspace);
+    double xmin, xmax;
+    eventWS->getEventXMinMax(xmin, xmax);
+
+    Kernel::cow_ptr<MantidVec> axis;
+    MantidVec &xRef = axis.access();
+    xRef.resize(2, 0.0);
+    if (eventWS->getNumberEvents() > 0) {
+      xRef[0] = xmin - 1; // Just to make sure the bins hold it all
+      xRef[1] = xmax + 1;
+    }
+    eventWS->setAllX(axis); // Set the binning axis using this.
+  }
+
+  // Fix the detector numbers if the defaults above are not correct
+  // fixUDets(detector_numbers, file, spectra_numbers, m_monitor_count);
+  fixUDets(detector_numbers, file, spectra_numbers,
+           m_workspace->getNumberHistograms());
+
+  // Check for and ISIS compat block to get the detector IDs for the loaded
+  // spectrum numbers
+  // @todo: Find out if there is a better (i.e. more generic) way to do this
+  try {
+    g_log.debug() << "Load Sample data isis" << std::endl;
+    loadSampleDataISIScompatibilityInfo(file, m_workspace);
+  } catch (::NeXus::Exception &) {
+  }
+
+  // Need to get the instrument name from the file
+  std::string instrumentName;
+  file.openGroup("instrument", "NXinstrument");
+  try {
+    file.openData("name");
+    instrumentName = file.getStrData();
+    // Now let's close the file as we don't need it anymore to load the
+    // instrument.
+    file.closeData();
+    file.closeGroup(); // Close the NXentry
+    file.close();
+
+  } catch (std::runtime_error &) // no correct instrument definition (old ISIS
+                                 // file, fall back to isis_vms_compat)
+  {
+    file.closeGroup(); // Close the instrument NXentry
+    instrumentName = LoadEventNexus::readInstrumentFromISIS_VMSCompat(file);
+    file.close();
+  }
+
+  g_log.debug() << "Instrument name read from NeXus file is " << instrumentName
+                << std::endl;
+
+  m_workspace->getAxis(0)->unit() =
+      Kernel::UnitFactory::Instance().create("TOF");
+  m_workspace->setYUnit("Counts");
+
+  // Load the logs
+  this->runLoadLogs(m_filename, m_workspace);
+
+  // Old SNS files don't have this
+  try {
+    // The run_start will be loaded from the pulse times.
+    Kernel::DateAndTime run_start(0, 0);
+    run_start = m_workspace->getFirstPulseTime();
+    m_workspace->mutableRun().addProperty("run_start",
+                                          run_start.toISO8601String(), true);
+  } catch (...) {
+    // Old files have the start_time defined, so all SHOULD be good.
+    // The start_time, however, has been known to be wrong in old files.
+  }
+  // Load the instrument
+  LoadEventNexus::loadInstrument(m_filename, m_workspace, m_top_entry_name,
+                                 this);
+
+  // Load the meta data, but don't stop on errors
+  g_log.debug() << "Loading metadata" << std::endl;
+  try {
+    LoadEventNexus::loadEntryMetadata<API::MatrixWorkspace_sptr>(
+        m_filename, m_workspace, m_top_entry_name);
+  } catch (std::exception &e) {
+    g_log.warning() << "Error while loading meta data: " << e.what()
+                    << std::endl;
+  }
+
+  // Fix the detector IDs/spectrum numbers
+  for (size_t i = 0; i < m_workspace->getNumberHistograms(); i++) {
+    m_workspace->getSpectrum(i)->setSpectrumNo(spectra_numbers[i]);
+    m_workspace->getSpectrum(i)->setDetectorID(detector_numbers[i]);
+  }
+  // add filename
+  m_workspace->mutableRun().addProperty("Filename", m_filename);
+
+  // if multiperiod histogram data
+  if ((numPeriods > 1) && (!useEventMon)) {
+    splitMutiPeriodHistrogramData(numPeriods);
+  } else {
+    this->setProperty("OutputWorkspace", m_workspace);
+  }
+}
+
+//------------------------------------------------------------------------------
+/**
+ * Can we get a histogram (non event data) for every monitor?
+ *
+ * @param file :: NeXus file object (open)
+ * @param monitorNames :: names of monitors of interest
+ * @return If there seems to be histograms for all monitors (they have "data")
+ **/
+bool LoadNexusMonitors2::allMonitorsHaveHistoData(
+    ::NeXus::File &file, const std::vector<std::string> &monitorNames) {
+  bool res = true;
+
+  try {
+    for (std::size_t i = 0; i < m_monitor_count; ++i) {
+      file.openGroup(monitorNames[i], "NXmonitor");
+      file.openData("data");
+      file.closeData();
+      file.closeGroup();
+    }
+  } catch (::NeXus::Exception &) {
+    file.closeGroup();
+    res = false;
+  }
+  return res;
+}
+
+//------------------------------------------------------------------------------
+/**
+ * Fix the detector numbers if the defaults are not correct. Currently checks
+ * the isis_vms_compat block and reads them from there if possible.
+ *
+ * @param det_ids :: An array of prefilled detector IDs
+ * @param file :: A reference to the NeXus file opened at the root entry
+ * @param spec_ids :: An array of spectrum numbers that the monitors have
+ * @param nmonitors :: The size of the det_ids and spec_ids arrays
+ */
+void LoadNexusMonitors2::fixUDets(
+    boost::scoped_array<detid_t> &det_ids, ::NeXus::File &file,
+    const boost::scoped_array<specnum_t> &spec_ids,
+    const size_t nmonitors) const {
+  try {
+    file.openGroup("isis_vms_compat", "IXvms");
+  } catch (::NeXus::Exception &) {
+    return;
+  }
+  // UDET
+  file.openData("UDET");
+  std::vector<int32_t> udet;
+  file.getData(udet);
+  file.closeData();
+  // SPEC
+  file.openData("SPEC");
+  std::vector<int32_t> spec;
+  file.getData(spec);
+  file.closeData();
+
+  // This is a little complicated: Each value in the spec_id array is a value
+  // found in the
+  // SPEC block of isis_vms_compat. The index that this value is found at then
+  // corresponds
+  // to the index within the UDET block that holds the detector ID
+  std::vector<int32_t>::const_iterator beg = spec.begin();
+  for (size_t mon_index = 0; mon_index < nmonitors; ++mon_index) {
+    std::vector<int32_t>::const_iterator itr =
+        std::find(spec.begin(), spec.end(), spec_ids[mon_index]);
+    if (itr == spec.end()) {
+      det_ids[mon_index] = -1;
+      continue;
+    }
+    std::vector<int32_t>::difference_type udet_index = std::distance(beg, itr);
+    det_ids[mon_index] = udet[udet_index];
+  }
+  file.closeGroup();
+}
+
+void LoadNexusMonitors2::runLoadLogs(const std::string filename,
+                                     API::MatrixWorkspace_sptr localWorkspace) {
+  // do the actual work
+  API::IAlgorithm_sptr loadLogs = createChildAlgorithm("LoadNexusLogs");
+
+  // Now execute the Child Algorithm. Catch and log any error, but don't stop.
+  try {
+    g_log.information() << "Loading logs from NeXus file..." << std::endl;
+    loadLogs->setPropertyValue("Filename", filename);
+    loadLogs->setProperty<API::MatrixWorkspace_sptr>("Workspace",
+                                                     localWorkspace);
+    loadLogs->execute();
+  } catch (...) {
+    g_log.error() << "Error while loading Logs from Nexus. Some sample logs "
+                     "may be missing." << std::endl;
+  }
+}
+
+//------------------------------------------------------------------------------
+/**
+ * Helper method to make sure that a file is / can be openend as a NeXus file
+ *
+ * @param fname :: name of the file
+ * @return True if opening the file as NeXus and retrieving entries succeeds
+ **/
+bool LoadNexusMonitors2::canOpenAsNeXus(const std::string &fname) {
+  bool res = true;
+  ::NeXus::File *f = nullptr;
+  try {
+    f = new ::NeXus::File(fname);
+    if (f)
+      f->getEntries();
+  } catch (::NeXus::Exception &e) {
+    g_log.error() << "Failed to open as a NeXus file: '" << fname
+                  << "', error description: " << e.what() << std::endl;
+    res = false;
+  }
+  if (f)
+    delete f;
+  return res;
+}
+
+//------------------------------------------------------------------------------
+/**
+ * Splits multiperiod histogram data into seperate workspaces and puts them in
+ * a group
+ *
+ * @param numPeriods :: number of periods
+ **/
+void LoadNexusMonitors2::splitMutiPeriodHistrogramData(
+    const size_t numPeriods) {
+  // protection - we should not have entered the routine if these are not true
+  // More than 1 period
+  if (numPeriods < 2) {
+    g_log.warning()
+        << "Attempted to split multiperiod histogram workspace with "
+        << numPeriods << "periods, aborted." << std::endl;
+    return;
+  }
+
+  // Y array should be divisible by the number of periods
+  if (m_workspace->blocksize() % numPeriods != 0) {
+    g_log.warning()
+        << "Attempted to split multiperiod histogram workspace with "
+        << m_workspace->blocksize() << "data entries, into " << numPeriods
+        << "periods."
+           " Aborted." << std::endl;
+    return;
+  }
+
+  WorkspaceGroup_sptr wsGroup(new WorkspaceGroup);
+  size_t yLength = m_workspace->blocksize() / numPeriods;
+  size_t xLength = yLength + 1;
+  size_t numSpectra = m_workspace->getNumberHistograms();
+  ISISRunLogs monLogCreator(m_workspace->run());
+  for (size_t i = 0; i < numPeriods; i++) {
+    // create the period workspace
+    API::MatrixWorkspace_sptr wsPeriod =
+        API::WorkspaceFactory::Instance().create(m_workspace, numSpectra,
+                                                 xLength, yLength);
+
+    // assign x values - restart at start for all periods
+    for (size_t wsIndex = 0; wsIndex < numSpectra; wsIndex++) {
+      MantidVec &outputVec = wsPeriod->dataX(wsIndex);
+      const MantidVec &inputVec = m_workspace->readX(wsIndex);
+      for (size_t index = 0; index < xLength; index++) {
+        outputVec[index] = inputVec[index];
+      }
+    }
+
+    // assign y values - use the values offset by the period number
+    for (size_t wsIndex = 0; wsIndex < numSpectra; wsIndex++) {
+      MantidVec &outputVec = wsPeriod->dataY(wsIndex);
+      const MantidVec &inputVec = m_workspace->readY(wsIndex);
+      for (size_t index = 0; index < yLength; index++) {
+        outputVec[index] = inputVec[(yLength * i) + index];
+      }
+    }
+
+    // assign E values
+    for (size_t wsIndex = 0; wsIndex < numSpectra; wsIndex++) {
+      MantidVec &outputVec = wsPeriod->dataE(wsIndex);
+      const MantidVec &inputVec = m_workspace->readE(wsIndex);
+      for (size_t index = 0; index < yLength; index++) {
+        outputVec[index] = inputVec[(yLength * i) + index];
+      }
+    }
+
+    // add period logs
+    monLogCreator.addPeriodLogs(static_cast<int>(i + 1),
+                                wsPeriod->mutableRun());
+
+    // add to workspace group
+    wsGroup->addWorkspace(wsPeriod);
+  }
+
+  // set the output workspace
+  this->setProperty("OutputWorkspace", wsGroup);
+}
+
+size_t LoadNexusMonitors2::getMonitorInfo(
+    ::NeXus::File &file, std::vector<std::string> &monitorNames,
+    size_t &numHistMon, size_t &numEventMon, size_t &numPeriods,
+    std::map<int, std::string> &monitorNumber2Name,
+    std::vector<bool> &isEventMonitors) {
+  typedef std::map<std::string, std::string> string_map_t;
+
+  // Now we want to go through and find the monitors
+  string_map_t entries = file.getEntries();
+  monitorNames.clear();
+  numHistMon = 0;
+  numEventMon = 0;
+  numPeriods = 0;
+  // we want to sort monitors by monitor_number if they are present
+  monitorNumber2Name.clear();
+  // prog1.report();
 
   API::Progress prog2(this, 0.2, 0.6, entries.size());
 
-  it = entries.begin();
+  string_map_t::const_iterator it = entries.begin();
   for (; it != entries.end(); ++it) {
     std::string entry_name(it->first);
     std::string entry_class(it->second);
@@ -182,9 +613,14 @@
       }
 
       if (numEventThings == 3) {
+        // it is an event monitor
         numEventMon += 1;
+        isEventMonitors.push_back(true);
       } else {
+        // it is a histogram monitor
         numHistMon += 1;
+        isEventMonitors.push_back(false);
+
         if (inner_entries.find("monitor_number") != inner_entries.end()) {
           specnum_t monitorNo;
           file.openData("monitor_number");
@@ -205,505 +641,6 @@
     }
     prog2.report();
   }
-  m_monitor_count = monitorNames.size();
-=======
-  std::vector<bool> isEventMonitors;
-  m_monitor_count =
-      getMonitorInfo(file, monitorNames, numHistMon, numEventMon, numPeriods,
-                     monitorNumber2Name, isEventMonitors);
->>>>>>> a038867d
-
-  // Nothing to do
-  if (0 == m_monitor_count) {
-    // previous version just used to return, but that
-    // threw an error when the OutputWorkspace property was not set.
-    // and the error message was confusing.
-    // This has changed to throw a specific error.
-    throw std::invalid_argument(m_filename + " does not contain any monitors");
-  }
-
-  // With this property you can make the exception that even if there's event
-  // data, monitors will be loaded
-  // as histograms (if set to false)
-  bool monitorsAsEvents = getProperty("MonitorsAsEvents");
-  // Beware, even if monitorsAsEvents==False (user requests to load monitors as
-  // histograms)
-  // check if there's histogram data. If not, ignore setting, step back and load
-  // monitors as
-  // events which is the only possibility left.
-
-  m_allMonitorsHaveHistoData = allMonitorsHaveHistoData(file, monitorNames);
-  if (!monitorsAsEvents)
-    if (!m_allMonitorsHaveHistoData) {
-      g_log.information() << "Cannot load monitors as histogram data. Loading "
-                             "as events even if the opposite was requested by "
-                             "disabling the property MonitorsAsEvents"
-                          << std::endl;
-      monitorsAsEvents = true;
-    }
-
-  // only used if using event monitors
-  // EventWorkspace_sptr eventWS;
-  // Create the output workspace
-  std::vector<bool> loadMonitorFlags;
-  bool useEventMon = createOutputWorkspace(
-      numHistMon, numEventMon, monitorsAsEvents, monitorNames, isEventMonitors,
-      monitorNumber2Name, loadMonitorFlags);
-
-  // a temporary place to put the spectra/detector numbers
-  boost::scoped_array<specnum_t> spectra_numbers(
-      new specnum_t[m_monitor_count]);
-  boost::scoped_array<detid_t> detector_numbers(new detid_t[m_monitor_count]);
-
-  API::Progress prog3(this, 0.6, 1.0, m_monitor_count);
-
-  // TODO-NEXT: load event monitor if it is required to do so
-  //            load histogram monitor if it is required to do so
-  // Require a tuple: monitorNames[i], loadAsEvent[i], loadAsHistogram[i]
-  size_t ws_index = 0;
-  for (std::size_t i_mon = 0; i_mon < m_monitor_count; ++i_mon) {
-
-    // TODO 1: SKIP if this monitor is not to be loaded!
-    g_log.information() << "Loading " << monitorNames[i_mon];
-    if (loadMonitorFlags[i_mon]) {
-      g_log.information() << "\n";
-    } else {
-      g_log.information() << " is skipped.\n";
-      continue;
-    }
-
-    // TODO 2: CHECK
-    if (ws_index == m_workspace->getNumberHistograms())
-      throw std::runtime_error(
-          "Overcedes the number of histograms in output event "
-          "workspace.");
-
-    // TODO 3: REFACTOR to get spectrumNo and momIndex
-    // Do not rely on the order in path list
-    Poco::Path monPath(monitorNames[i_mon]);
-    std::string monitorName = monPath.getBaseName();
-
-    // check for monitor name - in our case will be of the form either monitor1
-    // or monitor_1
-    std::string::size_type loc = monitorName.rfind('_');
-    if (loc == std::string::npos) {
-      loc = monitorName.rfind('r');
-    }
-
-    detid_t monIndex = -1 * boost::lexical_cast<int>(
-                                monitorName.substr(loc + 1)); // SNS default
-    file.openGroup(monitorNames[i_mon], "NXmonitor");
-
-    // Check if the spectra index is there
-<<<<<<< HEAD
-    specnum_t spectrumNo(static_cast<specnum_t>(i + 1));
-=======
-    specnum_t spectrumNo(static_cast<specnum_t>(ws_index + 1));
->>>>>>> a038867d
-    try {
-      file.openData("spectrum_index");
-      file.getData(&spectrumNo);
-      file.closeData();
-    } catch (::NeXus::Exception &) {
-      // Use the default as matching the workspace index
-    }
-
-    g_log.debug() << "monIndex = " << monIndex << std::endl;
-    g_log.debug() << "spectrumNo = " << spectrumNo << std::endl;
-
-    spectra_numbers[ws_index] = spectrumNo;
-    detector_numbers[ws_index] = monIndex;
-
-    if (useEventMon) {
-      // load as an event monitor
-      readEventMonitorEntry(file, ws_index);
-    } else {
-      // load as a histogram monitor
-      readHistoMonitorEntry(file, ws_index);
-    }
-
-    file.closeGroup(); // NXmonitor
-
-    // Default values, might change later.
-    m_workspace->getSpectrum(ws_index)->setSpectrumNo(spectrumNo);
-    m_workspace->getSpectrum(ws_index)->setDetectorID(monIndex);
-
-    ++ws_index;
-    prog3.report();
-  }
-
-  if (useEventMon) // set the x-range to be the range for min/max events
-  {
-    EventWorkspace_sptr eventWS =
-        boost::dynamic_pointer_cast<EventWorkspace>(m_workspace);
-    double xmin, xmax;
-    eventWS->getEventXMinMax(xmin, xmax);
-
-    Kernel::cow_ptr<MantidVec> axis;
-    MantidVec &xRef = axis.access();
-    xRef.resize(2, 0.0);
-    if (eventWS->getNumberEvents() > 0) {
-      xRef[0] = xmin - 1; // Just to make sure the bins hold it all
-      xRef[1] = xmax + 1;
-    }
-    eventWS->setAllX(axis); // Set the binning axis using this.
-  }
-
-  // Fix the detector numbers if the defaults above are not correct
-  // fixUDets(detector_numbers, file, spectra_numbers, m_monitor_count);
-  fixUDets(detector_numbers, file, spectra_numbers,
-           m_workspace->getNumberHistograms());
-
-  // Check for and ISIS compat block to get the detector IDs for the loaded
-  // spectrum numbers
-  // @todo: Find out if there is a better (i.e. more generic) way to do this
-  try {
-    g_log.debug() << "Load Sample data isis" << std::endl;
-    loadSampleDataISIScompatibilityInfo(file, m_workspace);
-  } catch (::NeXus::Exception &) {
-  }
-
-  // Need to get the instrument name from the file
-  std::string instrumentName;
-  file.openGroup("instrument", "NXinstrument");
-  try {
-    file.openData("name");
-    instrumentName = file.getStrData();
-    // Now let's close the file as we don't need it anymore to load the
-    // instrument.
-    file.closeData();
-    file.closeGroup(); // Close the NXentry
-    file.close();
-
-  } catch (std::runtime_error &) // no correct instrument definition (old ISIS
-                                 // file, fall back to isis_vms_compat)
-  {
-    file.closeGroup(); // Close the instrument NXentry
-    instrumentName = LoadEventNexus::readInstrumentFromISIS_VMSCompat(file);
-    file.close();
-  }
-
-  g_log.debug() << "Instrument name read from NeXus file is " << instrumentName
-                << std::endl;
-
-  m_workspace->getAxis(0)->unit() =
-      Kernel::UnitFactory::Instance().create("TOF");
-  m_workspace->setYUnit("Counts");
-
-  // Load the logs
-  this->runLoadLogs(m_filename, m_workspace);
-
-  // Old SNS files don't have this
-  try {
-    // The run_start will be loaded from the pulse times.
-    Kernel::DateAndTime run_start(0, 0);
-    run_start = m_workspace->getFirstPulseTime();
-    m_workspace->mutableRun().addProperty("run_start",
-                                          run_start.toISO8601String(), true);
-  } catch (...) {
-    // Old files have the start_time defined, so all SHOULD be good.
-    // The start_time, however, has been known to be wrong in old files.
-  }
-  // Load the instrument
-  LoadEventNexus::loadInstrument(m_filename, m_workspace, m_top_entry_name,
-                                 this);
-
-  // Load the meta data, but don't stop on errors
-  g_log.debug() << "Loading metadata" << std::endl;
-  try {
-    LoadEventNexus::loadEntryMetadata<API::MatrixWorkspace_sptr>(
-        m_filename, m_workspace, m_top_entry_name);
-  } catch (std::exception &e) {
-    g_log.warning() << "Error while loading meta data: " << e.what()
-                    << std::endl;
-  }
-
-  // Fix the detector IDs/spectrum numbers
-  for (size_t i = 0; i < m_workspace->getNumberHistograms(); i++) {
-    m_workspace->getSpectrum(i)->setSpectrumNo(spectra_numbers[i]);
-    m_workspace->getSpectrum(i)->setDetectorID(detector_numbers[i]);
-  }
-  // add filename
-  m_workspace->mutableRun().addProperty("Filename", m_filename);
-
-  // if multiperiod histogram data
-  if ((numPeriods > 1) && (!useEventMon)) {
-    splitMutiPeriodHistrogramData(numPeriods);
-  } else {
-    this->setProperty("OutputWorkspace", m_workspace);
-  }
-}
-
-//------------------------------------------------------------------------------
-/**
- * Can we get a histogram (non event data) for every monitor?
- *
- * @param file :: NeXus file object (open)
- * @param monitorNames :: names of monitors of interest
- * @return If there seems to be histograms for all monitors (they have "data")
- **/
-bool LoadNexusMonitors2::allMonitorsHaveHistoData(
-    ::NeXus::File &file, const std::vector<std::string> &monitorNames) {
-  bool res = true;
-
-  try {
-    for (std::size_t i = 0; i < m_monitor_count; ++i) {
-      file.openGroup(monitorNames[i], "NXmonitor");
-      file.openData("data");
-      file.closeData();
-      file.closeGroup();
-    }
-  } catch (::NeXus::Exception &) {
-    file.closeGroup();
-    res = false;
-  }
-  return res;
-}
-
-//------------------------------------------------------------------------------
-/**
- * Fix the detector numbers if the defaults are not correct. Currently checks
- * the isis_vms_compat block and reads them from there if possible.
- *
- * @param det_ids :: An array of prefilled detector IDs
- * @param file :: A reference to the NeXus file opened at the root entry
- * @param spec_ids :: An array of spectrum numbers that the monitors have
- * @param nmonitors :: The size of the det_ids and spec_ids arrays
- */
-void LoadNexusMonitors2::fixUDets(
-    boost::scoped_array<detid_t> &det_ids, ::NeXus::File &file,
-    const boost::scoped_array<specnum_t> &spec_ids,
-    const size_t nmonitors) const {
-  try {
-    file.openGroup("isis_vms_compat", "IXvms");
-  } catch (::NeXus::Exception &) {
-    return;
-  }
-  // UDET
-  file.openData("UDET");
-  std::vector<int32_t> udet;
-  file.getData(udet);
-  file.closeData();
-  // SPEC
-  file.openData("SPEC");
-  std::vector<int32_t> spec;
-  file.getData(spec);
-  file.closeData();
-
-  // This is a little complicated: Each value in the spec_id array is a value
-  // found in the
-  // SPEC block of isis_vms_compat. The index that this value is found at then
-  // corresponds
-  // to the index within the UDET block that holds the detector ID
-  std::vector<int32_t>::const_iterator beg = spec.begin();
-  for (size_t mon_index = 0; mon_index < nmonitors; ++mon_index) {
-    std::vector<int32_t>::const_iterator itr =
-        std::find(spec.begin(), spec.end(), spec_ids[mon_index]);
-    if (itr == spec.end()) {
-      det_ids[mon_index] = -1;
-      continue;
-    }
-    std::vector<int32_t>::difference_type udet_index = std::distance(beg, itr);
-    det_ids[mon_index] = udet[udet_index];
-  }
-  file.closeGroup();
-}
-
-void LoadNexusMonitors2::runLoadLogs(const std::string filename,
-                                     API::MatrixWorkspace_sptr localWorkspace) {
-  // do the actual work
-  API::IAlgorithm_sptr loadLogs = createChildAlgorithm("LoadNexusLogs");
-
-  // Now execute the Child Algorithm. Catch and log any error, but don't stop.
-  try {
-    g_log.information() << "Loading logs from NeXus file..." << std::endl;
-    loadLogs->setPropertyValue("Filename", filename);
-    loadLogs->setProperty<API::MatrixWorkspace_sptr>("Workspace",
-                                                     localWorkspace);
-    loadLogs->execute();
-  } catch (...) {
-    g_log.error() << "Error while loading Logs from Nexus. Some sample logs "
-                     "may be missing." << std::endl;
-  }
-}
-
-//------------------------------------------------------------------------------
-/**
- * Helper method to make sure that a file is / can be openend as a NeXus file
- *
- * @param fname :: name of the file
- * @return True if opening the file as NeXus and retrieving entries succeeds
- **/
-bool LoadNexusMonitors2::canOpenAsNeXus(const std::string &fname) {
-  bool res = true;
-  ::NeXus::File *f = nullptr;
-  try {
-    f = new ::NeXus::File(fname);
-    if (f)
-      f->getEntries();
-  } catch (::NeXus::Exception &e) {
-    g_log.error() << "Failed to open as a NeXus file: '" << fname
-                  << "', error description: " << e.what() << std::endl;
-    res = false;
-  }
-  if (f)
-    delete f;
-  return res;
-}
-
-//------------------------------------------------------------------------------
-/**
- * Splits multiperiod histogram data into seperate workspaces and puts them in
- * a group
- *
- * @param numPeriods :: number of periods
- **/
-void LoadNexusMonitors2::splitMutiPeriodHistrogramData(
-    const size_t numPeriods) {
-  // protection - we should not have entered the routine if these are not true
-  // More than 1 period
-  if (numPeriods < 2) {
-    g_log.warning()
-        << "Attempted to split multiperiod histogram workspace with "
-        << numPeriods << "periods, aborted." << std::endl;
-    return;
-  }
-
-  // Y array should be divisible by the number of periods
-  if (m_workspace->blocksize() % numPeriods != 0) {
-    g_log.warning()
-        << "Attempted to split multiperiod histogram workspace with "
-        << m_workspace->blocksize() << "data entries, into " << numPeriods
-        << "periods."
-           " Aborted." << std::endl;
-    return;
-  }
-
-  WorkspaceGroup_sptr wsGroup(new WorkspaceGroup);
-  size_t yLength = m_workspace->blocksize() / numPeriods;
-  size_t xLength = yLength + 1;
-  size_t numSpectra = m_workspace->getNumberHistograms();
-  ISISRunLogs monLogCreator(m_workspace->run());
-  for (size_t i = 0; i < numPeriods; i++) {
-    // create the period workspace
-    API::MatrixWorkspace_sptr wsPeriod =
-        API::WorkspaceFactory::Instance().create(m_workspace, numSpectra,
-                                                 xLength, yLength);
-
-    // assign x values - restart at start for all periods
-    for (size_t wsIndex = 0; wsIndex < numSpectra; wsIndex++) {
-      MantidVec &outputVec = wsPeriod->dataX(wsIndex);
-      const MantidVec &inputVec = m_workspace->readX(wsIndex);
-      for (size_t index = 0; index < xLength; index++) {
-        outputVec[index] = inputVec[index];
-      }
-    }
-
-    // assign y values - use the values offset by the period number
-    for (size_t wsIndex = 0; wsIndex < numSpectra; wsIndex++) {
-      MantidVec &outputVec = wsPeriod->dataY(wsIndex);
-      const MantidVec &inputVec = m_workspace->readY(wsIndex);
-      for (size_t index = 0; index < yLength; index++) {
-        outputVec[index] = inputVec[(yLength * i) + index];
-      }
-    }
-
-    // assign E values
-    for (size_t wsIndex = 0; wsIndex < numSpectra; wsIndex++) {
-      MantidVec &outputVec = wsPeriod->dataE(wsIndex);
-      const MantidVec &inputVec = m_workspace->readE(wsIndex);
-      for (size_t index = 0; index < yLength; index++) {
-        outputVec[index] = inputVec[(yLength * i) + index];
-      }
-    }
-
-    // add period logs
-    monLogCreator.addPeriodLogs(static_cast<int>(i + 1),
-                                wsPeriod->mutableRun());
-
-    // add to workspace group
-    wsGroup->addWorkspace(wsPeriod);
-  }
-
-  // set the output workspace
-  this->setProperty("OutputWorkspace", wsGroup);
-}
-
-size_t LoadNexusMonitors2::getMonitorInfo(
-    ::NeXus::File &file, std::vector<std::string> &monitorNames,
-    size_t &numHistMon, size_t &numEventMon, size_t &numPeriods,
-    std::map<int, std::string> &monitorNumber2Name,
-    std::vector<bool> &isEventMonitors) {
-  typedef std::map<std::string, std::string> string_map_t;
-
-  // Now we want to go through and find the monitors
-  string_map_t entries = file.getEntries();
-  monitorNames.clear();
-  numHistMon = 0;
-  numEventMon = 0;
-  numPeriods = 0;
-  // we want to sort monitors by monitor_number if they are present
-  monitorNumber2Name.clear();
-  // prog1.report();
-
-  API::Progress prog2(this, 0.2, 0.6, entries.size());
-
-  string_map_t::const_iterator it = entries.begin();
-  for (; it != entries.end(); ++it) {
-    std::string entry_name(it->first);
-    std::string entry_class(it->second);
-    if ((entry_class == "NXmonitor")) {
-      monitorNames.push_back(entry_name);
-
-      // check for event/histogram monitor
-      // -> This will prefer event monitors over histogram
-      //    if they are found in the same group.
-      file.openGroup(entry_name, "NXmonitor");
-      int numEventThings =
-          0; // number of things that are eventish - should be 3
-      string_map_t inner_entries = file.getEntries(); // get list of entries
-      for (auto &entry : inner_entries) {
-        if (entry.first == "event_index") {
-          numEventThings += 1;
-          continue;
-        } else if (entry.first == "event_time_offset") {
-          numEventThings += 1;
-          continue;
-        } else if (entry.first == "event_time_zero") {
-          numEventThings += 1;
-          continue;
-        }
-      }
-
-      if (numEventThings == 3) {
-        // it is an event monitor
-        numEventMon += 1;
-        isEventMonitors.push_back(true);
-      } else {
-        // it is a histogram monitor
-        numHistMon += 1;
-        isEventMonitors.push_back(false);
-
-        if (inner_entries.find("monitor_number") != inner_entries.end()) {
-          specnum_t monitorNo;
-          file.openData("monitor_number");
-          file.getData(&monitorNo);
-          file.closeData();
-          monitorNumber2Name[monitorNo] = entry_name;
-        }
-        if ((numPeriods == 0) &&
-            (inner_entries.find("period_index") != inner_entries.end())) {
-          MantidVec period_data;
-          file.openData("period_index");
-          file.getDataCoerce(period_data);
-          file.closeData();
-          numPeriods = period_data.size();
-        }
-      }
-      file.closeGroup(); // close NXmonitor
-    }
-    prog2.report();
-  }
 
   return monitorNames.size();
 }
