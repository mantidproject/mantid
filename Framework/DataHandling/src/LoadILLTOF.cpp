--- conflicted
+++ resolved
@@ -545,12 +545,6 @@
   size_t spec = 0;
 
   auto const &instrument = m_localWorkspace->getInstrument();
-<<<<<<< HEAD
-
-  for (const auto &monitor : monitors) {
-    m_localWorkspace->setHistogram(spec++, m_localWorkspace->binEdges(0),
-                                   Counts(monitor.begin(), monitor.end()));
-=======
 
   std::vector<detid_t> monitorIDs = instrument->getMonitors();
 
@@ -559,7 +553,6 @@
                                    Counts(monitor.begin(), monitor.end()));
     m_localWorkspace->getSpectrum(spec).setDetectorID(monitorIDs[spec]);
     spec++;
->>>>>>> 32386c36
   }
 
   std::vector<detid_t> detectorIDs = instrument->getDetectorIDs(true);
