--- conflicted
+++ resolved
@@ -65,16 +65,10 @@
 
   // fields existent only at the ILL Diffraction
   // the second one is to recognize D1B
-<<<<<<< HEAD
   // the third one is to recognize IN5/PANTHER/SHARP scan mode
-  if (descriptor.pathExists("/entry0/instrument/2theta") ||
-      descriptor.pathExists("/entry0/instrument/Canne") ||
-      (descriptor.pathExists("/entry0/data_scan") &&
-       descriptor.pathExists("/entry0/experiment_identifier") &&
+  if (descriptor.pathExists("/entry0/instrument/2theta") || descriptor.pathExists("/entry0/instrument/Canne") ||
+      (descriptor.pathExists("/entry0/data_scan") && descriptor.pathExists("/entry0/experiment_identifier") &&
        descriptor.pathExists("/entry0/instrument/Detector"))) {
-=======
-  if (descriptor.pathExists("/entry0/instrument/2theta") || descriptor.pathExists("/entry0/instrument/Canne")) {
->>>>>>> e071c52a
     return 80;
   } else {
     return 0;
@@ -96,14 +90,8 @@
 /**
  * Constructor
  */
-<<<<<<< HEAD
 LoadILLDiffraction::LoadILLDiffraction()
-    : IFileLoader<NexusDescriptor>(),
-      m_instNames({"D20", "D2B", "D1B", "IN5", "PANTHER", "SHARP"}) {}
-=======
-LoadILLDiffraction::LoadILLDiffraction() : IFileLoader<NexusDescriptor>(), m_instNames({"D20", "D2B", "D1B"}) {}
->>>>>>> e071c52a
-
+    : IFileLoader<NexusDescriptor>(), m_instNames({"D20", "D2B", "D1B", "IN5", "PANTHER", "SHARP"}) {}
 /**
  * Initialize the algorithm's properties.
  */
@@ -209,8 +197,7 @@
     } else {
       twoThetaValue = getProperty("TwoThetaOffset");
     }
-  } else if (m_instName != "IN5" && m_instName != "PANTHER" &&
-             m_instName != "SHARP") {
+  } else if (m_instName != "IN5" && m_instName != "PANTHER" && m_instName != "SHARP") {
     std::string twoThetaPath = "instrument/2theta/value";
     NXFloat twoTheta0 = firstEntry.openNXFloat(twoThetaPath);
     twoTheta0.load();
@@ -520,26 +507,14 @@
   }
 
   // Assign monitor counts
-<<<<<<< HEAD
   m_outWorkspace->mutableX(monitorIndex) = axis;
   m_outWorkspace->mutableY(monitorIndex) = monitor;
-  std::transform(monitor.begin(), monitor.end(),
-                 m_outWorkspace->mutableE(monitorIndex).begin(),
+  std::transform(monitor.begin(), monitor.end(), m_outWorkspace->mutableE(monitorIndex).begin(),
                  [](double e) { return sqrt(e); });
 
   // Assign detector counts
   PARALLEL_FOR_IF(Kernel::threadSafe(*m_outWorkspace))
-  for (int i = static_cast<int>(startIndex);
-       i < static_cast<int>(m_numberDetectorsActual + startIndex); ++i) {
-=======
-  m_outWorkspace->mutableX(0) = axis;
-  m_outWorkspace->mutableY(0) = monitor;
-  std::transform(monitor.begin(), monitor.end(), m_outWorkspace->mutableE(0).begin(), [](double e) { return sqrt(e); });
-
-  // Assign detector counts
-  PARALLEL_FOR_IF(Kernel::threadSafe(*m_outWorkspace))
-  for (int i = NUMBER_MONITORS; i < static_cast<int>(m_numberDetectorsActual + NUMBER_MONITORS); ++i) {
->>>>>>> e071c52a
+  for (int i = static_cast<int>(startIndex); i < static_cast<int>(m_numberDetectorsActual + startIndex); ++i) {
     auto &spectrum = m_outWorkspace->mutableY(i);
     auto &errors = m_outWorkspace->mutableE(i);
     const auto tubeNumber = (i - startIndex) / m_sizeDim2;
@@ -652,16 +627,8 @@
 
   std::vector<double> monitor = {0.};
   for (size_t i = 0; i < m_scanVar.size(); ++i) {
-<<<<<<< HEAD
-    if ((m_scanVar[i].name == "Monitor1") ||
-        (m_scanVar[i].name == "Monitor_1") ||
-        (m_scanVar[i].name == "monitor1")) {
-      monitor.assign(scan() + m_numberScanPoints * i,
-                     scan() + m_numberScanPoints * (i + 1));
-=======
-    if ((m_scanVar[i].name == "Monitor1") || (m_scanVar[i].name == "Monitor_1")) {
+    if ((m_scanVar[i].name == "Monitor1") || (m_scanVar[i].name == "Monitor_1") || (m_scanVar[i].name == "monitor1")) {
       monitor.assign(scan() + m_numberScanPoints * i, scan() + m_numberScanPoints * (i + 1));
->>>>>>> e071c52a
       return monitor;
     }
   }
@@ -867,17 +834,8 @@
   }
   double lambda = run.getLogAsSingleValue("wavelength");
   double eFixed = WAVE_TO_E / (lambda * lambda);
-<<<<<<< HEAD
-  run.addLogData(std::make_unique<Kernel::PropertyWithValue<double>>(
-                     PropertyWithValue<double>("Ei", eFixed)),
-                 true);
-  run.addLogData(new PropertyWithValue<size_t>("NumberOfDetectors",
-                                               m_numberDetectorsActual));
-=======
-  run.addLogData(new PropertyWithValue<double>("Ei", eFixed));
+  run.addLogData(std::make_unique<Kernel::PropertyWithValue<double>>(PropertyWithValue<double>("Ei", eFixed)), true);
   run.addLogData(new PropertyWithValue<size_t>("NumberOfDetectors", m_numberDetectorsActual));
->>>>>>> e071c52a
-
   if (m_pixelHeight != 0.) {
     run.addLogData(new PropertyWithValue<double>("PixelHeight", m_pixelHeight));
   }
