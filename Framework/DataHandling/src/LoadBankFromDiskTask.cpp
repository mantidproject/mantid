--- conflicted
+++ resolved
@@ -335,13 +335,9 @@
     // Open the bankN_event group
     file.openGroup(entry_name, entry_type);
 
-<<<<<<< HEAD
-    const bool needPulseInfo = (!m_loader.alg->compressEvents) || m_loader.m_ws.nPeriods() > 1 ||
-                               m_loader.alg->m_is_time_filtered || m_loader.alg->filter_bad_pulses;
-=======
     const bool needPulseInfo = (!m_loader.alg->compressEvents) || m_loader.alg->compressTolerance == 0 ||
-                               m_loader.m_ws.nPeriods() > 1 || m_loader.alg->m_is_time_filtered;
->>>>>>> 484eb940
+                               m_loader.m_ws.nPeriods() > 1 || m_loader.alg->m_is_time_filtered ||
+                               m_loader.alg->filter_bad_pulses;
 
     // Load the event_index field.
     if (needPulseInfo)
@@ -351,11 +347,7 @@
 
     if (!m_loadError) {
       // Load and validate the pulse times
-<<<<<<< HEAD
-      if (m_loader.alg->compressEvents && !m_loader.alg->filter_bad_pulses)
-=======
-      if (m_loader.alg->compressEvents && m_loader.alg->compressTolerance != 0)
->>>>>>> 484eb940
+      if (m_loader.alg->compressEvents && m_loader.alg->compressTolerance != 0 && !m_loader.alg->filter_bad_pulses)
         thisBankPulseTimes = nullptr;
       else
         this->loadPulseTimes(file);
