--- conflicted
+++ resolved
@@ -391,13 +391,8 @@
         // Load pixel IDs
         this->loadEventId(file);
         if (m_loader.alg->getCancel()) {
-<<<<<<< HEAD
-          m_loader.alg->getLogger().error() << "Loading bank " << entry_name
-                                            << " is cancelled.\n";
-=======
           m_loader.alg->getLogger().error()
               << "Loading bank " << entry_name << " is cancelled.\n";
->>>>>>> cbeb8706
           m_loadError = true; // To allow cancelling the algorithm
         }
 
