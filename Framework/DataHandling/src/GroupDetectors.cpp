//----------------------------------------------------------------------
// Includes
//----------------------------------------------------------------------
#include "MantidDataHandling/GroupDetectors.h"
#include "MantidAPI/CommonBinsValidator.h"
#include "MantidAPI/WorkspaceOpOverloads.h"
#include "MantidKernel/ArrayProperty.h"
#include <set>
#include <numeric>

namespace Mantid {
namespace DataHandling {
// Register the algorithm into the algorithm factory
DECLARE_ALGORITHM(GroupDetectors)

using namespace Kernel;
using namespace API;

/// (Empty) Constructor
GroupDetectors::GroupDetectors() {}

/// Destructor
GroupDetectors::~GroupDetectors() {}

void GroupDetectors::init() {
  declareProperty(
      make_unique<WorkspaceProperty<>>(
          "Workspace", "", Direction::InOut,
          boost::make_shared<CommonBinsValidator>()),
      "The name of the workspace2D on which to perform the algorithm");

  declareProperty(
<<<<<<< HEAD
      make_unique<ArrayProperty<specid_t>>("SpectraList"),
=======
      new ArrayProperty<specnum_t>("SpectraList"),
>>>>>>> 2d597642
      "An array containing a list of the indexes of the spectra to combine\n"
      "(DetectorList and WorkspaceIndexList are ignored if this is set)");

  declareProperty(
      make_unique<ArrayProperty<detid_t>>("DetectorList"),
      "An array of detector ID's (WorkspaceIndexList is ignored if this is\n"
      "set)");

  declareProperty(make_unique<ArrayProperty<size_t>>("WorkspaceIndexList"),
                  "An array of workspace indices to combine");

  declareProperty("ResultIndex", -1,
                  "The workspace index of the summed spectrum (or -1 on error)",
                  Direction::Output);
}

void GroupDetectors::exec() {
  // Get the input workspace
  const MatrixWorkspace_sptr WS = getProperty("Workspace");

  std::vector<size_t> indexList = getProperty("WorkspaceIndexList");
  std::vector<specnum_t> spectraList = getProperty("SpectraList");
  const std::vector<detid_t> detectorList = getProperty("DetectorList");

  // Could create a Validator to replace the below
  if (indexList.empty() && spectraList.empty() && detectorList.empty()) {
    g_log.information(name() + ": WorkspaceIndexList, SpectraList, and "
                               "DetectorList properties are all empty, no "
                               "grouping done");
    return;
  }

  // Bin boundaries need to be the same, so check if they actually are
  if (!API::WorkspaceHelpers::commonBoundaries(WS)) {
    g_log.error("Can only group if the histograms have common bin boundaries");
    throw std::runtime_error(
        "Can only group if the histograms have common bin boundaries");
  }

  // If the spectraList property has been set, need to loop over the workspace
  // looking for the
  // appropriate spectra number and adding the indices they are linked to the
  // list to be processed
  if (!spectraList.empty()) {
    indexList = WS->getIndicesFromSpectra(spectraList);
  } // End dealing with spectraList
  else if (!detectorList.empty()) {
    // Dealing with DetectorList
    // convert from detectors to workspace indices
    indexList = WS->getIndicesFromDetectorIDs(detectorList);
  }

  if (indexList.empty()) {
    g_log.warning("Nothing to group");
    return;
  }

  const size_t vectorSize = WS->blocksize();

  const specnum_t firstIndex = static_cast<specnum_t>(indexList[0]);
  ISpectrum *firstSpectrum = WS->getSpectrum(firstIndex);
  MantidVec &firstY = WS->dataY(firstIndex);

  setProperty("ResultIndex", firstIndex);

  // loop over the spectra to group
  Progress progress(this, 0.0, 1.0, static_cast<int>(indexList.size() - 1));
  for (size_t i = 0; i < indexList.size() - 1; ++i) {
    // The current spectrum
    const size_t currentIndex = indexList[i + 1];
    ISpectrum *spec = WS->getSpectrum(currentIndex);

    // Add the current detector to belong to the first spectrum
    firstSpectrum->addDetectorIDs(spec->getDetectorIDs());

    // Add up all the Y spectra and store the result in the first one
    auto fEit = firstSpectrum->dataE().begin();
    auto Yit = spec->dataY().begin();
    auto Eit = spec->dataE().begin();
    for (auto fYit = firstY.begin(); fYit != firstY.end();
         ++fYit, ++fEit, ++Yit, ++Eit) {
      *fYit += *Yit;
      // Assume 'normal' (i.e. Gaussian) combination of errors
      *fEit = sqrt((*fEit) * (*fEit) + (*Eit) * (*Eit));
    }

    // Now zero the now redundant spectrum and set its spectraNo to indicate
    // this (using -1)
    spec->dataY().assign(vectorSize, 0.0);
    spec->dataE().assign(vectorSize, 0.0);
    spec->setSpectrumNo(-1);
    spec->clearDetectorIDs();
    progress.report();
  }
}

} // namespace DataHandling
} // namespace Mantid<|MERGE_RESOLUTION|>--- conflicted
+++ resolved
@@ -30,11 +30,7 @@
       "The name of the workspace2D on which to perform the algorithm");
 
   declareProperty(
-<<<<<<< HEAD
-      make_unique<ArrayProperty<specid_t>>("SpectraList"),
-=======
-      new ArrayProperty<specnum_t>("SpectraList"),
->>>>>>> 2d597642
+      make_unique<ArrayProperty<specnum_t>>("SpectraList"),
       "An array containing a list of the indexes of the spectra to combine\n"
       "(DetectorList and WorkspaceIndexList are ignored if this is set)");
 
