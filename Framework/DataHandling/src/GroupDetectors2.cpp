--- conflicted
+++ resolved
@@ -64,11 +64,7 @@
                   "Describes how this algorithm should group the detectors. "
                   "See full instruction list.");
   declareProperty(
-<<<<<<< HEAD
-      new ArrayProperty<specnum_t>("SpectraList"),
-=======
       make_unique<ArrayProperty<specnum_t>>("SpectraList"),
->>>>>>> a038867d
       "An array containing a list of the spectrum numbers to combine\n"
       "(DetectorList and WorkspaceIndexList are ignored if this is set)");
   declareProperty(make_unique<ArrayProperty<detid_t>>("DetectorList"),
@@ -338,11 +334,7 @@
 
   // only look at these other parameters if the file wasn't set
   if (!spectraList.empty()) {
-<<<<<<< HEAD
-    m_GroupSpecInds[0] = workspace->getIndicesFromSpectra(spectraList);
-=======
     m_GroupWsInds[0] = workspace->getIndicesFromSpectra(spectraList);
->>>>>>> a038867d
     g_log.debug() << "Converted " << spectraList.size()
                   << " spectra numbers into spectra indices to be combined\n";
   } else { // go through the rest of the properties in order of decreasing
@@ -350,13 +342,8 @@
     if (!detectorList.empty()) {
       // we are going to group on the basis of detector IDs, convert from
       // detectors to workspace indices
-<<<<<<< HEAD
-      m_GroupSpecInds[0] = workspace->getIndicesFromDetectorIDs(detectorList);
-      g_log.debug() << "Found " << m_GroupSpecInds[0].size()
-=======
       m_GroupWsInds[0] = workspace->getIndicesFromDetectorIDs(detectorList);
       g_log.debug() << "Found " << m_GroupWsInds[0].size()
->>>>>>> a038867d
                     << " spectra indices from the list of "
                     << detectorList.size() << " detectors\n";
     } else if (!indexList.empty()) {
@@ -649,11 +636,7 @@
     std::set<size_t> &targetWSIndexSet = dit.second;
     std::vector<size_t> tempv;
     tempv.assign(targetWSIndexSet.begin(), targetWSIndexSet.end());
-<<<<<<< HEAD
-    m_GroupSpecInds.insert(
-=======
     m_GroupWsInds.insert(
->>>>>>> a038867d
         std::make_pair(static_cast<specnum_t>(groupid), tempv));
   }
 
@@ -721,11 +704,7 @@
     if (!targetWSIndexSet.empty()) {
       std::vector<size_t> tempv;
       tempv.assign(targetWSIndexSet.begin(), targetWSIndexSet.end());
-<<<<<<< HEAD
-      m_GroupSpecInds.insert(
-=======
       m_GroupWsInds.insert(
->>>>>>> a038867d
           std::make_pair(static_cast<specnum_t>(groupid), tempv));
     }
   }
