// Mantid Repository : https://github.com/mantidproject/mantid
//
// Copyright &copy; 2010 ISIS Rutherford Appleton Laboratory UKRI,
//   NScD Oak Ridge National Laboratory, European Spallation Source,
//   Institut Laue - Langevin & CSNS, Institute of High Energy Physics, CAS
// SPDX - License - Identifier: GPL - 3.0 +
#pragma once

#include "MantidAPI/IFileLoader.h"
#include "MantidAPI/InstrumentFileFinder.h"
#include "MantidAPI/NexusFileLoader.h"
#include "MantidAPI/WorkspaceGroup.h"
#include "MantidDataHandling/BankPulseTimes.h"
#include "MantidDataHandling/EventWorkspaceCollection.h"
#include "MantidDataHandling/LoadGeometry.h"
#include "MantidDataObjects/EventList.h"
#include "MantidDataObjects/EventWorkspace.h"
#include "MantidDataObjects/Events.h"
#include "MantidGeometry/Instrument.h"
#include "MantidGeometry/Instrument/ParameterMap.h"
#include "MantidKernel/ConfigService.h"
#include "MantidKernel/Exception.h"
#include "MantidKernel/NexusHDF5Descriptor.h"
#include "MantidKernel/OptionalBool.h"
#include "MantidKernel/TimeSeriesProperty.h"

#include <Poco/Path.h>
#include <boost/lexical_cast.hpp>
#include <boost/scoped_array.hpp>

// clang-format off
#include <nexus/NeXusFile.hpp>
#include <nexus/NeXusException.hpp>
// clang-format on

#include <algorithm>
#include <cstdint>
#include <functional>
#include <memory>
#include <mutex>
#include <numeric>
#include <random>
#include <string>

namespace Mantid {
namespace DataHandling {

/** @class InvalidLogPeriods
 * Custom exception extending std::invalid_argument
 * Thrown when nperiods does not match period_log
 * Custom exception so we can re-propagate this error and
 * handle all other errors.
 */
class InvalidLogPeriods : public std::invalid_argument {
public:
  InvalidLogPeriods(const std::string &msg) : std::invalid_argument(msg) {}
};

bool exists(::NeXus::File &file, const std::string &name);

bool exists(const std::map<std::string, std::string> &entries, const std::string &name);

/** @class LoadEventNexus LoadEventNexus.h Nexus/LoadEventNexus.h

  Load Event Nexus files.

  Required Properties:
  <UL>
  <LI> Filename - The name of and path to the input NeXus file </LI>
  <LI> Workspace - The name of the workspace to output</LI>
  </UL>

  @date Sep 27, 2010
  */
class DLLExport LoadEventNexus : public API::NexusFileLoader {

public:
  LoadEventNexus();

  const std::string name() const override { return "LoadEventNexus"; };

  /// Summary of algorithms purpose
  const std::string summary() const override {
    return "Loads an Event NeXus file and stores as an "
           "EventWorkspace. Optionally, you can filter out events falling "
           "outside a range of times-of-flight and/or a time interval.";
  }

  /// Version
  int version() const override { return 1; };
  const std::vector<std::string> seeAlso() const override { return {"LoadISISNexus", "LoadEventAndCompress"}; }

  /// Category
  const std::string category() const override { return "DataHandling\\Nexus"; }

  int confidence(Kernel::NexusHDF5Descriptor &descriptor) const override;

  template <typename T>
  static std::shared_ptr<BankPulseTimes>
  runLoadNexusLogs(const std::string &nexusfilename, T localWorkspace, Algorithm &alg, bool returnpulsetimes,
                   int &nPeriods, std::unique_ptr<const Kernel::TimeSeriesProperty<int>> &periodLog);

  template <typename T>
  static std::shared_ptr<BankPulseTimes>
  runLoadNexusLogs(const std::string &nexusfilename, T localWorkspace, Algorithm &alg, bool returnpulsetimes,
                   int &nPeriods, std::unique_ptr<const Kernel::TimeSeriesProperty<int>> &periodLog,
                   const std::vector<std::string> &allow_list, const std::vector<std::string> &block_list);

  static void checkForCorruptedPeriods(std::unique_ptr<Kernel::TimeSeriesProperty<int>> tempPeriodLog,
                                       std::unique_ptr<const Kernel::TimeSeriesProperty<int>> &periodLog,
                                       const int &nPeriods, const std::string &nexusfilename);

  template <typename T>
  static void loadEntryMetadata(const std::string &nexusfilename, T WS, const std::string &entry_name,
                                const Kernel::NexusHDF5Descriptor &descriptor);

  /**
   * Load instrument from Nexus file if possible, else from IDF spacified by
   * Nexus file
   * @param nexusfilename input nexus file name
   * @param localWorkspace input
   * @param top_entry_name e.g. /entry
   * @param alg input algorithm executing this task
   * @param descriptor input descriptor
   * @return true: success, false: failure
   */
  template <typename T>
  static bool loadInstrument(const std::string &nexusfilename, T localWorkspace, const std::string &top_entry_name,
                             Algorithm *alg, const Kernel::NexusHDF5Descriptor *descriptor = nullptr);

  /// Load instrument for Nexus file
  template <typename T>
  static bool runLoadIDFFromNexus(const std::string &nexusfilename, T localWorkspace, const std::string &top_entry_name,
                                  Algorithm *alg);

  /**
   * Load instrument from IDF file specified by Nexus file
   * @param nexusfilename input nexus file name
   * @param localWorkspace input
   * @param top_entry_name e.g. /entry
   * @param alg input algorithm executing this task
   * @param descriptor input descriptor
   * @return true: success, false: failure
   */
  template <typename T>
  static bool runLoadInstrument(const std::string &nexusfilename, T localWorkspace, const std::string &top_entry_name,
                                Algorithm *alg, const Kernel::NexusHDF5Descriptor *descriptor = nullptr);

  static void loadSampleDataISIScompatibility(::NeXus::File &file, EventWorkspaceCollection &WS);

  /// method used to return instrument name for some old ISIS files where it is
  /// not written properly within the instrument
  static std::string readInstrumentFromISIS_VMSCompat(::NeXus::File &hFile);

public:
  /// The name and path of the input file
  std::string m_filename;

  /// The workspace being filled out
  std::shared_ptr<EventWorkspaceCollection> m_ws;

  /// Filter by a minimum time-of-flight
  double filter_tof_min;
  /// Filter by a maximum time-of-flight
  double filter_tof_max;

  /// Minimum spectrum to load
  int32_t m_specMin;
  /// Maximum spectrum to load
  int32_t m_specMax;

  /// Filter by start time
  Mantid::Types::Core::DateAndTime filter_time_start;
  /// Filter by stop time
  Mantid::Types::Core::DateAndTime filter_time_stop;

  /// Mutex protecting tof limits
  std::mutex m_tofMutex;

  /// Limits found to tof
  double longest_tof;
  /// Limits found to tof
  double shortest_tof;
  /// Count of all the "bad" tofs found. These are events with TOF > 2e8
  /// microsec
  size_t bad_tofs;
  /// A count of events discarded because they came from a pixel that's not in
  /// the IDF
  size_t discarded_events;

  /// Tolerance for CompressEvents; use -1 to mean don't compress.
  double compressTolerance;

  /// Pulse times for ALL banks, taken from proton_charge log.
  std::shared_ptr<BankPulseTimes> m_allBanksPulseTimes;

  /// name of top level NXentry to use
  std::string m_top_entry_name;
  std::unique_ptr<::NeXus::File> m_file;

protected:
  Parallel::ExecutionMode
  getParallelExecutionMode(const std::map<std::string, Parallel::StorageMode> &storageModes) const override;

private:
  /// Possible loaders types
  enum class LoaderType;

  /// Intialisation code
  void init() override;

  /// Execution code
  void execLoader() override;

  LoadEventNexus::LoaderType defineLoaderType(const bool haveWeights, const bool oldNeXusFileNames,
                                              const std::string &classType) const;

  DataObjects::EventWorkspace_sptr createEmptyEventWorkspace();

  void loadEvents(API::Progress *const prog, const bool monitors);
  void createSpectraMapping(const std::string &nxsfile, const bool monitorsOnly,
                            const std::vector<std::string> &bankNames = std::vector<std::string>());
  void deleteBanks(const EventWorkspaceCollection_sptr &workspace, const std::vector<std::string> &bankNames);
  void runLoadMonitors();
  /// Set the filters on TOF.
  void setTimeFilters(const bool monitors);
  template <typename T>
  T filterEventsByTime(T workspace, Mantid::Types::Core::DateAndTime &startTime,
                       Mantid::Types::Core::DateAndTime &stopTime);

  /// Load a spectra mapping from the given file
  std::unique_ptr<std::pair<std::vector<int32_t>, std::vector<int32_t>>>
  loadISISVMSSpectraMapping(const std::string &entry_name);

  template <typename T> void filterDuringPause(T workspace);

  /// Set the top entry field name
  void setTopEntryName();

  /// to open the nexus file with specific exception handling/message
  void safeOpenFile(const std::string &fname);

  /// Was the instrument loaded?
  bool m_instrument_loaded_correctly;

  /// Do we load the sample logs?
  bool loadlogs;
  /// True if the event_id is spectrum no not pixel ID
  bool event_id_is_spec;
};

//-----------------------------------------------------------------------------
//               ISIS event corrections
//-----------------------------------------------------------------------------

/**
 * Load the time of flight data. file must have open the group containing
 * "time_of_flight" data set. This will add a offset to all of the
 * time-of-flight values or a random number to each time-of-flight. It
 * should only ever be called on event files that have a "detector_1_events"
 * group inside the "NXentry". It is an old ISIS requirement that is rarely
 * used now.
 *
 * Due to hardware issues with retro-fitting event mode to old electronics,
 * ISIS event mode is really a very fine histogram with between 1 and 2
 * microseconds bins.
 *
 * If we just took "middle of bin" as the true event time here then WISH
 * observed strange ripples when they added spectra. The solution was to
 * randomise the probability of an event within the bin.
 *
 * This randomisation is now performed in the control program which also writes
 * the "event_time_offset_shift" dataset (with a single value of "random") when
 * it has been performed. If this dataset is present in an event file then no
 * randomisation is performed in LoadEventNexus.
 *
 * This code should remain for loading older ISIS event datasets.
 *
 * @param file :: The nexus file to read from.
 * @param localWorkspace :: The event workspace collection to write to.
 * @param binsName :: bins name
 * @param start_wi :: First workspace index to process
 * @param end_wi :: Last workspace index to process
 */
template <typename T>
void makeTimeOfFlightDataFuzzy(::NeXus::File &file, T localWorkspace, const std::string &binsName, size_t start_wi = 0,
                               size_t end_wi = 0) {
  const std::string EVENT_TIME_SHIFT_TAG("event_time_offset_shift");
  // first check if the data is already randomized
  const auto entries = file.getEntries();
  if (entries.find(EVENT_TIME_SHIFT_TAG) != entries.end()) {
    std::string event_shift_type;
    file.readData(EVENT_TIME_SHIFT_TAG, event_shift_type);
    if (event_shift_type == "random") {
      return;
    }
  }

  // if the data is not randomized randomize it uniformly within each bin
  file.openData(binsName);
  // time of flights of events
  std::vector<float> tofsFile;
  file.getData(tofsFile);
  file.closeData();

  // todo: try to find if tof can be reduced to just 3 numbers: start, end and
  // dt
  if (end_wi <= start_wi) {
    end_wi = localWorkspace->getNumberHistograms();
  }

  // random number generator
  std::mt19937 rng;

  // loop over spectra
  for (size_t wi = start_wi; wi < end_wi; ++wi) {
    DataObjects::EventList &event_list = dynamic_cast<DataObjects::EventList &>(localWorkspace->getSpectrum(wi));
    if (event_list.empty())
      continue;
    // sort the events
    event_list.sortTof();
    auto tofsEventList = event_list.getTofs();

    size_t n = tofsFile.size();
    // iterate over the events and time bins
    auto ev = tofsEventList.begin();
    auto ev_end = tofsEventList.end();
    for (size_t i = 1; i < n; ++i) {
      double right = double(tofsFile[i]);
      // find the right boundary for the current event
      if ((ev != ev_end) && (right < *ev)) {
        continue;
      }
      // count events which have the same right boundary
      size_t m = 0;
      while ((ev != ev_end) && (*ev < right)) {
        ++ev;
        ++m; // count events in the i-th bin
      }

      if (m > 0) { // m events in this bin
        double left = double(tofsFile[i - 1]);
        // spread the events uniformly inside the bin
        std::uniform_real_distribution<double> flat(left, right);
        std::vector<double> random_numbers(m);
<<<<<<< HEAD
        std::for_each(random_numbers.begin(), random_numbers.end(),
                      [&flat, &rng](double &number) { number = flat(rng); });
=======
        std::generate(random_numbers.begin(), random_numbers.end(), [&flat, &rng]() { return flat(rng); });
>>>>>>> 444fec2d
        std::sort(random_numbers.begin(), random_numbers.end());
        auto it = random_numbers.begin();
        for (auto ev1 = ev - m; ev1 != ev; ++ev1, ++it) {
          *ev1 = *it;
        }
      }

    } // for i
    event_list.setTofs(tofsEventList);

    event_list.sortTof();
  } // for wi
}

/**
 * ISIS specific method for dealing with wide events. Check if time_of_flight
 * can be found in the file and load it.
 *
 * THIS ONLY APPLIES TO ISIS FILES WITH "detector_1_events" IN THE "NXentry."
 *
 * @param file :: The nexus file to read from.
 * @param localWorkspace :: The event workspace collection which events will be
 *modified.
 * @param entry_name :: An NXentry tag in the file
 * @param classType :: The type of the events: either detector or monitor
 * @param descriptor :: input descriptor carrying metadata information
 */
template <typename T>
void adjustTimeOfFlightISISLegacy(::NeXus::File &file, T localWorkspace, const std::string &entry_name,
                                  const std::string &classType,
                                  const Kernel::NexusHDF5Descriptor *descriptor = nullptr) {
  bool done = false;
  // Go to the root, and then top entry
  file.openPath("/");
  file.openGroup(entry_name, "NXentry");

  // NexusHDF5Descriptor
  if (descriptor != nullptr) {
    // not an ISIS file
    if (!descriptor->isEntry("/" + entry_name + "/detector_1_events")) {
      return;
    }
  }

  using string_map_t = std::map<std::string, std::string>;
  string_map_t entries = file.getEntries();

  if (entries.find("detector_1_events") == entries.end()) { // not an ISIS file
    return;
  }

  // try if monitors have their own bins
  if (classType == "NXmonitor") {
    std::vector<std::string> bankNames;
    for (string_map_t::const_iterator it = entries.begin(); it != entries.end(); ++it) {
      std::string entryName(it->first);
      std::string entry_class(it->second);
      if (entry_class == classType) {
        bankNames.emplace_back(entryName);
      }
    }
    for (size_t i = 0; i < bankNames.size(); ++i) {
      const std::string &mon = bankNames[i];
      file.openGroup(mon, classType);
      entries = file.getEntries();
      if (entries.find("event_time_bins") == entries.end()) {
        // bins = entries.find("time_of_flight"); // I think time_of_flight
        // doesn't work here
        // if (bins == entries.end())
        //{
        done = false;
        file.closeGroup();
        break; // done == false => use bins from the detectors
               //}
      }
      done = true;
      makeTimeOfFlightDataFuzzy(file, localWorkspace, "event_time_bins", i, i + 1);
      file.closeGroup();
    }
  }

  if (!done) {
    // first check detector_1_events
    file.openGroup("detector_1_events", "NXevent_data");
    entries = file.getEntries();
    for (string_map_t::const_iterator it = entries.begin(); it != entries.end(); ++it) {
      if (it->first == "time_of_flight" || it->first == "event_time_bins") {
        makeTimeOfFlightDataFuzzy(file, localWorkspace, it->first);
        done = true;
      }
    }
    file.closeGroup(); // detector_1_events

    if (!done) { // if time_of_flight was not found try
                 // instrument/dae/time_channels_#
      file.openGroup("instrument", "NXinstrument");
      file.openGroup("dae", "IXdae");
      entries = file.getEntries();
      size_t time_channels_number = 0;
      for (string_map_t::const_iterator it = entries.begin(); it != entries.end(); ++it) {
        // check if there are groups with names "time_channels_#" and select the
        // one with the highest number
        if (it->first.size() > 14 && it->first.substr(0, 14) == "time_channels_") {
          size_t n = boost::lexical_cast<size_t>(it->first.substr(14));
          if (n > time_channels_number) {
            time_channels_number = n;
          }
        }
      }
      if (time_channels_number > 0) // the numbers start with 1
      {
        file.openGroup("time_channels_" + std::to_string(time_channels_number), "IXtime_channels");
        entries = file.getEntries();
        for (string_map_t::const_iterator it = entries.begin(); it != entries.end(); ++it) {
          if (it->first == "time_of_flight" || it->first == "event_time_bins") {
            makeTimeOfFlightDataFuzzy(file, localWorkspace, it->first);
          }
        }
        file.closeGroup();
      }
      file.closeGroup(); // dae
      file.closeGroup(); // instrument
    }
  }

  // close top entry (or entry given in entry_name)
  file.closeGroup();
}

//-----------------------------------------------------------------------------
/** Load the instrument definition file specified by info in the NXS file.
 *
 *  @param nexusfilename :: Used to pick the instrument.
 *  @param localWorkspace :: Templated workspace in which to put the instrument
 *geometry
 *  @param top_entry_name :: entry name at the top of the NXS file
 *  @param alg :: Handle of the algorithm
 *  @return true if successful
 */
template <typename T>
bool LoadEventNexus::runLoadInstrument(const std::string &nexusfilename, T localWorkspace,
                                       const std::string &top_entry_name, Algorithm *alg,
                                       const Kernel::NexusHDF5Descriptor *descriptor) {
  std::string instrument;
  std::string instFilename;

  const bool isNexus = (descriptor == nullptr) ? LoadGeometry::isNexus(nexusfilename)
                                               : LoadGeometry::isNexus(nexusfilename, descriptor->getAllEntries());

  // Check if the geometry can be loaded directly from the Nexus file
  if (isNexus) {
    instFilename = nexusfilename;
  } else {
    // Get the instrument name
    ::NeXus::File nxfile(nexusfilename);
    // Start with the base entry
    nxfile.openGroup(top_entry_name, "NXentry");
    // Open the instrument
    nxfile.openGroup("instrument", "NXinstrument");
    try {
      nxfile.openData("name");
      instrument = nxfile.getStrData();
      alg->getLogger().debug() << "Instrument name read from NeXus file is " << instrument << '\n';
    } catch (::NeXus::Exception &) {
      // Try to fall back to isis compatibility options
      nxfile.closeGroup();
      instrument = readInstrumentFromISIS_VMSCompat(nxfile);
      if (instrument.empty()) {
        // Get the instrument name from the file instead
        size_t n = nexusfilename.rfind('/');
        if (n != std::string::npos) {
          std::string temp = nexusfilename.substr(n + 1, nexusfilename.size() - n - 1);
          n = temp.find('_');
          if (n != std::string::npos && n > 0) {
            instrument = temp.substr(0, n);
          }
        }
      }
    }
    if (instrument == "POWGEN3") // hack for powgen b/c of bad long name
      instrument = "POWGEN";
    if (instrument == "NOM") // hack for nomad
      instrument = "NOMAD";

    if (instrument.empty())
      throw std::runtime_error("Could not find the instrument name in the NXS "
                               "file or using the filename. Cannot load "
                               "instrument!");

    // Now let's close the file as we don't need it anymore to load the
    // instrument.
    nxfile.close();
  }

  if (instFilename.empty()) {
    try {
      instFilename =
          API::InstrumentFileFinder::getInstrumentFilename(instrument, localWorkspace->getWorkspaceStartDate());
    } catch (Kernel::Exception::NotFoundError &) {
      if (instFilename.empty()) {
        Poco::Path directory(Kernel::ConfigService::Instance().getInstrumentDirectory());
        Poco::Path file(instrument + "_Definition.xml");
        Poco::Path fullPath(directory, file);
        instFilename = fullPath.toString();
      }
    }
  }

  // do the actual work
  auto loadInst = alg->createChildAlgorithm("LoadInstrument");

  // Now execute the Child Algorithm. Catch and log any error, but don't stop.
  bool executionSuccessful(true);
  try {
    loadInst->setPropertyValue("Filename", instFilename);
    loadInst->setPropertyValue("InstrumentName", instrument);
    loadInst->setProperty<Mantid::API::MatrixWorkspace_sptr>("Workspace", localWorkspace);
    loadInst->setProperty("RewriteSpectraMap", Mantid::Kernel::OptionalBool(false));
    loadInst->execute();

    // Populate the instrument parameters in this workspace - this works around
    // a bug
    localWorkspace->populateInstrumentParameters();
  } catch (std::invalid_argument &e) {
    alg->getLogger().information() << "Invalid argument to LoadInstrument Child Algorithm : " << e.what() << '\n';
    executionSuccessful = false;
  } catch (std::runtime_error &e) {
    alg->getLogger().information("Unable to successfully run LoadInstrument Child Algorithm");
    alg->getLogger().information(e.what());
    executionSuccessful = false;
  }

  // If loading instrument definition file fails
  if (!executionSuccessful) {
    alg->getLogger().error() << "Error loading Instrument definition file\n";
    return false;
  }

  // Ticket #2049: Cleanup all loadinstrument members to a single instance
  // If requested update the instrument to positions in the data file
  const auto &pmap = localWorkspace->constInstrumentParameters();
  if (!pmap.contains(localWorkspace->getInstrument()->getComponentID(), "det-pos-source"))
    return executionSuccessful;

  std::shared_ptr<Geometry::Parameter> updateDets =
      pmap.get(localWorkspace->getInstrument()->getComponentID(), "det-pos-source");
  std::string value = updateDets->value<std::string>();
  if (value.substr(0, 8) == "datafile") {
    auto updateInst = alg->createChildAlgorithm("UpdateInstrumentFromFile");
    updateInst->setProperty<Mantid::API::MatrixWorkspace_sptr>("Workspace", localWorkspace);
    updateInst->setPropertyValue("Filename", nexusfilename);
    if (value == "datafile-ignore-phi") {
      updateInst->setProperty("IgnorePhi", true);
      alg->getLogger().information("Detector positions in IDF updated with "
                                   "positions in the data file except for the "
                                   "phi values");
    } else {
      alg->getLogger().information("Detector positions in IDF updated with positions in the data file");
    }
    // We want this to throw if it fails to warn the user that the information
    // is not correct.
    updateInst->execute();
  }

  return executionSuccessful;
}

//-----------------------------------------------------------------------------
/** Load the run number and other meta data from the given bank */
template <typename T>
void LoadEventNexus::loadEntryMetadata(const std::string &nexusfilename, T WS, const std::string &entry_name,
                                       const Kernel::NexusHDF5Descriptor &descriptor) {
  // Open the file
  ::NeXus::File file(nexusfilename);
  file.openGroup(entry_name, "NXentry");

  // get the title
  if (descriptor.isEntry("/" + entry_name + "/title", "SDS")) {
    file.openData("title");
    if (file.getInfo().type == ::NeXus::CHAR) {
      std::string title = file.getStrData();
      if (!title.empty())
        WS->setTitle(title);
    }
    file.closeData();
  }

  // get the notes
  if (descriptor.isEntry("/" + entry_name + "/notes", "SDS")) {
    file.openData("notes");
    if (file.getInfo().type == ::NeXus::CHAR) {
      std::string notes = file.getStrData();
      if (!notes.empty())
        WS->mutableRun().addProperty("file_notes", notes, true);
    }
    file.closeData();
  }

  // Get the run number
  if (descriptor.isEntry("/" + entry_name + "/run_number", "SDS")) {
    file.openData("run_number");
    std::string run;
    if (file.getInfo().type == ::NeXus::CHAR) {
      run = file.getStrData();
    } else if (file.isDataInt()) {
      // inside ISIS the run_number type is int32
      std::vector<int> value;
      file.getData(value);
      if (!value.empty())
        run = std::to_string(value[0]);
    }
    if (!run.empty()) {
      WS->mutableRun().addProperty("run_number", run, true);
    }
    file.closeData();
  }

  // get the experiment identifier
  if (descriptor.isEntry("/" + entry_name + "/experiment_identifier", "SDS")) {
    file.openData("experiment_identifier");
    std::string expId;
    if (file.getInfo().type == ::NeXus::CHAR) {
      expId = file.getStrData();
    }
    if (!expId.empty()) {
      WS->mutableRun().addProperty("experiment_identifier", expId, true);
    }
    file.closeData();
  }

  // get the sample name - nested try/catch to leave the handle in an
  // appropriate state
  if (descriptor.isEntry("/" + entry_name + "/sample", "NXsample")) {
    file.openGroup("sample", "NXsample");
    try {
      if (descriptor.isEntry("/" + entry_name + "/sample/name", "SDS")) {
        file.openData("name");
        const auto info = file.getInfo();
        std::string name;
        if (info.type == ::NeXus::CHAR) {
          if (info.dims.size() == 1) {
            name = file.getStrData();
          } else { // something special for 2-d array
            const int64_t total_length = std::accumulate(info.dims.begin(), info.dims.end(), static_cast<int64_t>(1),
                                                         std::multiplies<int64_t>());
            boost::scoped_array<char> val_array(new char[total_length]);
            file.getData(val_array.get());
            name = std::string(val_array.get(), total_length);
          }
        }
        file.closeData();
        if (!name.empty()) {
          WS->mutableSample().setName(name);
        }
      }
    } catch (::NeXus::Exception &) {
      // let it drop on floor if an exception occurs while reading sample
    }
    file.closeGroup();
  }

  // get the duration
  if (descriptor.isEntry("/" + entry_name + "/duration", "SDS")) {
    file.openData("duration");
    std::vector<double> duration;
    file.getDataCoerce(duration);
    if (duration.size() == 1) {
      // get the units
      // clang-format off
    std::vector< ::NeXus::AttrInfo> infos = file.getAttrInfos();
    std::string units;
    for (std::vector< ::NeXus::AttrInfo>::const_iterator it = infos.begin();
         it != infos.end(); ++it) {
      if (it->name == "units") {
        units = file.getStrAttr(*it);
        break;
      }
    }
      // clang-format on

      // set the property
      WS->mutableRun().addProperty("duration", duration[0], units, true);
    }
    file.closeData();
  }

  // close the file
  file.close();
}

//-----------------------------------------------------------------------------
/** Load the instrument from the nexus file if property LoadNexusInstrumentXML
 *  is set to true. If instrument XML not found from the IDF file
 *  (specified by the info in the Nexus file) load the IDF.
 *
 *  @param nexusfilename :: The Nexus file name
 *  @param localWorkspace :: templated workspace in which to put the
 *instrument geometry
 *  @param top_entry_name :: entry name at the top of the Nexus file
 *  @param alg :: Handle of the algorithm
 *  @return true if successful
 */
template <typename T>
bool LoadEventNexus::loadInstrument(const std::string &nexusfilename, T localWorkspace,
                                    const std::string &top_entry_name, Algorithm *alg,
                                    const Kernel::NexusHDF5Descriptor *descriptor) {

  bool loadNexusInstrumentXML = true;
  if (alg->existsProperty("LoadNexusInstrumentXML"))
    loadNexusInstrumentXML = alg->getProperty("LoadNexusInstrumentXML");

  bool foundInstrument = false;
  if (loadNexusInstrumentXML)
    foundInstrument = runLoadIDFFromNexus<T>(nexusfilename, localWorkspace, top_entry_name, alg);
  if (!foundInstrument)
    foundInstrument = runLoadInstrument<T>(nexusfilename, localWorkspace, top_entry_name, alg, descriptor);
  return foundInstrument;
}

//-----------------------------------------------------------------------------
/** Load the instrument from the nexus file
 *
 *  @param nexusfilename :: The name of the nexus file being loaded
 *  @param localWorkspace :: templated workspace in which to put the
 *instrument geometry
 *  @param top_entry_name :: entry name at the top of the Nexus file
 *  @param alg :: Handle of the algorithm
 *  @return true if successful
 */
template <typename T>
bool LoadEventNexus::runLoadIDFFromNexus(const std::string &nexusfilename, T localWorkspace,
                                         const std::string &top_entry_name, Algorithm *alg) {
  // Test if IDF exists in file, move on quickly if not
  try {
    ::NeXus::File nxsfile(nexusfilename);
    nxsfile.openPath(top_entry_name + "/instrument/instrument_xml");
  } catch (::NeXus::Exception &) {
    alg->getLogger().information("No instrument XML definition found in " + nexusfilename + " at " + top_entry_name +
                                 "/instrument");
    return false;
  }

  auto loadInst = alg->createChildAlgorithm("LoadIDFFromNexus");

  // Now execute the Child Algorithm. Catch and log any error, but don't stop.
  try {
    loadInst->setPropertyValue("Filename", nexusfilename);
    loadInst->setProperty<Mantid::API::MatrixWorkspace_sptr>("Workspace", localWorkspace);
    loadInst->setPropertyValue("InstrumentParentPath", top_entry_name);
    loadInst->execute();
  } catch (std::invalid_argument &) {
    alg->getLogger().error("Invalid argument to LoadIDFFromNexus Child Algorithm ");
  } catch (std::runtime_error &) {
    alg->getLogger().debug("No instrument definition found by LoadIDFFromNexus in " + nexusfilename + " at " +
                           top_entry_name + "/instrument");
  }

  if (!loadInst->isExecuted())
    alg->getLogger().information("No IDF loaded from Nexus file.");
  return loadInst->isExecuted();
}
} // namespace DataHandling
} // namespace Mantid<|MERGE_RESOLUTION|>--- conflicted
+++ resolved
@@ -343,12 +343,7 @@
         // spread the events uniformly inside the bin
         std::uniform_real_distribution<double> flat(left, right);
         std::vector<double> random_numbers(m);
-<<<<<<< HEAD
-        std::for_each(random_numbers.begin(), random_numbers.end(),
-                      [&flat, &rng](double &number) { number = flat(rng); });
-=======
         std::generate(random_numbers.begin(), random_numbers.end(), [&flat, &rng]() { return flat(rng); });
->>>>>>> 444fec2d
         std::sort(random_numbers.begin(), random_numbers.end());
         auto it = random_numbers.begin();
         for (auto ev1 = ev - m; ev1 != ev; ++ev1, ++it) {
