--- conflicted
+++ resolved
@@ -11,12 +11,8 @@
 #include <Poco/File.h>
 using namespace Mantid::API;
 using Mantid::HistogramData::BinEdges;
-<<<<<<< HEAD
+using Mantid::HistogramData::LinearGenerator;
 using Mantid::HistogramData::PointStandardDeviations;
-=======
-using Mantid::HistogramData::BinEdgeVariances;
-using Mantid::HistogramData::LinearGenerator;
->>>>>>> 2b2ed9ba
 
 class SaveRKHTest : public CxxTest::TestSuite {
 public:
@@ -265,16 +261,8 @@
     const size_t y_length = x_length - 1;
     MatrixWorkspace_sptr ws = WorkspaceFactory::Instance().create(
         "Workspace2D", nSpec, x_length, y_length);
-<<<<<<< HEAD
-    BinEdges x(x_length);
-    std::iota(x.begin(), x.end(), 0.0);
-    PointStandardDeviations dx(y_length);
-    std::iota(dx.begin(), dx.end(), 0.1);
-=======
     BinEdges x(x_length, LinearGenerator(0.0, 1.0));
-    BinEdgeVariances dx(x_length);
-    std::iota(dx.begin(), dx.end(), 0.0);
->>>>>>> 2b2ed9ba
+    PointStandardDeviations dx(y_length, LinearGenerator(0.1, 1.0));
     for (size_t j = 0; j < nSpec; ++j) {
       ws->setBinEdges(j, x);
       ws->setPointStandardDeviations(j, dx);
