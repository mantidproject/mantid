#include "MantidWorkflowAlgorithms/MuonProcess.h"

#include "MantidAPI/FileProperty.h"
#include "MantidDataObjects/TableWorkspace.h"
#include "MantidKernel/ArrayProperty.h"
#include "MantidKernel/CompositeValidator.h"
#include "MantidKernel/ListValidator.h"
#include "MantidKernel/MandatoryValidator.h"
#include "MantidKernel/make_unique.h"
#include "MantidWorkflowAlgorithms/MuonGroupAsymmetryCalculator.h"
#include "MantidWorkflowAlgorithms/MuonGroupCountsCalculator.h"
#include "MantidWorkflowAlgorithms/MuonPairAsymmetryCalculator.h"

// free functions
namespace {
/**
 * Tests if argument is equal to one.
 * @param i :: [input] integer to test
 * @returns True if i == 1, else false.
 */
bool isOne(int i) { return (i == 1); }
} // namespace

namespace Mantid {
namespace WorkflowAlgorithms {
using namespace Kernel;
using namespace API;
using namespace DataObjects;
using API::WorkspaceGroup_sptr;

// Register the algorithm into the AlgorithmFactory
DECLARE_ALGORITHM(MuonProcess)

//----------------------------------------------------------------------------------------------
/// Algorithm's name for identification. @see Algorithm::name
const std::string MuonProcess::name() const { return "MuonProcess"; }

/// Algorithm's version for identification. @see Algorithm::version
int MuonProcess::version() const { return 1; }

/// Algorithm's category for identification. @see Algorithm::category
const std::string MuonProcess::category() const { return "Workflow\\Muon"; }

//----------------------------------------------------------------------------------------------

//----------------------------------------------------------------------------------------------
/*
 * Initialize the algorithm's properties.
 */
void MuonProcess::init() {
  declareProperty(
      make_unique<WorkspaceProperty<Workspace>>(
          "InputWorkspace", "", Direction::Input, PropertyMode::Mandatory),
      "Input workspace loaded from file (e.g. by LoadMuonNexus)");

  std::vector<std::string> allowedModes{"CorrectAndGroup", "Analyse",
                                        "Combined"};
  auto modeVal = boost::make_shared<CompositeValidator>();
  modeVal->add(boost::make_shared<StringListValidator>(allowedModes));
  modeVal->add(boost::make_shared<MandatoryValidator<std::string>>());
  declareProperty("Mode", "Combined", modeVal,
                  "Mode to run in. CorrectAndGroup applies dead time "
                  "correction and grouping; Analyse changes bin offset, "
                  "crops, rebins and calculates asymmetry; Combined does all "
                  "of the above.");

  declareProperty(
      make_unique<ArrayProperty<int>>("SummedPeriodSet", Direction::Input),
      "Comma-separated list of periods to be summed");

  declareProperty(
      make_unique<ArrayProperty<int>>("SubtractedPeriodSet", Direction::Input),
      "Comma-separated list of periods to be subtracted from the "
      "SummedPeriodSet");

  declareProperty(
      "ApplyDeadTimeCorrection", false,
      "Whether dead time correction should be applied to loaded workspace");
  declareProperty(
      make_unique<WorkspaceProperty<TableWorkspace>>(
          "DeadTimeTable", "", Direction::Input, PropertyMode::Optional),
      "Table with dead time information, e.g. from LoadMuonNexus."
      "Must be specified if ApplyDeadTimeCorrection is set true.");
  declareProperty(
      make_unique<WorkspaceProperty<TableWorkspace>>("DetectorGroupingTable",
                                                     "", Direction::Input,
                                                     PropertyMode::Optional),
      "Table with detector grouping information, e.g. from LoadMuonNexus.");

  declareProperty("TimeZero", EMPTY_DBL(),
                  "Value used for Time Zero correction");
  declareProperty("LoadedTimeZero", EMPTY_DBL(),
                  boost::make_shared<MandatoryValidator<double>>(),
                  "Time Zero value loaded from file, e.g. from LoadMuonNexus.");
  declareProperty(
      make_unique<ArrayProperty<double>>("RebinParams"),
      "Params used for rebinning. If empty - rebinning is not done.");
  declareProperty("Xmin", EMPTY_DBL(), "Minimal X value to include");
  declareProperty("Xmax", EMPTY_DBL(), "Maximal X value to include");

  std::vector<std::string> allowedTypes{"PairAsymmetry", "GroupAsymmetry",
                                        "GroupCounts"};
  declareProperty("OutputType", "PairAsymmetry",
                  boost::make_shared<StringListValidator>(allowedTypes),
                  "What kind of workspace required for analysis.");

  declareProperty("PairFirstIndex", EMPTY_INT(),
                  "Workspace index of the first pair group");
  declareProperty("PairSecondIndex", EMPTY_INT(),
                  "Workspace index of the second pair group");
  declareProperty("Alpha", 1.0, "Alpha value of the pair");

  declareProperty("GroupIndex", EMPTY_INT(), "Workspace index of the group");

  declareProperty(make_unique<WorkspaceProperty<Workspace>>(
                      "OutputWorkspace", "", Direction::Output),
                  "An output workspace.");

<<<<<<< HEAD
  declareProperty("CropWorkspace", true, "Determines if the input workspace "
                                         "should be cropped at Xmax, Xmin is "
                                         "still aplied.");
=======
  declareProperty("CropWorkspace", true,
                  "Determines if the input workspace "
                  "should be cropped at Xmax, Xmin is "
                  "still aplied.");
>>>>>>> cbeb8706

  declareProperty("WorkspaceName", "", "The name of the input workspace");
}

//----------------------------------------------------------------------------------------------
/**
 * Execute the algorithm.
 */
void MuonProcess::exec() {
  Progress progress(this, 0.0, 1.0, 5);

  // Supplied input workspace
  Workspace_sptr inputWS = getProperty("InputWorkspace");

  std::vector<int> summedPeriods = getProperty("SummedPeriodSet");
  std::vector<int> subtractedPeriods = getProperty("SubtractedPeriodSet");
  auto allPeriodsWS = boost::make_shared<WorkspaceGroup>();
  progress.report();

  // Deal with single-period workspace
  if (auto ws = boost::dynamic_pointer_cast<MatrixWorkspace>(inputWS)) {
    allPeriodsWS->addWorkspace(ws);
  }
  // Deal with multi-period workspace
  else if (auto group = boost::dynamic_pointer_cast<WorkspaceGroup>(inputWS)) {
    allPeriodsWS = group;
  }

  progress.report();

  // Check mode
  const std::string mode = getProperty("Mode");

  // Dead time correction and grouping
  if (mode != "Analyse") {
    bool applyDtc = getProperty("ApplyDeadTimeCorrection");
    // Deal with dead time correction (if required)
    if (applyDtc) {
      TableWorkspace_sptr deadTimes = getProperty("DeadTimeTable");
      allPeriodsWS = applyDTC(allPeriodsWS, deadTimes);
    }
    progress.report();
    TableWorkspace_sptr grouping;
    grouping = getProperty("DetectorGroupingTable");
    progress.report();
    // Deal with grouping
    allPeriodsWS = groupWorkspaces(allPeriodsWS, grouping);
  } else {
    progress.report();
    progress.report();
  }

  // If not analysing, the present WS will be the output
  Workspace_sptr outWS = allPeriodsWS;
  if (mode != "CorrectAndGroup") {
    // Correct bin values
    double loadedTimeZero = getProperty("LoadedTimeZero");
    allPeriodsWS = correctWorkspaces(allPeriodsWS, loadedTimeZero);

    // Perform appropriate calculation
    std::string outputType = getProperty("OutputType");
    int groupIndex = getProperty("GroupIndex");
    std::unique_ptr<IMuonAsymmetryCalculator> asymCalc;
    if (outputType == "GroupCounts") {
      asymCalc = Mantid::Kernel::make_unique<MuonGroupCountsCalculator>(
          allPeriodsWS, summedPeriods, subtractedPeriods, groupIndex);
    } else if (outputType == "GroupAsymmetry") {
      asymCalc = Mantid::Kernel::make_unique<MuonGroupAsymmetryCalculator>(
          allPeriodsWS, summedPeriods, subtractedPeriods, groupIndex,
          getProperty("Xmin"), getProperty("Xmax"),
          getProperty("WorkspaceName"));
    } else if (outputType == "PairAsymmetry") {
      int first = getProperty("PairFirstIndex");
      int second = getProperty("PairSecondIndex");
      double alpha = getProperty("Alpha");
      asymCalc = Mantid::Kernel::make_unique<MuonPairAsymmetryCalculator>(
          allPeriodsWS, summedPeriods, subtractedPeriods, first, second, alpha);
    }
    progress.report();
    outWS = asymCalc->calculate();
  }

  setProperty("OutputWorkspace", outWS);
}

/**
 * Groups specified workspace group according to specified
 * DetectorGroupingTable.
 * @param wsGroup :: WorkspaceGroup to group
 * @param grouping :: Detector grouping table to use
 * @return Grouped workspaces
 */
WorkspaceGroup_sptr MuonProcess::groupWorkspaces(WorkspaceGroup_sptr wsGroup,
                                                 TableWorkspace_sptr grouping) {
  WorkspaceGroup_sptr outWS = boost::make_shared<WorkspaceGroup>();
  for (int i = 0; i < wsGroup->getNumberOfEntries(); i++) {
    auto ws = boost::dynamic_pointer_cast<MatrixWorkspace>(wsGroup->getItem(i));
    if (ws) {
      MatrixWorkspace_sptr result;
      IAlgorithm_sptr group = createChildAlgorithm("MuonGroupDetectors");
      group->setProperty("InputWorkspace", ws);
      group->setProperty("DetectorGroupingTable", grouping);
      group->execute();
      result = group->getProperty("OutputWorkspace");
      outWS->addWorkspace(result);
    }
  }
  return outWS;
}

/**
 * Applies dead time correction to the workspace group.
 * @param wsGroup :: Workspace group to apply correction to
 * @param dt :: Dead time table to use
 * @return Corrected workspace group
 */
WorkspaceGroup_sptr MuonProcess::applyDTC(WorkspaceGroup_sptr wsGroup,
                                          TableWorkspace_sptr dt) {
  WorkspaceGroup_sptr outWS = boost::make_shared<WorkspaceGroup>();
  for (int i = 0; i < wsGroup->getNumberOfEntries(); i++) {
    auto ws = boost::dynamic_pointer_cast<MatrixWorkspace>(wsGroup->getItem(i));
    if (ws) {
      MatrixWorkspace_sptr result;
      IAlgorithm_sptr dtc = createChildAlgorithm("ApplyDeadTimeCorr");
      dtc->setProperty("InputWorkspace", ws);
      dtc->setProperty("DeadTimeTable", dt);
      dtc->execute();
      result = dtc->getProperty("OutputWorkspace");
      if (result) {
        outWS->addWorkspace(result);
      } else {
        throw std::runtime_error("ApplyDeadTimeCorr failed to apply dead time "
                                 "correction in MuonProcess");
      }
    }
  }
  return outWS;
}

/**
 * Applies offset, crops and rebin the workspaces in the group according to
 * specified params.
 * @param wsGroup :: Workspaces to correct
 * @param loadedTimeZero :: Time zero of the data, so we can calculate the
 * offset
 * @return Corrected workspaces
 */
WorkspaceGroup_sptr MuonProcess::correctWorkspaces(WorkspaceGroup_sptr wsGroup,
                                                   double loadedTimeZero) {
  WorkspaceGroup_sptr outWS = boost::make_shared<WorkspaceGroup>();
  for (int i = 0; i < wsGroup->getNumberOfEntries(); i++) {
    auto ws = boost::dynamic_pointer_cast<MatrixWorkspace>(wsGroup->getItem(i));
    if (ws) {
      MatrixWorkspace_sptr result;
      result = correctWorkspace(ws, loadedTimeZero);
      outWS->addWorkspace(result);
    }
  }
  return outWS;
}

/**
 * Applies offset, crops and rebin the workspace according to specified params.
 * @param ws :: Workspace to correct
 * @param loadedTimeZero :: Time zero of the data, so we can calculate the
 * offset
 * @return Corrected workspace
 */
MatrixWorkspace_sptr MuonProcess::correctWorkspace(MatrixWorkspace_sptr ws,
                                                   double loadedTimeZero) {
  // Offset workspace, if need to
  double timeZero = getProperty("TimeZero");
  if (timeZero != EMPTY_DBL()) {
    double offset = loadedTimeZero - timeZero;

    IAlgorithm_sptr changeOffset = createChildAlgorithm("ChangeBinOffset");
    changeOffset->setProperty("InputWorkspace", ws);
    changeOffset->setProperty("Offset", offset);
    changeOffset->execute();

    ws = changeOffset->getProperty("OutputWorkspace");
  }
  // Crop workspace, if need to
  double Xmin = getProperty("Xmin");
  double Xmax = getProperty("Xmax");
  if (Xmin != EMPTY_DBL() || Xmax != EMPTY_DBL()) {
    IAlgorithm_sptr crop = createChildAlgorithm("CropWorkspace");
    crop->setProperty("InputWorkspace", ws);

    if (Xmin != EMPTY_DBL())
      crop->setProperty("Xmin", Xmin);
    bool toCrop = getProperty("CropWorkspace");
    if (toCrop) {
      if (Xmax != EMPTY_DBL())
        crop->setProperty("Xmax", Xmax);
    }
    crop->execute();

    ws = crop->getProperty("OutputWorkspace");
  }

  // Rebin workspace if need to
  std::vector<double> rebinParams = getProperty("RebinParams");
  if (!rebinParams.empty()) {
    IAlgorithm_sptr rebin = createChildAlgorithm("Rebin");
    rebin->setProperty("InputWorkspace", ws);
    rebin->setProperty("Params", rebinParams);
    rebin->setProperty("FullBinsOnly", true);
    rebin->execute();

    ws = rebin->getProperty("OutputWorkspace");
  }

  return ws;
}

/**
 * Performs validation of inputs to the algorithm.
 * - Input workspace must be single-period or a workspace group
 * - Single-period input must only use period 1
 * - Supplied period numbers must all be valid (between 1 and total number of
 * periods)
 * - If analysis will take place, SummedPeriodSet is mandatory
 * - If ApplyDeadTimeCorrection is true, DeadTimeTable is mandatory
 * @returns Map of parameter names to errors
 */
std::map<std::string, std::string> MuonProcess::validateInputs() {
  std::map<std::string, std::string> errors;

  // Supplied input workspace and sets of periods
  const std::string propInputWS("InputWorkspace"),
      propSummedPeriodSet("SummedPeriodSet"),
      propSubtractedPeriodSet("SubtractedPeriodSet");
  Workspace_sptr inputWS = getProperty(propInputWS);
  std::vector<int> summedPeriods = getProperty(propSummedPeriodSet);
  std::vector<int> subtractedPeriods = getProperty(propSubtractedPeriodSet);

  // If single-period data, test the sets of periods specified
  if (auto ws = boost::dynamic_pointer_cast<MatrixWorkspace>(inputWS)) {
    if (std::find_if_not(summedPeriods.begin(), summedPeriods.end(), isOne) !=
        summedPeriods.end()) {
      errors[propSummedPeriodSet] = "Single period data but set of periods to "
                                    "sum contains invalid values.";
    }
    if (!subtractedPeriods.empty()) {
      errors[propSubtractedPeriodSet] =
          "Single period data but second set of periods specified";
    }
  } else {
    // If not a MatrixWorkspace, must be a multi-period WorkspaceGroup
    auto group = boost::dynamic_pointer_cast<WorkspaceGroup>(inputWS);
    if (group == nullptr) {
      errors[propInputWS] = "Input workspace is of invalid type";
    } else {
      auto numPeriods = group->getNumberOfEntries();
      if (numPeriods < 1) {
        errors[propInputWS] = "Input workspace contains no periods";
      }
      // check summed period numbers
      std::vector<int> invalidPeriods;
      for (auto period : summedPeriods) {
        if ((period < 1) || (period > numPeriods)) {
          invalidPeriods.push_back(period);
        }
      }
      if (!invalidPeriods.empty()) {
        errors[propSummedPeriodSet] = buildErrorString(invalidPeriods);
        invalidPeriods.clear();
      }
      // check subtracted period numbers
      for (auto period : subtractedPeriods) {
        if ((period < 1) || (period > numPeriods)) {
          invalidPeriods.push_back(period);
        }
      }
      if (!invalidPeriods.empty()) {
        errors[propSubtractedPeriodSet] = buildErrorString(invalidPeriods);
      }
    }
  }

  // Some parameters can be mandatory or not depending on the mode
  const std::string propMode("Mode"), propApplyDTC("ApplyDeadTimeCorrection"),
      propDeadTime("DeadTimeTable"), propDetGroup("DetectorGroupingTable");
  const std::string mode = getProperty(propMode);
  // If analysis will take place, SummedPeriodSet is mandatory
  if (mode != "CorrectAndGroup") {
    if (summedPeriods.empty()) {
      errors[propSummedPeriodSet] =
          "Cannot analyse: list of periods to sum was empty";
    }
  }
  // If correcting/grouping will take place, DetectorGroupingTable is mandatory
  if (mode != "Analyse") {
    TableWorkspace_sptr grouping = getProperty(propDetGroup);
    if (grouping == nullptr) {
      errors[propDetGroup] = "No detector grouping table supplied";
    }
  }
  // If dead time correction is to be applied, must supply dead times
  bool applyDtc = getProperty(propApplyDTC);
  if (applyDtc) {
    TableWorkspace_sptr deadTimes = getProperty(propDeadTime);
    if (!deadTimes) {
      errors[propDeadTime] =
          "Cannot apply dead time correction as no dead times were supplied";
    }
  }

  return errors;
}

/**
 * Builds an error message from the supplied parameters.
 * @param invalidPeriods :: [input] Vector containing invalid periods
 * @returns An error message
 */
std::string
MuonProcess::buildErrorString(const std::vector<int> &invalidPeriods) const {
  std::stringstream message;
  message << "Invalid periods specified: ";
  for (auto it = invalidPeriods.begin(); it != invalidPeriods.end(); it++) {
    message << *it;
    if (it != invalidPeriods.end() - 1) {
      message << ", ";
    }
  }
  return message.str();
}

} // namespace WorkflowAlgorithms
} // namespace Mantid<|MERGE_RESOLUTION|>--- conflicted
+++ resolved
@@ -116,16 +116,10 @@
                       "OutputWorkspace", "", Direction::Output),
                   "An output workspace.");
 
-<<<<<<< HEAD
-  declareProperty("CropWorkspace", true, "Determines if the input workspace "
-                                         "should be cropped at Xmax, Xmin is "
-                                         "still aplied.");
-=======
   declareProperty("CropWorkspace", true,
                   "Determines if the input workspace "
                   "should be cropped at Xmax, Xmin is "
                   "still aplied.");
->>>>>>> cbeb8706
 
   declareProperty("WorkspaceName", "", "The name of the input workspace");
 }
