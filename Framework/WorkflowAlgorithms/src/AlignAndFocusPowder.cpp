--- conflicted
+++ resolved
@@ -268,15 +268,9 @@
         m_params.push_back(dmin);
         m_params.push_back(step);
         m_params.push_back(dmax);
-<<<<<<< HEAD
-        g_log.information() << "d-Spacing binning updated: " << m_params[0]
-                            << "  " << m_params[1] << "  " << m_params[2]
-                            << "\n";
-=======
         g_log.information()
             << "d-Spacing binning updated: " << m_params[0] << "  "
             << m_params[1] << "  " << m_params[2] << "\n";
->>>>>>> cbeb8706
       } else {
         g_log.warning() << "something is wrong with dmin (" << dmin
                         << ") and dmax (" << dmax
