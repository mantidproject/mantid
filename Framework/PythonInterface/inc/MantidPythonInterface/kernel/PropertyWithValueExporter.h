#ifndef MANTID_PYTHONINTERFACE_PROPERTYWITHVALUEEXPORTER_H_
#define MANTID_PYTHONINTERFACE_PROPERTYWITHVALUEEXPORTER_H_

/*
    Copyright &copy; 2011 ISIS Rutherford Appleton Laboratory, NScD Oak Ridge
   National Laboratory & European Spallation Source

    This file is part of Mantid.

    Mantid is free software; you can redistribute it and/or modify
    it under the terms of the GNU General Public License as published by
    the Free Software Foundation; either version 3 of the License, or
    (at your option) any later version.

    Mantid is distributed in the hope that it will be useful,
    but WITHOUT ANY WARRANTY; without even the implied warranty of
    MERCHANTABILITY or FITNESS FOR A PARTICULAR PURPOSE.  See the
    GNU General Public License for more details.

    You should have received a copy of the GNU General Public License
    along with this program.  If not, see <http://www.gnu.org/licenses/>.

    File change history is stored at: <https://github.com/mantidproject/mantid>
    Code Documentation is available at: <http://doxygen.mantidproject.org>
*/

#include "MantidKernel/PropertyWithValue.h"
#include "MantidPythonInterface/kernel/Converters/ContainerDtype.h"

#ifndef Q_MOC_RUN
#include <boost/python/bases.hpp>
#include <boost/python/class.hpp>
#include <boost/python/return_by_value.hpp>
#include <boost/python/return_value_policy.hpp>
#endif

// Call the dtype helper function
template <typename HeldType>
std::string dtype(Mantid::Kernel::PropertyWithValue<HeldType> &self) {
<<<<<<< HEAD
=======
  // Check for the special case of a string
  if (std::is_same<HeldType, std::string>::value) {
    std::stringstream ss;
    std::string val = self.value();
    ss << "S" << val.size();
    std::string ret_val = ss.str();
    return ret_val;
  }

>>>>>>> cbeb8706
  return Mantid::PythonInterface::Converters::dtype(self);
}

namespace Mantid {
namespace PythonInterface {

/**
 * A helper struct to export PropertyWithValue<> types to Python.
 */
template <typename HeldType,
          typename ValueReturnPolicy = boost::python::return_by_value>
struct PropertyWithValueExporter {
  static void define(const char *pythonClassName) {
    using namespace boost::python;
    using namespace Mantid::Kernel;

    class_<PropertyWithValue<HeldType>, bases<Property>, boost::noncopyable>(
        pythonClassName, no_init)
        .add_property("value",
                      make_function(&PropertyWithValue<HeldType>::operator(),
                                    return_value_policy<ValueReturnPolicy>()))
        .def("dtype", &dtype<HeldType>, arg("self"));
  }
};
} // namespace PythonInterface
} // namespace Mantid

#endif /* MANTID_PYTHONINTERFACE_PROPERTYWITHVALUEEXPORTER_H_ */<|MERGE_RESOLUTION|>--- conflicted
+++ resolved
@@ -37,8 +37,6 @@
 // Call the dtype helper function
 template <typename HeldType>
 std::string dtype(Mantid::Kernel::PropertyWithValue<HeldType> &self) {
-<<<<<<< HEAD
-=======
   // Check for the special case of a string
   if (std::is_same<HeldType, std::string>::value) {
     std::stringstream ss;
@@ -48,7 +46,6 @@
     return ret_val;
   }
 
->>>>>>> cbeb8706
   return Mantid::PythonInterface::Converters::dtype(self);
 }
 
