--- conflicted
+++ resolved
@@ -1,17 +1,3 @@
-<<<<<<< HEAD
-#ifndef MANTID_PYTHONINTERFACE_PROEPRTYWITHVALUEFACTORY_H_
-#define MANTID_PYTHONINTERFACE_PROEPRTYWITHVALUEFACTORY_H_
-/**
-    Copyright &copy; 2011 ISIS Rutherford Appleton Laboratory, NScD Oak Ridge
-   National Laboratory & European Spallation Source
-
-    This file is part of Mantid.
-
-    Mantid is free software; you can redistribute it and/or modify
-    it under the terms of the GNU General Public License as published by
-    the Free Software Foundation; either version 3 of the License, or
-    (at your option) any later version.
-=======
 // Mantid Repository : https://github.com/mantidproject/mantid
 //
 // Copyright &copy; 2011 ISIS Rutherford Appleton Laboratory UKRI,
@@ -20,7 +6,6 @@
 // SPDX - License - Identifier: GPL - 3.0 +
 #ifndef MANTID_PYTHONINTERFACE_PROPERTYWITHVALUEFACTORY_H_
 #define MANTID_PYTHONINTERFACE_PROPERTYWITHVALUEFACTORY_H_
->>>>>>> d73e9724
 
 //-----------------------------------------------------------------------------
 // Includes
