--- conflicted
+++ resolved
@@ -114,11 +114,7 @@
   }
   return names;
 }
-<<<<<<< HEAD
-}
-=======
 } // namespace
->>>>>>> cbeb8706
 GNU_DIAG_OFF("unused-local-typedef")
 // Ignore -Wconversion warnings coming from boost::python
 // Seen with GCC 7.1.1 and Boost 1.63.0
