//-----------------------------------------------------------------------------
// Includes
//-----------------------------------------------------------------------------
#include "MantidPythonInterface/api/CloneMatrixWorkspace.h"
#include "MantidAPI/MatrixWorkspace.h"

#include <boost/python/extract.hpp>

// See
// http://docs.scipy.org/doc/numpy/reference/c-api.array.html#PY_ARRAY_UNIQUE_SYMBOL
#define PY_ARRAY_UNIQUE_SYMBOL API_ARRAY_API
#define NO_IMPORT_ARRAY
#include <numpy/arrayobject.h>

namespace Mantid {
namespace PythonInterface {
using Mantid::API::MatrixWorkspace_sptr;
using Mantid::API::MatrixWorkspace;
namespace bpl = boost::python;

// ----------------------------------------------------------------------------------------------------------
namespace {
/// Which data field are we extracting
enum DataField { XValues = 0, YValues = 1, EValues = 2, DxValues = 3 };

/**
 * Helper method for extraction to numpy.
 * @param workspace :: A pointer to the workspace that contains the data
 * @param field :: Which field should be extracted
 * @param start :: The index in the workspace to start at when reading the data
 * @param endp1 :: One past the end index in the workspace to finish at when
 *reading the data (similar to .end() for STL)
 *
 */
PyArrayObject *cloneArray(MatrixWorkspace &workspace, DataField field,
                          const size_t start, const size_t endp1) {
  const size_t numHist = endp1 - start;
  npy_intp stride(0);

  // Find out which function we need to call to access the data
  typedef const MantidVec &(MatrixWorkspace::*ArrayAccessFn)(const size_t)
      const;
  ArrayAccessFn dataAccesor;
  /**
   * Can do better than this with a templated object that knows how to access
   * the data
   */
  if (field == XValues) {
    stride = workspace.readX(0).size();
    dataAccesor = &MatrixWorkspace::readX;
  } else if (field == DxValues) {
    stride = workspace.readDx(0).size();
    dataAccesor = &MatrixWorkspace::readDx;
  } else {
    stride = workspace.blocksize();
    if (field == YValues)
      dataAccesor = &MatrixWorkspace::readY;
    else
      dataAccesor = &MatrixWorkspace::readE;
  }
  npy_intp arrayDims[2] = {static_cast<npy_intp>(numHist), stride};
<<<<<<< HEAD
  PyArrayObject *nparray = (PyArrayObject *)PyArray_NewFromDescr(
      &PyArray_Type, PyArray_DescrFromType(NPY_DOUBLE),
      2,         // rank 2
      arrayDims, // Length in each dimension
      nullptr, NULL, 0, nullptr);
  double *dest = (double *)PyArray_DATA(
      nparray); // HEAD of the contiguous numpy data array
=======
  PyArrayObject *nparray = reinterpret_cast<PyArrayObject *>(
      PyArray_NewFromDescr(&PyArray_Type, PyArray_DescrFromType(NPY_DOUBLE),
                           2,         // rank 2
                           arrayDims, // Length in each dimension
                           NULL, NULL, 0, NULL));
  double *dest = reinterpret_cast<double *>(
      PyArray_DATA(nparray)); // HEAD of the contiguous numpy data array
>>>>>>> cc032dd2
  for (size_t i = start; i < endp1; ++i) {
    const MantidVec &src = (workspace.*(dataAccesor))(i);
    std::copy(src.begin(), src.end(), dest);
    dest += stride; // Move the ptr to the start of the next 1D array
  }
  return nparray;
}
}

// -------------------------------------- Cloned
// arrays---------------------------------------------------
/* Create a numpy array from the X values of the given workspace reference
 * This acts like a python method on a Matrixworkspace object
 * @param self :: A pointer to a PyObject representing the calling object
 * @return A 2D numpy array created from the X values
 */
PyObject *cloneX(MatrixWorkspace &self) {
  return reinterpret_cast<PyObject *>(
      cloneArray(self, XValues, 0, self.getNumberHistograms()));
}
/* Create a numpy array from the Y values of the given workspace reference
 * This acts like a python method on a Matrixworkspace object
 * @param self :: A pointer to a PyObject representing the calling object
 * @return A 2D numpy array created from the Y values
 */
PyObject *cloneY(MatrixWorkspace &self) {
  return reinterpret_cast<PyObject *>(
      cloneArray(self, YValues, 0, self.getNumberHistograms()));
}

/* Create a numpy array from the E values of the given workspace reference
 * This acts like a python method on a Matrixworkspace object
 * @param self :: A pointer to a PyObject representing the calling object
 * @return A 2D numpy array created from the E values
 */
PyObject *cloneE(MatrixWorkspace &self) {
  return reinterpret_cast<PyObject *>(
      cloneArray(self, EValues, 0, self.getNumberHistograms()));
}

/* Create a numpy array from the E values of the given workspace reference
 * This acts like a python method on a Matrixworkspace object
 * @param self :: A pointer to a PyObject representing the calling object
 * @return A 2D numpy array created from the E values
 */
PyObject *cloneDx(MatrixWorkspace &self) {
  return reinterpret_cast<PyObject *>(
      cloneArray(self, DxValues, 0, self.getNumberHistograms()));
}
}
}<|MERGE_RESOLUTION|>--- conflicted
+++ resolved
@@ -59,23 +59,13 @@
       dataAccesor = &MatrixWorkspace::readE;
   }
   npy_intp arrayDims[2] = {static_cast<npy_intp>(numHist), stride};
-<<<<<<< HEAD
-  PyArrayObject *nparray = (PyArrayObject *)PyArray_NewFromDescr(
-      &PyArray_Type, PyArray_DescrFromType(NPY_DOUBLE),
-      2,         // rank 2
-      arrayDims, // Length in each dimension
-      nullptr, NULL, 0, nullptr);
-  double *dest = (double *)PyArray_DATA(
-      nparray); // HEAD of the contiguous numpy data array
-=======
   PyArrayObject *nparray = reinterpret_cast<PyArrayObject *>(
       PyArray_NewFromDescr(&PyArray_Type, PyArray_DescrFromType(NPY_DOUBLE),
                            2,         // rank 2
                            arrayDims, // Length in each dimension
-                           NULL, NULL, 0, NULL));
+                           nullptr, NULL, 0, nullptr));
   double *dest = reinterpret_cast<double *>(
       PyArray_DATA(nparray)); // HEAD of the contiguous numpy data array
->>>>>>> cc032dd2
   for (size_t i = start; i < endp1; ++i) {
     const MantidVec &src = (workspace.*(dataAccesor))(i);
     std::copy(src.begin(), src.end(), dest);
