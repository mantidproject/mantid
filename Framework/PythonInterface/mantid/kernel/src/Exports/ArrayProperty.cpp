--- conflicted
+++ resolved
@@ -1,15 +1,9 @@
 #include "MantidKernel/ArrayProperty.h"
 #include "MantidKernel/NullValidator.h"
 
-<<<<<<< HEAD
-#include "MantidPythonInterface/kernel/Converters/NDArrayToVector.h"
-#include "MantidPythonInterface/kernel/Converters/PySequenceToVector.h"
-#include "MantidPythonInterface/kernel/Converters/ContainerDtype.h"
-=======
 #include "MantidPythonInterface/kernel/Converters/ContainerDtype.h"
 #include "MantidPythonInterface/kernel/Converters/NDArrayToVector.h"
 #include "MantidPythonInterface/kernel/Converters/PySequenceToVector.h"
->>>>>>> cbeb8706
 #include "MantidPythonInterface/kernel/NdArray.h"
 #include "MantidPythonInterface/kernel/Policies/VectorToNumpy.h"
 
@@ -39,8 +33,6 @@
   return Converters::dtype(self);
 }
 
-<<<<<<< HEAD
-=======
 // Check for the special case of a string
 template <> std::string dtype(ArrayProperty<std::string> &self) {
   // Get a vector of all the strings
@@ -70,7 +62,6 @@
   return retVal;
 }
 
->>>>>>> cbeb8706
 #define EXPORT_ARRAY_PROP(type, prefix)                                        \
   class_<ArrayProperty<type>, bases<PropertyWithValue<std::vector<type>>>,     \
          boost::noncopyable>(#prefix "ArrayProperty", no_init)                 \
