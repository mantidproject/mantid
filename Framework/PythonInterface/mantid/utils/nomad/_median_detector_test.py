<<<<<<< HEAD
__all__ = ['determine_tubes_threshold']
=======
# Mantid Repository : https://github.com/mantidproject/mantid
#
# Copyright &copy; 2020 ISIS Rutherford Appleton Laboratory UKRI,
#   NScD Oak Ridge National Laboratory, European Spallation Source,
#   Institut Laue - Langevin & CSNS, Institute of High Energy Physics, CAS
# SPDX - License - Identifier: GPL - 3.0 +

# 3rd-party imports
import numpy as np

# standard imports
import enum


__all__ = ['hello_world', 'determine_tubes_threshold']
>>>>>>> 66fe3f54


def determine_tubes_threshold():
    return


class CollimationLevel(enum.Enum):
    r"""Collimation state of an eight-pack"""
    Empty = 0
    Half = 1
    Full = 2


class _NOMADMedianDetectorTest:
    r"""Mixin providing methods to algorithm NOMADMedianDetectorTest"""

    @property
    def tube_medians(self) -> np.ndarray:
        r"""Median intensity of a whole tube
        :returns: 1D array of size number of tubes in the instrument
        """
        intensities_by_tube = self.intensities.reshape((self.tube_count, self.tube_length))  # shape=(99*8, 128)
        return np.median(intensities_by_tube, axis=1)

    @property
    def tube_thresholds(self) -> np.ndarray:
        r"""Lower and upper thresholds of each tube
        :returns: array of shape (number_of_tubes, 2) with mininum and maximum thresholds for each tube
        """

    @property
    def collimation_states(self) -> np.ndarray:
        states = np.full(self.eightpack_count, CollimationLevel.Empty, dtype=CollimationLevel)  # initialize as empty
        states[self.config['collimation']['half_col']] = CollimationLevel.Half
        states[self.config['collimation']['full_col']] = CollimationLevel.Full
        return states
<|MERGE_RESOLUTION|>--- conflicted
+++ resolved
@@ -1,6 +1,3 @@
-<<<<<<< HEAD
-__all__ = ['determine_tubes_threshold']
-=======
 # Mantid Repository : https://github.com/mantidproject/mantid
 #
 # Copyright &copy; 2020 ISIS Rutherford Appleton Laboratory UKRI,
@@ -15,8 +12,7 @@
 import enum
 
 
-__all__ = ['hello_world', 'determine_tubes_threshold']
->>>>>>> 66fe3f54
+__all__ = ['determine_tubes_threshold']
 
 
 def determine_tubes_threshold():
