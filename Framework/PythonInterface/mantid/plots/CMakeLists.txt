--- conflicted
+++ resolved
@@ -5,12 +5,8 @@
     plotfunctions3D.py
     utility.py)
 
-<<<<<<< HEAD
-=======
-add_subdirectory ( modest_image )
+add_subdirectory (modest_image)
 
-#############################################################################################
->>>>>>> 1746a7fc
 # Copy over the pure Python files for the module
 
 # Set the destination directory
