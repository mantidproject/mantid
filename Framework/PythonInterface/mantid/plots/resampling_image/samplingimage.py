--- conflicted
+++ resolved
@@ -8,11 +8,8 @@
 import numpy as np
 
 from mantid.plots.datafunctions import get_matrix_2d_ragged, get_normalize_by_bin_width
-<<<<<<< HEAD
 from mantid.plots.mantidimage import MantidImage
-=======
 from mantid.api import MatrixWorkspace
->>>>>>> 3314cd3a
 
 MAX_HISTOGRAMS = 5000
 
