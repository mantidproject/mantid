--- conflicted
+++ resolved
@@ -32,1338 +32,6 @@
 from mantid.plots.utility import (artists_hidden, autoscale_on_update,
                                   legend_set_draggable, MantidAxType)
 
-<<<<<<< HEAD
-WATERFALL_XOFFSET_DEFAULT, WATERFALL_YOFFSET_DEFAULT = 10, 20
-
-def plot_decorator(func):
-    def wrapper(self, *args, **kwargs):
-        func_value = func(self, *args, **kwargs)
-        # Saves saving it on array objects
-        if helperfunctions.validate_args(*args, **kwargs):
-            # Fill out kwargs with the values of args
-            kwargs["workspaces"] = args[0].name()
-            kwargs["function"] = func.__name__
-
-            if 'wkspIndex' not in kwargs and 'specNum' not in kwargs:
-                kwargs['specNum'] = MantidAxes.get_spec_number_or_bin(args[0], kwargs)
-            if "cmap" in kwargs and isinstance(kwargs["cmap"], Colormap):
-                kwargs["cmap"] = kwargs["cmap"].name
-            self.creation_args.append(kwargs)
-        return func_value
-
-    return wrapper
-
-
-class _WorkspaceArtists(object):
-    """Captures information regarding an artist that has been plotted
-    from a workspace. It allows for removal and replacement of said artists
-
-    """
-    def __init__(self,
-                 artists,
-                 data_replace_cb,
-                 is_normalized,
-                 workspace_name=None,
-                 spec_num=None,
-                 is_spec=True):
-        """
-        Initialize an instance
-        :param artists: A reference to a list of artists "attached" to a workspace
-        :param data_replace_cb: A reference to a callable with signature (artists, workspace) -> new_artists
-        :param is_normalized: bool specifying whether the line being plotted is a distribution
-        :param workspace_name: String. The name of the associated workspace
-        :param spec_num: The spectrum number of the spectrum used to plot the artist
-        :param is_spec: True if spec_num represents a spectrum rather than a bin
-        """
-        self._set_artists(artists)
-        self._data_replace_cb = data_replace_cb
-        self.workspace_name = workspace_name
-        self.spec_num = spec_num
-        self.is_spec = is_spec
-        self.workspace_index = self._get_workspace_index()
-        self.is_normalized = is_normalized
-
-    def _get_workspace_index(self):
-        """Get the workspace index (spectrum or bin index) of the workspace artist"""
-        if self.spec_num is None or self.workspace_name is None:
-            return None
-        try:
-            if self.is_spec:
-                return ads.retrieve(self.workspace_name).getIndexFromSpectrumNumber(self.spec_num)
-            else:
-                return self.spec_num
-        except KeyError:  # Return None if the workspace is not in the ADS
-            return None
-
-    def remove(self, axes):
-        """
-        Remove the tracked artists from the given axes
-        :param axes: A reference to the axes instance the artists are attached to
-        """
-        # delete the artists from the axes
-        self._remove(axes, self._artists)
-
-    def remove_if(self, axes, predicate):
-        """
-        Remove the tracked artists from the given axes if they return true from predicate
-        :param axes: A reference to the axes instance the artists are attached to
-        :param predicate: A function which takes a matplotlib artist object and returns a boolean
-        :returns: Returns a bool specifying whether the class is now empty
-        """
-        artists_to_remove = []
-        artists_to_keep = []
-        for artist in self._artists:
-            if predicate(artist):
-                artists_to_remove.append(artist)
-            else:
-                artists_to_keep.append(artist)
-
-        self._remove(axes, artists_to_remove)
-        self._artists = artists_to_keep
-
-        return len(self._artists) == 0
-
-    def _remove(self, axes, artists):
-        # delete the artists from the axes
-        for artist in artists:
-            artist.remove()
-            # Remove doesn't catch removing the container for errorbars etc
-            if isinstance(artist, Container):
-                try:
-                    axes.containers.remove(artist)
-                except ValueError:
-                    pass
-
-        if (not axes.is_empty(axes)) and axes.legend_ is not None:
-            axes.make_legend()
-
-    def replace_data(self, workspace, plot_kwargs=None):
-        """Replace or replot artists based on a new workspace
-        :param workspace: The new workspace containing the data
-        :param plot_kwargs: Key word args to pass to plotting function
-        """
-        if plot_kwargs:
-            new_artists = self._data_replace_cb(self._artists, workspace, plot_kwargs)
-        else:
-            new_artists = self._data_replace_cb(self._artists, workspace)
-        self._set_artists(new_artists)
-        return len(self._artists) == 0
-
-    def _set_artists(self, artists):
-        """Ensure the stored artists is an iterable"""
-        if isinstance(artists, Container) or not isinstance(artists, Iterable):
-            self._artists = [artists]
-        else:
-            self._artists = artists
-
-
-class MantidAxes(Axes):
-    """
-    This class defines the **mantid** projection for 2d plotting. One chooses
-    this projection using::
-
-        import matplotlib.pyplot as plt
-        from mantid import plots
-        fig, ax = plt.subplots(subplot_kw={'projection':'mantid'})
-
-    or::
-
-        import matplotlib.pyplot as plt
-        from mantid import plots
-        fig = plt.figure()
-        ax = fig.add_subplot(111,projection='mantid')
-
-    The mantid projection allows replacing the array objects with mantid workspaces.
-    """
-    # Required by Axes base class
-    name = 'mantid'
-
-    # Store information for any workspaces attached to this axes instance
-    tracked_workspaces = None
-
-    def __init__(self, *args, **kwargs):
-        super(MantidAxes, self).__init__(*args, **kwargs)
-        self.tracked_workspaces = dict()
-        self.creation_args = []
-        self.interactive_markers = []
-        # flag to indicate if a function has been set to replace data
-        self.data_replaced = False
-
-        self.waterfall_x_offset = 0
-        self.waterfall_y_offset = 0
-
-    def add_artist_correctly(self, artist):
-        """
-        Add an artist via the correct function.
-        MantidAxes will not correctly track artists added via :code:`add_artist`.
-        They must be added via the correct function for features like
-        autoscaling to work.
-
-        :param artist: A Matplotlib Artist object
-        """
-        artist.set_transform(self.transData)
-        if artist.axes:
-            artist.remove()
-        if isinstance(artist, Line2D):
-            self.add_line(artist)
-        elif isinstance(artist, Collection):
-            self.add_collection(artist)
-        elif isinstance(artist, Container):
-            self.add_container(artist)
-        elif isinstance(artist, AxesImage):
-            self.add_image(artist)
-        elif isinstance(artist, Patch):
-            self.add_patch(artist)
-        elif isinstance(artist, Table):
-            self.add_table(artist)
-        else:
-            self.add_artist(artist)
-
-    @staticmethod
-    def from_mpl_axes(ax, ignore_artists=None):
-        """
-        Returns a MantidAxes from an Axes object.
-        Transfers all transferable artists from a Matplotlib.Axes
-        instance to a MantidAxes instance on the same figure. Then
-        removes the Matplotlib.Axes.
-
-        :param ax: An Axes object
-        :param ignore_artists: List of Artist types to ignore
-        :returns: A MantidAxes object
-        """
-        if not ignore_artists:
-            ignore_artists = []
-        prop_cycler = ax._get_lines.prop_cycler  # tracks line color cycle
-        artists = ax.get_children()
-        mantid_axes = ax.figure.add_subplot(111, projection='mantid', label='mantid')
-        for artist in artists:
-            if not any(isinstance(artist, artist_type) for artist_type in ignore_artists):
-                try:
-                    mantid_axes.add_artist_correctly(artist)
-                except NotImplementedError:
-                    pass
-        mantid_axes.set_title(ax.get_title())
-        mantid_axes._get_lines.prop_cycler = prop_cycler
-        ax.remove()
-        return mantid_axes
-
-    @staticmethod
-    def is_axis_of_type(axis_type, kwargs):
-        if kwargs.get('axis', None) is not None:
-            return kwargs.get('axis', None) == axis_type
-        return axis_type == MantidAxType.SPECTRUM
-
-    @staticmethod
-    def get_spec_num_from_wksp_index(workspace, wksp_index):
-        return workspace.getSpectrum(wksp_index).getSpectrumNo()
-
-    @staticmethod
-    def get_spec_number_or_bin(workspace, kwargs):
-        if kwargs.get('specNum', None) is not None:
-            return kwargs['specNum']
-        elif kwargs.get('wkspIndex', None) is not None:
-            # If wanting to plot a bin
-            if MantidAxes.is_axis_of_type(MantidAxType.BIN, kwargs):
-                return kwargs['wkspIndex']
-            # If wanting to plot a spectrum
-            elif MantidAxes.is_axis_of_type(MantidAxType.SPECTRUM, kwargs):
-                return MantidAxes.get_spec_num_from_wksp_index(workspace, kwargs['wkspIndex'])
-        elif kwargs.get('LogName', None) is not None:
-            return None
-        elif getattr(workspace, 'getNumberHistograms', lambda: -1)() == 1:
-            # If the workspace has one histogram, just plot that
-            kwargs['wkspIndex'] = 0
-            if MantidAxes.is_axis_of_type(MantidAxType.BIN, kwargs):
-                return kwargs['wkspIndex']
-            return MantidAxes.get_spec_num_from_wksp_index(workspace, kwargs['wkspIndex'])
-        else:
-            return None
-
-    def get_workspace_name_from_artist(self, artist):
-        for ws_name, ws_artists_list in self.tracked_workspaces.items():
-            for ws_artists in ws_artists_list:
-                for ws_artist in ws_artists._artists:
-                    if artist == ws_artist:
-                        return ws_name
-
-    def get_artists_workspace_and_spec_num(self, artist):
-        """Retrieve the workspace and spec num of the given artist"""
-        for ws_name, ws_artists_list in self.tracked_workspaces.items():
-            for ws_artists in ws_artists_list:
-                for ws_artist in ws_artists._artists:
-                    if artist == ws_artist:
-                        return ads.retrieve(ws_name), ws_artists.spec_num
-        raise ValueError("Artist: '{}' not tracked by axes.".format(artist))
-
-    def get_artist_normalization_state(self, artist):
-        for ws_name, ws_artists_list in self.tracked_workspaces.items():
-            for ws_artists in ws_artists_list:
-                for ws_artist in ws_artists._artists:
-                    if artist == ws_artist:
-                        return ws_artists.is_normalized
-
-    def track_workspace_artist(self,
-                               workspace,
-                               artists,
-                               data_replace_cb=None,
-                               spec_num=None,
-                               is_normalized=None,
-                               is_spec=True):
-        """
-        Add the given workspace's name to the list of workspaces
-        displayed on this Axes instance
-        :param workspace: A Workspace object. If empty then no tracking takes place
-        :param artists: A single artist or iterable of artists containing the data for the workspace
-        :param data_replace_cb: A function to call when the data is replaced to update
-        the artist (optional)
-        :param spec_num: The spectrum number associated with the artist (optional)
-        :param is_normalized: bool. The line being plotted is normalized by bin width
-            This can be from either a distribution workspace or a workspace being
-            plotted as a distribution
-        :param is_spec: bool. True if spec_num represents a spectrum, and False if it is a bin index
-        :returns: The artists variable as it was passed in.
-        """
-        name = workspace.name()
-        if name:
-            if data_replace_cb is None:
-                def data_replace_cb(*args):
-                    logger.warning("Updating data on this plot type is not yet supported")
-            else:
-                self.data_replaced = True
-
-            artist_info = self.tracked_workspaces.setdefault(name, [])
-
-            artist_info.append(
-                _WorkspaceArtists(artists, data_replace_cb, is_normalized, name, spec_num, is_spec))
-            self.check_axes_distribution_consistency()
-        return artists
-
-    def check_axes_distribution_consistency(self):
-        """
-        Checks if the curves on the axes are all normalized or all
-        non-normalized and displays a warning if not.
-        """
-        tracked_ws_distributions = []
-        for artists in self.tracked_workspaces.values():
-            for artist in artists:
-                if artist.is_normalized is not None:
-                    tracked_ws_distributions.append(artist.is_normalized)
-
-        if len(tracked_ws_distributions) > 0:
-            num_normalized = sum(tracked_ws_distributions)
-            if not (num_normalized == 0 or num_normalized == len(tracked_ws_distributions)):
-                logger.warning("You are overlaying distribution and non-distribution data!")
-
-    def artists_workspace_has_errors(self, artist):
-        """Check if the given artist's workspace has errors"""
-        if artist not in self.get_tracked_artists():
-            raise ValueError("Artist '{}' is not tracked and so does not have "
-                             "an associated workspace.".format(artist))
-        workspace, spec_num = self.get_artists_workspace_and_spec_num(artist)
-        workspace_index = workspace.getIndexFromSpectrumNumber(spec_num)
-        if any(workspace.readE(workspace_index) != 0):
-            return True
-        return False
-
-    def get_tracked_artists(self):
-        """Get the Matplotlib artist objects that are tracked"""
-        tracked_artists = []
-        for ws_artists_list in self.tracked_workspaces.values():
-            for ws_artists in ws_artists_list:
-                for artist in ws_artists._artists:
-                    tracked_artists.append(artist)
-        return tracked_artists
-
-    def remove_workspace_artists(self, workspace):
-        """
-        Remove the artists reference by this workspace (if any) and return True
-        if the axes is then empty
-        :param workspace: A Workspace object
-        :return: True if the axes is empty, false if artists remain or this workspace is not associated here
-        """
-        try:
-            # pop to ensure we don't hold onto an artist reference
-            artist_info = self.tracked_workspaces.pop(workspace.name())
-        except KeyError:
-            return False
-
-        for workspace_artist in artist_info:
-            workspace_artist.remove(self)
-
-        return self.is_empty(self)
-
-    def remove_artists_if(self, unary_predicate):
-        """
-        Remove any artists which satisfy the predicate and return True
-        if the axes is then empty
-        :param unary_predicate: A predicate taking a single matplotlib artist object
-        :return: True if the axes is empty, false if artists remain
-        """
-        is_empty_list = []
-        for workspace_name, artist_info in self.tracked_workspaces.items():
-            is_empty = self._remove_artist_info_if(artist_info, unary_predicate)
-            if is_empty:
-                is_empty_list.append(workspace_name)
-
-        for workspace_name in is_empty_list:
-            self.tracked_workspaces.pop(workspace_name)
-
-        # Catch any artists that are not tracked
-        for artist in self.artists + self.lines + self.containers + self.images:
-            if unary_predicate(artist):
-                artist.remove()
-                if isinstance(artist, ErrorbarContainer):
-                    self.containers.remove(artist)
-
-        return self.is_empty(self)
-
-    def _remove_artist_info_if(self, artist_info, unary_predicate):
-        """
-        Remove any artists which satisfy the predicate from the artist_info_list
-        :param artist_info: A list of _WorkspaceArtists objects
-        :param unary_predicate: A predicate taking a single matplotlib artist object
-        :return: True if the artist_info is empty, false if artist_info remain
-        """
-        is_empty_list = [workspace_artist.remove_if(self, unary_predicate) for workspace_artist in artist_info]
-
-        for index, empty in reversed(list(enumerate(is_empty_list))):
-            if empty:
-                artist_info.pop(index)
-
-        return len(artist_info) == 0
-
-    def replace_workspace_artists(self, workspace):
-        """
-        Replace the data of any artists relating to this workspace.
-        The axes are NOT redrawn
-        :param workspace: The workspace containing the new data
-        :return : True if data was replaced, false otherwise
-        """
-        try:
-            artist_info = self.tracked_workspaces[workspace.name()]
-        except KeyError:
-            return False
-
-        is_empty_list = [workspace_artist.replace_data(workspace) for workspace_artist in artist_info]
-
-        for index, empty in reversed(list(enumerate(is_empty_list))):
-            if empty:
-                artist_info.pop(index)
-
-        return True
-
-    def replot_artist(self, artist, errorbars=False, **kwargs):
-        """
-        Replot an artist with a new set of kwargs via 'plot' or 'errorbar'
-        :param artist: The artist to replace
-        :param errorbars: Plot with or without errorbars
-        :returns: The new artist that has been plotted
-        For keywords related to workspaces, see :func:`plotfunctions.plot` or
-        :func:`plotfunctions.errorbar`
-        """
-        kwargs['distribution'] = not self.get_artist_normalization_state(artist)
-        workspace, spec_num = self.get_artists_workspace_and_spec_num(artist)
-        self.remove_artists_if(lambda art: art == artist)
-        workspace_index = workspace.getIndexFromSpectrumNumber(spec_num)
-        self._remove_matching_curve_from_creation_args(workspace.name(), workspace_index, spec_num)
-
-        if errorbars:
-            new_artist = self.errorbar(workspace, wkspIndex=workspace_index, **kwargs)
-        else:
-            new_artist = self.plot(workspace, wkspIndex=workspace_index, **kwargs)
-        return new_artist
-
-    def relim(self, visible_only=True):
-        # Hiding the markers during the the relim ensures they are not factored
-        # in (assuming that visible_only is True)
-        with artists_hidden(self.interactive_markers):
-            Axes.relim(self, visible_only)  # relim on any non-errorbar objects
-            lower_xlim, lower_ylim = self.dataLim.get_points()[0]
-            upper_xlim, upper_ylim = self.dataLim.get_points()[1]
-            for container in self.containers:
-                if isinstance(container, ErrorbarContainer) and (
-                    (visible_only and not helperfunctions.errorbars_hidden(container))
-                        or not visible_only):
-                    min_x, max_x, min_y, max_y = helperfunctions.get_errorbar_bounds(container)
-                    lower_xlim = min(lower_xlim, min_x) if min_x else lower_xlim
-                    upper_xlim = max(upper_xlim, max_x) if max_x else upper_xlim
-                    lower_ylim = min(lower_ylim, min_y) if min_y else lower_ylim
-                    upper_ylim = max(upper_ylim, max_y) if max_y else upper_ylim
-
-            xys = [[lower_xlim, lower_ylim], [upper_xlim, upper_ylim]]
-            # update_datalim will update limits with union of current lims and xys
-            self.update_datalim(xys)
-
-    def make_legend(self):
-        if self.legend_ is None:
-            legend_set_draggable(self.legend(), True)
-        else:
-            props = LegendProperties.from_legend(self.legend_)
-            LegendProperties.create_legend(props, self)
-
-    @staticmethod
-    def is_empty(axes):
-        """
-        Checks the known artist containers to see if anything exists within them
-        :return: True if no artists exist, false otherwise
-        """
-        def _empty(container):
-            return len(container) == 0
-
-        return (_empty(axes.lines) and _empty(axes.images) and _empty(axes.collections)
-                and _empty(axes.containers))
-
-    def twinx(self):
-        """
-        Create a twin Axes sharing the xaxis
-
-        Create a new Axes instance with an invisible x-axis and an independent
-        y-axis positioned opposite to the original one (i.e. at right). The
-        x-axis autoscale setting will be inherited from the original Axes.
-        To ensure that the tick marks of both y-axes align, see
-        `~matplotlib.ticker.LinearLocator`
-
-        Returns
-        -------
-        ax_twin : Axes
-            The newly created Axes instance
-
-        Notes
-        -----
-        For those who are 'picking' artists while using twinx, pick
-        events are only called for the artists in the top-most axes.
-        """
-        ax2 = self._make_twin_axes(sharex=self, projection='mantid')
-        ax2.yaxis.tick_right()
-        ax2.yaxis.set_label_position('right')
-        ax2.yaxis.set_offset_position('right')
-        ax2.set_autoscalex_on(self.get_autoscalex_on())
-        self.yaxis.tick_left()
-        ax2.xaxis.set_visible(False)
-        ax2.patch.set_visible(False)
-        return ax2
-
-    def twiny(self):
-        """
-        Create a twin Axes sharing the yaxis
-
-        Create a new Axes instance with an invisible y-axis and an independent
-        x-axis positioned opposite to the original one (i.e. at top). The
-        y-axis autoscale setting will be inherited from the original Axes.
-        To ensure that the tick marks of both x-axes align, see
-        `~matplotlib.ticker.LinearLocator`
-
-        Returns
-        -------
-        ax_twin : Axes
-            The newly created Axes instance
-
-        Notes
-        -----
-        For those who are 'picking' artists while using twiny, pick
-        events are only called for the artists in the top-most axes.
-        """
-        ax2 = self._make_twin_axes(sharey=self, projection='mantid')
-        ax2.xaxis.tick_top()
-        ax2.xaxis.set_label_position('top')
-        ax2.set_autoscaley_on(self.get_autoscaley_on())
-        self.xaxis.tick_bottom()
-        ax2.yaxis.set_visible(False)
-        ax2.patch.set_visible(False)
-        return ax2
-
-    @plot_decorator
-    def plot(self, *args, **kwargs):
-        """
-        If the **mantid** projection is chosen, it can be
-        used the same as :py:meth:`matplotlib.axes.Axes.plot` for arrays,
-        or it can be used to plot :class:`mantid.api.MatrixWorkspace`
-        or :class:`mantid.api.IMDHistoWorkspace`. You can have something like::
-
-            import matplotlib.pyplot as plt
-            from mantid import plots
-
-            ...
-
-            fig, ax = plt.subplots(subplot_kw={'projection':'mantid'})
-            ax.plot(workspace,'rs',specNum=1) #for workspaces
-            ax.plot(x,y,'bo')                 #for arrays
-            fig.show()
-
-        For keywords related to workspaces, see :func:`plotfunctions.plot`.
-        """
-        if helperfunctions.validate_args(*args):
-            logger.debug('using plotfunctions')
-
-            autoscale_on = kwargs.pop("autoscale_on_update", self.get_autoscale_on())
-
-            def _data_update(artists, workspace, new_kwargs=None):
-                # It's only possible to plot 1 line at a time from a workspace
-                try:
-                    if new_kwargs:
-                        x, y, _, _ = plotfunctions._plot_impl(self, workspace, args, new_kwargs)
-                    else:
-                        x, y, _, _ = plotfunctions._plot_impl(self, workspace, args, kwargs)
-                    artists[0].set_data(x, y)
-                except RuntimeError as ex:
-                    # if curve couldn't be plotted then remove it - can happen if the workspace doesn't contain the
-                    # spectrum any more following execution of an algorithm
-                    logger.information('Curve not plotted: {0}'.format(ex.args[0]))
-
-                    # remove the curve using similar to logic that in _WorkspaceArtists._remove
-                    artists[0].remove()
-
-                    # blank out list that will be returned
-                    artists = []
-
-                    # also remove the curve from the legend
-                    if (not self.is_empty(self)) and self.legend_ is not None:
-                        legend_set_draggable(self.legend(), True)
-
-                if new_kwargs:
-                    _autoscale_on = new_kwargs.pop("autoscale_on_update", self.get_autoscale_on())
-                else:
-                    _autoscale_on = self.get_autoscale_on()
-
-                if _autoscale_on:
-                    self.relim()
-                    self.autoscale()
-                return artists
-
-            workspace = args[0]
-            spec_num = self.get_spec_number_or_bin(workspace, kwargs)
-            normalize_by_bin_width, kwargs = get_normalize_by_bin_width(workspace, self, **kwargs)
-            is_normalized = normalize_by_bin_width or workspace.isDistribution()
-
-            with autoscale_on_update(self, autoscale_on):
-                artist = self.track_workspace_artist(workspace,
-                                                     plotfunctions.plot(self, normalize_by_bin_width = is_normalized,
-                                                                        *args, **kwargs),
-                                                     _data_update, spec_num, is_normalized,
-                                                     MantidAxes.is_axis_of_type(MantidAxType.SPECTRUM, kwargs))
-            return artist
-        else:
-            return Axes.plot(self, *args, **kwargs)
-
-    @plot_decorator
-    def scatter(self, *args, **kwargs):
-        """
-        If the **mantid** projection is chosen, it can be
-        used the same as :py:meth:`matplotlib.axes.Axes.scatter` for arrays,
-        or it can be used to plot :class:`mantid.api.MatrixWorkspace`
-        or :class:`mantid.api.IMDHistoWorkspace`. You can have something like::
-
-            import matplotlib.pyplot as plt
-            from mantid import plots
-
-            ...
-
-            fig, ax = plt.subplots(subplot_kw={'projection':'mantid'})
-            ax.scatter(workspace,'rs',specNum=1) #for workspaces
-            ax.scatter(x,y,'bo')                 #for arrays
-            fig.show()
-
-        For keywords related to workspaces, see :func:`plotfunctions.scatter`
-        """
-        if helperfunctions.validate_args(*args):
-            logger.debug('using plotfunctions')
-        else:
-            return Axes.scatter(self, *args, **kwargs)
-
-    @plot_decorator
-    def errorbar(self, *args, **kwargs):
-        """
-        If the **mantid** projection is chosen, it can be
-        used the same as :py:meth:`matplotlib.axes.Axes.errorbar` for arrays,
-        or it can be used to plot :class:`mantid.api.MatrixWorkspace`
-        or :class:`mantid.api.IMDHistoWorkspace`. You can have something like::
-
-            import matplotlib.pyplot as plt
-            from mantid import plots
-
-            ...
-
-            fig, ax = plt.subplots(subplot_kw={'projection':'mantid'})
-            ax.errorbar(workspace,'rs',specNum=1) #for workspaces
-            ax.errorbar(x,y,yerr,'bo')            #for arrays
-            fig.show()
-
-        For keywords related to workspaces, see :func:`plotfunctions.errorbar`
-        """
-        if helperfunctions.validate_args(*args):
-            logger.debug('using plotfunctions')
-
-            autoscale_on = kwargs.pop("autoscale_on_update", self.get_autoscale_on())
-
-            def _data_update(artists, workspace, new_kwargs=None):
-                if new_kwargs:
-                    _autoscale_on = new_kwargs.pop("autoscale_on_update", self.get_autoscale_on())
-                else:
-                    _autoscale_on = self.get_autoscale_on()
-                # errorbar with workspaces can only return a single container
-                container_orig = artists[0]
-                # It is not possible to simply reset the error bars so
-                # we have to plot new lines but ensure we don't reorder them on the plot!
-                orig_idx = self.containers.index(container_orig)
-                container_orig.remove()
-                # The container does not remove itself from the containers list
-                # but protect this just in case matplotlib starts doing this
-                try:
-                    self.containers.remove(container_orig)
-                except ValueError:
-                    pass
-                # this gets pushed back onto the containers list
-                try:
-                    with autoscale_on_update(self, _autoscale_on):
-                        # this gets pushed back onto the containers list
-                        if new_kwargs:
-                            container_new = plotfunctions.errorbar(self, workspace, **new_kwargs)
-                        else:
-                            container_new = plotfunctions.errorbar(self, workspace, **kwargs)
-
-                    self.containers.insert(orig_idx, container_new)
-                    self.containers.pop()
-                    # Update joining line
-                    if container_new[0] and container_orig[0]:
-                        container_new[0].update_from(container_orig[0])
-                    # Update caps
-                    for orig_caps, new_caps in zip(container_orig[1], container_new[1]):
-                        new_caps.update_from(orig_caps)
-                    # Update bars
-                    for orig_bars, new_bars in zip(container_orig[2], container_new[2]):
-                        new_bars.update_from(orig_bars)
-                    # Re-plotting in the config dialog will assign this attr
-                    if hasattr(container_orig, 'errorevery'):
-                        setattr(container_new, 'errorevery', container_orig.errorevery)
-
-                    # ax.relim does not support collections...
-                    self._update_line_limits(container_new[0])
-                except RuntimeError as ex:
-                    logger.information('Error bar not plotted: {0}'.format(ex.args[0]))
-                    container_new = []
-                    # also remove the curve from the legend
-                    if (not self.is_empty(self)) and self.legend_ is not None:
-                        legend_set_draggable(self.legend(), True)
-
-                return container_new
-
-            workspace = args[0]
-            spec_num = self.get_spec_number_or_bin(workspace, kwargs)
-            is_normalized, kwargs = get_normalize_by_bin_width(workspace, self, **kwargs)
-
-            with autoscale_on_update(self, autoscale_on):
-                artist = self.track_workspace_artist(workspace,
-                                                     plotfunctions.errorbar(self, *args, **kwargs),
-                                                     _data_update, spec_num, is_normalized,
-                                                     MantidAxes.is_axis_of_type(MantidAxType.SPECTRUM, kwargs))
-            return artist
-        else:
-            return Axes.errorbar(self, *args, **kwargs)
-
-    @plot_decorator
-    def pcolor(self, *args, **kwargs):
-        """
-        If the **mantid** projection is chosen, it can be
-        used the same as :py:meth:`matplotlib.axes.Axes.pcolor` for arrays,
-        or it can be used to plot :class:`mantid.api.MatrixWorkspace`
-        or :class:`mantid.api.IMDHistoWorkspace`. You can have something like::
-
-            import matplotlib.pyplot as plt
-            from mantid import plots
-
-            ...
-
-            fig, ax = plt.subplots(subplot_kw={'projection':'mantid'})
-            ax.pcolor(workspace) #for workspaces
-            ax.pcolor(x,y,C)     #for arrays
-            fig.show()
-
-        For keywords related to workspaces, see :func:`plotfunctions.pcolor`
-        """
-        return self._plot_2d_func('pcolor', *args, **kwargs)
-
-    @plot_decorator
-    def pcolorfast(self, *args, **kwargs):
-        """
-        If the **mantid** projection is chosen, it can be
-        used the same as :py:meth:`matplotlib.axes.Axes.pcolorfast` for arrays,
-        or it can be used to plot :class:`mantid.api.MatrixWorkspace`
-        or :class:`mantid.api.IMDHistoWorkspace`. You can have something like::
-
-            import matpolotlib.pyplot as plt
-            from mantid import plots
-
-            ...
-
-            fig, ax = plt.subplots(subplot_kw={'projection':'mantid'})
-            ax.pcolorfast(workspace) #for workspaces
-            ax.pcolorfast(x,y,C)     #for arrays
-            fig.show()
-
-        For keywords related to workspaces, see :func:`plotfunctions.pcolorfast`
-        """
-        return self._plot_2d_func('pcolorfast', *args, **kwargs)
-
-    @plot_decorator
-    def pcolormesh(self, *args, **kwargs):
-        """
-        If the **mantid** projection is chosen, it can be
-        used the same as :py:meth:`matplotlib.axes.Axes.pcolormesh` for arrays,
-        or it can be used to plot :class:`mantid.api.MatrixWorkspace`
-        or :class:`mantid.api.IMDHistoWorkspace`. You can have something like::
-
-            import matplotlib.pyplot as plt
-            from mantid import plots
-
-            ...
-
-            fig, ax = plt.subplots(subplot_kw={'projection':'mantid'})
-            ax.pcolormesh(workspace) #for workspaces
-            ax.pcolormesh(x,y,C)     #for arrays
-            fig.show()
-
-        For keywords related to workspaces, see :func:`plotfunctions.pcolormesh`
-        """
-        return self._plot_2d_func('pcolormesh', *args, **kwargs)
-
-    @plot_decorator
-    def imshow(self, *args, **kwargs):
-        """
-        If the **mantid** projection is chosen, it can be
-        used the same as :py:meth:`matplotlib.axes.Axes.imshow` for arrays,
-        or it can be used to plot :class:`mantid.api.MatrixWorkspace`
-        or :class:`mantid.api.IMDHistoWorkspace`. You can have something like::
-
-            import matplotlib.pyplot as plt
-            from mantid import plots
-
-            ...
-
-            fig, ax = plt.subplots(subplot_kw={'projection':'mantid'})
-            ax.imshow(workspace) #for workspaces
-            ax.imshow(C)     #for arrays
-            fig.show()
-
-        For keywords related to workspaces, see :func:`plotfunctions.imshow`
-        """
-        return self._plot_2d_func('imshow', *args, **kwargs)
-
-    def _plot_2d_func(self, name, *args, **kwargs):
-        """
-        Implementation of pcolor-style methods
-        :param name: The name of the method
-        :param args: The args passed from the user
-        :param kwargs: The kwargs passed from the use
-        :return: The return value of the pcolor* function
-        """
-        plotfunctions_func = getattr(plotfunctions, name)
-        if helperfunctions.validate_args(*args):
-            logger.debug('using plotfunctions')
-
-            def _update_data(artists, workspace, new_kwargs=None):
-                if new_kwargs:
-                    return self._redraw_colorplot(plotfunctions_func, artists, workspace,
-                                                  **new_kwargs)
-                return self._redraw_colorplot(plotfunctions_func, artists, workspace, **kwargs)
-
-            workspace = args[0]
-            normalize_by_bin_width, _ = get_normalize_by_bin_width(workspace, self, **kwargs)
-            is_normalized = normalize_by_bin_width or \
-                            (hasattr(workspace, 'isDistribution') and workspace.isDistribution())
-            # We return the last mesh so the return type is a single artist like the standard Axes
-            artists = self.track_workspace_artist(workspace,
-                                                  plotfunctions_func(self, *args, **kwargs),
-                                                  _update_data, is_normalized=is_normalized)
-            try:
-                return artists[-1]
-            except TypeError:
-                return artists
-        else:
-            return getattr(Axes, name)(self, *args, **kwargs)
-
-    def _redraw_colorplot(self, colorfunc, artists_orig, workspace, **kwargs):
-        """
-        Redraw a pcolor*, imshow or contour type plot based on a new workspace
-        :param colorfunc: The Axes function to use to draw the new artist
-        :param artists_orig: A reference to an iterable of existing artists
-        :param workspace: A reference to the workspace object
-        :param kwargs: Any kwargs passed to the original call
-        """
-        for artist_orig in artists_orig:
-            if hasattr(artist_orig, 'remove'):
-                artist_orig.remove()
-            else: # for contour plots remove the collections
-                for col in artist_orig.collections:
-                    col.remove()
-            if hasattr(artist_orig, 'colorbar_cid'):
-                artist_orig.callbacksSM.disconnect(artist_orig.colorbar_cid)
-        if artist_orig.norm.vmin == 0:  # avoid errors with log 0
-            artist_orig.norm.vmin += 1e-6
-        artists_new = colorfunc(self, workspace, norm=artist_orig.norm,  **kwargs)
-
-        artists_new.set_cmap(artist_orig.cmap)
-        if hasattr(artist_orig, 'interpolation'):
-            artists_new.set_interpolation(artist_orig.get_interpolation())
-
-        artists_new.autoscale()
-        artists_new.set_norm(
-            type(artist_orig.norm)(vmin=artists_new.norm.vmin, vmax=artists_new.norm.vmax))
-
-        if not isinstance(artists_new, Iterable):
-            artists_new = [artists_new]
-
-        try:
-            plotfunctions.update_colorplot_datalimits(self, artists_new)
-        except ValueError:
-            pass
-        # the type of plot can mutate back to single image from a multi collection
-        if len(artists_orig) == len(artists_new):
-            for artist_orig, artist_new in zip(artists_orig, artists_new):
-                if artist_orig.colorbar is not None:
-                    self._attach_colorbar(artist_new, artist_orig.colorbar)
-        else:
-            # pick up the colorbar from the first one we find
-            for artist_orig in artists_orig:
-                if artist_orig.colorbar is not None:
-                    self._attach_colorbar(artists_new[-1], artist_orig.colorbar)
-                    break
-            self.set_aspect('auto')
-        return artists_new
-
-    @plot_decorator
-    def contour(self, *args, **kwargs):
-        """
-        If the **mantid** projection is chosen, it can be
-        used the same as :py:meth:`matplotlib.axes.Axes.contour` for arrays,
-        or it can be used to plot :class:`mantid.api.MatrixWorkspace`
-        or :class:`mantid.api.IMDHistoWorkspace`. You can have something like::
-
-            import matplotlib.pyplot as plt
-            from mantid import plots
-
-            ...
-
-            fig, ax = plt.subplots(subplot_kw={'projection':'mantid'})
-            ax.contour(workspace) #for workspaces
-            ax.contour(x,y,z)     #for arrays
-            fig.show()
-
-        For keywords related to workspaces, see :func:`plotfunctions.contour`
-        """
-        return self._plot_2d_func('contour', *args, **kwargs)
-
-    @plot_decorator
-    def contourf(self, *args, **kwargs):
-        """
-        If the **mantid** projection is chosen, it can be
-        used the same as :py:meth:`matplotlib.axes.Axes.contourf` for arrays,
-        or it can be used to plot :class:`mantid.api.MatrixWorkspace`
-        or :class:`mantid.api.IMDHistoWorkspace`. You can have something like::
-
-            import matplotlib.pyplot as plt
-            from mantid import plots
-
-            ...
-
-            fig, ax = plt.subplots(subplot_kw={'projection':'mantid'})
-            ax.contourf(workspace) #for workspaces
-            ax.contourf(x,y,z)     #for arrays
-            fig.show()
-
-        For keywords related to workspaces, see :func:`plotfunctions.contourf`
-        """
-        return self._plot_2d_func('contourf', *args, **kwargs)
-
-    @plot_decorator
-    def tripcolor(self, *args, **kwargs):
-        """
-        If the **mantid** projection is chosen, it can be
-        used the same as :py:meth:`matplotlib.axes.Axes.tripcolor` for arrays,
-        or it can be used to plot :class:`mantid.api.MatrixWorkspace`
-        or :class:`mantid.api.IMDHistoWorkspace`. You can have something like::
-
-            import matplotlib.pyplot as plt
-            from mantid import plots
-
-            ...
-
-            fig, ax = plt.subplots(subplot_kw={'projection':'mantid'})
-            ax.tripcolor(workspace) #for workspaces
-            ax.tripcolor(x,y,C)     #for arrays
-            fig.show()
-
-        For keywords related to workspaces, see :func:`plotfunctions.tripcolor`
-        """
-        return self._plot_2d_func('tripcolor', *args, **kwargs)
-
-    @plot_decorator
-    def tricontour(self, *args, **kwargs):
-        """
-        If the **mantid** projection is chosen, it can be
-        used the same as :py:meth:`matplotlib.axes.Axes.tricontour` for arrays,
-        or it can be used to plot :class:`mantid.api.MatrixWorkspace`
-        or :class:`mantid.api.IMDHistoWorkspace`. You can have something like::
-
-            import matplotlib.pyplot as plt
-            from mantid import plots
-
-            ...
-
-            fig, ax = plt.subplots(subplot_kw={'projection':'mantid'})
-            ax.tricontour(workspace) #for workspaces
-            ax.tricontour(x,y,z)     #for arrays
-            fig.show()
-
-        For keywords related to workspaces, see :func:`plotfunctions.tricontour`
-        """
-        return self._plot_2d_func('tricontour', *args, **kwargs)
-
-    @plot_decorator
-    def tricontourf(self, *args, **kwargs):
-        """
-        If the **mantid** projection is chosen, it can be
-        used the same as :py:meth:`matplotlib.axes.Axes.tricontourf` for arrays,
-        or it can be used to plot :class:`mantid.api.MatrixWorkspace`
-        or :class:`mantid.api.IMDHistoWorkspace`. You can have something like::
-
-            import matplotlib.pyplot as plt
-            from mantid import plots
-
-            ...
-
-            fig, ax = plt.subplots(subplot_kw={'projection':'mantid'})
-            ax.tricontourf(workspace) #for workspaces
-            ax.tricontourf(x,y,z)     #for arrays
-            fig.show()
-
-        For keywords related to workspaces, see :func:`plotfunctions.tricontourf`
-        """
-        return self._plot_2d_func('tricontourf', *args, **kwargs)
-
-    def is_waterfall(self):
-        return self.waterfall_x_offset != 0 or self.waterfall_y_offset != 0
-
-    def update_waterfall(self, x_offset, y_offset):
-        """
-        Changes the offset of a waterfall plot.
-        :param x_offset: The amount by which each line is shifted in the x axis.
-        :param y_offset: The amount by which each line is shifted in the y axis.
-        """
-        x_offset = int(x_offset)
-        y_offset = int(y_offset)
-
-        errorbar_cap_lines = helperfunctions.remove_and_return_errorbar_cap_lines(self)
-
-        for i in range(len(self.get_lines())):
-            helperfunctions.convert_single_line_to_waterfall(self, i, x_offset, y_offset)
-
-        if x_offset == 0 and y_offset == 0:
-            self.set_waterfall_fill(False)
-            logger.information("x and y offset have been set to zero so the plot is no longer a waterfall plot.")
-
-        if self.waterfall_has_fill():
-            helperfunctions.waterfall_update_fill(self)
-
-        self.waterfall_x_offset = x_offset
-        self.waterfall_y_offset = y_offset
-
-        self.lines += errorbar_cap_lines
-
-        helperfunctions.set_waterfall_toolbar_options_enabled(self)
-        self.get_figure().canvas.draw()
-
-    def set_waterfall(self, state, x_offset=None, y_offset=None, fill=False):
-        """
-        Convert between a normal 1D plot and a waterfall plot.
-        :param state: If true convert the plot to a waterfall plot, otherwise convert to a 1D plot.
-        :param x_offset: The amount by which each line is shifted in the x axis. Optional, default is 10.
-        :param y_offset: The amount by which each line is shifted in the y axis. Optional, default is 20.
-        :param fill: If true the area under each line is filled.
-        :raises: RuntimeError if state is true but there are less than two lines on the plot, if state is true but
-                 x_offset and y_offset are 0, or if state is false but x_offset or y_offset is non-zero or fill is True.
-        """
-        if state:
-            if len(self.get_lines()) < 2:
-                raise RuntimeError("Axis must have multiple lines to be converted to a waterfall plot.")
-
-            if x_offset is None:
-                x_offset = WATERFALL_XOFFSET_DEFAULT
-
-            if y_offset is None:
-                y_offset = WATERFALL_YOFFSET_DEFAULT
-
-            if x_offset == 0 and y_offset == 0:
-                raise RuntimeError("You have set waterfall to true but have set the x and y offsets to zero.")
-
-            if self.is_waterfall():
-                # If the plot is already a waterfall plot but the provided x or y offset value is different to the
-                # current value, the new values are applied but a message is written to the logger to tell the user
-                # that they can use the update_waterfall function to do this.
-                if x_offset != self.waterfall_x_offset or y_offset != self.waterfall_y_offset:
-                    logger.information("If your plot is already a waterfall plot you can use update_waterfall(x, y) to"
-                                       " change its offset values.")
-                else:
-                    # Nothing needs to be changed.
-                    logger.information("Plot is already a waterfall plot.")
-                    return
-
-            # Set the width and height attributes if they haven't been already.
-            if not hasattr(self, 'width'):
-                helperfunctions.set_initial_dimensions(self)
-        else:
-            if bool(x_offset) or bool(y_offset) or fill:
-                raise RuntimeError("You have set waterfall to false but have given a non-zero value for the offset or "
-                                "set fill to true.")
-
-            if not self.is_waterfall():
-                # Nothing needs to be changed.
-                logger.information("Plot is already not a waterfall plot.")
-                return
-
-            x_offset = y_offset = 0
-
-        self.update_waterfall(x_offset, y_offset)
-
-        if fill:
-            self.set_waterfall_fill(True)
-
-    def waterfall_has_fill(self):
-        return any(isinstance(collection, PolyCollection) for collection in self.collections)
-
-    def set_waterfall_fill(self, enable, colour=None):
-        """
-        Toggle whether the area under each line on a waterfall plot is filled.
-        :param enable: If true, the filled areas are created, otherwise they are removed.
-        :param colour: Optional string for the colour of the filled areas. If None, the colour of each line is used.
-        :raises: RuntimeError if enable is false but colour is not None.
-        """
-        if not self.is_waterfall():
-            raise RuntimeError("Cannot toggle fill on non-waterfall plot.")
-
-        if enable:
-            helperfunctions.waterfall_create_fill(self)
-
-            if colour:
-                helperfunctions.solid_colour_fill(self, colour)
-            else:
-                helperfunctions.line_colour_fill(self)
-        else:
-            if bool(colour):
-                raise RuntimeError("You have set fill to false but have given a colour.")
-
-            helperfunctions.waterfall_remove_fill(self)
-
-    # ------------------ Private api --------------------------------------------------------
-
-    def _attach_colorbar(self, mappable, colorbar):
-        """
-        Attach the given colorbar to the mappable and update the clim values
-        :param mappable: An instance of a mappable
-        :param colorbar: An instance of a colorbar
-        """
-        cb = colorbar
-        cb.mappable = mappable
-        mappable.colorbar = cb
-        mappable.colorbar_cid = mappable.callbacksSM.connect('changed', cb.on_mappable_changed)
-        cb.update_normal(mappable)
-
-    def _remove_matching_curve_from_creation_args(self, workspace_name, workspace_index, spec_num):
-        """
-        Finds a curve from the same workspace and index, then removes it from the creation args.
-
-        :param workspace_name: Name of the workspace from which the curve was plotted
-        :type workspace_name: str
-        :param workspace_index: Index in the workspace that contained the data
-        :type workspace_index: int
-        :param spec_num: Spectrum number that contained the data. Used if the workspace was plotted using specNum kwarg.
-                         Workspace index has priority if both are provided.
-        :type spec_num: int
-        :raises ValueError: if the curve does not exist in the creation_args of the axis
-        :returns: None
-        """
-        for index, creation_arg in enumerate(self.creation_args):  # type: int, dict
-            if workspace_name == creation_arg["workspaces"]:
-                if creation_arg.get("wkspIndex", -1) == workspace_index or creation_arg.get(
-                        "specNum", -1) == spec_num:
-                    del self.creation_args[index]
-                    return
-        raise ValueError("Curve does not have existing creation args")
-
-
-class MantidAxes3D(Axes3D):
-    """
-    This class defines the **mantid3d** projection for 3d plotting. One chooses
-    this projection using::
-
-        import matplotlib.pyplot as plt
-        from mantid import plots
-        fig, ax = plt.subplots(subplot_kw={'projection':'mantid3d'})
-
-    or::
-
-        import matplotlib.pyplot as plt
-        from mantid import plots
-        fig = plt.figure()
-        ax = fig.add_subplot(111,projection='mantid3d')
-
-    The mantid3d projection allows replacing the array objects with mantid workspaces.
-    """
-
-    name = 'mantid3d'
-
-    def plot(self, *args, **kwargs):
-        """
-        If the **mantid3d** projection is chosen, it can be
-        used the same as :py:meth:`matplotlib.axes.Axes3D.plot` for arrays,
-        or it can be used to plot :class:`mantid.api.MatrixWorkspace`
-        or :class:`mantid.api.IMDHistoWorkspace`. You can have something like::
-
-            import matplotlib.pyplot as plt
-            from mantid import plots
-
-            ...
-
-            fig, ax = plt.subplots(subplot_kw={'projection':'mantid3d'})
-            ax.plot(workspace) #for workspaces
-            ax.plot(x,y,z)     #for arrays
-            fig.show()
-
-        For keywords related to workspaces, see :func:`plotfunctions3D.plot3D`
-        """
-        if helperfunctions.validate_args(*args):
-            logger.debug('using plotfunctions3D')
-            return plotfunctions3D.plot(self, *args, **kwargs)
-        else:
-            return Axes3D.plot(self, *args, **kwargs)
-
-    def scatter(self, *args, **kwargs):
-        """
-        If the **mantid3d** projection is chosen, it can be
-        used the same as :py:meth:`matplotlib.axes.Axes3D.scatter` for arrays,
-        or it can be used to plot :class:`mantid.api.MatrixWorkspace`
-        or :class:`mantid.api.IMDHistoWorkspace`. You can have something like::
-
-            import matplotlib.pyplot as plt
-            from mantid import plots
-
-            ...
-
-            fig, ax = plt.subplots(subplot_kw={'projection':'mantid3d'})
-            ax.scatter(workspace) #for workspaces
-            ax.scatter(x,y,z)     #for arrays
-            fig.show()
-
-        For keywords related to workspaces, see :func:`plotfunctions3D.scatter`
-        """
-        if helperfunctions.validate_args(*args):
-            logger.debug('using plotfunctions3D')
-            return plotfunctions3D.scatter(self, *args, **kwargs)
-        else:
-            return Axes3D.scatter(self, *args, **kwargs)
-
-    def plot_wireframe(self, *args, **kwargs):
-        """
-        If the **mantid3d** projection is chosen, it can be
-        used the same as :py:meth:`matplotlib.axes.Axes3D.plot_wireframe` for arrays,
-        or it can be used to plot :class:`mantid.api.MatrixWorkspace`
-        or :class:`mantid.api.IMDHistoWorkspace`. You can have something like::
-
-            import matplotlib.pyplot as plt
-            from mantid import plots
-
-            ...
-
-            fig, ax = plt.subplots(subplot_kw={'projection':'mantid3d'})
-            ax.plot_wireframe(workspace) #for workspaces
-            ax.plot_wireframe(x,y,z)     #for arrays
-            fig.show()
-
-        For keywords related to workspaces, see :func:`plotfunctions3D.wireframe`
-        """
-        if helperfunctions.validate_args(*args):
-            logger.debug('using plotfunctions3D')
-            return plotfunctions3D.plot_wireframe(self, *args, **kwargs)
-        else:
-            return Axes3D.plot_wireframe(self, *args, **kwargs)
-
-    def plot_surface(self, *args, **kwargs):
-        """
-        If the **mantid3d** projection is chosen, it can be
-        used the same as :py:meth:`matplotlib.axes.Axes3D.plot_surface` for arrays,
-        or it can be used to plot :class:`mantid.api.MatrixWorkspace`
-        or :class:`mantid.api.IMDHistoWorkspace`. You can have something like::
-
-            import matplotlib.pyplot as plt
-            from mantid import plots
-
-            ...
-
-            fig, ax = plt.subplots(subplot_kw={'projection':'mantid3d'})
-            ax.plot_surface(workspace) #for workspaces
-            ax.plot_surface(x,y,z)     #for arrays
-            fig.show()
-
-        For keywords related to workspaces, see :func:`plotfunctions3D.plot_surface`
-        """
-        if helperfunctions.validate_args(*args):
-            logger.debug('using plotfunctions3D')
-            return plotfunctions3D.plot_surface(self, *args, **kwargs)
-        else:
-            return Axes3D.plot_surface(self, *args, **kwargs)
-
-    def contour(self, *args, **kwargs):
-        """
-        If the **mantid3d** projection is chosen, it can be
-        used the same as :py:meth:`matplotlib.axes.Axes3D.contour` for arrays,
-        or it can be used to plot :class:`mantid.api.MatrixWorkspace`
-        or :class:`mantid.api.IMDHistoWorkspace`. You can have something like::
-
-            import matplotlib.pyplot as plt
-            from mantid import plots
-
-            ...
-
-            fig, ax = plt.subplots(subplot_kw={'projection':'mantid3d'})
-            ax.contour(workspace) #for workspaces
-            ax.contour(x,y,z)     #for arrays
-            fig.show()
-
-        For keywords related to workspaces, see :func:`plotfunctions3D.contour`
-        """
-        if helperfunctions.validate_args(*args):
-            logger.debug('using plotfunctions3D')
-            return plotfunctions3D.contour(self, *args, **kwargs)
-        else:
-            return Axes3D.contour(self, *args, **kwargs)
-
-    def contourf(self, *args, **kwargs):
-        """
-        If the **mantid3d** projection is chosen, it can be
-        used the same as :py:meth:`matplotlib.axes.Axes3D.contourf` for arrays,
-        or it can be used to plot :class:`mantid.api.MatrixWorkspace`
-        or :class:`mantid.api.IMDHistoWorkspace`. You can have something like::
-
-            import matplotlib.pyplot as plt
-            from mantid import plots
-
-            ...
-
-            fig, ax = plt.subplots(subplot_kw={'projection':'mantid3d'})
-            ax.contourf(workspace) #for workspaces
-            ax.contourf(x,y,z)     #for arrays
-            fig.show()
-
-        For keywords related to workspaces, see :func:`plotfunctions3D.contourf`
-        """
-        if helperfunctions.validate_args(*args):
-            logger.debug('using plotfunctions3D')
-            return plotfunctions3D.contourf(self, *args, **kwargs)
-        else:
-            return Axes3D.contourf(self, *args, **kwargs)
-
-
-=======
->>>>>>> a6b60043
 register_projection(MantidAxes)
 register_projection(MantidAxes3D)
 register_scale(PowerScale)
