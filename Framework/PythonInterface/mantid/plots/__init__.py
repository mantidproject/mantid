--- conflicted
+++ resolved
@@ -16,14 +16,11 @@
 from __future__ import (absolute_import, division, print_function)
 
 from collections import Iterable
-<<<<<<< HEAD
-=======
 
 from mantid.kernel import logger
 from mantid.plots import helperfunctions, plotfunctions
 from mantid.plots import plotfunctions3D
 from mantid.plots.scales import PowerScale, SquareScale
->>>>>>> 0285fca8
 from matplotlib import cbook
 from matplotlib.axes import Axes
 from matplotlib.collections import Collection
