--- conflicted
+++ resolved
@@ -18,14 +18,6 @@
 
 #include <numpy/arrayobject.h>
 
-<<<<<<< HEAD
-#include <boost/python/self.hpp>
-#include <boost/python/suite/indexing/vector_indexing_suite.hpp>
-
-#include <numpy/arrayobject.h>
-
-=======
->>>>>>> 5ea3832f
 #define PY_ARRAY_UNIQUE_SYMBOL GEOMETRY_ARRAY_API
 #define NO_IMPORT_ARRAY
 
@@ -33,10 +25,6 @@
 using namespace Mantid::PythonInterface::Converters;
 using Mantid::Geometry::BoundingBox;
 using Mantid::Geometry::CSGObject;
-<<<<<<< HEAD
-using Mantid::Geometry::IObject;
-=======
->>>>>>> 5ea3832f
 using Mantid::Geometry::detail::GeometryTriangulator;
 using namespace boost::python;
 
@@ -45,22 +33,15 @@
 boost::python::object wrapMeshWithNDArray(const CSGObject *self) {
   // PyArray_SimpleNewFromData doesn't interact well with smart pointers so use raw pointer
 
-<<<<<<< HEAD
   if (self->getShapeXML().find("infinite") != std::string::npos) {
     throw std::runtime_error("Cannot plot Shapes of infinite extent.");
     PyObject *ndarray = 0;
     return object(handle<>(ndarray));
   }
-  auto localTriangulator = new GeometryTriangulator(self);
-  auto vertices = localTriangulator->getTriangleVertices();
-  auto triangles = localTriangulator->getTriangleFaces();
-  size_t numberTriangles = localTriangulator->numTriangleFaces();
-=======
   auto localTriangulator = GeometryTriangulator(self);
   const auto &vertices = localTriangulator.getTriangleVertices();
   const auto &triangles = localTriangulator.getTriangleFaces();
   const size_t &numberTriangles = localTriangulator.numTriangleFaces();
->>>>>>> 5ea3832f
   npy_intp dims[3] = {static_cast<int>(numberTriangles), 3, 3};
   auto *meshCoords = new double[dims[0] * dims[1] * dims[2]];
   for (size_t corner_index = 0; corner_index < triangles.size(); ++corner_index) {
@@ -69,11 +50,7 @@
     } // for each coordinate of that corner
   }   // for each corner of the triangle
 
-<<<<<<< HEAD
-  PyObject *ndarray = Impl::wrapWithNDArray(meshCoords, 3, dims, NumpyWrapMode::ReadOnly, OwnershipMode::Python);
-=======
   PyObject *ndarray = Impl::wrapWithNDArray(meshCoords, 3, dims, NumpyWrapMode::ReadWrite, OwnershipMode::Python);
->>>>>>> 5ea3832f
   return object(handle<>(ndarray));
 }
 
@@ -85,10 +62,8 @@
            return_value_policy<copy_const_reference>(), "Return the axis-aligned bounding box for this shape")
 
       .def("getShapeXML", &CSGObject::getShapeXML, arg("self"), "Returns the XML that was used to create this shape.")
-<<<<<<< HEAD
-=======
 
->>>>>>> 5ea3832f
       .def("volume", &CSGObject::volume, arg("self"), "Returns the volume of this shape.")
+
       .def("getMesh", &wrapMeshWithNDArray, (arg("self")), "Get the vertices, grouped by triangles, from mesh");
 }