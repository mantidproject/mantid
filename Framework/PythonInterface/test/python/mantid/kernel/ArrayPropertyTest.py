"""Test the exposed ArrayProperty
"""
from __future__ import (absolute_import, division, print_function)

import unittest
from mantid.kernel import (FloatArrayProperty, StringArrayProperty, IntArrayProperty, Direction,
                           NullValidator)
from mantid.api import PythonAlgorithm
import numpy as np
import sys

class ArrayPropertyTest(unittest.TestCase):

    def test_default_constructor_raises_an_exception(self):
        """
            Test that the class cannot be default constructed
        """
        self.assertRaises(Exception, FloatArrayProperty)

    def test_name_only_constructor_gives_correct_object(self):
        """
            Tests the simplest constructor that takes
            only a name
        """
        name = "numbers"
        arr = FloatArrayProperty(name)
        self.assertTrue(isinstance(arr, FloatArrayProperty))
        self._check_object_attributes(arr, name, Direction.Input)

    def test_name_direction_constructor_gives_correct_object(self):
        """
            Tests the constructor that takes
            only a name & direction
        """
        name = "numbers"
        direc = Direction.Output
        arr = FloatArrayProperty(name, direc)
        self._check_object_attributes(arr, name, direc)

    def test_name_validator_direction_constructor_gives_correct_object(self):
        """
            Test the constructor that takes a name, validator & direction
        """
        name = "numbers"
        direc = Direction.Output
        validator = NullValidator()
        arr = FloatArrayProperty(name, validator, direc)
        self._check_object_attributes(arr, name, direc)
        self.assertEquals(arr.isValid, "")

    def test_name_string_values_validator_direction_constructor_gives_correct_object(self):
        """
            Test the constructor that takes a name, values as string, validator & direction
        """
        name = "numbers"
        direc = Direction.Output
        validator = NullValidator()
        values_str = "1.345,34.2,5345.3,4,5.3948"
        arr = FloatArrayProperty(name, values_str, validator, direc)
        self._check_object_attributes(arr, name, direc, length = 5)
        self.assertEquals(arr.isValid, "")
        values = arr.value
        self.assertTrue(isinstance(values, np.ndarray))


    def test_name_values_from_list_validator_direction_constructor_gives_correct_object(self):
        """
            Test the constructor that takes a name, values from python object,
            validator & direction
        """
        name = "numbers"
        direc = Direction.Output
        validator = NullValidator()
        input_values =[1.1,2.5,5.6,4.6,9.0, 6.0]
        arr = FloatArrayProperty(name, input_values, validator, direc)
        self._check_object_attributes(arr, name, direc, length = len(input_values))

    def test_name_values_from_array_validator_direction_constructor_gives_correct_object(self):
        """
            Test the constructor that takes a name, values from python object,
            validator & direction
        """
        name = "numbers"
        direc = Direction.Output
        validator = NullValidator()
        input_values = np.array([1.1,2.5,5.6,4.6,9.0, 6.0])
        arr = FloatArrayProperty(name, input_values, validator, direc)
        self._check_object_attributes(arr, name, direc, length = 6)

    def _check_object_attributes(self, arrprop, name, direction, length = 0):
        """
            Do attribute tests
        """
        self.assertEquals(arrprop.name, name)
        self.assertEquals(arrprop.direction, direction)
        self.assertEquals(len(arrprop.value), length)

    def test_setProperty_with_FloatArrayProperty(self):
        """
        Test ArrayProperty within a python algorithm
        """
        class AlgWithFloatArrayProperty(PythonAlgorithm):

            _input_values = None

            def PyInit(self):
                name = "numbers"
                self.declareProperty(
                    FloatArrayProperty("Input", Direction.Input), "Float array")

            def PyExec(self):
                self._input_values = self.getProperty("Input").value

        input_values = [1.1,2.5,5.6,4.6,9.0,6.0]
        self._do_algorithm_test(AlgWithFloatArrayProperty, input_values)

    def test_setProperty_With_FloatArrayProperty_And_Py3_Range_Object(self):
        """
        Python 3 range() returns a range object that behaves like a sequence
        whereas it just returned a list in Python 2
        """
        if sys.version_info[0] < 3:
            return
        class AlgWithFloatArrayProperty(PythonAlgorithm):
            _input_values = None
            def PyInit(self):
                name = "numbers"
                self.declareProperty(
                    FloatArrayProperty("Input", Direction.Input), "Float array")
            def PyExec(self):
                self._input_values = self.getProperty("Input").value

        input_values = range(1, 5)
        self._do_algorithm_test(AlgWithFloatArrayProperty, input_values)

    def test_dtype_function_calls(self):
        """
        Tests the dtype() function call for the data types stored in the array.
        """
        # Set up
        direc = Direction.Output
        validator = NullValidator()

        # Create float array
        float_input_values = [1.1, 2.5, 5.6, 4.6, 9.0, 6.0]
        float_arr = FloatArrayProperty("floats", float_input_values, validator, direc)

        # Create int array
        int_input_values = [1, 2, 5, 4, 9, 6]
        int_arr = IntArrayProperty("integers", int_input_values, validator, direc)

        # Create string array
        str_input_values = ["a", "b", "c", "d", "e"]
        str_arr = StringArrayProperty("letters", str_input_values, validator, direc)

        # Test
<<<<<<< HEAD
        self.assertEquals(float_arr.dtype(), "float64")
        self.assertEquals(str_arr.dtype(), "string_")
        
        # Implementation of IntArrayProperty is based on long 
        # (which is itself implementation defined, so a special case is needed here)
        if sys.platform == 'win32' or sys.platform == 'darwin':
          # Windows and macOS should return "int_"
          self.assertEquals(int_arr.dtype(), "int_")
        else:
          # Linux based systems should return "int64"
          self.assertEquals(int_arr.dtype(), "int64")
=======
        self.assertEquals(float_arr.dtype(), "f")
        self.assertEquals(int_arr.dtype(), "i")
        self.assertEquals(str_arr.dtype(), "S1")
>>>>>>> cbeb8706

    def test_construct_numpy_array_with_given_dtype_float(self):
        # Set up
        direc = Direction.Output
        validator = NullValidator()

        # Create float array
        float_input_values = [1.1, 2.5, 5.6, 4.6, 9.0, 6.0]
        float_arr = FloatArrayProperty("floats", float_input_values, validator, direc)
<<<<<<< HEAD
        
        # Use the returned dtype() to check it works with numpy arrays
        x = np.arange(1, 10, dtype=float_arr.dtype())
        self.assertIsInstance(x, np.ndarray)
        self.assertEquals(x.dtype, float_arr.dtype()) 
=======

        # Use the returned dtype() to check it works with numpy arrays
        x = np.arange(1, 10, dtype=float_arr.dtype())
        self.assertIsInstance(x, np.ndarray)
        self.assertEquals(x.dtype, float_arr.dtype())
>>>>>>> cbeb8706

    def test_construct_numpy_array_with_given_dtype_int(self):
        # Set up
        direc = Direction.Output
        validator = NullValidator()

        # Create int array
        int_input_values = [1, 2, 5, 4, 9, 6]
        int_arr = IntArrayProperty("integers", int_input_values, validator, direc)
<<<<<<< HEAD
        
=======

>>>>>>> cbeb8706
        # Use the returned dtype() to check it works with numpy arrays
        x = np.arange(1, 10, dtype=int_arr.dtype())
        self.assertIsInstance(x, np.ndarray)
        self.assertEquals(x.dtype, int_arr.dtype())

    def test_construct_numpy_array_with_given_dtype_string(self):
        # Set up
        direc = Direction.Output
        validator = NullValidator()

        # Create string array
        str_input_values = ["hello", "testing", "word", "another word", "word"]
        str_arr = StringArrayProperty("letters", str_input_values, validator, direc)
<<<<<<< HEAD
        
=======

>>>>>>> cbeb8706
        # Use the returned dtype() to check it works with numpy arrays
        x = np.array(str_input_values, dtype=str_arr.dtype())
        self.assertIsInstance(x, np.ndarray)
        # Expect longest string to be returned
<<<<<<< HEAD
        self.assertEquals(x.dtype, "S12")     
=======
        self.assertEquals(x.dtype, "S12")
>>>>>>> cbeb8706

    def test_PythonAlgorithm_setProperty_With_Ranges_String(self):
        """
            Test ArrayProperty within a python algorithm can
            be set with a string range
        """
        class AlgWithIntArrayProperty(PythonAlgorithm):

            _input_values = None

            def PyInit(self):
                self.declareProperty(IntArrayProperty("Input", Direction.Input), "Run numbers")

            def PyExec(self):
                self._input_values = self.getProperty("Input").value

        alg = AlgWithIntArrayProperty()
        alg.initialize()
        alg.setProperty("Input", "10:15")
        alg.execute()

        self.assertEquals(6, len(alg._input_values))

    def test_PythonAlgorithm_setProperty_with_StringArrayProperty(self):
        """
            Test StringArrayProperty within a python algorithm
        """
        class AlgWithStringArrayProperty(PythonAlgorithm):

            _input_values = None

            def PyInit(self):
                        self.declareProperty(
                            StringArrayProperty("Input", Direction.Input), "string array")

            def PyExec(self):
                self._input_values = self.getProperty("Input").value

        input_values = ["val1","val2","val3"]
        self._do_algorithm_test(AlgWithStringArrayProperty, input_values)

    def _do_algorithm_test(self, class_, input_values):
        """
            Run the algorithm and test the values are passed correctly
        """
        alg = class_()
        alg.initialize()
        alg.setProperty("Input", input_values)
        alg.execute()

        self.assertTrue(alg._input_values is not None)
        self.assertEquals(len(alg._input_values), len(input_values))
        for index, val in enumerate(input_values):
            self.assertEquals(val,input_values[index])

if __name__ == "__main__":
    unittest.main()<|MERGE_RESOLUTION|>--- conflicted
+++ resolved
@@ -154,23 +154,9 @@
         str_arr = StringArrayProperty("letters", str_input_values, validator, direc)
 
         # Test
-<<<<<<< HEAD
-        self.assertEquals(float_arr.dtype(), "float64")
-        self.assertEquals(str_arr.dtype(), "string_")
-        
-        # Implementation of IntArrayProperty is based on long 
-        # (which is itself implementation defined, so a special case is needed here)
-        if sys.platform == 'win32' or sys.platform == 'darwin':
-          # Windows and macOS should return "int_"
-          self.assertEquals(int_arr.dtype(), "int_")
-        else:
-          # Linux based systems should return "int64"
-          self.assertEquals(int_arr.dtype(), "int64")
-=======
         self.assertEquals(float_arr.dtype(), "f")
         self.assertEquals(int_arr.dtype(), "i")
         self.assertEquals(str_arr.dtype(), "S1")
->>>>>>> cbeb8706
 
     def test_construct_numpy_array_with_given_dtype_float(self):
         # Set up
@@ -180,19 +166,11 @@
         # Create float array
         float_input_values = [1.1, 2.5, 5.6, 4.6, 9.0, 6.0]
         float_arr = FloatArrayProperty("floats", float_input_values, validator, direc)
-<<<<<<< HEAD
-        
-        # Use the returned dtype() to check it works with numpy arrays
-        x = np.arange(1, 10, dtype=float_arr.dtype())
-        self.assertIsInstance(x, np.ndarray)
-        self.assertEquals(x.dtype, float_arr.dtype()) 
-=======
 
         # Use the returned dtype() to check it works with numpy arrays
         x = np.arange(1, 10, dtype=float_arr.dtype())
         self.assertIsInstance(x, np.ndarray)
         self.assertEquals(x.dtype, float_arr.dtype())
->>>>>>> cbeb8706
 
     def test_construct_numpy_array_with_given_dtype_int(self):
         # Set up
@@ -202,11 +180,7 @@
         # Create int array
         int_input_values = [1, 2, 5, 4, 9, 6]
         int_arr = IntArrayProperty("integers", int_input_values, validator, direc)
-<<<<<<< HEAD
-        
-=======
-
->>>>>>> cbeb8706
+
         # Use the returned dtype() to check it works with numpy arrays
         x = np.arange(1, 10, dtype=int_arr.dtype())
         self.assertIsInstance(x, np.ndarray)
@@ -220,20 +194,12 @@
         # Create string array
         str_input_values = ["hello", "testing", "word", "another word", "word"]
         str_arr = StringArrayProperty("letters", str_input_values, validator, direc)
-<<<<<<< HEAD
-        
-=======
-
->>>>>>> cbeb8706
+
         # Use the returned dtype() to check it works with numpy arrays
         x = np.array(str_input_values, dtype=str_arr.dtype())
         self.assertIsInstance(x, np.ndarray)
         # Expect longest string to be returned
-<<<<<<< HEAD
-        self.assertEquals(x.dtype, "S12")     
-=======
         self.assertEquals(x.dtype, "S12")
->>>>>>> cbeb8706
 
     def test_PythonAlgorithm_setProperty_With_Ranges_String(self):
         """
