from __future__ import (absolute_import, division, print_function)

import unittest
import numpy as np

import mantid
from mantid.kernel import (DateAndTime, BoolTimeSeriesProperty, FloatTimeSeriesProperty, Int64TimeSeriesProperty,
                           StringTimeSeriesProperty)
from testhelpers import run_algorithm

class TimeSeriesPropertyTest(unittest.TestCase):

    _test_ws = None
    _ntemp = 5
    _nframes = 6

    def setUp(self):
        if self._test_ws is not None:
            return
        alg = run_algorithm('CreateWorkspace', DataX=[1,2,3,4,5], DataY=[1,2,3,4,5],NSpec=1, child=True)
        ws = alg.getProperty("OutputWorkspace").value
        run = ws.run()

        start_time = DateAndTime("2008-12-18T17:58:38")
        nanosec = 1000000000
        # === Float type ===
        temp1 = FloatTimeSeriesProperty("TEMP1")
        tempvalue = -0.00161
        for i in range(self._ntemp):
            temp1.addValue(start_time + i*nanosec, tempvalue)
        run.addProperty(temp1.name, temp1,True)

        # === Int type ===
        raw_frames = Int64TimeSeriesProperty("raw_frames")
        values = [17,1436,2942,4448,5955,7461]
        for value in values:
            raw_frames.addValue(start_time + i*nanosec, value)
        run.addProperty(raw_frames.name, raw_frames,True)

        # === String type ===
        icp_event = temp1 = StringTimeSeriesProperty("icp_event")
        values = ['CHANGE_PERIOD 1','START_COLLECTION PERIOD 1 GF 0 RF 0 GUAH 0.000000',
                  'BEGIN','STOP_COLLECTION PERIOD 1 GF 1053 RF 1053 GUAH 0.000000 DUR 22']
        for value in values:
            icp_event.addValue(start_time + i*nanosec, value)
        run.addProperty(icp_event.name, icp_event,True)

        # === Boolean type ===
        period_1 = temp1 = BoolTimeSeriesProperty("period 1")
        values = [True]
        for value in values:
            period_1.addValue(start_time + i*nanosec, value)
        run.addProperty(period_1.name, period_1,True)

        self.__class__._test_ws = ws


    def test_time_series_double_can_be_extracted(self):
        log_series = self._test_ws.getRun()["TEMP1"]
        self._check_has_time_series_attributes(log_series)
        self.assertEquals(log_series.size(), self._ntemp)
        self.assertAlmostEqual(log_series.nthValue(0), -0.00161)
        # Check the dtype return value
<<<<<<< HEAD
        self.assertEquals(log_series.dtype(), "float64")
=======
        self.assertEquals(log_series.dtype(), "f")
>>>>>>> cbeb8706

    def test_time_series_int_can_be_extracted(self):
        log_series = self._test_ws.getRun()["raw_frames"]
        self._check_has_time_series_attributes(log_series)
        self.assertEquals(log_series.size(), self._nframes)
        self.assertEquals(log_series.nthValue(1), 1436)
        # Check the dtype return value
<<<<<<< HEAD
        self.assertEquals(log_series.dtype(), "int64")
=======
        self.assertEquals(log_series.dtype(), "i")
>>>>>>> cbeb8706

    def test_time_series_string_can_be_extracted(self):
        log_series = self._test_ws.getRun()["icp_event"]
        self._check_has_time_series_attributes(log_series, list)
        self.assertEquals(log_series.size(), 4)
        self.assertEquals(log_series.nthValue(0).strip(), 'CHANGE_PERIOD 1')
        # Check the dtype return value
<<<<<<< HEAD
        self.assertEquals(log_series.dtype(), "string_")
=======
        self.assertEquals(log_series.dtype(), "S61")
>>>>>>> cbeb8706

    def test_time_series_bool_can_be_extracted(self):
        log_series = self._test_ws.getRun()["period 1"]
        self._check_has_time_series_attributes(log_series)
        self.assertEquals(log_series.size(), 1)
        # Check the dtype return value
<<<<<<< HEAD
        self.assertEquals(log_series.dtype(), "bool_")
=======
        self.assertEquals(log_series.dtype(), "b")
>>>>>>> cbeb8706

    def _check_has_time_series_attributes(self, log, values_type=np.ndarray):
        self.assertTrue(hasattr(log, "value"))
        self.assertTrue(hasattr(log, "times"))
        self.assertTrue(hasattr(log, "getStatistics"))

        values = log.value
        self.assertTrue(isinstance(values, values_type))
        self.assertEquals(log.size(), len(values))

        # check the statistics
        stats = log.getStatistics()
        self.assertTrue(hasattr(stats, 'mean'))
        self.assertTrue(hasattr(stats, 'median'))
        self.assertTrue(hasattr(stats, 'minimum'))
        self.assertTrue(hasattr(stats, 'maximum'))
        self.assertTrue(hasattr(stats, 'standard_deviation'))
        self.assertTrue(hasattr(stats, 'time_mean'))
        self.assertTrue(hasattr(stats, 'time_standard_deviation'))

if __name__ == '__main__':
    unittest.main()<|MERGE_RESOLUTION|>--- conflicted
+++ resolved
@@ -61,11 +61,7 @@
         self.assertEquals(log_series.size(), self._ntemp)
         self.assertAlmostEqual(log_series.nthValue(0), -0.00161)
         # Check the dtype return value
-<<<<<<< HEAD
-        self.assertEquals(log_series.dtype(), "float64")
-=======
         self.assertEquals(log_series.dtype(), "f")
->>>>>>> cbeb8706
 
     def test_time_series_int_can_be_extracted(self):
         log_series = self._test_ws.getRun()["raw_frames"]
@@ -73,11 +69,7 @@
         self.assertEquals(log_series.size(), self._nframes)
         self.assertEquals(log_series.nthValue(1), 1436)
         # Check the dtype return value
-<<<<<<< HEAD
-        self.assertEquals(log_series.dtype(), "int64")
-=======
         self.assertEquals(log_series.dtype(), "i")
->>>>>>> cbeb8706
 
     def test_time_series_string_can_be_extracted(self):
         log_series = self._test_ws.getRun()["icp_event"]
@@ -85,22 +77,14 @@
         self.assertEquals(log_series.size(), 4)
         self.assertEquals(log_series.nthValue(0).strip(), 'CHANGE_PERIOD 1')
         # Check the dtype return value
-<<<<<<< HEAD
-        self.assertEquals(log_series.dtype(), "string_")
-=======
         self.assertEquals(log_series.dtype(), "S61")
->>>>>>> cbeb8706
 
     def test_time_series_bool_can_be_extracted(self):
         log_series = self._test_ws.getRun()["period 1"]
         self._check_has_time_series_attributes(log_series)
         self.assertEquals(log_series.size(), 1)
         # Check the dtype return value
-<<<<<<< HEAD
-        self.assertEquals(log_series.dtype(), "bool_")
-=======
         self.assertEquals(log_series.dtype(), "b")
->>>>>>> cbeb8706
 
     def _check_has_time_series_attributes(self, log, values_type=np.ndarray):
         self.assertTrue(hasattr(log, "value"))
