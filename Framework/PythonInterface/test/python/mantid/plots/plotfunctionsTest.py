--- conflicted
+++ resolved
@@ -6,19 +6,12 @@
 # SPDX - License - Identifier: GPL - 3.0 +
 from __future__ import (absolute_import, division, print_function)
 
-<<<<<<< HEAD
 import matplotlib
+
+matplotlib.use('AGG')
+
 import numpy as np
-
-matplotlib.use('AGG')
-=======
-import unittest
-
-import matplotlib
-matplotlib.use('AGG')  # noqa
->>>>>>> 0285fca8
 import matplotlib.pyplot as plt
-import numpy as np
 
 import mantid.api
 import mantid.plots.plotfunctions as funcs
@@ -153,86 +146,99 @@
         ax.set_ylim(-0.05, 0.05)
         funcs.update_colorplot_datalimits(ax, mesh)
         self.assertAlmostEqual(10.0, ax.get_xlim()[0])
-<<<<<<< HEAD
-        self.assertAlmostEqual(30.0, ax.get_xlim()[1])
-        # self.assertAlmostEqual(4.0, ax.get_ylim()[0])
-        # self.assertAlmostEqual(8.0, ax.get_ylim()[1])
-=======
-        from distutils.version import LooseVersion
-        # different results with 1.5.3 and 2.1.1
-        if color_func.__name__ != 'imshow' and LooseVersion(matplotlib.__version__) < LooseVersion("2"):
-            self.assertAlmostEqual(100.0, ax.get_xlim()[1])
-        else:
-            self.assertAlmostEqual(30.0, ax.get_xlim()[1])
-        self.assertAlmostEqual(4.0, ax.get_ylim()[0])
-        self.assertAlmostEqual(8.0, ax.get_ylim()[1])
->>>>>>> 0285fca8
-
-    def test_update_colorplot_datalimits_for_pcolormesh(self):
-        self._do_update_colorplot_datalimits(funcs.pcolormesh)
-
-    def test_update_colorplot_datalimits_for_pcolor(self):
-        self._do_update_colorplot_datalimits(funcs.pcolor)
-
-    def test_update_colorplot_datalimits_for_imshow(self):
-        self._do_update_colorplot_datalimits(funcs.imshow)
-
-    def test_1d_plots_with_unplottable_type_raises_attributeerror(self):
-        table = CreateEmptyTableWorkspace()
-        _, ax = plt.subplots()
-        self.assertRaises(AttributeError, funcs.plot, ax, table, wkspIndex=0)
-        self.assertRaises(AttributeError, funcs.errorbar, ax, table, wkspIndex=0)
-
-    def test_2d_plots_with_unplottable_type_raises_attributeerror(self):
-        table = CreateEmptyTableWorkspace()
-        _, ax = plt.subplots()
-        self.assertRaises(AttributeError, funcs.pcolor, ax, table)
-        self.assertRaises(AttributeError, funcs.pcolormesh, ax, table)
-        self.assertRaises(AttributeError, funcs.pcolorfast, ax, table)
-
-    def test_1d_indices(self):
-        fig, ax = plt.subplots()
-        funcs.plot(ax, self.ws_MD_2d, indices=(slice(None), 0, 0))
-        funcs.plot(ax, self.ws_MD_2d, indices=(0, slice(None), 0))
-        funcs.plot(ax, self.ws_MD_2d, indices=(0, 0, slice(None)))
-        self.assertRaises(AssertionError, funcs.plot, ax, self.ws_MD_2d, indices=(0, slice(None), slice(None)))
-        self.assertRaises(AssertionError, funcs.plot, ax, self.ws_MD_2d)
-
-    def test_1d_slicepoint(self):
-        fig, ax = plt.subplots()
-        funcs.plot(ax, self.ws_MD_2d, slicepoint=(None, 0, 0))
-        funcs.plot(ax, self.ws_MD_2d, slicepoint=(0, None, 0))
-        funcs.plot(ax, self.ws_MD_2d, slicepoint=(0, 0, None))
-        self.assertRaises(AssertionError, funcs.plot, ax, self.ws_MD_2d, slicepoint=(0, None, None))
-        self.assertRaises(AssertionError, funcs.plot, ax, self.ws_MD_2d)
-
-    def test_1d_y_axes_label_auto_distribution_on(self):
+
+<< << << < HEAD
+self.assertAlmostEqual(30.0, ax.get_xlim()[1])
+# self.assertAlmostEqual(4.0, ax.get_ylim()[0])
+# self.assertAlmostEqual(8.0, ax.get_ylim()[1])
+== == == =
+from distutils.version import LooseVersion
+
+# different results with 1.5.3 and 2.1.1
+if color_func.__name__ != 'imshow' and LooseVersion(matplotlib.__version__) < LooseVersion("2"):
+    self.assertAlmostEqual(100.0, ax.get_xlim()[1])
+else:
+    self.assertAlmostEqual(30.0, ax.get_xlim()[1])
+self.assertAlmostEqual(4.0, ax.get_ylim()[0])
+self.assertAlmostEqual(8.0, ax.get_ylim()[1])
+>> >> >> > master
+
+
+def test_update_colorplot_datalimits_for_pcolormesh(self):
+    self._do_update_colorplot_datalimits(funcs.pcolormesh)
+
+
+def test_update_colorplot_datalimits_for_pcolor(self):
+    self._do_update_colorplot_datalimits(funcs.pcolor)
+
+
+def test_update_colorplot_datalimits_for_imshow(self):
+    self._do_update_colorplot_datalimits(funcs.imshow)
+
+
+def test_1d_plots_with_unplottable_type_raises_attributeerror(self):
+    table = CreateEmptyTableWorkspace()
+    _, ax = plt.subplots()
+    self.assertRaises(AttributeError, funcs.plot, ax, table, wkspIndex=0)
+    self.assertRaises(AttributeError, funcs.errorbar, ax, table, wkspIndex=0)
+
+
+def test_2d_plots_with_unplottable_type_raises_attributeerror(self):
+    table = CreateEmptyTableWorkspace()
+    _, ax = plt.subplots()
+    self.assertRaises(AttributeError, funcs.pcolor, ax, table)
+    self.assertRaises(AttributeError, funcs.pcolormesh, ax, table)
+    self.assertRaises(AttributeError, funcs.pcolorfast, ax, table)
+
+
+def test_1d_indices(self):
+    fig, ax = plt.subplots()
+    funcs.plot(ax, self.ws_MD_2d, indices=(slice(None), 0, 0))
+    funcs.plot(ax, self.ws_MD_2d, indices=(0, slice(None), 0))
+    funcs.plot(ax, self.ws_MD_2d, indices=(0, 0, slice(None)))
+    self.assertRaises(AssertionError, funcs.plot, ax, self.ws_MD_2d, indices=(0, slice(None), slice(None)))
+    self.assertRaises(AssertionError, funcs.plot, ax, self.ws_MD_2d)
+
+
+def test_1d_slicepoint(self):
+    fig, ax = plt.subplots()
+    funcs.plot(ax, self.ws_MD_2d, slicepoint=(None, 0, 0))
+    funcs.plot(ax, self.ws_MD_2d, slicepoint=(0, None, 0))
+    funcs.plot(ax, self.ws_MD_2d, slicepoint=(0, 0, None))
+    self.assertRaises(AssertionError, funcs.plot, ax, self.ws_MD_2d, slicepoint=(0, None, None))
+    self.assertRaises(AssertionError, funcs.plot, ax, self.ws_MD_2d)
+
+
+def test_1d_y_axes_label_auto_distribution_on(self):
+    fig, ax = plt.subplots()
+    funcs.plot(ax, self.ws2d_histo_non_dist, 'rs', specNum=1)
+    self.assertEqual(ax.get_ylabel(), "Counts ($\\AA$)$^{-1}$")
+
+
+def test_1d_y_axes_label_distribution_workspace_auto_distribution_on(self):
+    fig, ax = plt.subplots()
+    funcs.plot(ax, self.ws2d_histo, 'rs', specNum=1)
+    self.assertEqual(ax.get_ylabel(), "Counts ($\\AA$)$^{-1}$")
+
+
+def test_1d_y_axes_label_auto_distribution_off(self):
+    try:
+        config['graph1d.autodistribution'] = 'Off'
         fig, ax = plt.subplots()
         funcs.plot(ax, self.ws2d_histo_non_dist, 'rs', specNum=1)
-        self.assertEqual(ax.get_ylabel(), "Counts ($\\AA$)$^{-1}$")
-
-    def test_1d_y_axes_label_distribution_workspace_auto_distribution_on(self):
+        self.assertEqual(ax.get_ylabel(), "Counts")
+    finally:
+        config['graph1d.autodistribution'] = 'On'
+
+
+def test_1d_y_axes_label_distribution_workspace_auto_distribution_off(self):
+    try:
+        config['graph1d.autodistribution'] = 'Off'
         fig, ax = plt.subplots()
         funcs.plot(ax, self.ws2d_histo, 'rs', specNum=1)
         self.assertEqual(ax.get_ylabel(), "Counts ($\\AA$)$^{-1}$")
-
-    def test_1d_y_axes_label_auto_distribution_off(self):
-        try:
-            config['graph1d.autodistribution'] = 'Off'
-            fig, ax = plt.subplots()
-            funcs.plot(ax, self.ws2d_histo_non_dist, 'rs', specNum=1)
-            self.assertEqual(ax.get_ylabel(), "Counts")
-        finally:
-            config['graph1d.autodistribution'] = 'On'
-
-    def test_1d_y_axes_label_distribution_workspace_auto_distribution_off(self):
-        try:
-            config['graph1d.autodistribution'] = 'Off'
-            fig, ax = plt.subplots()
-            funcs.plot(ax, self.ws2d_histo, 'rs', specNum=1)
-            self.assertEqual(ax.get_ylabel(), "Counts ($\\AA$)$^{-1}$")
-        finally:
-            config['graph1d.autodistribution'] = 'On'
+    finally:
+        config['graph1d.autodistribution'] = 'On'
 
 
 if __name__ == '__main__':
