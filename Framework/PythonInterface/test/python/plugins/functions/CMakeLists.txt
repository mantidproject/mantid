--- conflicted
+++ resolved
@@ -16,11 +16,8 @@
     MsdPetersTest.py
     MsdYiTest.py
     MuHTest.py
-<<<<<<< HEAD
+    SilverBaselineTest.py
     StandardSCTest.py
-=======
-    SilverBaselineTest.py
->>>>>>> 40c9e7ea
     StaticLorentzianKTTest.py
     StretchedExpFTTest.py
     TeixeiraWaterTest.py
