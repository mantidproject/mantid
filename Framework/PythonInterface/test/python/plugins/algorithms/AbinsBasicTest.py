from __future__ import (absolute_import, division, print_function)
import unittest
from mantid import logger
# noinspection PyUnresolvedReferences
from mantid.simpleapi import mtd, Abins, Scale, CompareWorkspaces, Load, DeleteWorkspace
from AbinsModules import AbinsConstants, AbinsTestHelpers
import numpy as np


class AbinsBasicTest(unittest.TestCase):

    _si2 = "Si2-sc_Abins"
    _squaricn = "squaricn_sum_Abins"
    _ab_initio_program = "CASTEP"
    _temperature = 10.0  # temperature 10 K
    _scale = 1.0
    _sample_form = "Powder"
    _instrument_name = "TOSCA"
    _atoms = ""  # if no atoms are specified then all atoms are taken into account
    _sum_contributions = True

    # this is a string; once it is read it is converted internally to  integer
    _quantum_order_events_number = str(AbinsConstants.FUNDAMENTALS)

    _cross_section_factor = "Incoherent"
    _workspace_name = "output_workspace"
    _tolerance = 0.0001

    def tearDown(self):
<<<<<<< HEAD
        AbinsTestHelpers.remove_output_files(list_of_names=
                                             ["Abins", "explicit",  "default", "total", "squaricn_scale", "benzene_exp",
                                              "experimental"])
=======
        AbinsTestHelpers.remove_output_files(list_of_names=["explicit",  "default", "total", "squaricn_sum_Abins",
                                                            "squaricn_scale", "benzene_exp", "benzene_Abins", "experimental"])
>>>>>>> 6842774c
        mtd.clear()

    def test_wrong_input(self):
        """Test if the correct behaviour of algorithm in case input is not valid"""

        #  invalid CASTEP file missing:  Number of branches     6 in the header file
        self.assertRaises(RuntimeError, Abins, VibrationalDataFile="Si2-sc_wrong.phonon",
                          OutputWorkspace=self._workspace_name)

        # wrong extension of phonon file in case of CASTEP
        self.assertRaises(RuntimeError, Abins, VibrationalDataFile="Si2-sc.wrong_phonon",
                          OutputWorkspace=self._workspace_name)

        # wrong extension of phonon file in case of CRYSTAL
        self.assertRaises(RuntimeError, Abins, AbInitioProgram="CRYSTAL", VibrationalDataFile="MgO.wrong_out",
                          OutputWorkspace=self._workspace_name)

        # in case of molecular calculations AllKpointsGiven cannot be False
        self.assertRaises(RuntimeError, Abins, AbInitioProgram="CRYSTAL",
                          VibrationalDataFile="toluene_molecule_BasicAbins.out",
                          AllKpointsGiven=False, OutputWorkspace=self._workspace_name)

        # no name for workspace
        self.assertRaises(RuntimeError, Abins, VibrationalDataFile=self._si2 + ".phonon", Temperature=self._temperature)

        # keyword total in the name of the workspace
        self.assertRaises(RuntimeError, Abins, VibrationalDataFile=self._si2 + ".phonon", Temperature=self._temperature,
                          OutputWorkspace=self._workspace_name + "total")

        # negative temperature in K
        self.assertRaises(RuntimeError, Abins, VibrationalDataFile=self._si2 + ".phonon", Temperature=-1.0,
                          OutputWorkspace=self._workspace_name)

        # negative scale
        self.assertRaises(RuntimeError, Abins, VibrationalDataFile=self._si2 + ".phonon", Scale=-0.2,
                          OutputWorkspace=self._workspace_name)

    # test if intermediate results are consistent
    def test_non_unique_atoms(self):
        """Test scenario in which a user specifies non unique atoms (for example in squaricn that would be "C,C,H").
           In that case Abins should terminate and print a meaningful message.
        """
        self.assertRaises(RuntimeError, Abins, VibrationalDataFile=self._squaricn + ".phonon", Atoms="C,C,H",
                          OutputWorkspace=self._workspace_name)

    def test_non_existing_atoms(self):
        """Test scenario in which  a user requests to create workspaces for atoms which do not exist in the system.
           In that case Abins should terminate and give a user a meaningful message about wrong atoms to analyse.
        """
        # In _squaricn there is no C atoms
        self.assertRaises(RuntimeError, Abins, VibrationalDataFile=self._squaricn + ".phonon", Atoms="N",
                          OutputWorkspace=self._workspace_name)

    def test_scale(self):
        """
        Test if scaling is correct.
        @return:
        """
        wrk_ref = Abins(AbInitioProgram=self._ab_initio_program,
                        VibrationalDataFile=self._squaricn + ".phonon",
                        Temperature=self._temperature,
                        SampleForm=self._sample_form,
                        Instrument=self._instrument_name,
                        Atoms=self._atoms,
                        Scale=self._scale,
                        SumContributions=self._sum_contributions,
                        QuantumOrderEventsNumber=self._quantum_order_events_number,
                        ScaleByCrossSection=self._cross_section_factor,
                        OutputWorkspace=self._squaricn + "_ref")

        wrk = Abins(AbInitioProgram=self._ab_initio_program,
                    VibrationalDataFile=self._squaricn + ".phonon",
                    Temperature=self._temperature,
                    SampleForm=self._sample_form,
                    Instrument=self._instrument_name,
                    Atoms=self._atoms,
                    SumContributions=self._sum_contributions,
                    QuantumOrderEventsNumber=self._quantum_order_events_number,
                    Scale=10,
                    ScaleByCrossSection=self._cross_section_factor,
                    OutputWorkspace="squaricn_scale")

        ref = Scale(wrk_ref, Factor=10)

        (result, messages) = CompareWorkspaces(wrk, ref, Tolerance=self._tolerance)
        self.assertEqual(result, True)

    def test_exp(self):
        """
        Tests if experimental data is loaded correctly.
        @return:
        """
        Abins(AbInitioProgram=self._ab_initio_program,
              VibrationalDataFile="benzene_Abins.phonon",
              ExperimentalFile="benzene_Abins.dat",
              Temperature=self._temperature,
              SampleForm=self._sample_form,
              Instrument=self._instrument_name,
              Atoms=self._atoms,
              Scale=self._scale,
              SumContributions=self._sum_contributions,
              QuantumOrderEventsNumber=self._quantum_order_events_number,
              ScaleByCrossSection=self._cross_section_factor,
              OutputWorkspace="benzene_exp")

        # load experimental data
        Load(Filename="benzene.dat", OutputWorkspace="benzene_only_exp")

        (result, messages) = CompareWorkspaces(Workspace1=mtd["experimental_wrk"],
                                               Workspace2=mtd["benzene_only_exp"],
                                               CheckAxes=False,
                                               Tolerance=self._tolerance)
        self.assertEqual(result, True)

    def test_partial(self):
        # By default workspaces for all atoms should be created. Test this default behaviour.

        experimental_file = ""

        wrk_ref = Abins(AbInitioProgram=self._ab_initio_program,
                        VibrationalDataFile=self._squaricn + ".phonon",
                        ExperimentalFile=experimental_file,
                        Temperature=self._temperature,
                        SampleForm=self._sample_form,
                        Instrument=self._instrument_name,
                        Atoms=self._atoms,
                        Scale=self._scale,
                        SumContributions=self._sum_contributions,
                        QuantumOrderEventsNumber=self._quantum_order_events_number,
                        ScaleByCrossSection=self._cross_section_factor,
                        OutputWorkspace=self._squaricn + "_ref")

        wks_all_atoms_explicitly = Abins(VibrationalDataFile=self._squaricn + ".phonon",
                                         Atoms="H, C, O",
                                         SumContributions=self._sum_contributions,
                                         QuantumOrderEventsNumber=self._quantum_order_events_number,
                                         OutputWorkspace="explicit")

        wks_all_atoms_default = Abins(VibrationalDataFile=self._squaricn + ".phonon",
                                      SumContributions=self._sum_contributions,
                                      QuantumOrderEventsNumber=self._quantum_order_events_number,
                                      OutputWorkspace="default")

        # Python 3 has no guarantee of dict order so the workspaces in the group may be in
        # a different order on Python 3
        self.assertEqual(wks_all_atoms_explicitly.size(), wks_all_atoms_default.size())
        explicit_names = wks_all_atoms_explicitly.getNames()
        for i in range(len(explicit_names)):
            explicit_name = explicit_names[i]
            default_name = "default" + explicit_name[8:]
            (result, messages) = CompareWorkspaces(explicit_name, default_name,
                                                   Tolerance=self._tolerance)
            self.assertEqual(result, True)

        self.assertEqual(wrk_ref.size(), wks_all_atoms_default.size())
        ref_names = wrk_ref.getNames()
        for i in range(len(ref_names)):
            ref_name = ref_names[i]
            default_name = "default" + ref_name[len(self._squaricn + "_ref"):]
            (result, messages) = CompareWorkspaces(ref_name, default_name,
                                                   Tolerance=self._tolerance)
            self.assertEqual(result, True)


if __name__ == "__main__":
    unittest.main()<|MERGE_RESOLUTION|>--- conflicted
+++ resolved
@@ -27,14 +27,8 @@
     _tolerance = 0.0001
 
     def tearDown(self):
-<<<<<<< HEAD
-        AbinsTestHelpers.remove_output_files(list_of_names=
-                                             ["Abins", "explicit",  "default", "total", "squaricn_scale", "benzene_exp",
-                                              "experimental"])
-=======
         AbinsTestHelpers.remove_output_files(list_of_names=["explicit",  "default", "total", "squaricn_sum_Abins",
                                                             "squaricn_scale", "benzene_exp", "benzene_Abins", "experimental"])
->>>>>>> 6842774c
         mtd.clear()
 
     def test_wrong_input(self):
