#pylint:disable=invalid-name
from __future__ import (absolute_import, division, print_function)

import os
import unittest
from mantid.simpleapi import *
from mantid.api import MatrixWorkspace, WorkspaceGroup, AnalysisDataService
from mantid import config
from testhelpers import run_algorithm


class IndirectILLReductionTest(unittest.TestCase):

    _output_workspaces = []
    _args = {}
    _run_name = None
    _run_path = None
    _run = None
    # cache the def instrument and data search dirs
    _def_fac = config['default.facility']
    _def_inst = config['default.instrument']
    _data_dirs = config['datasearch.directories']

    def setUp(self):
        # set instrument and append datasearch directory
        config['default.facility'] = 'ILL'
        config['default.instrument'] = 'IN16B'
        config.appendDataSearchSubDir('ILL/IN16B/')

<<<<<<< HEAD
        self._run_name = 'ILL/IN16B/146191.nxs'
        self._multi_runs = 'ILL/IN16B/146191.nxs,ILL/IN16B/146192.nxs'
        self._old_run = 'ILLIN16B_034745.nxs'
=======
        cls._run_name = '146191'
        cls._multi_runs = '146191,146192'
        cls._old_run = 'ILLIN16B_034745.nxs'
>>>>>>> 6991d546

        # Reference workspace after loading (comparisons using blocksize(), getNumberHistograms(), ( SampleLogs, ...))
        ws_loaded = Load(self._run_name)
        self._run = ws_loaded

    def tearDown(self):
        # set cached facility and datasearch directory
<<<<<<< HEAD
        #config.setFacility(cls._def_fac)
        #config.setDataSearchDirs(cls._data_dirs)
        #reset output workspaces list
        self._output_workspaces = []
=======
        config['default.facility'] = cls._def_fac
        config['default.instrument'] = cls._def_inst
        config['datasearch.directories'] = cls._data_dirs
        cls._output_workspaces = []
>>>>>>> 6991d546

    def test_multifiles(self):
        self._args['Run'] = self._multi_runs

        alg_test = run_algorithm('IndirectILLReduction', **self._args)

        self.assertTrue(alg_test.isExecuted(), "IndirectILLReduction not executed")
        self.assertEqual(mtd['red'].size(), 2, "WorkspaceGroup red should contain two runs")

        self._workspace_properties(mtd['red'])

    def test_sumruns(self):
        self._args['Run'] = self._multi_runs
        self._args['SumRuns'] = True

        alg_test = run_algorithm('IndirectILLReduction', **self._args)

        self.assertTrue(alg_test.isExecuted(), "IndirectILLReduction not executed")
        self.assertEqual(mtd['red'].size(), 1, "WorkspaceGroup red should contain one workspace")

        self._workspace_properties(mtd['red'])

    def test_no_verbose(self):
        self._args['Run'] = self._run_name

        IndirectILLReduction(**self._args)

        self.assertEqual(mtd['red'].size(), 1, "WorkspaceGroup red should contain one workspace")
        self._workspace_properties(mtd['red'])

    def test_old_run(self):
        self._args['Run'] = self._old_run
        self._args['UnmirrorOption'] = 0

        alg_test = run_algorithm('IndirectILLReduction', **self._args)

        self.assertTrue(alg_test.isExecuted(), "IndirectILLReduction not executed")
        self.assertEqual(mtd['red'].size(), 1, "WorkspaceGroup red should contain one workspace")
        self._workspace_properties(mtd['red'])

    def test_debug_mode(self):
        self._args['Run'] = self._run_name
        self._args['DebugMode'] = True

        alg_test = run_algorithm('IndirectILLReduction', **self._args)

        self.assertTrue(alg_test.isExecuted(), "IndirectILLReduction failed")

        self._workspace_properties(mtd['red'])
        self._workspace_properties(mtd['red_raw'])
        self._workspace_properties(mtd['red_left'])
        self._workspace_properties(mtd['red_right'])
        self._workspace_properties(mtd['red_monitor'])
        self._workspace_properties(mtd['red_mnorm'])
        self._workspace_properties(mtd['red_detgrouped'])

        size = self._run.blocksize()

        # Further workspace characteristics
        self.assertEqual(size / 2, mtd['red'].getItem(0).blocksize())
        self.assertEqual(size    , mtd['red_raw'].getItem(0).blocksize())
        self.assertEqual(size / 2, mtd['red_left'].getItem(0).blocksize())
        self.assertEqual(size / 2, mtd['red_right'].getItem(0).blocksize())
        self.assertEqual(size    , mtd['red_monitor'].getItem(0).blocksize())
        self.assertEqual(size    , mtd['red_mnorm'].getItem(0).blocksize())
        self.assertEqual(size    , mtd['red_detgrouped'].getItem(0).blocksize())

        self.assertEqual(self._run.getNumberHistograms(), mtd['red_raw'].getItem(0).getNumberHistograms())
        self.assertEqual("Success!", CheckWorkspacesMatch(self._run, mtd['red_raw'].getItem(0)))

    def test_debug_calibration(self):

        self._args['Run'] = self._run_name
        self._args['DebugMode'] = True
        self._args['CalibrationWorkspace'] = ILLIN16BCalibration(self._run_name)

        alg_test = run_algorithm('IndirectILLReduction', **self._args)

        self.assertTrue(alg_test.isExecuted(), "IndirectILLReduction failed")
        self._workspace_properties(mtd['red_vnorm'])
        self.assertEqual(self._run.blocksize(), mtd['red_vnorm'].getItem(0).blocksize())

    def test_mapping_file_option(self):
        self._args['Run'] = self._run_name

        # manually get name of grouping file from parameter file
        idf = os.path.join(config['instrumentDefinition.directory'], "IN16B_Definition.xml")
        ipf = os.path.join(config['instrumentDefinition.directory'], "IN16B_Parameters.xml")

        ws = LoadEmptyInstrument(Filename=idf)
        LoadParameterFile(ws, Filename=ipf)
        instrument = ws.getInstrument()
        grouping_filename = instrument.getStringParameter('Workflow.GroupingFile')[0]
        DeleteWorkspace(ws)

        #supply grouping file as option to algorithm, this tests that a different file can be used
        #rather than reading the default directly from the IP File.
        self._args['MapFile'] = os.path.join(config['groupingFiles.directory'], grouping_filename)

        alg_test = run_algorithm('IndirectILLReduction', **self._args)

        self.assertTrue(alg_test.isExecuted(), "IndirectILLReduction not executed")
        self._workspace_properties(mtd['red'])

    def _test_unmirror_1_2_3(self):
        self._args['Run'] = '146007'

        self._args['UnmirrorOption'] = 1
        red = IndirectILLReduction(**self._args)

        self._args['UnmirrorOption'] = 2
        left = IndirectILLReduction(**self._args)

        self._args['UnmirrorOption'] = 3
        right = IndirectILLReduction(**self._args)

        summed = Plus(left.getItem(0),right.getItem(0))

        result = CompareWorkspaces(summed,red.getItem(0))

        self._assertTrue(result[0],"Unmirror 1 should be the sum of 2 and 3")

    def _test_unmirror_4_5(self):
        pass

    def _test_unmirror_6_7(self):
        self._args['Run'] = '146007'
        self._args['UnmirrorOption'] = 6

        vana6 = IndirectILLReduction(**self._args)

        self._args['VanadiumRun'] = '146007'
        self._args['UnmirrorOption'] = 7

        vana7 = IndirectILLReduction(**self._args)

        result = CompareWorkspaces(vana6.getItem(0),vana7.getItem(0))

        self._assertTrue(result[0], "Unmirror 6 should be the same as 7 if "
                                    "the same run is also defined as vanadium run")

    def _workspace_properties(self, ws):

        self.assertTrue(isinstance(ws, WorkspaceGroup), "Should be a group workspace")
        self.assertTrue(isinstance(ws.getItem(0), MatrixWorkspace), "Should be a matrix workspace")
        self.assertTrue(ws.getItem(0).getSampleDetails(), "Should have SampleLogs")
        self.assertTrue(ws.getItem(0).getHistory().lastAlgorithm(), "Should have AlgorithmsHistory")

if __name__ == '__main__':
    unittest.main()<|MERGE_RESOLUTION|>--- conflicted
+++ resolved
@@ -27,15 +27,9 @@
         config['default.instrument'] = 'IN16B'
         config.appendDataSearchSubDir('ILL/IN16B/')
 
-<<<<<<< HEAD
-        self._run_name = 'ILL/IN16B/146191.nxs'
-        self._multi_runs = 'ILL/IN16B/146191.nxs,ILL/IN16B/146192.nxs'
+        self._run_name = '146191'
+        self._multi_runs = '146191,146192'
         self._old_run = 'ILLIN16B_034745.nxs'
-=======
-        cls._run_name = '146191'
-        cls._multi_runs = '146191,146192'
-        cls._old_run = 'ILLIN16B_034745.nxs'
->>>>>>> 6991d546
 
         # Reference workspace after loading (comparisons using blocksize(), getNumberHistograms(), ( SampleLogs, ...))
         ws_loaded = Load(self._run_name)
@@ -43,17 +37,10 @@
 
     def tearDown(self):
         # set cached facility and datasearch directory
-<<<<<<< HEAD
-        #config.setFacility(cls._def_fac)
-        #config.setDataSearchDirs(cls._data_dirs)
-        #reset output workspaces list
+        config['default.facility'] = self._def_fac
+        config['default.instrument'] = self._def_inst
+        config['datasearch.directories'] = self._data_dirs
         self._output_workspaces = []
-=======
-        config['default.facility'] = cls._def_fac
-        config['default.instrument'] = cls._def_inst
-        config['datasearch.directories'] = cls._data_dirs
-        cls._output_workspaces = []
->>>>>>> 6991d546
 
     def test_multifiles(self):
         self._args['Run'] = self._multi_runs
