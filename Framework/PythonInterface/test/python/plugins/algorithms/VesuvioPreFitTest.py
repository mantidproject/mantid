--- conflicted
+++ resolved
@@ -4,15 +4,13 @@
 Assumes that mantid can be imported and the data paths
 are configured to find the Vesuvio data
 """
-<<<<<<< HEAD
+
+from __future__ import (absolute_import, division, print_function)
+from mantid.api import AlgorithmManager
+
 import numpy as np
-=======
-from __future__ import (absolute_import, division, print_function)
-
->>>>>>> afeb4225
 import unittest
 
-from mantid.api import AlgorithmManager
 import vesuvio.commands as vesuvio
 import vesuvio.testing as testing
 
