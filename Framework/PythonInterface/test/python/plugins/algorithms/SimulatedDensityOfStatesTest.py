--- conflicted
+++ resolved
@@ -241,18 +241,7 @@
             self.assertAlmostEqual(expected_x_min,ws.readX(0)[0])
             self.assertAlmostEqual(bin_width,(ws.readX(0)[1] - ws.readX(0)[0]))
 
-<<<<<<< HEAD
-
-    def test_element_index_loading(self):
-        """
-        Test that the individual indices for each element can be loaded seperately
-        """
-        wks_grp = SimulatedDensityOfStates(PHONONFile=self._phonon_file,
-                                           SpectrumType='DOS',
-                                           CalculateIonIndex=True,
-                                           Ions='H,C,O')
-        self.assertEqual(20, len(wks_grp))
-=======
+
     def test_isotopes_are_parsed_correctly(self):
         """
         Test that isotopes in the file in the format `element:P` are valid
@@ -264,7 +253,16 @@
         self.assertEqual('wks_group_C(13)', wks_group.getItem(0).getName())
         self.assertEqual('(C13)', wks_group.getItem(0).sample().getMaterial().name())
 
->>>>>>> 6f8ca5cb
+
+    def test_element_index_loading(self):
+        """
+        Test that the individual indices for each element can be loaded seperately
+        """
+        wks_grp = SimulatedDensityOfStates(PHONONFile=self._phonon_file,
+                                           SpectrumType='DOS',
+                                           CalculateIonIndex=True,
+                                           Ions='H,C,O')
+        self.assertEqual(20, len(wks_grp))
 
 
 if __name__=="__main__":
