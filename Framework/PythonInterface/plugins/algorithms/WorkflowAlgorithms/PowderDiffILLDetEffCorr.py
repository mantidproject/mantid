from __future__ import (absolute_import, division, print_function)

import math
import numpy as np
import numpy.ma as ma
from mantid.kernel import StringListValidator, Direction, IntArrayBoundedValidator, IntArrayProperty, \
    CompositeValidator, IntArrayLengthValidator, IntArrayOrderedPairsValidator, FloatArrayOrderedPairsValidator, \
    FloatArrayProperty, VisibleWhenProperty, PropertyCriterion, IntBoundedValidator
from mantid.api import PythonAlgorithm, FileProperty, FileAction, Progress, MatrixWorkspaceProperty, PropertyMode, \
    MultipleFileProperty
from mantid.simpleapi import *


def _crop_bins(ws, bin_min, bin_max, out):
    """
        Extracts workspace data in [bin_min, bin_max] for ragged workspace
    """
    y = mtd[ws].extractY()
    e = mtd[ws].extractE()
    x = mtd[ws].extractX()
    CreateWorkspace(DataX=x[:,bin_min:bin_max],
                    DataY=y[:,bin_min:bin_max],
                    DataE=e[:,bin_min:bin_max],
                    NSpec=mtd[ws].getNumberHistograms(),
                    OutputWorkspace=out)


def _divide_friendly(ws1, ws2, out):
    """
        Divides ws1/ws2 ignoring the difference in x-axis
    """
    mtd[ws2].setX(0, mtd[ws1].readX(0))
    Divide(LHSWorkspace=ws1, RHSWorkspace=ws2, OutputWorkspace=out)


def _plus_friendly(ws1, ws2, out):
    """
        Sums ws1+ws2 ignoring the difference in x-axis
    """
    mtd[ws2].setX(0, mtd[ws1].readX(0))
    Plus(LHSWorkspace=ws1, RHSWorkspace=ws2, OutputWorkspace=out)


class PowderDiffILLDetEffCorr(PythonAlgorithm):

    _out_name = None            # the name of the output workspace
    _input_files = None         # input files (numor), must be detector scans (to list for D2B, to merge for D20)
    _calib_file = None          # file containing previously derived calibration constants
    _progress = None            # progress tracking
    _method = None              # calibration method
    _scan_points = None         # number of scan points (time indices)
    _out_response = None        # the name of the second output workspace with merged response
    _bin_offset = None          # this holds int(scan step / pixel size)
    _n_det = None               # number of detector pixels for D20 (=3072)
    _normalise_to = None        # normalisation option
    _pixel_range = None         # range of the pixels to derive calibration for D20, e.g. 65,3072
    _regions_of_interest = None # ROI to normalise to, e.g. 10,50,70,100, typically just one range, used for D20
    _interpolate = None         # whether to interpolate 2thetas before taking relative ratios (D20)
    _excluded_ranges = None     # 2theta ranges to exclude when deriving the calibration factor, e.g. -20,0,40,50
    _live_pixels = None         # holds the list of cells that are not zero counting
    _derivation_method = ''     # sequential reference (D20) or global reference (D2B)
    _n_scan_files = None        # number of standard scan files for D2B (~30)
    _n_scans_per_file = None    # number of scan points in a standard scan for D2B (=25)
    _n_tubes = None             # number of tubes in D2B (=128)
    _n_pixels_per_tube = None   # number of pixels per tube in D2B (=128)
    _n_iterations = None        # number of iterations (=1); used for D2B
    _pixels_to_trim = None      # number of pixels to trim from top and bottom of tubes for chi2 calculation (D2B)

    def _hide(self, name):
        return '__' + self._out_name + '_' + name

    def category(self):
        return "ILL\\Diffraction;Diffraction\\Reduction;Diffraction\\Calibration"

    def summary(self):
        return "Performs detector efficiency correction calculation for scanning " \
               "monochromatic powder diffraction instruments D20 and D2B at ILL."

    def seeAlso(self):
        return [ "ApplyDetectorScanEffCorr","PowderDiffILLReduction" ]

    def name(self):
        return "PowderDiffILLDetEffCorr"

    def PyInit(self):
        self.declareProperty(MultipleFileProperty('CalibrationRun', action=FileAction.Load, extensions=['nxs']),
                             doc='File path of calibration runs (numors). Must be detector scans.')

        self.declareProperty(FileProperty('CalibrationFile', '', action=FileAction.OptionalLoad, extensions=['nxs']),
                             doc='Optional file containing previous calibration constants.')

        self.declareProperty(name='CalibrationMethod',
                             defaultValue='Median',
                             validator=StringListValidator(['Median', 'Mean', 'MostLikelyMean']),
                             doc='The method of how the calibration constant of a pixel '
                                 'is derived from the distribution of ratios.')

        self.declareProperty(name='DerivationMethod', defaultValue='SequentialSummedReference1D',
                             validator=StringListValidator(['SequentialSummedReference1D', 'GlobalSummedReference2D']),
                             doc='Choose sequential for D20 (1D detector), global for D2B (2D detector).')

        self.declareProperty(name='InterpolateOverlappingAngles', defaultValue=False,
<<<<<<< HEAD
                             doc='Wheter to interpolate scattering angle values in overlapping regions.')
=======
                             doc='Whether to interpolate scattering angle values in overlapping regions (D20 only).')
>>>>>>> a89c0218

        self.declareProperty(name='NormaliseTo',
                             defaultValue='None',
                             validator=StringListValidator(['None', 'Monitor', 'ROI']),
                             doc='Normalise to monitor or ROI counts before deriving the calibration.')

        thetaRangeValidator = FloatArrayOrderedPairsValidator()

        self.declareProperty(FloatArrayProperty(name='ROI', values=[0,100.], validator=thetaRangeValidator),
                             doc='Scattering angle regions of interest for normalisation [degrees].')

        normaliseToROI = VisibleWhenProperty('NormaliseTo', PropertyCriterion.IsEqualTo, 'ROI')
        self.setPropertySettings('ROI', normaliseToROI)

        self.declareProperty(FloatArrayProperty(name='ExcludedRange', values=[], validator=thetaRangeValidator),
                             doc='Scattering angle regions to exclude from the computation of '
<<<<<<< HEAD
                                 'relative calibration constants, e.g. beam stop [degrees]. ')
=======
                                 'relative calibration constants; for example, the beam stop [degrees]. ')
>>>>>>> a89c0218

        pixelRangeValidator = CompositeValidator()
        greaterThanOne = IntArrayBoundedValidator()
        greaterThanOne.setLower(1)
        lengthTwo = IntArrayLengthValidator()
        lengthTwo.setLength(2)
        orderedPairsValidator = IntArrayOrderedPairsValidator()
        pixelRangeValidator.add(greaterThanOne)
        pixelRangeValidator.add(lengthTwo)
        pixelRangeValidator.add(orderedPairsValidator)

        self.declareProperty(IntArrayProperty(name='PixelRange', values=[1,3072], validator=pixelRangeValidator),
                             doc='Range of the pixel numbers to compute the calibration factors for (D20 only); '
                                 'for the other pixels outside the range, the factor will be set to 1.')

        self.declareProperty(MatrixWorkspaceProperty('OutputResponseWorkspace', '',
                                                     optional=PropertyMode.Optional, direction=Direction.Output),
                             doc='Output workspace containing the summed diffraction patterns of all the overlapping pixels.')

        self.declareProperty(MatrixWorkspaceProperty('OutputWorkspace', '',
                                                     direction=Direction.Output),
                             doc='Output workspace containing the calibration constants (inverse of efficiency) for each pixel.')

        self.declareProperty(name='NumberOfIterations',
                             defaultValue=1,
                             validator=IntBoundedValidator(lower=0, upper=10),
<<<<<<< HEAD
                             doc='Number of iterations to perform. 0 means auto; i.e. the '
=======
                             doc='Number of iterations to perform (D2B only): 0 means auto; that is, the '
>>>>>>> a89c0218
                                 'iterations will terminate after reaching some Chi2/NdoF.')

    def validateInputs(self):
        issues = dict()

        if self.getPropertyValue("DerivationMethod") == "GlobalSummedReference2D":
            if self.getProperty("InterpolateOverlappingAngles").value:
                issues["InterpolateOverlappingAngles"] = "Interpolation option is not supported for global method"
            if self.getPropertyValue("NormaliseTo") == "ROI":
                issues["NormaliseTo"] = "ROI normalisation is not supported for global method"
            method = self.getPropertyValue("CalibrationMethod")
            if method == "MostLikelyMean" or method == "Mean":
                issues["CalibrationMethod"] = method + " is not supported for global reference method"

        if self.getPropertyValue("DerivationMethod") == "SequentialSummedReference1D":
            if self.getProperty("NumberOfIterations").value != 1:
                issues["NumberOfIterations"] = "NumberOfIterations is not supported for sequential method"

        return issues

    def _update_reference(self, ws, cropped_ws, ref_ws, factor):
        """
            Merges the response of the current pixel with the current combined reference in the
            overlapping region, taking into account the relative scale factor.
            Updates the reference workspace to contain the weighted sum of the two, or the clone
            of one or the other if the scale factor is pathological.
            @param ws: input workspace containing data from the current pixel
            @param cropped_ws: same as ws, but last bins cropped to match the size of the reference
            @param ref_ws: current reference workspace
            @param factor: relative efficiency factor for the current pixel
        """
        x = mtd[ws].readX(0)[-self._bin_offset]
        last_bins = ws + '_last_bins'
        CropWorkspace(InputWorkspace=ws, XMin=x, OutputWorkspace=last_bins)

        if factor == 0.:
            CloneWorkspace(InputWorkspace=cropped_ws, OutputWorkspace=ref_ws)
        elif str(factor) != 'inf' and str(factor) != 'nan':
            Scale(InputWorkspace=cropped_ws, OutputWorkspace=cropped_ws, Factor=factor)
            Scale(InputWorkspace=last_bins, OutputWorkspace=last_bins, Factor=factor)
            WeightedMean(InputWorkspace1=ref_ws, InputWorkspace2=cropped_ws, OutputWorkspace=ref_ws)

        ConjoinXRuns(InputWorkspaces=[ref_ws,last_bins], OutputWorkspace=ref_ws)
        x = mtd[ref_ws].readX(0)[self._bin_offset]
        CropWorkspace(InputWorkspace=ref_ws, XMin=x, OutputWorkspace=ref_ws)
        DeleteWorkspace(last_bins)

    def _exclude_ranges(self, ratio_ws):
        """
            Excludes 2theta ranges from the ratio workspace
            @param ratio_ws : the name of the ratio workspace
        """
        ConvertToHistogram(InputWorkspace=ratio_ws, OutputWorkspace=ratio_ws)
        equator = int(mtd[ratio_ws].getNumberHistograms() / 2)
        x = mtd[ratio_ws].readX(equator)
        xmin = x[0]
        xmax = x[-1]
        for excluded_range in self._excluded_ranges:
            if excluded_range[1] > xmin and excluded_range[0] < xmax:
                if excluded_range[0] > xmin:
                    xmin = excluded_range[0]
                if excluded_range[1] < xmax:
                    xmax = excluded_range[1]
                MaskBins(InputWorkspace=ratio_ws, OutputWorkspace=ratio_ws, XMin=xmin, XMax=xmax)
        ConvertToPointData(InputWorkspace=ratio_ws, OutputWorkspace=ratio_ws)

    def _compute_relative_factor_1D(self, ratio_ws):
        """
            Calculates the relative detector efficiency from the workspace containing response ratios.
            Implements mean, median and most likely mean methods.
            @param ratio_ws: input workspace containing response ratios
            @returns: relative calibration factor (scalar)
        """
        if len(self._excluded_ranges) != 0:
            self._exclude_ranges(ratio_ws)
        ratios = mtd[ratio_ws].extractY()
        ratios = ratios[np.nonzero(ratios)]
        factor = 1.
        if ratios.any():
            if self._method == 'Median':
                factor = np.median(ratios)
            elif self._method == 'Mean':
                factor = np.mean(ratios)
            elif self._method == 'MostLikelyMean':
                factor = MostLikelyMean(ratios)
        return factor

    def _compute_relative_factor_2D(self, ratio_ws, tube_index):
        """
            Calculates the relative detector efficiency from the workspace containing response ratios.
            Implements mean, median and most likely mean methods.
            @param ratio_ws: input workspace containing response ratios
            @returns: relative calibration factor (1D array, factor per pixel in the tube)
        """
        if len(self._excluded_ranges) != 0:
            self._exclude_ranges(ratio_ws)
        ratios = mtd[ratio_ws].extractY()
        if tube_index == 0:
            ratios=ratios[:,0:-self._n_scans_per_file]
        elif tube_index == self._n_tubes - 1:
            ratios=ratios[:,self._n_scans_per_file:]
        factors = np.ones(ratios.shape[0])
        ratios = ma.masked_array(ratios, mask=[ratios == 0])
        ratios = ma.masked_invalid(ratios)
        if self._method == 'Median':
            factors = np.array(ma.median(ratios, axis = 1))
        elif self._method == 'Mean':
            factors = np.array(ma.mean(ratios, axis = 1))
        return factors

    def _validate_scan(self, scan_ws):
        """
            Ensures that the input workspace corresponds to a detector scan
            @param scan_ws: input detector scan workspace
            @throws: RuntimeError if the workspace is not a detector scan
        """
        is_scanned = False
        try:
            mtd[scan_ws].detectorInfo().isMasked(0)
        except RuntimeError:
            is_scanned = True
        if not is_scanned:
            raise RuntimeError('The input run is not a detector scan.')

    def _reshape(self, raw_ws, ws_2d):
        """
            Reshapes the single column detector scan workspace to a 2D workspace
            with n_det+1 rows (including the monitor) and n_scan_points columns
            Sets the signed 2theta as x-values. The output is a ragged workspace.
            Sample logs are copied over, but the instrument is lost on purpose.
            @param raw_ws : raw detector scan workspace
            @param ws_2d : the name of the returned workspace
        """
        y = mtd[raw_ws].extractY()
        e = mtd[raw_ws].extractE()
        x = mtd[raw_ws].getAxis(1).extractValues()
        shape = [self._n_det+1, self._scan_points]
        y_2d = np.reshape(y, shape)
        e_2d = np.reshape(e, shape)
        x_2d = np.reshape(x, shape)
        CreateWorkspace(DataX=x_2d, DataY=y_2d, DataE=e_2d, NSpec=self._n_det+1, OutputWorkspace=ws_2d)
        CopyLogs(InputWorkspace=raw_ws, OutputWorkspace=ws_2d)

    def _chi_squared(self, calib_current):
        """
            Calculates the termination parameter for automatic iterations for global method (D2B)
            @param calib_current : the residual calibration map at the current iteration
            @return : chi2/NdoF
        """
        start = self._pixels_to_trim
        end = self._n_pixels_per_tube - self._pixels_to_trim
        y = mtd[calib_current].extractY()[:,start:end]
<<<<<<< HEAD
        ones = np.ones(y.shape)
        diff = np.absolute(y - ones)
        diff *= diff
=======
        diff = (y-1)**2
>>>>>>> a89c0218
        chi2 = np.sum(diff)
        ndof = (self._n_pixels_per_tube - 2 * self._pixels_to_trim) * self._n_tubes
        return chi2/ndof

    def _set_input_properties(self):
        """
            Sets up the input properties of the algorithm
        """
        self._input_files = self.getPropertyValue('CalibrationRun')
        self._calib_file = self.getPropertyValue('CalibrationFile')
        self._method = self.getPropertyValue('CalibrationMethod')
        self._derivation_method = self.getPropertyValue('DerivationMethod')
        self._normalise_to = self.getPropertyValue('NormaliseTo')
        self._regions_of_interest = self.getProperty('ROI').value
        self._excluded_ranges = self.getProperty('ExcludedRange').value
        self._interpolate = self.getProperty('InterpolateOverlappingAngles').value
        self._pixel_range = self.getProperty('PixelRange').value
        self._out_response = self.getPropertyValue('OutputResponseWorkspace')
        self._out_name = self.getPropertyValue('OutputWorkspace')
        self._n_iterations = self.getProperty('NumberOfIterations').value

    def _configure_sequential(self, raw_ws):
        """
            Configures the calibration with SequentialSummedReference1D method (D20)
            @param : the name of the raw detector scan (merged) workspace
        """
        self._scan_points = mtd[raw_ws].getRun().getLogData('ScanSteps').value
        self.log().information('Number of scan steps is: ' + str(self._scan_points))
        self._n_det = mtd[raw_ws].detectorInfo().size() - 1
        self.log().information('Number of detector pixels is: ' + str(self._n_det))
        pixel_size = mtd[raw_ws].getRun().getLogData('PixelSize').value
        theta_zeros = mtd[raw_ws].getRun().getLogData('2theta.Position')
        scan_step_in_pixel_numbers = (theta_zeros.nthValue(1) - theta_zeros.nthValue(0)) / pixel_size
        self._bin_offset = int(math.ceil(scan_step_in_pixel_numbers))
        self.log().information('Bin offset is: ' + str(self._bin_offset))
        if (abs(self._bin_offset - scan_step_in_pixel_numbers) > 0.1 and not self._interpolate):
            self.log().warning('Scan step is not an integer multiple of the pixel size. '
                               'Consider checking the option InterpolateOverlappingAngles.')
        if self._pixel_range[1] > self._n_det:
            self.log().warning('Last pixel number provided is larger than total number of pixels. '
                               'Taking the last existing pixel.')
            self._pixel_range[1] = self._n_det
        if self._excluded_ranges.any():
            n_excluded_ranges = int(len(self._excluded_ranges) / 2)
            self._excluded_ranges = np.split(self._excluded_ranges, n_excluded_ranges)

    def _configure_global(self, raw_ws):
        """
            Configures the calibration with GlobalSummedReference2D method (D2B)
            @param : first raw ws name in the list
        """
        inst = mtd[raw_ws].getInstrument()
        self._n_tubes = inst.getComponentByName('detectors').nelements()
        self._n_pixels_per_tube = inst.getComponentByName('detectors/tube_1').nelements()
        self._n_scans_per_file = mtd[raw_ws].getRun().getLogData('ScanSteps').value
        self._scan_points = self._n_scans_per_file * self._n_scan_files
        if self._excluded_ranges.any():
            n_excluded_ranges = int(len(self._excluded_ranges) / 2)
            self._excluded_ranges = np.split(self._excluded_ranges, n_excluded_ranges)

    def _validate_roi(self, ws_2d):
        """
            ROI has to be fully within the aperture of the detector at any time index.
            Example:
            time index : detector span (degrees)
            ------------------------------------
            first      : -30 -> 120
            last       :  10 -> 160
            ROI can not be wider than [10,120]
            @param ws_2d : 2D input workspace
            @throws : ValueError if ROI is not fully within the detector span at any time index
        """
        roi_min = np.min(self._regions_of_interest)
        roi_max = np.max(self._regions_of_interest)
        first_cell_last_time_theta = mtd[ws_2d].readX(1)[-1]
        last_cell_first_time_theta = mtd[ws_2d].readX(self._n_det)[0]
        if roi_min < first_cell_last_time_theta or roi_max > last_cell_first_time_theta:
            raise ValueError('Invalid ROI. The region must be fully contained within the detector at any time index. '
                             'For the given scan configuration, ROI can be within {0} and {1} degrees.'
                             .format(first_cell_last_time_theta,last_cell_first_time_theta))

    def _normalise_roi(self, ws_2d):
        """
            Normalises to the regions of interests (ROI)
            @param ws_2d : 2D input workspace
        """
        y = mtd[ws_2d].extractY()
        x = mtd[ws_2d].extractX()
        roi_counts_arr = np.ones(self._scan_points)
        # typically should be number_rois = 1
        number_rois = int(len(self._regions_of_interest)/2)
        starts = self._regions_of_interest[0::2]
        ends = self._regions_of_interest[1::2]
        first_cells = []
        last_cells = []
        for roi in range(number_rois):
            first_cell = np.argmax(x[...,0]>starts[roi])
            first_cells.append(first_cell)
            last_cell = np.argmin(x[...,0]<ends[roi])
            last_cells.append(last_cell)
        for time_index in range(self._scan_points):
            roi_counts = 0
            counts = y[...,time_index]
            for roi in range(number_rois):
                first_cell = first_cells[roi] - self._bin_offset * time_index
                last_cell = last_cells[roi] - self._bin_offset * time_index
                roi_counts += np.sum(counts[first_cell:last_cell])
            roi_counts_arr[time_index] = roi_counts
        roi_ws = self._hide('roi')
        ExtractSingleSpectrum(InputWorkspace=ws_2d, WorkspaceIndex=0, OutputWorkspace=roi_ws)
        mtd[roi_ws].setY(0, roi_counts_arr)
        mtd[roi_ws].setE(0, np.sqrt(roi_counts_arr))
        Divide(LHSWorkspace=ws_2d, RHSWorkspace=roi_ws, OutputWorkspace=ws_2d)
        DeleteWorkspace(roi_ws)

    def _prepare_response_workspace(self, ws_2d, response_ws):
        """
            Prepares the response workspace with x-axis set as 2theta values
            @param ws_2d : 2D input workspace
            @param response_ws : the name of the output response workspace
        """
        size = (self._n_det - 1) * self._bin_offset + self._scan_points
        y = np.zeros(size)
        e = np.zeros(size)
        x = np.zeros(size)
        x_2d = mtd[ws_2d].extractX()
        x[0:self._scan_points] = x_2d[0,...]
        index = self._scan_points
        for pixel in range(0,self._n_det):
            x[index:(index+self._bin_offset)] = x_2d[pixel,-self._bin_offset:]
            index += self._bin_offset
        CreateWorkspace(DataX=x, DataY=y, DataE=e, NSpec=1, UnitX='Degrees', OutputWorkspace=response_ws)

    def _perform_absolute_normalisation(self, constants_ws):
        """
            Performs the absolute normalisation
            Find the median of already derived calibration constants, excluding the dead pixels
            Divides all the constants by the median, for zero pixels sets the constants to 1.
            @param constants_ws : the name of the constants workspace
        """
        constants = mtd[constants_ws].extractY()
        absolute_norm = np.median(constants[self._live_pixels])
        self.log().information('Absolute normalisation constant is: ' + str(absolute_norm))
        Scale(InputWorkspace=constants_ws, Factor=1./absolute_norm, OutputWorkspace=constants_ws)
        for pixel in range(mtd[constants_ws].getNumberHistograms()):
            if not self._live_pixels[pixel]:
                mtd[constants_ws].dataY(pixel)[0] = 1.
                mtd[constants_ws].dataE(pixel)[0] = 0.

    def _derive_calibration_sequential(self, ws_2d, constants_ws, response_ws):
        """
            Computes the relative calibration factors sequentailly for all the pixels.
            This is the main calculation, the performance is critical
            @param : 2D input workspace
            @param : the output workspace name containing the calibration constants
            @param : the output workspace name containing the combined response
        """
        ref_ws = self._hide('ref')
        zeros = np.zeros(self._n_det)
        constants = np.ones(self._n_det)
        self._live_pixels = np.zeros(self._n_det, dtype=bool)
        CreateWorkspace(DataX=zeros, DataY=constants, DataE=zeros, NSpec=self._n_det, OutputWorkspace=constants_ws)

        # loop over all the requested pixels to derive the calibration sequentially
        # this is a serial loop of about 3K iterations, so performance is critical
        nreports = int(self._pixel_range[1] - self._pixel_range[0] + 1)
        self._progress = Progress(self, start=0.0, end=1.0, nreports=nreports)
        for det in range(self._pixel_range[0] - 1, self._pixel_range[1]):
            self._progress.report('Computing the relative calibration factor for pixel #' + str(det))
            ws = '__det_' + str(det)
            ExtractSingleSpectrum(InputWorkspace=ws_2d, WorkspaceIndex=det, OutputWorkspace=ws)
            y = mtd[ws].readY(0)
            x = mtd[ws].readX(0)
            # keep track of dead pixels
            if np.count_nonzero(y) > self._scan_points/5:
                self._live_pixels[det] = True

            if det == self._pixel_range[0] - 1:
                CropWorkspace(InputWorkspace=ws, OutputWorkspace=ref_ws, XMin=x[self._bin_offset])
            else:
                ratio_ws = ws + '_ratio'
                cropped_ws = ws + '_cropped'
                CropWorkspace(InputWorkspace=ws, OutputWorkspace=cropped_ws, XMax=x[-(self._bin_offset+1)])

                if self._interpolate and self._live_pixels[det]:
                    # SplineInterpolation invalidates the errors, so we need to copy them over
                    interp_ws = ws + '_interp'
                    SplineInterpolation(WorkspaceToInterpolate=cropped_ws, WorkspaceToMatch=ref_ws,
                                        OutputWorkspace=interp_ws, OutputWorkspaceDeriv="", EnableLogging=False)
                    mtd[interp_ws].setE(0, mtd[cropped_ws].readE(0))
                    RenameWorkspace(InputWorkspace=interp_ws, OutputWorkspace=cropped_ws)
                else:
                    # here we need to effectively clone the x-axis
                    cloned_ref_ws = ws + '_cloned'
                    CloneWorkspace(InputWorkspace=ref_ws, OutputWorkspace=cloned_ref_ws)
                    mtd[cloned_ref_ws].setY(0, mtd[cropped_ws].readY(0))
                    mtd[cloned_ref_ws].setE(0, mtd[cropped_ws].readE(0))
                    RenameWorkspace(InputWorkspace=cloned_ref_ws, OutputWorkspace=cropped_ws)

                Divide(LHSWorkspace=ref_ws, RHSWorkspace=cropped_ws, OutputWorkspace=ratio_ws, EnableLogging=False)
                factor = self._compute_relative_factor_1D(ratio_ws)
                DeleteWorkspace(ratio_ws)

                if str(factor) == 'nan' or str(factor) == 'inf' or factor == 0.:
                    self.log().warning('Factor is ' + str(factor) + ' for pixel #' + str(det))
                else:
                    self.log().debug('Factor derived for detector pixel #' + str(det) + ' is ' + str(factor))
                    mtd[constants_ws].dataY(det)[0] = factor

                self._update_reference(ws, cropped_ws, ref_ws, factor)
                DeleteWorkspace(cropped_ws)

            if self._out_response:
                # take care of combined response
                end = self._bin_offset
                if det == self._pixel_range[1] - 1:
                    end = self._scan_points - self._bin_offset
                    for scan_point in range(0, self._bin_offset):
                        index = mtd[response_ws].blocksize() - self._bin_offset + scan_point
                        mtd[response_ws].dataY(0)[index] = mtd[ws].readY(0)[end + scan_point]
                        mtd[response_ws].dataE(0)[index] = mtd[ws].readE(0)[end + scan_point]

                for scan_point in range(0, end):
                    index = det * self._bin_offset + scan_point
                    mtd[response_ws].dataY(0)[index] = mtd[ref_ws].readY(0)[scan_point]
                    mtd[response_ws].dataE(0)[index] = mtd[ref_ws].readE(0)[scan_point]

            DeleteWorkspace(ws)
        # end of loop over pixels
        DeleteWorkspace(ref_ws)

    def _process_sequential(self):
        """
            Performs the sequential derivation for D20 with the following logic:
            1. Take first cell as the reference
            2. Compute the coefficient for the second cell wrt reference
            3. Scale the response of the second cell with the obtained factor
            4. Merge the responses of first and second cells and set it as the new reference
            5. Back to Step 2 for the third pixel and so on...
        """
        raw_ws = self._hide('raw')
        mon_ws = self._hide('mon')
        ws_2d = self._hide('2d')
        response_ws = self._hide('resp')
        constants_ws = self._hide('constants')
        calib_ws = self._hide('calib')

        ConvertSpectrumAxis(InputWorkspace=raw_ws, OutputWorkspace=raw_ws, Target='SignedTheta', OrderAxis=False)
        self._reshape(raw_ws, ws_2d)
        DeleteWorkspace(raw_ws)
        # extract the monitor spectrum
        ExtractSingleSpectrum(InputWorkspace=ws_2d, WorkspaceIndex=0, OutputWorkspace=mon_ws)
        if self._normalise_to == 'Monitor':
            Divide(LHSWorkspace=ws_2d, RHSWorkspace=mon_ws, OutputWorkspace=ws_2d)
        elif self._normalise_to == 'ROI':
            self._validate_roi(ws_2d)
            self._normalise_roi(ws_2d)
        DeleteWorkspace(mon_ws)
        # only now crop out the monitor spectrum
        CropWorkspace(InputWorkspace=ws_2d, StartWorkspaceIndex=1, OutputWorkspace=ws_2d)
        ReplaceSpecialValues(InputWorkspace=ws_2d, OutputWorkspace=ws_2d,
                             NaNValue=0, NaNError=0, InfinityValue=0, InfinityError=0)

        if self._calib_file:
            Multiply(LHSWorkspace=ws_2d, RHSWorkspace=calib_ws, OutputWorkspace=ws_2d)
            DeleteWorkspace(calib_ws)

        if self._out_response:
            self._prepare_response_workspace(ws_2d, response_ws)

        # this is the main calculation
        self._derive_calibration_sequential(ws_2d, constants_ws, response_ws)
        DeleteWorkspace(ws_2d)
        self._perform_absolute_normalisation(constants_ws)
        mtd[constants_ws].getAxis(1).setUnit('Label').setLabel('Cell #', '')
        mtd[constants_ws].setYUnitLabel('Calibration constant')

    def _process_global(self):
        """
            Performs the global derivation for D2B following the logic:
            1. SumOverlappingTubes with 2D option to obtain the reference
            2. Loop over tubes, make ratios wrt reference, obtain constants
            3. Apply the constants, and iterate over if requested
        """
        constants_ws = self._hide('constants')
        response_ws = self._hide('resp')
        calib_ws = self._hide('calib')
        ref_ws = self._hide('ref')
        numors = []
        self._progress = Progress(self, start=0.0, end=1.0, nreports=self._n_scan_files)

        for index, numor in enumerate(self._input_files.split(',')):
            self._progress.report('Pre-processing detector scan '+numor[-9:-3])
            ws_name = '__raw_'+str(index)
            numors.append(ws_name)
            LoadILLDiffraction(Filename=numor, OutputWorkspace=ws_name, DataType="Raw")
            self._validate_scan(ws_name)
            if index == 0:
                if mtd[ws_name].getInstrument().getName() != 'D2B':
                    raise RuntimeError('Global reference method is not supported for the instrument given')
                self._configure_global(ws_name)
            if self._normalise_to == 'Monitor':
                NormaliseToMonitor(InputWorkspace=ws_name, OutputWorkspace=ws_name, MonitorID=0)
            ExtractMonitors(InputWorkspace=ws_name, DetectorWorkspace=ws_name)
            ConvertSpectrumAxis(InputWorkspace=ws_name, OrderAxis=False, Target="SignedTheta", OutputWorkspace=ws_name)
            if self._calib_file:
                ApplyDetectorScanEffCorr(InputWorkspace=ws_name, DetectorEfficiencyWorkspace=calib_ws, OutputWorkspace=ws_name)

        if self._calib_file:
            DeleteWorkspace(calib_ws)

        constants = np.ones([self._n_pixels_per_tube,self._n_tubes])
        x = np.arange(self._n_tubes)
        e = np.zeros([self._n_pixels_per_tube,self._n_tubes])
        CreateWorkspace(DataX=np.tile(x, self._n_pixels_per_tube), DataY=constants, DataE=e,
                        NSpec=self._n_pixels_per_tube, OutputWorkspace=constants_ws)
        calib_current = self._hide('current')
        CloneWorkspace(InputWorkspace=constants_ws, OutputWorkspace=calib_current)

        iteration = 0
        chi2_ndof = np.inf # set a large number to start with
        self._pixels_to_trim = 28
        chi2_ndof_threshold = 1.
        inst = mtd[numors[0]].getInstrument()
        if inst.hasParameter('pixels_to_trim'):
            self._pixels_to_trim = inst.getIntParameter('pixels_to_trim')[0]
        if inst.hasParameter('chi2_ndof'):
            chi2_ndof_threshold = inst.getNumberParameter('chi2_ndof')[0]

        while iteration < self._n_iterations or (self._n_iterations == 0 and chi2_ndof > chi2_ndof_threshold):
            self._progress = Progress(self, start=0.0, end=1.0, nreports=5)
            self._progress.report('Starting iteration #'+str(iteration))
            self._derive_calibration_global(numors)
            Multiply(LHSWorkspace=constants_ws, RHSWorkspace=calib_current, OutputWorkspace=constants_ws)
            chi2_ndof = self._chi_squared(calib_current)
            if iteration != 0:
                self.log().warning('Iteration {0}: Chi2/NdoF={1} (termination criterion: < {2})'.
                                   format(iteration, chi2_ndof, chi2_ndof_threshold))
            iteration += 1

        if self._out_response:
            for index in range(self._n_scan_files):
                ws_name = '__raw_'+str(index)
                ApplyDetectorScanEffCorr(InputWorkspace=ws_name, DetectorEfficiencyWorkspace=calib_current, OutputWorkspace=ws_name)
            SumOverlappingTubes(InputWorkspaces=numors, OutputWorkspace=response_ws, MirrorScatteringAngles=False,
                                CropNegativeScatteringAngles=False, Normalise=True, OutputType="2DTubes", ScatteringAngleTolerance=1000)

        DeleteWorkspace(ref_ws)
        DeleteWorkspaces(numors)
        DeleteWorkspace(calib_current)
        mtd[constants_ws].getAxis(0).setUnit('Label').setLabel('Tube #', '')
        mtd[constants_ws].getAxis(1).setUnit('Label').setLabel('Pixel #', '')
        mtd[constants_ws].setYUnitLabel('Calibration constant')

    def _derive_calibration_global(self, numors):
        """
            Derives one iteration of calibration with the global reference method (D2B)
            This is the main calculation, so the performance is critical
            @param numors : list of workspace names
        """
        y_tubes = []
        x_tubes = []
        e_tubes = []
        calib_current = self._hide('current')
        ref_ws = self._hide('ref')
        tubes_group = self._hide('tubes')
        ratios_group = self._hide('ratios')
        shape = [self._n_tubes, self._n_pixels_per_tube, self._n_scans_per_file]
        for i in range(self._n_tubes):
            y_tubes.append([])
            x_tubes.append([])
            e_tubes.append([])

        for index in range(self._n_scan_files):
            ws_name = '__raw_'+str(index)
            ApplyDetectorScanEffCorr(InputWorkspace=ws_name, DetectorEfficiencyWorkspace=calib_current, OutputWorkspace=ws_name)
            y = mtd[ws_name].extractY()
            e = mtd[ws_name].extractE()
            x = mtd[ws_name].getAxis(1).extractValues()
            y_3d = np.reshape(y, shape)
            x_3d = np.reshape(x, shape)
            e_3d = np.reshape(e, shape)
            for tube in range(self._n_tubes):
                y_tubes[tube].append(y_3d[tube,:,:])
                x_tubes[tube].append(x_3d[tube,:,:])
                e_tubes[tube].append(e_3d[tube,:,:])

        self._progress.report('Constructing the global reference')
        SumOverlappingTubes(InputWorkspaces=numors, OutputWorkspace=ref_ws, MirrorScatteringAngles=False,
                            CropNegativeScatteringAngles=False, Normalise=True, OutputType="2DTubes", ScatteringAngleTolerance=1000)

        to_group = []
        self._progress.report('Preparing the tube responses')
        for tube in range(self._n_tubes):
            y_tube = np.concatenate(y_tubes[tube], axis=1)
            x_tube = np.concatenate(x_tubes[tube], axis=1)
            e_tube = np.concatenate(e_tubes[tube], axis=1)
            ws_name = "__tube" + str(tube)
            CreateWorkspace(DataX=x_tube, DataY=y_tube, DataE=e_tube, NSpec=self._n_pixels_per_tube, OutputWorkspace=ws_name)
            SortXAxis(InputWorkspace=ws_name, OutputWorkspace=ws_name)
            to_group.append(ws_name)
        GroupWorkspaces(InputWorkspaces=to_group, OutputWorkspace=tubes_group)

        ratios = []
        self._progress.report('Constructing response ratios')
        for tube in reversed(range(self._n_tubes)):
            itube = self._n_tubes - tube - 1
            ratio_ws = '__ratio'+str(tube)
            _crop_bins(ref_ws, itube * self._n_scans_per_file, itube * self._n_scans_per_file + self._scan_points, '__cropped_ref')
            _divide_friendly('__cropped_ref', '__tube'+str(tube), ratio_ws)
            ratios.append(ratio_ws)
            DeleteWorkspace('__cropped_ref')
        GroupWorkspaces(InputWorkspaces=ratios, OutputWorkspace=ratios_group)
        DeleteWorkspace(tubes_group)

        self._progress.report('Computing the calibration constants')
        Transpose(InputWorkspace=calib_current, OutputWorkspace=calib_current)
        for tube in range(self._n_tubes):
            coeff = self._compute_relative_factor_2D('__ratio'+str(tube), tube)
            mtd[calib_current].setY(tube, coeff)
        Transpose(InputWorkspace=calib_current, OutputWorkspace=calib_current)
        DeleteWorkspace(ratios_group)

        ReplaceSpecialValues(InputWorkspace=calib_current, OutputWorkspace=calib_current,
                             NaNValue=1, InfinityValue=1, SmallNumberThreshold=0.00001, SmallNumberValue=1)

    def PyExec(self):
        self._set_input_properties()

        raw_ws = self._hide('raw')
        response_ws = self._hide('resp')
        constants_ws = self._hide('constants')
        calib_ws = self._hide('calib')

        if self._calib_file:
            LoadNexusProcessed(Filename=self._calib_file, OutputWorkspace=calib_ws)

        if self._derivation_method == 'SequentialSummedReference1D': # D20
            self._input_files = self._input_files.replace(',','+')
            LoadAndMerge(Filename=self._input_files, OutputWorkspace=raw_ws, LoaderName='LoadILLDiffraction')
            if not mtd[raw_ws].getInstrument().getName().startswith('D20'):
                DeleteWorkspace(raw_ws)
                raise RuntimeError('Sequential reference method is not supported for the instrument given')
            self._validate_scan(raw_ws)
            self._configure_sequential(raw_ws)
            self._process_sequential()
        elif self._derivation_method == 'GlobalSummedReference2D': # D2B
            self._input_files = self._input_files.replace('+',',')
            self._n_scan_files = self._input_files.count(',') + 1
            if self._n_scan_files < 2:
                raise RuntimeError('At least two overlapping scan files needed for the global method')
            self._process_global()

    def _process_global(self):
        """
            Performs the global derivation for D2B following the logic:
            1. SumOverlappingTubes with 2D option to obtain the reference
            2. Loop over tubes, make ratios wrt reference, obtain constants
            3. Apply the constants, and iterate over if requested
        """
        mon_ws = self._hide('mon')
        constants_ws = self._hide('constants')
        response_ws = self._hide('resp')
        calib_ws = self._hide('calib')
        ref_ws = self._hide('ref')
        numors = []
        self._progress = Progress(self, start=0.0, end=1.0, nreports=self._n_scan_files)

        for index, numor in enumerate(self._input_files.split(',')):
            self._progress.report('Pre-processing detector scan '+numor[-9:-3])
            ws_name = '__raw_'+str(index)
            numors.append(ws_name)
            LoadILLDiffraction(Filename=numor, OutputWorkspace=ws_name, DataType="Raw")
            self._validate_scan(ws_name)
            if index == 0:
                if mtd[ws_name].getInstrument().getName() != 'D2B':
                    raise RuntimeError('Global reference method is not supported for the instrument given')
                self._configure_global(ws_name)
            if self._normalise_to == 'Monitor':
                NormaliseToMonitor(InputWorkspace=ws_name, OutputWorkspace=ws_name, MonitorID=0)
            ExtractMonitors(InputWorkspace=ws_name, DetectorWorkspace=ws_name, MonitorWorkspace=mon_ws)
            DeleteWorkspace(mon_ws)
            ConvertSpectrumAxis(InputWorkspace=ws_name, OrderAxis=False, Target="SignedTheta", OutputWorkspace=ws_name)
            if self._calib_file:
                ApplyDetectorScanEffCorr(InputWorkspace=ws_name, DetectorEfficiencyWorkspace=calib_ws, OutputWorkspace=ws_name)

        if self._calib_file:
            DeleteWorkspace(calib_ws)

        constants = np.ones([self._n_pixels_per_tube,self._n_tubes])
        x = np.arange(self._n_tubes)
        e = np.zeros([self._n_pixels_per_tube,self._n_tubes])
        CreateWorkspace(DataX=np.tile(x, self._n_pixels_per_tube), DataY=constants, DataE=e,
                        NSpec=self._n_pixels_per_tube, OutputWorkspace=constants_ws)
        calib_current = self._hide('current')
        CloneWorkspace(InputWorkspace=constants_ws, OutputWorkspace=calib_current)

        iteration = 0
        chi2_ndof = 10000. # set a large number to start with
        self._pixels_to_trim = 28
        chi2_ndof_threshold = 1.
        inst = mtd[numors[0]].getInstrument()
        if inst.hasParameter('pixels_to_trim'):
            self._pixels_to_trim = inst.getIntParameter('pixels_to_trim')[0]
        if inst.hasParameter('chi2_ndof'):
            chi2_ndof_threshold = inst.getNumberParameter('chi2_ndof')[0]

        while iteration < self._n_iterations or (self._n_iterations == 0 and chi2_ndof > chi2_ndof_threshold):
            self._progress = Progress(self, start=0.0, end=1.0, nreports=5)
            self._progress.report('Starting iteration #'+str(iteration))
            self._derive_calibration_global(numors)
            Multiply(LHSWorkspace=constants_ws, RHSWorkspace=calib_current, OutputWorkspace=constants_ws)
            chi2_ndof = self._chi_squared(calib_current)
            if iteration != 0:
                self.log().warning('Iteration {0}: Chi2/NdoF={1} (termination criterion: < {2})'.
                                   format(iteration, chi2_ndof, chi2_ndof_threshold))
            iteration += 1

        if self._out_response:
            for index in range(self._n_scan_files):
                ws_name = '__raw_'+str(index)
                ApplyDetectorScanEffCorr(InputWorkspace=ws_name, DetectorEfficiencyWorkspace=calib_current, OutputWorkspace=ws_name)
            SumOverlappingTubes(InputWorkspaces=numors, OutputWorkspace=response_ws, MirrorScatteringAngles=False,
                                CropNegativeScatteringAngles=False, Normalise=True, OutputType="2DTubes", ScatteringAngleTolerance=1000)

        DeleteWorkspace(ref_ws)
        DeleteWorkspaces(numors)
        DeleteWorkspace(calib_current)

    def _derive_calibration_global(self, numors):
        """
            Derives one iteration of calibration with the global reference method (D2B)
            This is the main calculation, so the performance is critical
            @param numors : list of workspace names
        """
        y_tubes = []
        x_tubes = []
        e_tubes = []
        calib_current = self._hide('current')
        ref_ws = self._hide('ref')
        tubes_group = self._hide('tubes')
        ratios_group = self._hide('ratios')
        shape = [self._n_tubes, self._n_pixels_per_tube, self._n_scans_per_file]
        for i in range(self._n_tubes):
            y_tubes.append([])
            x_tubes.append([])
            e_tubes.append([])

        for index in range(self._n_scan_files):
            ws_name = '__raw_'+str(index)
            ApplyDetectorScanEffCorr(InputWorkspace=ws_name, DetectorEfficiencyWorkspace=calib_current, OutputWorkspace=ws_name)
            y = mtd[ws_name].extractY()
            e = mtd[ws_name].extractE()
            x = mtd[ws_name].getAxis(1).extractValues()
            y_3d = np.reshape(y, shape)
            x_3d = np.reshape(x, shape)
            e_3d = np.reshape(e, shape)
            for tube in range(self._n_tubes):
                y_tubes[tube].append(y_3d[tube,:,:])
                x_tubes[tube].append(x_3d[tube,:,:])
                e_tubes[tube].append(e_3d[tube,:,:])

        self._progress.report('Constructing the global reference')
        SumOverlappingTubes(InputWorkspaces=numors, OutputWorkspace=ref_ws, MirrorScatteringAngles=False,
                            CropNegativeScatteringAngles=False, Normalise=True, OutputType="2DTubes", ScatteringAngleTolerance=1000)

        to_group = []
        self._progress.report('Preparing the tube responses')
        for tube in range(self._n_tubes):
            y_tube = np.concatenate(y_tubes[tube], axis=1)
            x_tube = np.concatenate(x_tubes[tube], axis=1)
            e_tube = np.concatenate(e_tubes[tube], axis=1)
            ws_name = "__tube" + str(tube)
            CreateWorkspace(DataX=x_tube, DataY=y_tube, DataE=e_tube, NSpec=self._n_pixels_per_tube, OutputWorkspace=ws_name)
            SortXAxis(InputWorkspace=ws_name, OutputWorkspace=ws_name)
            to_group.append(ws_name)
        GroupWorkspaces(InputWorkspaces=to_group, OutputWorkspace=tubes_group)

        ratios = []
        self._progress.report('Constructing response ratios')
        for tube in reversed(range(self._n_tubes)):
            itube = self._n_tubes - tube - 1
            ratio_ws = '__ratio'+str(tube)
            _crop_bins(ref_ws, itube * self._n_scans_per_file, itube * self._n_scans_per_file + self._scan_points, '__cropped_ref')
            _divide_friendly('__cropped_ref', '__tube'+str(tube), ratio_ws)
            ratios.append(ratio_ws)
            DeleteWorkspace('__cropped_ref')
        GroupWorkspaces(InputWorkspaces=ratios, OutputWorkspace=ratios_group)
        DeleteWorkspace(tubes_group)

        self._progress.report('Computing the calibration constants')
        Transpose(InputWorkspace=calib_current, OutputWorkspace=calib_current)
        for tube in range(self._n_tubes):
            coeff = self._compute_relative_factor_2D('__ratio'+str(tube), tube)
            mtd[calib_current].setY(tube, coeff)
        Transpose(InputWorkspace=calib_current, OutputWorkspace=calib_current)
        DeleteWorkspace(ratios_group)

        ReplaceSpecialValues(InputWorkspace=calib_current, OutputWorkspace=calib_current,
                             NaNValue=1, InfinityValue=1, SmallNumberThreshold=0.00001, SmallNumberValue=1)

    def PyExec(self):
        self._set_input_properties()

        raw_ws = self._hide('raw')
        response_ws = self._hide('resp')
        constants_ws = self._hide('constants')
        calib_ws = self._hide('calib')

        if self._calib_file:
            LoadNexusProcessed(Filename=self._calib_file, OutputWorkspace=calib_ws)

        if self._derivation_method == 'SequentialSummedReference1D': # D20
            self._input_files = self._input_files.replace(',','+')
            LoadAndMerge(Filename=self._input_files, OutputWorkspace=raw_ws, LoaderName='LoadILLDiffraction')
            if not mtd[raw_ws].getInstrument().getName().startswith('D20'):
                raise RuntimeError('Sequential reference method is not supported for the instrument given')
            self._validate_scan(raw_ws)
            self._configure_sequential(raw_ws)
            self._process_sequential()
        elif self._derivation_method == 'GlobalSummedReference2D': # D2B
            self._input_files = self._input_files.replace('+',',')
            self._n_scan_files = self._input_files.count(',') + 1
            if self._n_scan_files < 2:
                raise RuntimeError('At least two overlapping scan files needed for the global method')
            self._process_global()

        # set output workspace[s]
        RenameWorkspace(InputWorkspace=constants_ws, OutputWorkspace=self._out_name)
        self.setProperty('OutputWorkspace', self._out_name)
        if self._out_response:
            RenameWorkspace(InputWorkspace=response_ws, OutputWorkspace=self._out_response)
            self.setProperty('OutputResponseWorkspace', self._out_response)

#Register the algorithm with Mantid
AlgorithmFactory.subscribe(PowderDiffILLDetEffCorr)<|MERGE_RESOLUTION|>--- conflicted
+++ resolved
@@ -100,11 +100,7 @@
                              doc='Choose sequential for D20 (1D detector), global for D2B (2D detector).')
 
         self.declareProperty(name='InterpolateOverlappingAngles', defaultValue=False,
-<<<<<<< HEAD
-                             doc='Wheter to interpolate scattering angle values in overlapping regions.')
-=======
                              doc='Whether to interpolate scattering angle values in overlapping regions (D20 only).')
->>>>>>> a89c0218
 
         self.declareProperty(name='NormaliseTo',
                              defaultValue='None',
@@ -121,11 +117,7 @@
 
         self.declareProperty(FloatArrayProperty(name='ExcludedRange', values=[], validator=thetaRangeValidator),
                              doc='Scattering angle regions to exclude from the computation of '
-<<<<<<< HEAD
-                                 'relative calibration constants, e.g. beam stop [degrees]. ')
-=======
                                  'relative calibration constants; for example, the beam stop [degrees]. ')
->>>>>>> a89c0218
 
         pixelRangeValidator = CompositeValidator()
         greaterThanOne = IntArrayBoundedValidator()
@@ -152,11 +144,7 @@
         self.declareProperty(name='NumberOfIterations',
                              defaultValue=1,
                              validator=IntBoundedValidator(lower=0, upper=10),
-<<<<<<< HEAD
-                             doc='Number of iterations to perform. 0 means auto; i.e. the '
-=======
                              doc='Number of iterations to perform (D2B only): 0 means auto; that is, the '
->>>>>>> a89c0218
                                  'iterations will terminate after reaching some Chi2/NdoF.')
 
     def validateInputs(self):
@@ -309,13 +297,7 @@
         start = self._pixels_to_trim
         end = self._n_pixels_per_tube - self._pixels_to_trim
         y = mtd[calib_current].extractY()[:,start:end]
-<<<<<<< HEAD
-        ones = np.ones(y.shape)
-        diff = np.absolute(y - ones)
-        diff *= diff
-=======
         diff = (y-1)**2
->>>>>>> a89c0218
         chi2 = np.sum(diff)
         ndof = (self._n_pixels_per_tube - 2 * self._pixels_to_trim) * self._n_tubes
         return chi2/ndof
@@ -769,180 +751,6 @@
                 raise RuntimeError('At least two overlapping scan files needed for the global method')
             self._process_global()
 
-    def _process_global(self):
-        """
-            Performs the global derivation for D2B following the logic:
-            1. SumOverlappingTubes with 2D option to obtain the reference
-            2. Loop over tubes, make ratios wrt reference, obtain constants
-            3. Apply the constants, and iterate over if requested
-        """
-        mon_ws = self._hide('mon')
-        constants_ws = self._hide('constants')
-        response_ws = self._hide('resp')
-        calib_ws = self._hide('calib')
-        ref_ws = self._hide('ref')
-        numors = []
-        self._progress = Progress(self, start=0.0, end=1.0, nreports=self._n_scan_files)
-
-        for index, numor in enumerate(self._input_files.split(',')):
-            self._progress.report('Pre-processing detector scan '+numor[-9:-3])
-            ws_name = '__raw_'+str(index)
-            numors.append(ws_name)
-            LoadILLDiffraction(Filename=numor, OutputWorkspace=ws_name, DataType="Raw")
-            self._validate_scan(ws_name)
-            if index == 0:
-                if mtd[ws_name].getInstrument().getName() != 'D2B':
-                    raise RuntimeError('Global reference method is not supported for the instrument given')
-                self._configure_global(ws_name)
-            if self._normalise_to == 'Monitor':
-                NormaliseToMonitor(InputWorkspace=ws_name, OutputWorkspace=ws_name, MonitorID=0)
-            ExtractMonitors(InputWorkspace=ws_name, DetectorWorkspace=ws_name, MonitorWorkspace=mon_ws)
-            DeleteWorkspace(mon_ws)
-            ConvertSpectrumAxis(InputWorkspace=ws_name, OrderAxis=False, Target="SignedTheta", OutputWorkspace=ws_name)
-            if self._calib_file:
-                ApplyDetectorScanEffCorr(InputWorkspace=ws_name, DetectorEfficiencyWorkspace=calib_ws, OutputWorkspace=ws_name)
-
-        if self._calib_file:
-            DeleteWorkspace(calib_ws)
-
-        constants = np.ones([self._n_pixels_per_tube,self._n_tubes])
-        x = np.arange(self._n_tubes)
-        e = np.zeros([self._n_pixels_per_tube,self._n_tubes])
-        CreateWorkspace(DataX=np.tile(x, self._n_pixels_per_tube), DataY=constants, DataE=e,
-                        NSpec=self._n_pixels_per_tube, OutputWorkspace=constants_ws)
-        calib_current = self._hide('current')
-        CloneWorkspace(InputWorkspace=constants_ws, OutputWorkspace=calib_current)
-
-        iteration = 0
-        chi2_ndof = 10000. # set a large number to start with
-        self._pixels_to_trim = 28
-        chi2_ndof_threshold = 1.
-        inst = mtd[numors[0]].getInstrument()
-        if inst.hasParameter('pixels_to_trim'):
-            self._pixels_to_trim = inst.getIntParameter('pixels_to_trim')[0]
-        if inst.hasParameter('chi2_ndof'):
-            chi2_ndof_threshold = inst.getNumberParameter('chi2_ndof')[0]
-
-        while iteration < self._n_iterations or (self._n_iterations == 0 and chi2_ndof > chi2_ndof_threshold):
-            self._progress = Progress(self, start=0.0, end=1.0, nreports=5)
-            self._progress.report('Starting iteration #'+str(iteration))
-            self._derive_calibration_global(numors)
-            Multiply(LHSWorkspace=constants_ws, RHSWorkspace=calib_current, OutputWorkspace=constants_ws)
-            chi2_ndof = self._chi_squared(calib_current)
-            if iteration != 0:
-                self.log().warning('Iteration {0}: Chi2/NdoF={1} (termination criterion: < {2})'.
-                                   format(iteration, chi2_ndof, chi2_ndof_threshold))
-            iteration += 1
-
-        if self._out_response:
-            for index in range(self._n_scan_files):
-                ws_name = '__raw_'+str(index)
-                ApplyDetectorScanEffCorr(InputWorkspace=ws_name, DetectorEfficiencyWorkspace=calib_current, OutputWorkspace=ws_name)
-            SumOverlappingTubes(InputWorkspaces=numors, OutputWorkspace=response_ws, MirrorScatteringAngles=False,
-                                CropNegativeScatteringAngles=False, Normalise=True, OutputType="2DTubes", ScatteringAngleTolerance=1000)
-
-        DeleteWorkspace(ref_ws)
-        DeleteWorkspaces(numors)
-        DeleteWorkspace(calib_current)
-
-    def _derive_calibration_global(self, numors):
-        """
-            Derives one iteration of calibration with the global reference method (D2B)
-            This is the main calculation, so the performance is critical
-            @param numors : list of workspace names
-        """
-        y_tubes = []
-        x_tubes = []
-        e_tubes = []
-        calib_current = self._hide('current')
-        ref_ws = self._hide('ref')
-        tubes_group = self._hide('tubes')
-        ratios_group = self._hide('ratios')
-        shape = [self._n_tubes, self._n_pixels_per_tube, self._n_scans_per_file]
-        for i in range(self._n_tubes):
-            y_tubes.append([])
-            x_tubes.append([])
-            e_tubes.append([])
-
-        for index in range(self._n_scan_files):
-            ws_name = '__raw_'+str(index)
-            ApplyDetectorScanEffCorr(InputWorkspace=ws_name, DetectorEfficiencyWorkspace=calib_current, OutputWorkspace=ws_name)
-            y = mtd[ws_name].extractY()
-            e = mtd[ws_name].extractE()
-            x = mtd[ws_name].getAxis(1).extractValues()
-            y_3d = np.reshape(y, shape)
-            x_3d = np.reshape(x, shape)
-            e_3d = np.reshape(e, shape)
-            for tube in range(self._n_tubes):
-                y_tubes[tube].append(y_3d[tube,:,:])
-                x_tubes[tube].append(x_3d[tube,:,:])
-                e_tubes[tube].append(e_3d[tube,:,:])
-
-        self._progress.report('Constructing the global reference')
-        SumOverlappingTubes(InputWorkspaces=numors, OutputWorkspace=ref_ws, MirrorScatteringAngles=False,
-                            CropNegativeScatteringAngles=False, Normalise=True, OutputType="2DTubes", ScatteringAngleTolerance=1000)
-
-        to_group = []
-        self._progress.report('Preparing the tube responses')
-        for tube in range(self._n_tubes):
-            y_tube = np.concatenate(y_tubes[tube], axis=1)
-            x_tube = np.concatenate(x_tubes[tube], axis=1)
-            e_tube = np.concatenate(e_tubes[tube], axis=1)
-            ws_name = "__tube" + str(tube)
-            CreateWorkspace(DataX=x_tube, DataY=y_tube, DataE=e_tube, NSpec=self._n_pixels_per_tube, OutputWorkspace=ws_name)
-            SortXAxis(InputWorkspace=ws_name, OutputWorkspace=ws_name)
-            to_group.append(ws_name)
-        GroupWorkspaces(InputWorkspaces=to_group, OutputWorkspace=tubes_group)
-
-        ratios = []
-        self._progress.report('Constructing response ratios')
-        for tube in reversed(range(self._n_tubes)):
-            itube = self._n_tubes - tube - 1
-            ratio_ws = '__ratio'+str(tube)
-            _crop_bins(ref_ws, itube * self._n_scans_per_file, itube * self._n_scans_per_file + self._scan_points, '__cropped_ref')
-            _divide_friendly('__cropped_ref', '__tube'+str(tube), ratio_ws)
-            ratios.append(ratio_ws)
-            DeleteWorkspace('__cropped_ref')
-        GroupWorkspaces(InputWorkspaces=ratios, OutputWorkspace=ratios_group)
-        DeleteWorkspace(tubes_group)
-
-        self._progress.report('Computing the calibration constants')
-        Transpose(InputWorkspace=calib_current, OutputWorkspace=calib_current)
-        for tube in range(self._n_tubes):
-            coeff = self._compute_relative_factor_2D('__ratio'+str(tube), tube)
-            mtd[calib_current].setY(tube, coeff)
-        Transpose(InputWorkspace=calib_current, OutputWorkspace=calib_current)
-        DeleteWorkspace(ratios_group)
-
-        ReplaceSpecialValues(InputWorkspace=calib_current, OutputWorkspace=calib_current,
-                             NaNValue=1, InfinityValue=1, SmallNumberThreshold=0.00001, SmallNumberValue=1)
-
-    def PyExec(self):
-        self._set_input_properties()
-
-        raw_ws = self._hide('raw')
-        response_ws = self._hide('resp')
-        constants_ws = self._hide('constants')
-        calib_ws = self._hide('calib')
-
-        if self._calib_file:
-            LoadNexusProcessed(Filename=self._calib_file, OutputWorkspace=calib_ws)
-
-        if self._derivation_method == 'SequentialSummedReference1D': # D20
-            self._input_files = self._input_files.replace(',','+')
-            LoadAndMerge(Filename=self._input_files, OutputWorkspace=raw_ws, LoaderName='LoadILLDiffraction')
-            if not mtd[raw_ws].getInstrument().getName().startswith('D20'):
-                raise RuntimeError('Sequential reference method is not supported for the instrument given')
-            self._validate_scan(raw_ws)
-            self._configure_sequential(raw_ws)
-            self._process_sequential()
-        elif self._derivation_method == 'GlobalSummedReference2D': # D2B
-            self._input_files = self._input_files.replace('+',',')
-            self._n_scan_files = self._input_files.count(',') + 1
-            if self._n_scan_files < 2:
-                raise RuntimeError('At least two overlapping scan files needed for the global method')
-            self._process_global()
-
         # set output workspace[s]
         RenameWorkspace(InputWorkspace=constants_ws, OutputWorkspace=self._out_name)
         self.setProperty('OutputWorkspace', self._out_name)
