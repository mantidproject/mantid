# -*- coding: utf-8 -*-
# Mantid Repository : https://github.com/mantidproject/mantid
#
# Copyright &copy; 2018 ISIS Rutherford Appleton Laboratory UKRI,
#     NScD Oak Ridge National Laboratory, European Spallation Source
#     & Institut Laue - Langevin
# SPDX - License - Identifier: GPL - 3.0 +

from __future__ import (absolute_import, division, print_function)

import ILL_utilities as utils
from mantid.api import (AlgorithmFactory, DataProcessorAlgorithm, MatrixWorkspaceProperty, PropertyMode,
                        WorkspaceUnitValidator)
from mantid.kernel import (CompositeValidator, Direction, FloatArrayBoundedValidator, FloatArrayProperty,
                           IntArrayBoundedValidator, IntArrayLengthValidator, IntArrayProperty, Property,
                           StringListValidator)
from mantid.simpleapi import (CropWorkspace, Divide, ExtractSingleSpectrum, MoveInstrumentComponent, RebinToWorkspace,
                              ReflectometryBeamStatistics, ReflectometrySumInQ, RotateInstrumentComponent)
import numpy
import ReflectometryILL_common as common


class Prop:
    CLEANUP = 'Cleanup'
    DIRECT_WS = 'DirectLineWorkspace'
    DIRECT_FOREGROUND_WS = 'DirectForegroundWorkspace'
    FOREGROUND_INDICES = 'Foreground'
    INPUT_WS = 'InputWorkspace'
    OUTPUT_WS = 'OutputWorkspace'
    SUBALG_LOGGING = 'SubalgorithmLogging'
    SUM_TYPE = 'SummationType'
    WAVELENGTH_RANGE = 'WavelengthRange'


class SumType:
    IN_LAMBDA = 'SumInLambda'
    IN_Q = 'SumInQ'


class SubalgLogging:
    OFF = 'Logging OFF'
    ON = 'Logging ON'


class ReflectometryILLSumForeground(DataProcessorAlgorithm):

    def category(self):
        """Return algorithm's categories."""
        return 'ILL\\Reflectometry;Workflow\\Reflectometry'

    def name(self):
        """Return the name of the algorithm."""
        return 'ReflectometryILLSumForeground'

    def summary(self):
        """Return a summary of the algorithm."""
        return 'Sums foreground pixels in selected summation mode, optionally converting to reflectivity.'

    def seeAlso(self):
        """Return a list of related algorithm names."""
        return ['ReflectometryILLConvertToQ', 'ReflectometryILLPolarizationCor', 'ReflectometryILLPreprocess']

    def version(self):
        """Return the version of the algorithm."""
        return 1

    def PyExec(self):
        """Execute the algorithm."""
        self._subalgLogging = self.getProperty(Prop.SUBALG_LOGGING).value == SubalgLogging.ON
        cleanupMode = self.getProperty(Prop.CLEANUP).value
        self._cleanup = utils.Cleanup(cleanupMode, self._subalgLogging)
        wsPrefix = self.getPropertyValue(Prop.OUTPUT_WS)
        self._names = utils.NameSource(wsPrefix, cleanupMode)

        ws = self._inputWS()

        processReflected = not self._directOnly()
        if processReflected:
            self._addBeamStatisticsToLogs(ws)

        sumType = self._sumType()
        if sumType == SumType.IN_LAMBDA:
            ws = self._sumForegroundInLambda(ws)
            if processReflected:
                ws = self._rebinToDirect(ws)
        else:
            ws = self._divideByDirect(ws)
            ws = self._sumForegroundInQ(ws)
        ws.run().addProperty(common.SampleLogs.SUM_TYPE, sumType, True)
        ws = self._applyWavelengthRange(ws)

        self._finalize(ws)

    def PyInit(self):
        """Initialize the input and output properties of the algorithm."""
        threeNonnegativeInts = CompositeValidator()
        threeNonnegativeInts.add(IntArrayLengthValidator(3))
        nonnegativeInts = IntArrayBoundedValidator(lower=0)
        threeNonnegativeInts.add(nonnegativeInts)
        nonnegativeFloatArray = FloatArrayBoundedValidator(lower=0.)
        inWavelength = WorkspaceUnitValidator('Wavelength')
        self.declareProperty(
            MatrixWorkspaceProperty(
                Prop.INPUT_WS,
                defaultValue='',
                direction=Direction.Input,
                validator=inWavelength),
            doc='A reflected beam workspace (units wavelength).')
        self.declareProperty(
            MatrixWorkspaceProperty(
                Prop.OUTPUT_WS,
                defaultValue='',
                direction=Direction.Output),
            doc='The summed foreground workspace.')
        self.declareProperty(
            Prop.SUBALG_LOGGING,
            defaultValue=SubalgLogging.OFF,
            validator=StringListValidator([SubalgLogging.OFF, SubalgLogging.ON]),
            doc='Enable or disable child algorithm logging.')
        self.declareProperty(
            Prop.CLEANUP,
            defaultValue=utils.Cleanup.ON,
            validator=StringListValidator([utils.Cleanup.ON, utils.Cleanup.OFF]),
            doc='Enable or disable intermediate workspace cleanup.')
        self.declareProperty(
            Prop.SUM_TYPE,
            defaultValue=SumType.IN_LAMBDA,
            validator=StringListValidator([SumType.IN_LAMBDA, SumType.IN_Q]),
            doc='Type of summation to perform.')
        self.declareProperty(
            MatrixWorkspaceProperty(
                Prop.DIRECT_FOREGROUND_WS,
                defaultValue='',
                direction=Direction.Input,
                optional=PropertyMode.Optional,
                validator=inWavelength),
            doc='Summed direct beam workspace (units wavelength).')
        self.declareProperty(
            IntArrayProperty(
                Prop.FOREGROUND_INDICES,
                values=[Property.EMPTY_INT, Property.EMPTY_INT, Property.EMPTY_INT],
                validator=threeNonnegativeInts),
            doc='A three element array of foreground start, centre and end workspace indices.')
        self.declareProperty(
            MatrixWorkspaceProperty(
                Prop.DIRECT_WS,
                defaultValue='',
                direction=Direction.Input,
                optional=PropertyMode.Optional,
                validator=inWavelength),
            doc='The (not summed) direct beam workspace (units wavelength).')
        self.declareProperty(
            FloatArrayProperty(
                Prop.WAVELENGTH_RANGE,
                values=[0.],
                validator=nonnegativeFloatArray),
            doc='The wavelength bounds.')

    def validateInputs(self):
        """Validate the algorithm's input properties."""
        issues = dict()
        ws = self.getProperty(Prop.INPUT_WS).value
        if not ws.run().hasProperty(common.SampleLogs.LINE_POSITION):
            issues[Prop.INPUT_WS] = 'Must have a sample log entry called {}'.format(common.SampleLogs.LINE_POSITION)
        if self.getProperty(Prop.DIRECT_FOREGROUND_WS).isDefault:
            if self.getProperty(Prop.SUM_TYPE).value == SumType.IN_Q:
                issues[Prop.DIRECT_FOREGROUND_WS] = 'Direct foreground workspace is needed for summing in Q.'
        else:
            directWS = self.getProperty(Prop.DIRECT_FOREGROUND_WS).value
            if directWS.getNumberHistograms() != 1:
                issues[Prop.DIRECT_FOREGROUND_WS] = 'The workspace should have only a single histogram. Was foreground summation forgotten?'
            if self.getProperty(Prop.DIRECT_WS).isDefault:
                issues[Prop.DIRECT_WS] = 'The direct beam workspace is needed for processing the reflected workspace.'
        wRange = self.getProperty(Prop.WAVELENGTH_RANGE).value
        if len(wRange) == 2 and wRange[0] >= wRange[1]:
            issues[Prop.WAVELENGTH_RANGE] = 'Upper limit is smaller than the lower limit.'
        if len(wRange) > 2:
            issues[Prop.WAVELENGTH_RANGE] = 'The range should be in the form [min] or [min, max].'
        return issues

    def _addBeamStatisticsToLogs(self, ws):
        """Calculate beam statistics and add the results to the sample logs."""
        reflectedForeground = self._foregroundIndices(ws)
        directWS = self.getProperty(Prop.DIRECT_WS).value
        directForeground = self._foregroundIndices(directWS)
        instrumentName = common.instrumentName(ws)
        pixelSize = common.pixelSize(instrumentName)
        detResolution = common.detectorResolution()
        ReflectometryBeamStatistics(
            ReflectedBeamWorkspace=ws,
            ReflectedForeground=reflectedForeground,
            DirectLineWorkspace=directWS,
            DirectForeground=directForeground,
            PixelSize=pixelSize,
            DetectorResolution=detResolution,
            FirstSlitName='slit2',
            FirstSlitSizeSampleLog=common.SampleLogs.SLIT2WIDTH,
            SecondSlitName='slit3',
<<<<<<< HEAD
            SecondSlitSizeSampleLog=secondSlitSizeLog,
=======
            SecondSlitSizeSampleLog=common.SampleLogs.SLIT3WIDTH,
>>>>>>> e8682b2c
            EnableLogging=self._subalgLogging)

    def _applyWavelengthRange(self, ws):
        """Cut wavelengths outside the wavelength range from a TOF workspace."""
        wRange = self.getProperty(Prop.WAVELENGTH_RANGE).value
        rangeProp = {'XMin': wRange[0]}
        if len(wRange) == 2:
            rangeProp['XMax'] = wRange[1]
        croppedWSName = self._names.withSuffix('cropped')
        croppedWS = CropWorkspace(
            InputWorkspace=ws,
            OutputWorkspace=croppedWSName,
            EnableLogging=self._subalgLogging,
            **rangeProp)
        self._cleanup.cleanup(ws)
        return croppedWS

    def _directOnly(self):
        """Return true if only the direct beam should be processed."""
        return self.getProperty(Prop.DIRECT_FOREGROUND_WS).isDefault

    def _divideByDirect(self, ws):
        """Divide ws by the direct beam."""
        ws = self._rebinToDirect(ws)
        directWS = self.getProperty(Prop.DIRECT_FOREGROUND_WS).value
        reflectivityWSName = self._names.withSuffix('reflectivity')
        reflectivityWS = Divide(
            LHSWorkspace=ws,
            RHSWorkspace=directWS,
            OutputWorkspace=reflectivityWSName,
            EnableLogging=self._subalgLogging)
        self._cleanup.cleanup(ws)
        reflectivityWS.setYUnit('Reflectivity')
        reflectivityWS.setYUnitLabel('Reflectivity')
        return reflectivityWS

    def _finalize(self, ws):
        """Set OutputWorkspace to ws and clean up."""
        self.setProperty(Prop.OUTPUT_WS, ws)
        self._cleanup.cleanup(ws)
        self._cleanup.finalCleanup()

    def _foregroundIndices(self, ws):
        """Return a three-element list of foreground start, center and end workspace indices."""
        foregroundProp = self.getProperty(Prop.FOREGROUND_INDICES)
        if not foregroundProp.isDefault:
            return foregroundProp.value
        logs = ws.run()
        if not logs.hasProperty(common.SampleLogs.FOREGROUND_START):
            raise RuntimeError("The sample logs are missing the '" + common.SampleLogs.FOREGROUND_START + "' entry.")
        start = logs.getProperty(common.SampleLogs.FOREGROUND_START).value
        if not logs.hasProperty(common.SampleLogs.FOREGROUND_CENTRE):
            raise RuntimeError("The sample logs are missing the '" + common.SampleLogs.FOREGROUND_CENTRE + "' entry.")
        centre = logs.getProperty(common.SampleLogs.FOREGROUND_CENTRE).value
        if not logs.hasProperty(common.SampleLogs.FOREGROUND_END):
            raise RuntimeError("The sample logs are missing the '" + common.SampleLogs.FOREGROUND_END + "' entry.")
        end = logs.getProperty(common.SampleLogs.FOREGROUND_END).value
        return [start, centre, end]

    def _inputWS(self):
        """Return the input workspaces."""
        ws = self.getProperty(Prop.INPUT_WS).value
        self._cleanup.protect(ws)
        return ws

    def _rebinToDirect(self, ws):
        """Rebin ws to direct foreground."""
        directWS = self.getProperty(Prop.DIRECT_FOREGROUND_WS).value
        rebinnedWSName = self._names.withSuffix('rebinned')
        rebinnedWS = RebinToWorkspace(
            WorkspaceToRebin=ws,
            WorkspaceToMatch=directWS,
            OutputWorkspace=rebinnedWSName,
            EnableLogging=self._subalgLogging)
        self._cleanup.cleanup(ws)
        return rebinnedWS

    def _sumForegroundInLambda(self, ws):
        """Sum the foreground region into a single histogram."""
        foreground = self._foregroundIndices(ws)
        sumIndices = [i for i in range(foreground[0], foreground[2] + 1)]
        beamPosIndex = foreground[1]
        foregroundWSName = self._names.withSuffix('grouped')
        foregroundWS = ExtractSingleSpectrum(
            InputWorkspace=ws,
            OutputWorkspace=foregroundWSName,
            WorkspaceIndex=beamPosIndex,
            EnableLogging=self._subalgLogging)
        maxIndex = ws.getNumberHistograms() - 1
        foregroundYs = foregroundWS.dataY(0)
        foregroundEs = foregroundWS.dataE(0)
        numpy.square(foregroundEs, out=foregroundEs)
        for i in sumIndices:
            if i == beamPosIndex:
                continue
            if i < 0 or i > maxIndex:
                self.log().warning('Foreground partially out of the workspace.')
            addeeWSName = self._names.withSuffix('addee')
            addeeWS = ExtractSingleSpectrum(
                InputWorkspace=ws,
                OutputWorkspace=addeeWSName,
                WorkspaceIndex=i,
                EnableLogging=self._subalgLogging)
            addeeWS = RebinToWorkspace(
                WorkspaceToRebin=addeeWS,
                WorkspaceToMatch=foregroundWS,
                OutputWorkspace=addeeWSName,
                EnableLogging=self._subalgLogging)
            ys = addeeWS.readY(0)
            foregroundYs += ys
            es = addeeWS.readE(0)
            foregroundEs += es**2
            self._cleanup.cleanup(addeeWS)
        self._cleanup.cleanup(ws)
        numpy.sqrt(foregroundEs, out=foregroundEs)
        # Move the detector to the fractional linePosition
        linePosition = ws.run().getProperty(common.SampleLogs.LINE_POSITION).value
        instr = common.instrumentName(ws)
        pixelSize = common.pixelSize(instr)
        dist = pixelSize * (linePosition-beamPosIndex)

        if dist != 0.:
<<<<<<< HEAD
            # With the sinus law
            #theta = foregroundWS.run().getProperty(common.SampleLogs.REDUCTION_TWO_THETA).value / 2.
            #eq1 = dist / numpy.math.sin(numpy.radians([theta]))
            #alpha = numpy.math.asin(foregroundWS.spectrumInfo().l2(0) / eq1)
            #gamma = 180 - numpy.degrees([alpha]) - theta
            #detectorDistance = numpy.math.sin(gamma) * eq1
=======
>>>>>>> e8682b2c
            detPoint1 = ws.spectrumInfo().position(0)
            detPoint2 = ws.spectrumInfo().position(20)
            beta = numpy.math.atan2((detPoint2[0] - detPoint1[0]), (detPoint2[2] - detPoint1[2]))
            xvsy = numpy.math.sin(beta) * dist
            mz = numpy.math.cos(beta) * dist
<<<<<<< HEAD
            #xvsy = numpy.math.sin(theta) * detectorDistance
            #mz = numpy.math.cos(theta) * detectorDistance
            #print('BP {} LP {}'.format(beamPosIndex, linePosition))
            #print('beta {}  dist {}'.format(beta, dist))
            #print('x {} z {}'.format(xvsy, mz))
=======
>>>>>>> e8682b2c
            if instr == 'D17':
                mx = xvsy
                my = 0.0
                rotationAxis = [0, 1, 0]
            else:
                mx = 0.0
                my = xvsy
                rotationAxis = [-1, 0, 0]
            MoveInstrumentComponent(
                Workspace=foregroundWS,
                ComponentName='detector',
                X=mx,
                Y=my,
                Z=mz,
                RelativePosition=True
            )
            theta=foregroundWS.spectrumInfo().twoTheta(0) / 2.
            RotateInstrumentComponent(
                Workspace=foregroundWS,
                ComponentName='detector',
                X=rotationAxis[0],
                Y=rotationAxis[1],
                Z=rotationAxis[2],
                Angle=theta,
                RelativeRotation=True
            )
        return foregroundWS

    def _sumForegroundInQ(self, ws):
        """Sum the foreground region into a single histogram using the coherent method."""
        foreground = self._foregroundIndices(ws)
        sumIndices = [i for i in range(foreground[0], foreground[2] + 1)]
        linePosition = ws.run().getProperty(common.SampleLogs.LINE_POSITION).value
        isFlatSample = not ws.run().getProperty('beam_stats.bent_sample').value
        sumWSName = self._names.withSuffix('summed_in_Q')
        sumWS = ReflectometrySumInQ(
            InputWorkspace=ws,
            OutputWorkspace=sumWSName,
            InputWorkspaceIndexSet=sumIndices,
            BeamCentre=linePosition,
            FlatSample=isFlatSample,
            EnableLogging=self._subalgLogging)
        self._cleanup.cleanup(ws)
        return sumWS

    def _sumType(self):
        return self.getProperty(Prop.SUM_TYPE).value


AlgorithmFactory.subscribe(ReflectometryILLSumForeground)<|MERGE_RESOLUTION|>--- conflicted
+++ resolved
@@ -196,11 +196,7 @@
             FirstSlitName='slit2',
             FirstSlitSizeSampleLog=common.SampleLogs.SLIT2WIDTH,
             SecondSlitName='slit3',
-<<<<<<< HEAD
-            SecondSlitSizeSampleLog=secondSlitSizeLog,
-=======
             SecondSlitSizeSampleLog=common.SampleLogs.SLIT3WIDTH,
->>>>>>> e8682b2c
             EnableLogging=self._subalgLogging)
 
     def _applyWavelengthRange(self, ws):
@@ -323,28 +319,11 @@
         dist = pixelSize * (linePosition-beamPosIndex)
 
         if dist != 0.:
-<<<<<<< HEAD
-            # With the sinus law
-            #theta = foregroundWS.run().getProperty(common.SampleLogs.REDUCTION_TWO_THETA).value / 2.
-            #eq1 = dist / numpy.math.sin(numpy.radians([theta]))
-            #alpha = numpy.math.asin(foregroundWS.spectrumInfo().l2(0) / eq1)
-            #gamma = 180 - numpy.degrees([alpha]) - theta
-            #detectorDistance = numpy.math.sin(gamma) * eq1
-=======
->>>>>>> e8682b2c
             detPoint1 = ws.spectrumInfo().position(0)
             detPoint2 = ws.spectrumInfo().position(20)
             beta = numpy.math.atan2((detPoint2[0] - detPoint1[0]), (detPoint2[2] - detPoint1[2]))
             xvsy = numpy.math.sin(beta) * dist
             mz = numpy.math.cos(beta) * dist
-<<<<<<< HEAD
-            #xvsy = numpy.math.sin(theta) * detectorDistance
-            #mz = numpy.math.cos(theta) * detectorDistance
-            #print('BP {} LP {}'.format(beamPosIndex, linePosition))
-            #print('beta {}  dist {}'.format(beta, dist))
-            #print('x {} z {}'.format(xvsy, mz))
-=======
->>>>>>> e8682b2c
             if instr == 'D17':
                 mx = xvsy
                 my = 0.0
