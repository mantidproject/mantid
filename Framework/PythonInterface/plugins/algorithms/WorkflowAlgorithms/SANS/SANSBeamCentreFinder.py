--- conflicted
+++ resolved
@@ -115,11 +115,7 @@
         progress = self._get_progress()
         self.scale_1 = 1000
         self.scale_2 = 1000
-<<<<<<< HEAD
-
-=======
         verbose = self.getProperty('Verbose').value
->>>>>>> 58006918
         x_start = self.getProperty("Position1Start").value
         y_start = self.getProperty("Position2Start").value
 
@@ -192,14 +188,10 @@
                                                        sample_quartiles[MaskingQuadrant.Bottom]))
             if(j == 0):
                 logger.notice("Itr " + str(j) + ": (" + str(self.scale_1 * centre1) + ", " + str(self.scale_2 * centre2) + ")  SX="
-<<<<<<< HEAD
-                              + str(residueLR) + "  SY=" + str(residueTB))
-=======
                               + str(residueLR[j]) + "  SY=" + str(residueTB[j]))
                 if mantidplot:
                     self._plot_quartiles(output_workspaces, state.data.sample_scatter)
 
->>>>>>> 58006918
             else:
                 # have we stepped across the y-axis that goes through the beam center?
                 if residueLR[j] > residueLR[j-1]:
@@ -209,22 +201,16 @@
                     position_2_step = - position_2_step / 2
 
                 logger.notice("Itr " + str(j) + ": (" + str(self.scale_1 * centre1) + ", " + str(self.scale_2 * centre2) + ")  SX="
-<<<<<<< HEAD
-                              + str(residueLR) + "  SY=" + str(residueTB))
-=======
                               + str(residueLR[j]) + "  SY=" + str(residueTB[j]))
 
                 if (residueLR[j]+residueTB[j]) < (residueLR[j-1]+residueTB[j-1]) or state.compatibility.use_compatibility_mode:
                     centre_1_hold = centre1
                     centre_2_hold = centre2
->>>>>>> 58006918
 
                 if abs(position_1_step) < tolerance and abs(position_2_step) < tolerance:
                     # this is the success criteria, we've close enough to the center
                     logger.notice("Converged - check if stuck in local minimum! ")
                     break
-            if j == max_iterations:
-                logger.notice("Out of iterations, new coordinates may not be the best")
 
             if j == max_iterations:
                 logger.notice("Out of iterations, new coordinates may not be the best")
@@ -256,8 +242,6 @@
         graph_handle.activeLayer().setTitle(title)
         graph_handle.setName(title)
         return graph_handle
-
-        logger.notice("Centre coordinates updated: [{}, {}]".format(centre1*self.scale_1, centre2*self.scale_2))
 
     def _get_cloned_workspace(self, workspace_name):
         workspace = self.getProperty(workspace_name).value
