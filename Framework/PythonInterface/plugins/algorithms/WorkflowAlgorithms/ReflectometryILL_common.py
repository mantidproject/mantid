--- conflicted
+++ resolved
@@ -9,12 +9,7 @@
 from __future__ import (absolute_import, division, print_function)
 
 from mantid.kernel import UnitConversion, DeltaEModeType
-<<<<<<< HEAD
 from mantid.simpleapi import (DeleteWorkspace, mtd)
-=======
-from mantid.simpleapi import CreateWorkspace, Multiply
-import scipy.constants as constants
->>>>>>> 2a46b968
 
 
 def chopperOpeningAngle(sampleLogs, instrumentName):
@@ -108,69 +103,5 @@
     FOREGROUND_START = 'reduction.foreground.first_workspace_index'
     LINE_POSITION = 'reduction.line_position'
     SUM_TYPE = 'reduction.foreground.summation_type'
-<<<<<<< HEAD
     TWO_THETA = 'loader.two_theta'
-    REDUCTION_TWO_THETA = 'reduction.two_theta'
-
-
-class WSCleanup:
-    """A class to manage intermediate workspace cleanup."""
-
-    OFF = 'Cleanup OFF'
-    ON = 'Cleanup ON'
-
-    def __init__(self, cleanupMode, deleteAlgorithmLogging):
-        """Initialize an instance of the class."""
-        self._deleteAlgorithmLogging = deleteAlgorithmLogging
-        self._doDelete = cleanupMode == self.ON
-        self._protected = set()
-        self._toBeDeleted = set()
-
-    def cleanup(self, *args):
-        """Delete the workspaces listed in *args."""
-        for ws in args:
-            self._delete(ws)
-
-    def cleanupLater(self, *args):
-        """Mark the workspaces listed in *args to be cleaned up later."""
-        for arg in args:
-            self._toBeDeleted.add(str(arg))
-
-    def finalCleanup(self):
-        """Delete all workspaces marked to be cleaned up later."""
-        for ws in self._toBeDeleted:
-            self._delete(ws)
-
-    def protect(self, *args):
-        """Mark the workspaces listed in *args to be never deleted."""
-        for arg in args:
-            self._protected.add(str(arg))
-
-    def _delete(self, ws):
-        """Delete the given workspace in ws if it is not protected, and
-        deletion is actually turned on.
-        """
-        if not self._doDelete:
-            return
-        try:
-            ws = str(ws)
-        except RuntimeError:
-            return
-        if ws not in self._protected and mtd.doesExist(ws):
-            DeleteWorkspace(Workspace=ws, EnableLogging=self._deleteAlgorithmLogging)
-
-
-class WSNameSource:
-    """A class to provide names for intermediate workspaces."""
-
-    def __init__(self, prefix, cleanupMode):
-        """Initialize an instance of the class."""
-        self._names = set()
-        self._prefix = '__' + prefix if cleanupMode == WSCleanup.ON else prefix
-
-    def withSuffix(self, suffix):
-        """Returns a workspace name with given suffix applied."""
-        return self._prefix + '_' + suffix
-=======
-    TWO_THETA = 'loader.two_theta'
->>>>>>> 2a46b968
+    REDUCTION_TWO_THETA = 'reduction.two_theta'