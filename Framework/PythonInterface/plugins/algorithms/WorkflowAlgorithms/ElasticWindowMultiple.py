#pylint: disable=no-init,too-many-instance-attributes,too-many-branches
from __future__ import (absolute_import, division, print_function)

from mantid.simpleapi import *
from mantid.kernel import *
from mantid.api import *
from IndirectCommon import getInstrRun

def _normalize_to_lowest_temp(elt_ws_name):
    """
    Normalise a workspace to the lowest temperature run.

    @param elt_ws_name Name of the ELT workspace
    """

    num_hist = mtd[elt_ws_name].getNumberHistograms()

    # Normalize each spectrum in the workspace
    for idx in range(0, num_hist):
        y_vals = mtd[elt_ws_name].readY(idx)
        scale = 1.0 / y_vals[0]
        y_vals_scaled = scale * y_vals
        mtd[elt_ws_name].setY(idx, y_vals_scaled)


class ElasticWindowMultiple(DataProcessorAlgorithm):

    _sample_log_name = None
    _sample_log_value = None
    _input_workspaces = None
    _q_workspace = None
    _q2_workspace = None
    _elf_workspace = None
    _elt_workspace = None
    _integration_range_start = None
    _integration_range_end = None
    _background_range_start = None
    _background_range_end = None

    def category(self):
        return 'Workflow\\Inelastic;Inelastic\\Indirect'

    def summary(self):
        return 'Performs the ElasticWindow algorithm over multiple input workspaces'

    def PyInit(self):
        self.declareProperty(WorkspaceGroupProperty('InputWorkspaces', '', Direction.Input),
                             doc='Grouped input workspaces')

        self.declareProperty(name='IntegrationRangeStart', defaultValue=0.0,
                             doc='Start of integration range in time of flight')
        self.declareProperty(name='IntegrationRangeEnd', defaultValue=0.0,
                             doc='End of integration range in time of flight')

        self.declareProperty(name='BackgroundRangeStart', defaultValue=Property.EMPTY_DBL,
                             doc='Start of background range in time of flight')
        self.declareProperty(name='BackgroundRangeEnd', defaultValue=Property.EMPTY_DBL,
                             doc='End of background range in time of flight')

        self.declareProperty(name='SampleEnvironmentLogName', defaultValue='sample',
                             doc='Name of the sample environment log entry')

        sampEnvLogVal_type = ['last_value', 'average']
        self.declareProperty('SampleEnvironmentLogValue', 'last_value',
                             StringListValidator(sampEnvLogVal_type),
                             doc='Value selection of the sample environment log entry')

        self.declareProperty(WorkspaceProperty('OutputInQ', '', Direction.Output),
                             doc='Output workspace in Q')

        self.declareProperty(WorkspaceProperty('OutputInQSquared', '', Direction.Output),
                             doc='Output workspace in Q Squared')

        self.declareProperty(WorkspaceProperty('OutputELF', '', Direction.Output,
                                               PropertyMode.Optional),
                             doc='Output workspace ELF')

        self.declareProperty(WorkspaceProperty('OutputELT', '', Direction.Output,
                                               PropertyMode.Optional),
                             doc='Output workspace ELT')

    def validateInputs(self):
        issues = dict()

        background_range_start = self.getProperty('BackgroundRangeStart').value
        background_range_end = self.getProperty('BackgroundRangeEnd').value

        if background_range_start != Property.EMPTY_DBL and background_range_end == Property.EMPTY_DBL:
            issues['BackgroundRangeEnd'] = 'If background range start was given and background range end must also be provided.'

        if background_range_start == Property.EMPTY_DBL and background_range_end != Property.EMPTY_DBL:
            issues['BackgroundRangeStart'] = 'If background range end was given and background range start must also be provided.'

        return issues

    def PyExec(self):
<<<<<<< HEAD
=======
        from IndirectCommon import getInstrRun
>>>>>>> bb1d1906

        # Do setup
        self._setup()

        logger.debug('in_ws:'+str(type(self._input_workspaces)))

        # Get input workspaces
        input_workspace_names = self._input_workspaces.getNames()

        # Lists of input and output workspaces
        q_workspaces = list()
        q2_workspaces = list()
        run_numbers = list()
        temperatures = list()

        # Perform the ElasticWindow algorithms
        for input_ws in input_workspace_names:
            logger.information('Running ElasticWindow for workspace: %s' % input_ws)

            q_ws = '__' + input_ws + '_q'
            q2_ws = '__' + input_ws + '_q2'

            if self._background_range_start != Property.EMPTY_DBL and self._background_range_end != Property.EMPTY_DBL:
                ElasticWindow(InputWorkspace=input_ws,
                              OutputInQ=q_ws,
                              OutputInQSquared=q2_ws,
                              IntegrationRangeStart=self._integration_range_start,
                              IntegrationRangeEnd=self._integration_range_end,
                              BackgroundRangeStart=self._background_range_start,
                              BackgroundRangeEnd=self._background_range_end)
            else:
                ElasticWindow(InputWorkspace=input_ws,
                              OutputInQ=q_ws,
                              OutputInQSquared=q2_ws,
                              IntegrationRangeStart=self._integration_range_start,
                              IntegrationRangeEnd=self._integration_range_end)

            Logarithm(InputWorkspace=q2_ws,
                      OutputWorkspace=q2_ws)

            q_workspaces.append(q_ws)
            q2_workspaces.append(q2_ws)

            # Get the run number
            run_no = getInstrRun(input_ws)[1]
            run_numbers.append(run_no)

            # Get the sample temperature
            temp = self._get_temperature(input_ws)
            if temp is not None:
                temperatures.append(temp)
            else:
                # No need to output a temperature workspace if there are no temperatures
                self._elt_workspace = ''

        logger.information('Creating Q and Q^2 workspaces')

        if len(input_workspace_names) == 1:
            # Just rename single workspaces
            RenameWorkspace(InputWorkspace=q_workspaces[0],
                            OutputWorkspace=self._q_workspace)
            RenameWorkspace(InputWorkspace=q2_workspaces[0],
                            OutputWorkspace=self._q2_workspace)
        else:
            # Append the spectra of the first two workspaces
            AppendSpectra(InputWorkspace1=q_workspaces[0],
                          InputWorkspace2=q_workspaces[1],
                          OutputWorkspace=self._q_workspace)
            AppendSpectra(InputWorkspace1=q2_workspaces[0],
                          InputWorkspace2=q2_workspaces[1],
                          OutputWorkspace=self._q2_workspace)

            # Append to the spectra of each remaining workspace
            for idx in range(2, len(input_workspace_names)):
                AppendSpectra(InputWorkspace1=self._q_workspace,
                              InputWorkspace2=q_workspaces[idx],
                              OutputWorkspace=self._q_workspace)
                AppendSpectra(InputWorkspace1=self._q2_workspace,
                              InputWorkspace2=q2_workspaces[idx],
                              OutputWorkspace=self._q2_workspace)

            # Delete the output workspaces from the ElasticWindow algorithms
            for q_ws in q_workspaces:
                DeleteWorkspace(q_ws)
            for q2_ws in q2_workspaces:
                DeleteWorkspace(q2_ws)

        logger.information('Setting vertical axis units and values')

        # Set the vertical axis units
        v_axis_is_temp = len(input_workspace_names) == len(temperatures)

        if v_axis_is_temp:
            logger.notice('Vertical axis is in temperature')
            unit = ('Temperature', 'K')
        else:
            logger.notice('Vertical axis is in run number')
            unit = ('Run No', 'last 3 digits')

        # Create a new vertical axis for the Q and Q**2 workspaces
        q_ws_axis = NumericAxis.create(len(input_workspace_names))
        q_ws_axis.setUnit("Label").setLabel(unit[0], unit[1])

        q2_ws_axis = NumericAxis.create(len(input_workspace_names))
        q2_ws_axis.setUnit("Label").setLabel(unit[0], unit[1])

        # Set the vertical axis values
        for idx in range(0, len(input_workspace_names)):
            if v_axis_is_temp:
                q_ws_axis.setValue(idx, float(temperatures[idx]))
                q2_ws_axis.setValue(idx, float(temperatures[idx]))
            else:
                q_ws_axis.setValue(idx, float(run_numbers[idx][-3:]))
                q2_ws_axis.setValue(idx, float(run_numbers[idx][-3:]))

        # Add the new vertical axis to each workspace
        mtd[self._q_workspace].replaceAxis(1, q_ws_axis)
        mtd[self._q2_workspace].replaceAxis(1, q2_ws_axis)

        # Process the ELF workspace
        if self._elf_workspace != '':
            logger.information('Creating ELF workspace')

            Transpose(InputWorkspace=self._q_workspace,
                      OutputWorkspace=self._elf_workspace)
            SortXAxis(InputWorkspace=self._elf_workspace,
                      OutputWorkspace=self._elf_workspace)

            self.setProperty('OutputELF', self._elf_workspace)

        # Do temperature normalisation
        if self._elt_workspace != '':
            logger.information('Creating ELT workspace')

            # If the ELT workspace was not already created then create it here,
            # otherwise just clone it
            if self._elf_workspace == '':
                Transpose(InputWorkspace=self._q_workspace,
                          OutputWorkspace=self._elt_workspace)
                SortXAxis(InputWorkspace=self._elt_workspace,
                          OutputWorkspace=self._elt_workspace)
            else:
                CloneWorkspace(InputWorkspace=self._elf_workspace,
                               OutputWorkspace=self._elt_workspace)

            _normalize_to_lowest_temp(self._elt_workspace)

            self.setProperty('OutputELT', self._elt_workspace)

        # Set the output workspace
        self.setProperty('OutputInQ', self._q_workspace)
        self.setProperty('OutputInQSquared', self._q2_workspace)

    def _setup(self):
        """
        Gets algorithm properties.
        """

        self._sample_log_name = self.getPropertyValue('SampleEnvironmentLogName')
        self._sample_log_value = self.getPropertyValue('SampleEnvironmentLogValue')

        self._input_workspaces = self.getProperty('InputWorkspaces').value
        self._q_workspace = self.getPropertyValue('OutputInQ')
        self._q2_workspace = self.getPropertyValue('OutputInQSquared')
        self._elf_workspace = self.getPropertyValue('OutputELF')
        self._elt_workspace = self.getPropertyValue('OutputELT')

        self._integration_range_start = self.getProperty('IntegrationRangeStart').value
        self._integration_range_end = self.getProperty('IntegrationRangeEnd').value

        self._background_range_start = self.getProperty('BackgroundRangeStart').value
        self._background_range_end = self.getProperty('BackgroundRangeEnd').value

    def _get_temperature(self, ws_name):
        """
        Gets the sample temperature for a given workspace.

        @param ws_name Name of workspace
        @returns Temperature in Kelvin or None if not found
        """

        instr, run_number = getInstrRun(ws_name)

        facility = config.getFacility()
        pad_num = facility.instrument(instr).zeroPadding(int(run_number))
        zero_padding = '0' * (pad_num - len(run_number))

        run_name = instr + zero_padding + run_number
        log_filename = run_name.upper() + '.log'

        run = mtd[ws_name].getRun()

        if self._sample_log_name in run:
            # Look for temperature in logs in workspace
            tmp = run[self._sample_log_name].value
            value_action = {'last_value': lambda x: x[len(x)-1],
                            'average': lambda x: x.mean()
                           }
            temp = value_action[self._sample_log_value](tmp)
            logger.debug('Temperature %d K found for run: %s' % (temp, run_name))
            return temp

        else:
            # Logs not in workspace, try loading from file
            logger.information('Log parameter not found in workspace. Searching for log file.')
            log_path = FileFinder.getFullPath(log_filename)

            if log_path != '':
                # Get temperature from log file
                LoadLog(Workspace=ws_name, Filename=log_path)
                run_logs = mtd[ws_name].getRun()
                if self._sample_log_name in run_logs:
                    tmp = run_logs[self._sample_log_name].value
                    temp = tmp[len(tmp) - 1]
                    logger.debug('Temperature %d K found for run: %s' % (temp, run_name))
                    return temp
                else:
                    logger.warning('Log entry %s for run %s not found' % (self._sample_log_name, run_name))
            else:
                logger.warning('Log file for run %s not found' % run_name)

        # Can't find log file
        logger.warning('No temperature found for run: %s' % run_name)
        return None


# Register algorithm with Mantid
AlgorithmFactory.subscribe(ElasticWindowMultiple)<|MERGE_RESOLUTION|>--- conflicted
+++ resolved
@@ -4,7 +4,6 @@
 from mantid.simpleapi import *
 from mantid.kernel import *
 from mantid.api import *
-from IndirectCommon import getInstrRun
 
 def _normalize_to_lowest_temp(elt_ws_name):
     """
@@ -94,10 +93,7 @@
         return issues
 
     def PyExec(self):
-<<<<<<< HEAD
-=======
         from IndirectCommon import getInstrRun
->>>>>>> bb1d1906
 
         # Do setup
         self._setup()
