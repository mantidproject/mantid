# pylint: disable=no-init,too-many-instance-attributes,too-many-branches
from __future__ import (absolute_import, division, print_function)

from mantid.simpleapi import *
from mantid.kernel import *
from mantid.api import *
from IndirectCommon import getInstrRun

def _normalize_to_lowest_temp(elt_ws_name):
    """
    Normalise a workspace to the lowest temperature run.

    @param elt_ws_name Name of the ELT workspace
    """

    num_hist = mtd[elt_ws_name].getNumberHistograms()

    # Normalize each spectrum in the workspace
    for idx in range(0, num_hist):
        y_vals = mtd[elt_ws_name].readY(idx)
        scale = 1.0 / y_vals[0]
        y_vals_scaled = scale * y_vals
        mtd[elt_ws_name].setY(idx, y_vals_scaled)


class ElasticWindowMultiple(DataProcessorAlgorithm):
    _sample_log_name = None
    _sample_log_value = None
    _input_workspaces = None
    _q_workspace = None
    _q2_workspace = None
    _elf_workspace = None
    _elt_workspace = None
    _integration_range_start = None
    _integration_range_end = None
    _background_range_start = None
    _background_range_end = None

    def category(self):
        return 'Workflow\\Inelastic;Inelastic\\Indirect'

    def summary(self):
        return 'Performs the ElasticWindow algorithm over multiple input workspaces'

    def PyInit(self):
        self.declareProperty(WorkspaceGroupProperty('InputWorkspaces', '', Direction.Input),
                             doc='Grouped input workspaces')

        self.declareProperty(name='IntegrationRangeStart', defaultValue=0.0,
                             doc='Start of integration range in time of flight')
        self.declareProperty(name='IntegrationRangeEnd', defaultValue=0.0,
                             doc='End of integration range in time of flight')

        self.declareProperty(name='BackgroundRangeStart', defaultValue=Property.EMPTY_DBL,
                             doc='Start of background range in time of flight')
        self.declareProperty(name='BackgroundRangeEnd', defaultValue=Property.EMPTY_DBL,
                             doc='End of background range in time of flight')

        self.declareProperty(name='SampleEnvironmentLogName', defaultValue='sample',
                             doc='Name of the sample environment log entry')

        sampEnvLogVal_type = ['last_value', 'average']
        self.declareProperty('SampleEnvironmentLogValue', 'last_value',
                             StringListValidator(sampEnvLogVal_type),
                             doc='Value selection of the sample environment log entry')

        self.declareProperty(WorkspaceProperty('OutputInQ', '', Direction.Output),
                             doc='Output workspace in Q')

        self.declareProperty(WorkspaceProperty('OutputInQSquared', '', Direction.Output),
                             doc='Output workspace in Q Squared')

        self.declareProperty(WorkspaceProperty('OutputELF', '', Direction.Output,
                                               PropertyMode.Optional),
                             doc='Output workspace ELF')

        self.declareProperty(WorkspaceProperty('OutputELT', '', Direction.Output,
                                               PropertyMode.Optional),
                             doc='Output workspace ELT')

    def validateInputs(self):
        issues = dict()

        background_range_start = self.getProperty('BackgroundRangeStart').value
        background_range_end = self.getProperty('BackgroundRangeEnd').value

        if background_range_start != Property.EMPTY_DBL and background_range_end == Property.EMPTY_DBL:
            issues[
                'BackgroundRangeEnd'] = 'If background range start was given and background range end must also be provided.'

        if background_range_start == Property.EMPTY_DBL and background_range_end != Property.EMPTY_DBL:
            issues[
                'BackgroundRangeStart'] = 'If background range end was given and background range start must also be provided.'

        return issues

    def PyExec(self):


        # Do setup
        self._setup()

        logger.debug('in_ws:' + str(type(self._input_workspaces)))

        # Get input workspaces
        input_workspace_names = self._input_workspaces.getNames()

        # Lists of input and output workspaces
        q_workspaces = list()
        q2_workspaces = list()
        run_numbers = list()
        temperatures = list()

        # Perform the ElasticWindow algorithms
        for input_ws in input_workspace_names:
            logger.information('Running ElasticWindow for workspace: %s' % input_ws)

            q_ws = '__' + input_ws + '_q'
            q2_ws = '__' + input_ws + '_q2'

            if self._background_range_start != Property.EMPTY_DBL and self._background_range_end != Property.EMPTY_DBL:
                ElasticWindow(InputWorkspace=input_ws,
                              OutputInQ=q_ws,
                              OutputInQSquared=q2_ws,
                              IntegrationRangeStart=self._integration_range_start,
                              IntegrationRangeEnd=self._integration_range_end,
                              BackgroundRangeStart=self._background_range_start,
                              BackgroundRangeEnd=self._background_range_end)
            else:
                ElasticWindow(InputWorkspace=input_ws,
                              OutputInQ=q_ws,
                              OutputInQSquared=q2_ws,
                              IntegrationRangeStart=self._integration_range_start,
                              IntegrationRangeEnd=self._integration_range_end)

            Logarithm(InputWorkspace=q2_ws,
                      OutputWorkspace=q2_ws)

            q_workspaces.append(q_ws)
            q2_workspaces.append(q2_ws)

            # Get the run number
            run_no = getInstrRun(input_ws)[1]
            run_numbers.append(run_no)

            # Get the sample temperature
            temp = self._get_temperature(input_ws)
            if temp is not None:
                temperatures.append(temp)
            else:
                # No need to output a temperature workspace if there are no temperatures
                self._elt_workspace = ''

        logger.information('Creating Q and Q^2 workspaces')

        if len(input_workspace_names) == 1:
            # Just rename single workspaces
            RenameWorkspace(InputWorkspace=q_workspaces[0],
                            OutputWorkspace=self._q_workspace)
            RenameWorkspace(InputWorkspace=q2_workspaces[0],
                            OutputWorkspace=self._q2_workspace)
        else:
            # Append the spectra of the first two workspaces
            AppendSpectra(InputWorkspace1=q_workspaces[0],
                          InputWorkspace2=q_workspaces[1],
                          OutputWorkspace=self._q_workspace)
            AppendSpectra(InputWorkspace1=q2_workspaces[0],
                          InputWorkspace2=q2_workspaces[1],
                          OutputWorkspace=self._q2_workspace)

            # Append to the spectra of each remaining workspace
            for idx in range(2, len(input_workspace_names)):
                AppendSpectra(InputWorkspace1=self._q_workspace,
                              InputWorkspace2=q_workspaces[idx],
                              OutputWorkspace=self._q_workspace)
                AppendSpectra(InputWorkspace1=self._q2_workspace,
                              InputWorkspace2=q2_workspaces[idx],
                              OutputWorkspace=self._q2_workspace)

            # Delete the output workspaces from the ElasticWindow algorithms
            for q_ws in q_workspaces:
                DeleteWorkspace(q_ws)
            for q2_ws in q2_workspaces:
                DeleteWorkspace(q2_ws)

        logger.information('Setting vertical axis units and values')

        # Set the vertical axis units
        v_axis_is_temp = len(input_workspace_names) == len(temperatures)

        if v_axis_is_temp:
            logger.notice('Vertical axis is in temperature')
            unit = ('Temperature', 'K')
        else:
            logger.notice('Vertical axis is in run number')
            unit = ('Run No', 'last 3 digits')

        # Create a new vertical axis for the Q and Q**2 workspaces
        q_ws_axis = NumericAxis.create(len(input_workspace_names))
        q_ws_axis.setUnit("Label").setLabel(unit[0], unit[1])

        q2_ws_axis = NumericAxis.create(len(input_workspace_names))
        q2_ws_axis.setUnit("Label").setLabel(unit[0], unit[1])

        # Set the vertical axis values
        for idx in range(0, len(input_workspace_names)):
            if v_axis_is_temp:
                q_ws_axis.setValue(idx, float(temperatures[idx]))
                q2_ws_axis.setValue(idx, float(temperatures[idx]))
            else:
                q_ws_axis.setValue(idx, float(run_numbers[idx][-3:]))
                q2_ws_axis.setValue(idx, float(run_numbers[idx][-3:]))

        # Add the new vertical axis to each workspace
        mtd[self._q_workspace].replaceAxis(1, q_ws_axis)
        mtd[self._q2_workspace].replaceAxis(1, q2_ws_axis)

        # Process the ELF workspace
        if self._elf_workspace != '':
            logger.information('Creating ELF workspace')

            Transpose(InputWorkspace=self._q_workspace,
                      OutputWorkspace=self._elf_workspace)
            SortXAxis(InputWorkspace=self._elf_workspace,
                      OutputWorkspace=self._elf_workspace)

            self.setProperty('OutputELF', self._elf_workspace)

        # Do temperature normalisation
        if self._elt_workspace != '':
            logger.information('Creating ELT workspace')

            # If the ELT workspace was not already created then create it here,
            # otherwise just clone it
            if self._elf_workspace == '':
                Transpose(InputWorkspace=self._q_workspace,
                          OutputWorkspace=self._elt_workspace)
                SortXAxis(InputWorkspace=self._elt_workspace,
                          OutputWorkspace=self._elt_workspace)
            else:
                CloneWorkspace(InputWorkspace=self._elf_workspace,
                               OutputWorkspace=self._elt_workspace)

            _normalize_to_lowest_temp(self._elt_workspace)

            self.setProperty('OutputELT', self._elt_workspace)

        # Set the output workspace
        self.setProperty('OutputInQ', self._q_workspace)
        self.setProperty('OutputInQSquared', self._q2_workspace)

    def _setup(self):
        """
        Gets algorithm properties.
        """

        self._sample_log_name = self.getPropertyValue('SampleEnvironmentLogName')
        self._sample_log_value = self.getPropertyValue('SampleEnvironmentLogValue')

        self._input_workspaces = self.getProperty('InputWorkspaces').value
        self._q_workspace = self.getPropertyValue('OutputInQ')
        self._q2_workspace = self.getPropertyValue('OutputInQSquared')
        self._elf_workspace = self.getPropertyValue('OutputELF')
        self._elt_workspace = self.getPropertyValue('OutputELT')

        self._integration_range_start = self.getProperty('IntegrationRangeStart').value
        self._integration_range_end = self.getProperty('IntegrationRangeEnd').value

        self._background_range_start = self.getProperty('BackgroundRangeStart').value
        self._background_range_end = self.getProperty('BackgroundRangeEnd').value

    def _get_temperature(self, ws_name):
        """
        Gets the sample temperature for a given workspace.

        @param ws_name Name of workspace
        @returns Temperature in Kelvin or None if not found
        """

        instr, run_number = getInstrRun(ws_name)

        facility = config.getFacility()
        pad_num = facility.instrument(instr).zeroPadding(int(run_number))
        zero_padding = '0' * (pad_num - len(run_number))

        run_name = instr + zero_padding + run_number
        log_filename = run_name.upper() + '.log'

        run = mtd[ws_name].getRun()

        if self._sample_log_name in run:
            # Look for temperature in logs in workspace
            tmp = run[self._sample_log_name].value
<<<<<<< HEAD
            value_action = {'last_value': lambda x: x[len(x) - 1],
                            'average': lambda x: x.mean()
                            }
=======
            value_action = {'last_value': lambda x: x[len(x)-1],
                            'average': lambda x: x.mean()}
>>>>>>> e70b9401
            temp = value_action[self._sample_log_value](tmp)
            logger.debug('Temperature %d K found for run: %s' % (temp, run_name))
            return temp

        else:
            # Logs not in workspace, try loading from file
            logger.information('Log parameter not found in workspace. Searching for log file.')
            log_path = FileFinder.getFullPath(log_filename)

            if log_path != '':
                # Get temperature from log file
                LoadLog(Workspace=ws_name, Filename=log_path)
                run_logs = mtd[ws_name].getRun()
                if self._sample_log_name in run_logs:
                    tmp = run_logs[self._sample_log_name].value
                    temp = tmp[len(tmp) - 1]
                    logger.debug('Temperature %d K found for run: %s' % (temp, run_name))
                    return temp
                else:
                    logger.warning('Log entry %s for run %s not found' % (self._sample_log_name, run_name))
            else:
                logger.warning('Log file for run %s not found' % run_name)

        # Can't find log file
        logger.warning('No temperature found for run: %s' % run_name)
        return None


# Register algorithm with Mantid
AlgorithmFactory.subscribe(ElasticWindowMultiple)<|MERGE_RESOLUTION|>--- conflicted
+++ resolved
@@ -291,14 +291,10 @@
         if self._sample_log_name in run:
             # Look for temperature in logs in workspace
             tmp = run[self._sample_log_name].value
-<<<<<<< HEAD
-            value_action = {'last_value': lambda x: x[len(x) - 1],
-                            'average': lambda x: x.mean()
-                            }
-=======
+
             value_action = {'last_value': lambda x: x[len(x)-1],
                             'average': lambda x: x.mean()}
->>>>>>> e70b9401
+
             temp = value_action[self._sample_log_value](tmp)
             logger.debug('Temperature %d K found for run: %s' % (temp, run_name))
             return temp
