--- conflicted
+++ resolved
@@ -1,8 +1,4 @@
-<<<<<<< HEAD
 #pylint: disable=no-init,too-many-instance-attributes,invalid-name
-from __future__ import (absolute_import, division, print_function)
-=======
-#pylint: disable=no-init,invalid-name
 from __future__ import (absolute_import, division, print_function)
 
 from mantid.simpleapi import *
@@ -10,7 +6,6 @@
 from mantid.api import DataProcessorAlgorithm, PropertyMode, AlgorithmFactory, \
                        FileProperty, FileAction, MatrixWorkspaceProperty
 from mantid import config, logger, mtd
->>>>>>> 82ce3389
 
 import os.path
 import numpy as np
