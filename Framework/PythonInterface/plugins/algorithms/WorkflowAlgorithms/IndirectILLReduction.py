--- conflicted
+++ resolved
@@ -9,8 +9,7 @@
 from mantid import config, mtd, logger
 
 
-ws_or_none = lambda s: mtd[s] if s != '' else None
-
+_ws_or_none = lambda s: mtd[s] if s != '' else None
 
 
 def extract_workspace(ws, ws_out, x_start, x_end):
@@ -88,8 +87,6 @@
     return result
 
 
-<<<<<<< HEAD
-=======
 # possibility to replace by the use of SelectNexusFilesByMetadata
 def select_fws(workspace):
     """
@@ -131,7 +128,6 @@
     return fws
 
 
->>>>>>> 7def19cd
 def mask_reduced_ws(ws_to_mask, xstart, xend):
     """
     Calls MaskBins twice, for masking the first and last bins of a workspace
@@ -145,27 +141,17 @@
 
     if xstart > 0:
         logger.debug('Mask bins smaller than {0}'.format(xstart))
-<<<<<<< HEAD
         MaskBins(InputWorkspace=ws_to_mask, OutputWorkspace=ws_to_mask, XMin=x_values[0], XMax=x_values[xstart])
-    else:
-        logger.debug('No masking due to x bin < 0!: {0}'.format(xstart))
-    if xend < len(x_values) - 1:
-        logger.debug('Mask bins larger than {0}'.format(xend))
-        MaskBins(InputWorkspace=ws_to_mask, OutputWorkspace=ws_to_mask, XMin=x_values[xend + 1], XMax=x_values[-1])
-=======
-        MaskBins(InputWorkspace=mtd[ws_to_mask], OutputWorkspace=mtd[ws_to_mask], XMin=x_values[0],
-                 XMax=x_values[xstart])
     else:
         logger.debug('No masking due to x bin <= 0!: {0}'.format(xstart))
     if xend < len(x_values) - 1:
         logger.debug('Mask bins larger than {0}'.format(xend))
-        MaskBins(InputWorkspace=mtd[ws_to_mask], OutputWorkspace=ws_to_mask, XMin=x_values[xend + 1], XMax=x_values[-1])
->>>>>>> 7def19cd
+        MaskBins(InputWorkspace=ws_to_mask, OutputWorkspace=ws_to_mask, XMin=x_values[xend + 1], XMax=x_values[-1])
     else:
         logger.debug('No masking due to x bin >= len(x_values) - 1!: {0}'.format(xend))
 
     if xstart > 0 and xend < len(x_values) - 1:
-        logger.notice('Bins out of range {0} {1} [Unit of X-axis] are masked'.format(x_values[xstart],
+        logger.information('Bins out of range {0} {1} [Unit of X-axis] are masked'.format(x_values[xstart],
                                                                                      x_values[xend + 1]))
 
 
@@ -180,7 +166,6 @@
     mtd[ws].getAxis(0).setUnit('DeltaE')  # in mev
     xnew = mtd[ws].readX(0)  # energy array
     logger.information('Energy range : {0} to {1}'.format(xnew[0], xnew[-1]))
-
 
 
 def energy_formula(ws):
@@ -206,18 +191,13 @@
         logger.warning('Input run has no property Doppler.mirror_sense. Check your input file.')
         logger.warning('Doppler maximum delta energy is 0 micro eV')
 
-<<<<<<< HEAD
-    formula = '(x/%f - 1)*%f' % (mid, (delta_energy / scale) * (size-1)/(size-2))
-
-    logger.information('Energy transform formula: ' + formula)
-=======
     if delta_energy != 0:
-        formula = '(x/{0} - 1)*{1}'.format(mid, delta_energy / scale)
-        logger.information('Energy transform formula: ' + formula)
+        formula = '(x/{0} - 1)*{1}'.format(mid, (delta_energy / scale) * (size - 1)/(size - 2))
     else:
         # Center the data for elastic fixed window scan, for integration over the elastic peak
         formula = 'x-{0}'.format(mid)
->>>>>>> 7def19cd
+ 
+    logger.information('Energy transform formula: ' + formula)
 
     return formula
 
@@ -249,69 +229,34 @@
     elif option == 3:
         logger.information('Unmirror 3: Return the right wing')
         CloneWorkspace(InputWorkspace=right, OutputWorkspace=red)
-
     elif option == 4:
         logger.information('Unmirror 4: Shift the right according to left')
-<<<<<<< HEAD
-        _bin_range = 'bin_range'
-=======
         _bin_range = '__bin_range'
->>>>>>> 7def19cd
         MatchPeaks(InputWorkspace=right, OutputWorkspace=right, InputWorkspace2=left, BinRangeTable=_bin_range)
         bin_table = mtd[_bin_range].row(0)
         start_bin = bin_table['MinBin']
         end_bin = bin_table['MaxBin']
-<<<<<<< HEAD
-        DeleteWorkspace(_bin_range)
-
-    elif option == 5:
-        logger.information('Unmirror 5: Shift the right according to right of the vanadium and sum to left')
-        _bin_range = 'bin_range'
-=======
-
     elif option == 5:
         logger.information('Unmirror 5: Shift the right according to right of the vanadium and sum to left')
         _bin_range = '__bin_range'
->>>>>>> 7def19cd
         MatchPeaks(InputWorkspace=right, InputWorkspace2='right_van', OutputWorkspace=left, BinRangeTable=_bin_range)
         bin_table = mtd[_bin_range].row(0)
         start_bin = bin_table['MinBin']
         end_bin = bin_table['MaxBin']
-<<<<<<< HEAD
-        DeleteWorkspace(_bin_range)
-
-    elif option == 6:
-        logger.information('Unmirror 6: Center both the right and the left')
-        _bin_range_left = 'bin_range_left'
-        _bin_range_right = 'bin_range_right'
-=======
-
     elif option == 6:
         logger.information('Unmirror 6: Center both the right and the left')
         _bin_range_left = '__bin_range_left'
         _bin_range_right = '__bin_range_right'
->>>>>>> 7def19cd
         MatchPeaks(InputWorkspace=left, OutputWorkspace=left, BinRangeTable=_bin_range_left)
         MatchPeaks(InputWorkspace=right, OutputWorkspace=right, BinRangeTable=_bin_range_right)
         left_table = mtd[_bin_range_left].row(0)
         right_table = mtd[_bin_range_right].row(0)
         start_bin = np.max([left_table['MinBin'], right_table['MinBin']])
         end_bin = np.min([left_table['MaxBin'], right_table['MaxBin']])
-<<<<<<< HEAD
-        DeleteWorkspace(_bin_range_left)
-        DeleteWorkspace(_bin_range_right)
-
-    elif option == 7:
-        logger.information('Unmirror 7: Shift both the right and the left according to vanadium and sum')
-        _bin_range_left = 'bin_range_left'
-        _bin_range_right = 'bin_range_right'
-=======
-
-    elif option == 7:
+elif option == 7:
         logger.information('Unmirror 7: Shift both the right and the left according to vanadium and sum')
         _bin_range_left = '__bin_range_left'
         _bin_range_right = '__bin_range_right'
->>>>>>> 7def19cd
         MatchPeaks(InputWorkspace=left, InputWorkspace2='left_van', OutputWorkspace=left, MatchInput2ToCenter=True,
                    BinRangeTable=_bin_range_left)
         MatchPeaks(InputWorkspace=right, InputWorkspace2='right_van', OutputWorkspace=right, MatchInput2ToCenter=True,
@@ -320,12 +265,6 @@
         right_table = mtd[_bin_range_right].row(0)
         start_bin = np.max([left_table['MinBin'], right_table['MinBin']])
         end_bin = np.min([left_table['MaxBin'], right_table['MaxBin']])
-<<<<<<< HEAD
-
-        DeleteWorkspace(_bin_range_left)
-        DeleteWorkspace(_bin_range_right)
-=======
->>>>>>> 7def19cd
 
     if option > 3 or option == 1:
         # Perform unmirror option by summing left and right workspaces
@@ -420,7 +359,7 @@
                              defaultValue=False,
                              doc='Whether to output the workspaces in intermediate steps.')
 
-        self.declareProperty(name='UnmirrorOption',defaultValue=1,
+        self.declareProperty(name='UnmirrorOption',defaultValue=6,
                              validator=IntBoundedValidator(lower=0, upper=7),
                              doc='Unmirroring options: \n'
                                  '0 no unmirroring\n'
@@ -509,7 +448,7 @@
         self._background_file = self.getPropertyValue('BackgroundRun').replace(',','+')
         self._analyser = self.getPropertyValue('Analyser')
         self._map_file = self.getPropertyValue('MapFile')
-        self._calib_ws = ws_or_none(self.getPropertyValue('CalibrationWorkspace'))
+        self._calib_ws = _ws_or_none(self.getPropertyValue('CalibrationWorkspace'))
         self._reflection = self.getPropertyValue('Reflection')
         self._debug_mode = self.getProperty('DebugMode').value
         self._scan_type = self.getProperty('ScanType').value
@@ -550,7 +489,7 @@
             # get instrument from the first ws in a group and load config files
             self._instrument = mtd[self._red_ws].getItem(0).getInstrument()
 
-            self.load_auxiliary_files()
+            self._load_auxiliary_files()
 
             # figure out number of progress reports, i.e. one for each input workspace/file
             progress = Progress(self, start=0.0, end=1.0, nreports=mtd[self._red_ws].size())
@@ -579,7 +518,7 @@
             # get instrument name and load config files
             self._instrument = mtd[self._red_ws].getInstrument()
 
-            self.load_auxiliary_files()
+            self._load_auxiliary_files()
 
             run = '{0:06d}'.format(mtd[self._red_ws].getRunNumber())
             ws = run + '_' + self._red_ws
@@ -599,7 +538,7 @@
         # wrap up the output
         self._finalize(out_ws_names)
 
-    def load_auxiliary_files(self):
+    def _load_auxiliary_files(self):
         """
         Loads parameter and detector grouping map file
         self._instrument must be already set before calling this
@@ -626,7 +565,7 @@
 
         # load background run if needed
         if self._background_file:
-            self.load_background_run()
+            self._load_background_run()
             self.log().information('Loaded background run: {0}'.format(self._background_file))
 
         # load vanadium run if needed
@@ -657,7 +596,7 @@
             RenameWorkspace(left_vanadium.getItem(0).getName(),'left_van')
             RenameWorkspace(right_vanadium.getItem(0).getName(), 'right_van')
 
-    def load_background_run(self):
+    def _load_background_run(self):
         """
         Loads background run. This file is the same for all the files to be reduced.
         """
@@ -673,7 +612,6 @@
         @param run :: string of run number to reduce
         @param ws_names :: a list to keep track of created ws names
         """
-
         self.log().information('Reducing run #' + run)
 
         # temporary list of ws names for the given run
@@ -717,28 +655,9 @@
 
         self._vanadium_calibration(red)
 
-<<<<<<< HEAD
-        # Number of bins
-        size = mtd[red].blocksize()
-
-        # Get the left and right wings
-        extract_workspace(red, left, 0, int(size / 2))
-        extract_workspace(red, right, int(size / 2), size)
-        # Get the left and right monitors, needed to identify the masked bins
-        extract_workspace(mon, '__left_mon', 0, int(size / 2))
-        extract_workspace(mon, '__right_mon', int(size / 2), size)
-
-        # Mask bins out of monitor range (zero bins) for left and right wings
-        xmin_left, xmax_left = monitor_range('__left_mon')
-        xmin_right, xmax_right = monitor_range('__right_mon')
-
-        # Check mirror_sense
-        mirror_sense = 0
-=======
         self._debug(red, vnorm)
 
         # Get mirror_sense
->>>>>>> 7def19cd
         if mtd[red].getRun().hasProperty('Doppler.mirror_sense'):
             # Get mirror_sense from run
             # mirror_sense 14 : two wings
@@ -784,18 +703,6 @@
         start_bin = 0
         end_bin = 0
 
-<<<<<<< HEAD
-        convert_to_energy(left)
-        convert_to_energy(right)
-
-        if mirror_sense == 14 and self._unmirror_option == 0:
-            self.log().warning('Input run #%s has two wings, no energy transfer can be performed with unmirror 0' % run)
-        elif mirror_sense == 14 and self._unmirror_option > 0:
-            # Reduced workspace will be in energy transfer since both, left and right workspaces are in energy transfer
-            start_bin, end_bin = perform_unmirror(red, left, right, self._unmirror_option)
-        elif mirror_sense == 16:
-            self.log().warning('Input run #%s has one wing, perform energy transfer. No unmirroring can be done.' % run)
-=======
         if self._mirror_sense == 14 and self._unmirror_option == 0:
             self.log().warning('Input run #{0} has two wings, no energy transfer can be performed'.format(run))
         elif self._mirror_sense == 14 and self._unmirror_option > 0:
@@ -805,7 +712,6 @@
         elif self._mirror_sense == 16:
             self.log().information(
                 'Input run #{0} has one wing, perform energy transfer, no unmirroring will happen'.format(run))
->>>>>>> 7def19cd
             convert_to_energy(red)
         else:
             self.log().warning('Input run #{0}: no Doppler.mirror_sense defined, assuming one wing.'.format(run))
@@ -823,21 +729,6 @@
             # Shifted workspaces
             xmin = np.maximum(xmin, start_bin)
             xmax = np.minimum(xmax, end_bin)
-<<<<<<< HEAD
-        elif mirror_sense == 14 and self._unmirror_option == 0:
-            x = mtd[red].readX(0)
-            xmin = xmin_left
-            xmax = xmax_right + int(x[-1] / 2)
-            if xmin_right < size and xmax_left < size:
-                # Mask mid bins
-                self.log().debug('Mask red ws bins between %d, %d' % (xmax_left, int(size / 2) + xmin_right - 1))
-                MaskBins(InputWorkspace=red, OutputWorkspace=red, XMin=x[xmax_left], XMax=x[int(size / 2) + xmin_right])
-        elif mirror_sense == 14 and self._unmirror_option > 0:
-            xmin = np.maximum(xmin_left, xmin_right)
-            xmax = np.minimum(xmax_left, xmax_right)
-        elif mirror_sense == 16:
-=======
-
         elif self._mirror_sense == 14:
 
             if self._unmirror_option == 0:
@@ -856,7 +747,6 @@
                 xmax = np.minimum(xmax_left, xmax_right)
 
         elif self._mirror_sense == 16:
->>>>>>> 7def19cd
             # One wing, no right workspace
             xmin, xmax = monitor_range(mon)
 
@@ -972,6 +862,7 @@
             DeleteWorkspace('left_van')
             DeleteWorkspace('right_van')
 
+        # remove background run
         if self._background_file:
             DeleteWorkspace('background')
 
@@ -1005,12 +896,10 @@
             if self._background_file:
                 GroupWorkspaces(InputWorkspaces=output[:, 7], OutputWorkspace=self._out_suffixes[7])
                 self.setProperty('BsubWorkspace', self._out_suffixes[7])
-                GroupWorkspaces(InputWorkspaces=output[:, 7], OutputWorkspace=self._out_suffixes[7])
 
             if self._calib_ws is not None:
                 GroupWorkspaces(InputWorkspaces=output[:, 8], OutputWorkspace=self._out_suffixes[8])
                 self.setProperty('VnormWorkspace', self._out_suffixes[8])
-                GroupWorkspaces(InputWorkspaces=output[:, 8], OutputWorkspace=self._out_suffixes[8])
-
+               
 # Register algorithm with Mantid
 AlgorithmFactory.subscribe(IndirectILLReduction)