--- conflicted
+++ resolved
@@ -533,23 +533,6 @@
                 )
 
         panel_outputs = self.getPropertyValue('PanelOutputWorkspaces')
-<<<<<<< HEAD
-        panel_ws_group = panel_outputs + '_' + str(i + 1) if panel_outputs else ''
-        SANSILLIntegration(InputWorkspace=sample_name,
-                           OutputWorkspace=output,
-                           OutputType=self.getPropertyValue('OutputType'),
-                           CalculateResolution=self.getPropertyValue('CalculateResolution'),
-                           DefaultQBinning=self.getPropertyValue('DefaultQBinning'),
-                           BinningFactor=self.getProperty('BinningFactor').value,
-                           OutputBinning=self.getPropertyValue('OutputBinning'),
-                           NPixelDivision=self.getProperty('NPixelDivision').value,
-                           NumberOfWedges=self.getProperty('NumberOfWedges').value,
-                           WedgeAngle=self.getProperty('WedgeAngle').value,
-                           WedgeOffset=self.getProperty('WedgeOffset').value,
-                           WedgeWorkspace=self.getPropertyValue('WedgeWorkspace'),
-                           AsymmetricWedges=self.getProperty('AsymmetricWedges').value,
-                           PanelOutputWorkspaces=panel_ws_group)
-=======
         panel_ws_group = (panel_outputs + '_' + str(i + 1)
                           if panel_outputs
                           else '')
@@ -567,11 +550,11 @@
                 NumberOfWedges=self.getProperty('NumberOfWedges').value,
                 WedgeAngle=self.getProperty('WedgeAngle').value,
                 WedgeOffset=self.getProperty('WedgeOffset').value,
+                WedgeWorkspace=self.getPropertyValue('WedgeWorkspace'),
                 AsymmetricWedges=self.getProperty('AsymmetricWedges').value,
                 PanelOutputWorkspaces=panel_ws_group
                 )
 
->>>>>>> 63b10a43
         if self.cleanup:
             DeleteWorkspace(sample_name)
 
