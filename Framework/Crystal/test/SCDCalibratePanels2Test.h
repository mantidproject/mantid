--- conflicted
+++ resolved
@@ -447,33 +447,14 @@
     double tof;
     Units::Wavelength wl;
     for (int i = 0; i < pws->getNumberPeaks(); ++i) {
-<<<<<<< HEAD
-      Peak &pk = pws->getPeak(i);
-      V3D hkl =
-          V3D(boost::math::iround(pk.getH()), boost::math::iround(pk.getK()),
-              boost::math::iround(pk.getL()));
-
-      // make a standalone peak to calculate q vectors
-      Peak tmppk(pws->getInstrument(), pk.getDetectorID(), pk.getWavelength(),
-                 hkl, pk.getGoniometerMatrix());
-      Units::Wavelength wl;
-      wl.initialize(tmppk.getL1(), 0,
-                    {{UnitParams::l2, tmppk.getL2()},
-                     {UnitParams::twoTheta, tmppk.getScattering()},
-                     {UnitParams::efixed, tmppk.getInitialEnergy()}});
-      tmppk.setWavelength(wl.singleFromTOF(pk.getTOF() + dT0));
-
-      // only passing the q vector, not the energy info that relates T0
-      pk.setQSampleFrame(tmppk.getQSampleFrame());
-=======
       tof = pws->getPeak(i).getTOF();
       pws->getPeak(i).setInstrument(pws->getInstrument());
-      wl.initialize(pws->getPeak(i).getL1(), pws->getPeak(i).getL2(),
-                    pws->getPeak(i).getScattering(), 0,
-                    pws->getPeak(i).getInitialEnergy(), 0.0);
+      wl.initialize(pws->getPeak(i).getL1(), 0,
+                    {{UnitParams::l2, pws->getPeak(i).getL2()},
+                     {UnitParams::twoTheta, pws->getPeak(i).getScattering()},
+                     {UnitParams::efixed, pws->getPeak(i).getInitialEnergy()}});
       pws->getPeak(i).setDetectorID(pws->getPeak(i).getDetectorID());
       pws->getPeak(i).setWavelength(wl.singleFromTOF(tof));
->>>>>>> a1823a1c
     }
   }
 
