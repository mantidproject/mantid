// Mantid Repository : https://github.com/mantidproject/mantid
//
// Copyright &copy; 2020 ISIS Rutherford Appleton Laboratory UKRI,
//   NScD Oak Ridge National Laboratory, European Spallation Source,
//   Institut Laue - Langevin & CSNS, Institute of High Energy Physics, CAS
// SPDX - License - Identifier: GPL - 3.0 +

#include "MantidCrystal/SCDCalibratePanels2ObjFunc.h"
#include "MantidAPI/Algorithm.h"
#include "MantidAPI/AnalysisDataService.h"
#include "MantidAPI/FunctionFactory.h"
#include "MantidAPI/Run.h"
#include "MantidAPI/Sample.h"
#include "MantidDataObjects/PeaksWorkspace.h"
#include "MantidGeometry/Crystal/OrientedLattice.h"
#include "MantidGeometry/Instrument.h"

#include <boost/algorithm/string.hpp>
#include <boost/math/special_functions/round.hpp>
#include <cmath>

namespace Mantid {
namespace Crystal {

using namespace Mantid::API;
using namespace Mantid::CurveFitting;
using namespace Mantid::DataObjects;
using namespace Mantid::Geometry;
using namespace Mantid::Kernel;

namespace {
// static logger
Logger g_log("SCDCalibratePanels2ObjFunc");
} // namespace

DECLARE_FUNCTION(SCDCalibratePanels2ObjFunc)

/// ---------------///
/// Core functions ///
/// ---------------///
SCDCalibratePanels2ObjFunc::SCDCalibratePanels2ObjFunc() {
  // parameters
  declareParameter("DeltaX", 0.0, "relative shift along X");
  declareParameter("DeltaY", 0.0, "relative shift along Y");
  declareParameter("DeltaZ", 0.0, "relative shift along Z");
  // rotation axis is defined as (1, theta, phi)
  // https://en.wikipedia.org/wiki/Spherical_coordinate_system
  declareParameter("Theta", PI / 4, "Polar coordinates theta in radians");
  declareParameter("Phi", PI / 4, "Polar coordinates phi in radians");
  // rotation angle
  declareParameter("DeltaRotationAngle", 0.0,
                   "angle of relative rotation in degree");
  declareParameter("DeltaT0", 0.0, "delta of TOF");
}

void SCDCalibratePanels2ObjFunc::setPeakWorkspace(
    IPeaksWorkspace_sptr &pws, const std::string componentName) {
  m_pws = pws->clone();
  m_cmpt = componentName;

  // Special adjustment for CORELLI
  Instrument_sptr inst =
      std::const_pointer_cast<Instrument>(m_pws->getInstrument());
  if (inst->getName().compare("CORELLI") == 0 && m_cmpt != "moderator")
    // the second check is just to ensure that no accidental passing in
    // a bank name with sixteenpack already appended
    if (!boost::algorithm::ends_with(m_cmpt, "/sixteenpack"))
      m_cmpt.append("/sixteenpack");

  // Set the iteration count
  n_iter = 0;
}

/**
 * @brief Evalute the objective function with given feature vector X
 *
 * @param out     :: Q_calculated, which means yValues should be set to
 * Q_measured when setting up the Fit algorithm
 * @param xValues :: feature vector [shiftx3, rotx3, T0]
 * @param order   :: dimensionality of feature vector
 */
void SCDCalibratePanels2ObjFunc::function1D(double *out, const double *xValues,
                                            const size_t order) const {
  // Get the feature vector component (numeric type)
  //-- delta in translation
  const double dx = getParameter("DeltaX");
  const double dy = getParameter("DeltaY");
  const double dz = getParameter("DeltaZ");
  //-- delta in rotation/orientation as angle axis pair
  //   using polar coordinates to ensure a unit vector
  //   (r, theta, phi) where r=1
  const double theta = getParameter("Theta");
  const double phi = getParameter("Phi");
  // compute the rotation axis
  double vx = sin(theta) * cos(phi);
  double vy = sin(theta) * sin(phi);
  double vz = cos(theta);
  //
  const double drotang = getParameter("DeltaRotationAngle");

  //-- delta in TOF
  // const double dT0 = getParameter("DeltaT0");
  //-- NOTE: given that these components are never used as
  //         one vector, there is no need to construct a
  //         xValues
  UNUSED_ARG(xValues);
  UNUSED_ARG(order);

  // -- always working on a copy only
  IPeaksWorkspace_sptr pws = m_pws->clone();

  // Debugging related
  IPeaksWorkspace_sptr pws_ref = m_pws->clone();

  // NOTE: when optimizing T0, a none component will be passed in.
  if (m_cmpt != "none/sixteenpack") {
    // rotation
    pws = rotateInstrumentComponentBy(vx, vy, vz, drotang, m_cmpt, pws);

    // translation
    pws = moveInstruentComponentBy(dx, dy, dz, m_cmpt, pws);
  }

  // TODO:
  // need to do something with dT0

  // calculate residual
  // double residual = 0.0;
  for (int i = 0; i < pws->getNumberPeaks(); ++i) {
    // cache TOF
    const double tof = pws->getPeak(i).getTOF();

    Peak pk = Peak(pws->getPeak(i));
    // update instrument
    pk.setInstrument(pws->getInstrument());
    // update detector ID
    pk.setDetectorID(pws->getPeak(i).getDetectorID());
    // calculate&set wavelength based on new instrument
    Units::Wavelength wl;
<<<<<<< HEAD
    V3D calc_qv;
    // somehow calibration results works better with direct method
    // but moderator requires the strange in-and-out way
    if (m_cmpt != "moderator") {
      wl.initialize(pk.getL1(), 0,
                    {{UnitParams::l2, pk.getL2()},
                     {UnitParams::twoTheta, pk.getScattering()},
                     {UnitParams::efixed, pk.getInitialEnergy()}});
      // create a peak with shifted wavelength
      Peak calc_pk(calc_inst, pk.getDetectorID(),
                   wl.singleFromTOF(pk.getTOF() + dT0), hkl,
                   pk.getGoniometerMatrix());
      calc_qv = calc_pk.getQSampleFrame();
    } else {
      Peak calc_pk(calc_inst, pk.getDetectorID(), pk.getWavelength(), hkl,
                   pk.getGoniometerMatrix());
      wl.initialize(calc_pk.getL1(), 0,
                    {{UnitParams::l2, calc_pk.getL2()},
                     {UnitParams::twoTheta, calc_pk.getScattering()},
                     {UnitParams::efixed, calc_pk.getInitialEnergy()}});
      // adding the TOF shift here
      calc_pk.setWavelength(wl.singleFromTOF(pk.getTOF() + dT0));
      calc_qv = calc_pk.getQSampleFrame();
    }

    // get the updated/calculated q vector in sample frame and set it to out
    // V3D calc_qv = calc_pk.getQSampleFrame();
=======
    wl.initialize(pk.getL1(), pk.getL2(), pk.getScattering(), 0,
                  pk.getInitialEnergy(), 0.0);
    pk.setWavelength(wl.singleFromTOF(tof));

    V3D qv = pk.getQSampleFrame();
>>>>>>> a1823a1c
    for (int j = 0; j < 3; ++j)
      out[i * 3 + j] = qv[j];

    // check the difference between n and target
    // auto ubm = pws->sample().getOrientedLattice().getUB();
    // V3D qv_target = ubm * pws->getPeak(i).getIntHKL();
    // qv_target *= 2 * PI;
    // V3D delta_qv = qv - qv_target;
    // residual += delta_qv.norm2();
  }

  n_iter += 1;

  // V3D dtrans = V3D(dx, dy, dz);
  // V3D rotaxis = V3D(vx, vy, vz);
  // residual /= pws->getNumberPeaks();
  // std::ostringstream msgiter;
  // msgiter.precision(8);
  // msgiter << "residual@iter_" << n_iter << ": " << residual << "\n"
  //         << "-- (dx, dy, dz) = " << dtrans << "\n"
  //         << "-- ang@axis = " << drotang << "@" << rotaxis << "\n\n";
  // g_log.information() << msgiter.str();
}

// -------///
// Helper ///
// -------///

/**
 * @brief Translate the component of given workspace by delta_(x, y, z)
 *
 * @param deltaX  :: The shift along the X-axis in m
 * @param deltaY  :: The shift along the Y-axis in m
 * @param deltaZ  :: The shift along the Z-axis in m
 * @param componentName  :: string representation of a component
 * @param pws  :: input workspace (mostly peaksworkspace)
 */
IPeaksWorkspace_sptr SCDCalibratePanels2ObjFunc::moveInstruentComponentBy(
    double deltaX, double deltaY, double deltaZ, std::string componentName,
    IPeaksWorkspace_sptr &pws) const {
  // Workspace_sptr inputws = std::dynamic_pointer_cast<Workspace>(pws);

  // move instrument is really fast, even with zero input
  IAlgorithm_sptr mv_alg = Mantid::API::AlgorithmFactory::Instance().create(
      "MoveInstrumentComponent", -1);
  //
  mv_alg->initialize();
  mv_alg->setChild(true);
  mv_alg->setLogging(LOGCHILDALG);
  mv_alg->setProperty("Workspace", pws);
  mv_alg->setProperty("ComponentName", componentName);
  mv_alg->setProperty("X", deltaX);
  mv_alg->setProperty("Y", deltaY);
  mv_alg->setProperty("Z", deltaZ);
  mv_alg->setProperty("RelativePosition", true);
  mv_alg->executeAsChildAlg();

  return pws;
}

/**
 * @brief Rotate the instrument by angle axis
 *
 * @param rotVx  :: x of rotation axis
 * @param rotVy  :: y of rotation axis
 * @param rotVz  :: z of rotation axis
 * @param rotAng  :: rotation angle (in degree)
 * @param componentName  :: component name
 * @param pws  :: peak workspace
 * @return IPeaksWorkspace_sptr
 */
IPeaksWorkspace_sptr SCDCalibratePanels2ObjFunc::rotateInstrumentComponentBy(
    double rotVx, double rotVy, double rotVz, double rotAng,
    std::string componentName, IPeaksWorkspace_sptr &pws) const {
  // rotate
  IAlgorithm_sptr rot_alg = Mantid::API::AlgorithmFactory::Instance().create(
      "RotateInstrumentComponent", -1);
  //
  rot_alg->initialize();
  rot_alg->setChild(true);
  rot_alg->setLogging(LOGCHILDALG);
  rot_alg->setProperty("Workspace", pws);
  rot_alg->setProperty("ComponentName", componentName);
  rot_alg->setProperty("X", rotVx);
  rot_alg->setProperty("Y", rotVy);
  rot_alg->setProperty("Z", rotVz);
  rot_alg->setProperty("Angle", rotAng);
  rot_alg->setProperty("RelativeRotation", true);
  rot_alg->executeAsChildAlg();

  return pws;
}

} // namespace Crystal
} // namespace Mantid<|MERGE_RESOLUTION|>--- conflicted
+++ resolved
@@ -137,41 +137,13 @@
     pk.setDetectorID(pws->getPeak(i).getDetectorID());
     // calculate&set wavelength based on new instrument
     Units::Wavelength wl;
-<<<<<<< HEAD
-    V3D calc_qv;
-    // somehow calibration results works better with direct method
-    // but moderator requires the strange in-and-out way
-    if (m_cmpt != "moderator") {
-      wl.initialize(pk.getL1(), 0,
-                    {{UnitParams::l2, pk.getL2()},
-                     {UnitParams::twoTheta, pk.getScattering()},
-                     {UnitParams::efixed, pk.getInitialEnergy()}});
-      // create a peak with shifted wavelength
-      Peak calc_pk(calc_inst, pk.getDetectorID(),
-                   wl.singleFromTOF(pk.getTOF() + dT0), hkl,
-                   pk.getGoniometerMatrix());
-      calc_qv = calc_pk.getQSampleFrame();
-    } else {
-      Peak calc_pk(calc_inst, pk.getDetectorID(), pk.getWavelength(), hkl,
-                   pk.getGoniometerMatrix());
-      wl.initialize(calc_pk.getL1(), 0,
-                    {{UnitParams::l2, calc_pk.getL2()},
-                     {UnitParams::twoTheta, calc_pk.getScattering()},
-                     {UnitParams::efixed, calc_pk.getInitialEnergy()}});
-      // adding the TOF shift here
-      calc_pk.setWavelength(wl.singleFromTOF(pk.getTOF() + dT0));
-      calc_qv = calc_pk.getQSampleFrame();
-    }
-
-    // get the updated/calculated q vector in sample frame and set it to out
-    // V3D calc_qv = calc_pk.getQSampleFrame();
-=======
-    wl.initialize(pk.getL1(), pk.getL2(), pk.getScattering(), 0,
-                  pk.getInitialEnergy(), 0.0);
+    wl.initialize(pk.getL1(), 0,
+                  {{UnitParams::l2, pk.getL2()},
+                   {UnitParams::twoTheta, pk.getScattering()},
+                   {UnitParams::efixed, pk.getInitialEnergy()}});
     pk.setWavelength(wl.singleFromTOF(tof));
 
     V3D qv = pk.getQSampleFrame();
->>>>>>> a1823a1c
     for (int j = 0; j < 3; ++j)
       out[i * 3 + j] = qv[j];
 
