--- conflicted
+++ resolved
@@ -500,7 +500,6 @@
                      std::invalid_argument);
   }
 
-<<<<<<< HEAD
   void test_empty_period_string_for_single_period_data() {
 
     std::vector<int> summedPeriods = {1};
@@ -592,7 +591,6 @@
         "1+2+3-4+5+6");
     TS_ASSERT_EQUALS(generatePeriodAlgebraString("3,1,2", "6,5,4"),
                      "1+2+3-4+5+6");
-=======
   void test_checkValidGroupPairName_invalid_names() {
     std::vector<std::string> badNames = {"",      "_name", "name_", "name;",
                                          "#name", "Group", "Pair"};
@@ -606,7 +604,6 @@
     for (auto &&goodName : goodNames) {
       TS_ASSERT(MuonAlgorithmHelper::checkValidGroupPairName(goodName));
     }
->>>>>>> ab9dd5d5
   }
 };
 
