#ifndef MANTID_MUON_APPLYMUONDETECTORGROUPPAIRINGTEST_H_
#define MANTID_MUON_APPLYMUONDETECTORGROUPPAIRINGTEST_H_

#include <cxxtest/TestSuite.h>

#include "MantidAPI/FrameworkManager.h"
#include "MantidAPI/MatrixWorkspace.h"
#include "MantidAPI/ScopedWorkspace.h"
#include "MantidAPI/TableRow.h"
#include "MantidAPI/Workspace.h"
#include "MantidAPI/WorkspaceGroup.h"
#include "MantidAlgorithms/CompareWorkspaces.h"
#include "MantidDataHandling/LoadMuonNexus2.h"
#include "MantidDataObjects/TableWorkspace.h"
#include "MantidKernel/PhysicalConstants.h"

#include "MantidMuon/ApplyMuonDetectorGroupPairing.h"
#include "MantidTestHelpers/ComponentCreationHelper.h"
#include "MantidTestHelpers/MuonWorkspaceCreationHelper.h"
#include "MantidTestHelpers/WorkspaceCreationHelper.h"

using namespace Mantid;
using namespace Mantid::Kernel;
using namespace Mantid::API;
using namespace Mantid::Algorithms;
using namespace Mantid::DataObjects;
using namespace Mantid::Muon;

namespace {

<<<<<<< HEAD
/**
 * Create a fake muon dataset, each spectrum is offset by 4 degrees in phase
 * and has a different normalization.
 */
struct yDataAsymmetry {
  yDataAsymmetry() {
    m_amp = 1.5;
    m_phi = 0.1;
  };
  yDataAsymmetry(const double amp, const double phi) : m_amp(amp), m_phi(phi){};

  double operator()(const double t, size_t spec) {
    double e = exp(-t / m_tau);
    double factor = (static_cast<double>(spec) + 1.0) * 0.5;
    double phase_offset = 4 * M_PI / 180;
    return (10. * factor *
            (1.0 + m_amp * cos(m_omega * t + m_phi +
                               static_cast<double>(spec) * phase_offset)) *
            e);
  }

private:
  double m_amp;               // Amplitude of the oscillations
  double m_phi;               // Phase of the sinusoid
  const double m_omega = 5.0; // Frequency of the oscillations
  const double m_tau =
      PhysicalConstants::MuonLifetime * 1e6; // Muon life time in microseconds
};

// Simple count for use with workspace creator
struct yDataCounts {
  yDataCounts() : m_count(-1) {}
  int m_count;
  double operator()(const double, size_t) {
    return static_cast<double>(++m_count);
  }
};

// Errors are a fixed value
struct eData {
  double operator()(const double, size_t) { return 0.005; }
};

/**
 * Create a matrix workspace appropriate for Group Asymmetry. One detector per
 * spectra, numbers starting from 1. The detector ID and spectrum number are
 * equal.
 * @param nspec :: The number of spectra
 * @param maxt ::  The number of histogram bin edges (between 0.0 and 1.0).
 * Number of bins = maxt - 1 .
 * @return Pointer to the workspace.
 */
template <typename Function = yDataAsymmetry>
MatrixWorkspace_sptr
createAsymmetryWorkspace(size_t nspec, size_t maxt,
                         Function dataGenerator = yDataAsymmetry()) {

  MatrixWorkspace_sptr ws =
      WorkspaceCreationHelper::create2DWorkspaceFromFunction(
          dataGenerator, static_cast<int>(nspec), 0.0, 1.0,
          (1.0 / static_cast<double>(maxt)), true, eData());

  ws->setInstrument(ComponentCreationHelper::createTestInstrumentCylindrical(
      static_cast<int>(nspec)));

  for (int g = 0; g < static_cast<int>(nspec); g++) {
    auto &spec = ws->getSpectrum(g);
    spec.addDetectorID(g + 1);
    spec.setSpectrumNo(g + 1);
  }

  // Add number of good frames (required for Asymmetry calculation)
  ws->mutableRun().addProperty("goodfrm", 10);

  return ws;
}

/**
 * Create a matrix workspace appropriate for Group Counts. One detector per
 * spectra, numbers starting from 1. The detector ID and spectrum number are
 * equal. Y values increase from 0 in integer steps.
 * @param nspec :: The number of spectra
 * @param maxt ::  The number of histogram bin edges (between 0.0 and 1.0).
 * Number of bins = maxt - 1 .
 * @param seed :: Number added to all y-values.
 * @return Pointer to the workspace.
 */
MatrixWorkspace_sptr createCountsWorkspace(size_t nspec, size_t maxt,
                                           double seed) {

  MatrixWorkspace_sptr ws =
      WorkspaceCreationHelper::create2DWorkspaceFromFunction(
          yDataCounts(), static_cast<int>(nspec), 0.0, 1.0,
          (1.0 / static_cast<double>(maxt)), true, eData());

  ws->setInstrument(ComponentCreationHelper::createTestInstrumentCylindrical(
      static_cast<int>(nspec)));

  for (int g = 0; g < static_cast<int>(nspec); g++) {
    auto &spec = ws->getSpectrum(g);
    spec.addDetectorID(g + 1);
    spec.setSpectrumNo(g + 1);
    ws->mutableY(g) += seed;
  }

  return ws;
}

/**
 * Create a WorkspaceGroup and add to the ADS, populate with MatrixWorkspaces
 * simulating periods as used in muon analysis. Workspace for period i has a
 * name ending _i.
 * @param nPeriods :: The number of periods (independent workspaces)
 * @param maxt ::  The number of histogram bin edges (between 0.0 and 1.0).
 * Number of bins = maxt - 1 .
 * @param wsGroupName :: Name of the workspace group containing the period
 * workspaces.
 * @return Pointer to the workspace group.
 */
WorkspaceGroup_sptr
createMultiPeriodWorkspaceGroup(const int &nPeriods, size_t nspec, size_t maxt,
                                const std::string &wsGroupName) {

  WorkspaceGroup_sptr wsGroup = boost::make_shared<WorkspaceGroup>();
  AnalysisDataService::Instance().addOrReplace(wsGroupName, wsGroup);

  std::string wsNameStem = "MuonDataPeriod_";
  std::string wsName;

  for (int period = 1; period < nPeriods + 1; period++) {
    // Period 1 yvalues : 1,2,3,4,5,6,7,8,9,10
    // Period 2 yvalues : 2,3,4,5,6,7,8,9,10,11 etc..
    MatrixWorkspace_sptr ws = createCountsWorkspace(nspec, maxt, period);
    wsGroup->addWorkspace(ws);
    wsName = wsNameStem + std::to_string(period);
    AnalysisDataService::Instance().addOrReplace(wsName, ws);
  }

  return wsGroup;
}

/**
 * Create a simple dead time TableWorkspace with two columns (spectrum number
 * and dead time).
 * @param nspec :: The number of spectra (rows in table).
 * @param deadTimes ::  The dead times for each spectra.
 * @return TableWorkspace with dead times appropriate for pairing algorithm.
 */
ITableWorkspace_sptr createDeadTimeTable(const size_t &nspec,
                                         std::vector<double> &deadTimes) {

  auto deadTimeTable = boost::dynamic_pointer_cast<ITableWorkspace>(
      WorkspaceFactory::Instance().createTable("TableWorkspace"));

  deadTimeTable->addColumn("int", "Spectrum Number");
  deadTimeTable->addColumn("double", "Dead Time");

  if (deadTimes.size() != nspec) {
    return deadTimeTable;
  }

  for (size_t spec = 0; spec < deadTimes.size(); spec++) {
    TableRow newRow = deadTimeTable->appendRow();
    newRow << static_cast<int>(spec) + 1;
    newRow << deadTimes[spec];
  }

  return deadTimeTable;
}

=======
>>>>>>> 92e0ec5a
// Set algorithm properties to sensible defaults (assuming data with 10 groups)
// Use when specifying groups manually
void setPairAlgorithmProperties(ApplyMuonDetectorGroupPairing &alg,
                                std::string inputWSName,
                                std::string wsGroupName) {
  alg.setProperty("SpecifyGroupsManually", true);
  alg.setProperty("PairName", "test");
  alg.setProperty("Alpha", 1.0);
  alg.setProperty("InputWorkspace", inputWSName);
  alg.setProperty("InputWorkspaceGroup", wsGroupName);
  alg.setProperty("Group1", "1-5");
  alg.setProperty("Group2", "5-10");
  alg.setProperty("TimeMin", 0.0);
  alg.setProperty("TimeMax", 30.0);
  alg.setProperty("RebinArgs", "");
  alg.setProperty("TimeOffset", 0.0);
  alg.setProperty("SummedPeriods", std::to_string(1));
  alg.setProperty("SubtractedPeriods", "");
  alg.setProperty("ApplyDeadTimeCorrection", false);
  alg.setLogging(false);
}

// Set algorithm properties to sensible defaults (assuming data with 10 groups)
// Use when entering workspaces to pair
void setPairAlgorithmPropertiesForInputWorkspace(
    ApplyMuonDetectorGroupPairing &alg, std::string inputWSName,
    std::string wsGroupName) {
  alg.setProperty("SpecifyGroupsManually", false);
  alg.setProperty("PairName", "test");
  alg.setProperty("Alpha", 1.0);
  alg.setProperty("InputWorkspace", inputWSName);
  alg.setProperty("InputWorkspaceGroup", wsGroupName);
  alg.setLogging(false);
}

// Simple class to set up the ADS with the configuration required by the
// algorithm (a MatrixWorkspace and an empty group).
class setUpADSWithWorkspace {
public:
  setUpADSWithWorkspace(Workspace_sptr ws) {
    AnalysisDataService::Instance().addOrReplace(inputWSName, ws);
    wsGroup = boost::make_shared<WorkspaceGroup>();
    AnalysisDataService::Instance().addOrReplace(groupWSName, wsGroup);
  };

  ~setUpADSWithWorkspace() { AnalysisDataService::Instance().clear(); };
  WorkspaceGroup_sptr wsGroup;

  const std::string inputWSName = "inputData";
  const std::string groupWSName = "inputGroup";
};

} // namespace

class ApplyMuonDetectorGroupPairingTest : public CxxTest::TestSuite {
public:
  // WorkflowAlgorithms do not appear in the FrameworkManager without this line
  ApplyMuonDetectorGroupPairingTest() {
    Mantid::API::FrameworkManager::Instance();
  }
  // This pair of boilerplate methods prevent the suite being created statically
  // This means the constructor isn't called when running other tests
  static ApplyMuonDetectorGroupPairingTest *createSuite() {
    return new ApplyMuonDetectorGroupPairingTest();
  }
  static void destroySuite(ApplyMuonDetectorGroupPairingTest *suite) {
    delete suite;
  }

  void test_Init() {
    ApplyMuonDetectorGroupPairing alg;
    TS_ASSERT_THROWS_NOTHING(alg.initialize());
    TS_ASSERT(alg.isInitialized());
  }

  void test_nonAlphanumericPairNamesNotAllowed() {
    MatrixWorkspace_sptr ws =
        MuonWorkspaceCreationHelper::createAsymmetryWorkspace(10, 10);
    setUpADSWithWorkspace setup(ws);

    ApplyMuonDetectorGroupPairing alg;
    alg.initialize();
    setPairAlgorithmProperties(alg, setup.inputWSName, setup.groupWSName);

    std::vector<std::string> badPairNames = {"",  "!", ";name;", ".",
                                             ",", ";", ":"};
    for (auto badName : badPairNames) {
      alg.setProperty("PairName", badName);
      TS_ASSERT_THROWS(alg.execute(), std::runtime_error);
      TS_ASSERT(!alg.isExecuted());
    }
  }

  void test_zeroOrNegativeAlphaNotAllowed() {
    MatrixWorkspace_sptr ws =
        MuonWorkspaceCreationHelper::createAsymmetryWorkspace(10, 10);
    setUpADSWithWorkspace setup(ws);

    ApplyMuonDetectorGroupPairing alg;
    alg.initialize();
    setPairAlgorithmProperties(alg, setup.inputWSName, setup.groupWSName);

    std::vector<double> badAlphas = {0.0, -1.0};
    for (auto badAlpha : badAlphas) {
      alg.setProperty("Alpha", badAlpha);
      TS_ASSERT_THROWS(alg.execute(), std::runtime_error);
      TS_ASSERT(!alg.isExecuted());
    }
  }

  void test_throwsIfTwoGroupsAreIdentical() {
    MatrixWorkspace_sptr ws =
        MuonWorkspaceCreationHelper::createAsymmetryWorkspace(10, 10);
    setUpADSWithWorkspace setup(ws);

    ApplyMuonDetectorGroupPairing alg;
    alg.initialize();
    setPairAlgorithmProperties(alg, setup.inputWSName, setup.groupWSName);

    std::vector<std::string> badGroup1 = {"1-5", "1-5", "1-5", "1-5"};
    std::vector<std::string> badGroup2 = {"1-5", "1,2,3,4,5", "5,4,3,2,1",
                                          "1,2,2,3,4,5,5,5"};
    for (size_t i = 0; i < badGroup1.size(); i++) {
      alg.setProperty("Group1", badGroup1[i]);
      alg.setProperty("Group2", badGroup2[i]);
      TS_ASSERT_THROWS(alg.execute(), std::runtime_error);
      TS_ASSERT(!alg.isExecuted());
    }
  }

  void test_throwsIfTimeMinGreaterThanTimeMax() {
    MatrixWorkspace_sptr ws =
        MuonWorkspaceCreationHelper::createAsymmetryWorkspace(10, 10);
    setUpADSWithWorkspace setup(ws);

    ApplyMuonDetectorGroupPairing alg;
    alg.initialize();
    setPairAlgorithmProperties(alg, setup.inputWSName, setup.groupWSName);

    alg.setProperty("TimeMin", 10.0);
    alg.setProperty("TimeMax", 5.0);
    TS_ASSERT_THROWS(alg.execute(), std::runtime_error);
    TS_ASSERT(!alg.isExecuted());
  }

  void test_throwsIfPeriodOutOfRange() {
    // If inputWS is a matrixWorkspace then the summed/subtracted
    // periods are set to "1" and "" and so no checks are needed.
    int nPeriods = 2;
    WorkspaceGroup_sptr ws =
        MuonWorkspaceCreationHelper::createMultiPeriodWorkspaceGroup(
            nPeriods, 10, 10, "MuonAnalysis");
    ;
    setUpADSWithWorkspace setup(ws);

    ApplyMuonDetectorGroupPairing alg;
    alg.initialize();
    setPairAlgorithmProperties(alg, setup.inputWSName, setup.groupWSName);

    std::vector<std::string> badPeriods = {"3", "1,2,3,4", "-1"};

    for (auto &&badPeriod : badPeriods) {
      alg.setProperty("SummedPeriods", badPeriod);
      // This throw comes from MuonProcess
      TS_ASSERT_THROWS(alg.execute(), std::runtime_error);
      TS_ASSERT(!alg.isExecuted());
    }

    for (auto &&badPeriod : badPeriods) {
      alg.setProperty("SubtractedPeriods", badPeriod);
      // This throw comes from MuonProcess
      TS_ASSERT_THROWS(alg.execute(), std::runtime_error);
      TS_ASSERT(!alg.isExecuted());
    }
  }

  void test_producesOutputWorkspacesInWorkspaceGroup() {
    MatrixWorkspace_sptr ws =
        MuonWorkspaceCreationHelper::createAsymmetryWorkspace(10, 5);
    setUpADSWithWorkspace setup(ws);

    ApplyMuonDetectorGroupPairing alg;
    alg.initialize();
    setPairAlgorithmProperties(alg, setup.inputWSName, setup.groupWSName);
    TS_ASSERT_THROWS_NOTHING(alg.execute());
    TS_ASSERT(alg.isExecuted());
    TS_ASSERT(setup.wsGroup);
    if (setup.wsGroup) {
      TS_ASSERT_EQUALS(setup.wsGroup->getNumberOfEntries(), 2);
    }
  }

  void test_outputWorkspacesHaveCorrectName() {
    MatrixWorkspace_sptr ws =
        MuonWorkspaceCreationHelper::createAsymmetryWorkspace(10, 5);
    setUpADSWithWorkspace setup(ws);

    ApplyMuonDetectorGroupPairing alg;
    alg.initialize();
    setPairAlgorithmProperties(alg, setup.inputWSName, setup.groupWSName);
    alg.execute();

    TS_ASSERT(setup.wsGroup->getItem("inputGroup; Pair; test; Asym; #1"));
    TS_ASSERT(setup.wsGroup->getItem("inputGroup; Pair; test; Asym; #1_Raw"));
  }

  void test_workspacePairingHasCorrectAsymmetryValues() {
    MatrixWorkspace_sptr ws =
        MuonWorkspaceCreationHelper::createAsymmetryWorkspace(
            10, 10, MuonWorkspaceCreationHelper::yDataAsymmetry());
    setUpADSWithWorkspace setup(ws);

    ApplyMuonDetectorGroupPairing alg;
    alg.initialize();
    setPairAlgorithmProperties(alg, setup.inputWSName, setup.groupWSName);
    alg.execute();
    auto wsOut = boost::dynamic_pointer_cast<MatrixWorkspace>(
        setup.wsGroup->getItem("inputGroup; Pair; test; Asym; #1_Raw"));

    // Current behaviour is to convert bin edge x-values to bin centre x-values
    // (point data) so there is on fewer x-value now.
    TS_ASSERT_DELTA(wsOut->readX(0)[0], 0.050, 0.001);
    TS_ASSERT_DELTA(wsOut->readX(0)[4], 0.450, 0.001);
    TS_ASSERT_DELTA(wsOut->readX(0)[9], 0.950, 0.001);

    TS_ASSERT_DELTA(wsOut->readY(0)[0], -0.4692, 0.0001);
    TS_ASSERT_DELTA(wsOut->readY(0)[4], 1.0000, 0.0001);
    TS_ASSERT_DELTA(wsOut->readY(0)[9], -0.6119, 0.0001);

    // The error calculation as per Issue #5035
    TS_ASSERT_DELTA(wsOut->readE(0)[0], 0.04212, 0.00001);
    TS_ASSERT_DELTA(wsOut->readE(0)[9], 0.06946, 0.00001);
  }

  void test_timeOffsetShiftsTimeAxisCorrectly() {
    MatrixWorkspace_sptr ws =
        MuonWorkspaceCreationHelper::createAsymmetryWorkspace(10, 10);
    setUpADSWithWorkspace setup(ws);

    ApplyMuonDetectorGroupPairing alg;
    alg.initialize();
    setPairAlgorithmProperties(alg, setup.inputWSName, setup.groupWSName);
    alg.setProperty("TimeOffset", 0.2);
    alg.execute();
    auto wsOut = boost::dynamic_pointer_cast<MatrixWorkspace>(
        setup.wsGroup->getItem("inputGroup; Pair; test; Asym; #1_Raw"));

    // Account for the bin edges to point data conversion
    double shift = 0.2 + 0.05;
    TS_ASSERT_DELTA(wsOut->readX(0)[0], ws->readX(0)[0] + shift, 0.001);
    TS_ASSERT_DELTA(wsOut->readX(0)[4], ws->readX(0)[4] + shift, 0.001);
    TS_ASSERT_DELTA(wsOut->readX(0)[9], ws->readX(0)[9] + shift, 0.001);
  }

  void test_throwsIfRequestedDetectorIDsNotInWorkspace() {

    MatrixWorkspace_sptr ws =
        MuonWorkspaceCreationHelper::createAsymmetryWorkspace(5, 10);
    setUpADSWithWorkspace setup(ws);

    ApplyMuonDetectorGroupPairing alg;
    alg.initialize();
    // Expects 10 IDs
    setPairAlgorithmProperties(alg, setup.inputWSName, setup.groupWSName);

    TS_ASSERT_THROWS(alg.execute(), std::runtime_error);
  }

  void test_summingPeriodsGivesCorrectAsymmetryValues() {
    WorkspaceGroup_sptr ws =
        MuonWorkspaceCreationHelper::createMultiPeriodWorkspaceGroup(
            4, 10, 10, "MuonAnalysis");
    setUpADSWithWorkspace setup(ws);

    ApplyMuonDetectorGroupPairing alg;
    alg.initialize();
    setPairAlgorithmProperties(alg, setup.inputWSName, setup.groupWSName);
    alg.setProperty("SummedPeriods", "1,2");
    alg.execute();
    auto wsOut = boost::dynamic_pointer_cast<MatrixWorkspace>(
        setup.wsGroup->getItem("inputGroup; Pair; test; Asym; #1_Raw"));

    // Summation of periods occurs before asymmetry calculation
    TS_ASSERT_DELTA(wsOut->readX(0)[0], 0.050, 0.001);
    TS_ASSERT_DELTA(wsOut->readX(0)[4], 0.450, 0.001);
    TS_ASSERT_DELTA(wsOut->readX(0)[9], 0.950, 0.001);

    TS_ASSERT_DELTA(wsOut->readY(0)[0], -0.5755, 0.0001);
    TS_ASSERT_DELTA(wsOut->readY(0)[4], -0.5368, 0.0001);
    TS_ASSERT_DELTA(wsOut->readY(0)[9], -0.4963, 0.0001);

    // The error calculation as per Issue #5035
    TS_ASSERT_DELTA(wsOut->readE(0)[0], 0.03625, 0.00001);
    TS_ASSERT_DELTA(wsOut->readE(0)[4], 0.03420, 0.00001);
    TS_ASSERT_DELTA(wsOut->readE(0)[9], 0.03208, 0.00001);
  }

  void test_subtractingPeriodsGivesCorrectAsymmetryValues() {
    WorkspaceGroup_sptr ws =
        MuonWorkspaceCreationHelper::createMultiPeriodWorkspaceGroup(
            4, 10, 10, "MuonAnalysis");
    setUpADSWithWorkspace setup(ws);

    ApplyMuonDetectorGroupPairing alg;
    alg.initialize();
    setPairAlgorithmProperties(alg, setup.inputWSName, setup.groupWSName);
    alg.setProperty("SummedPeriods", "1,2");
    alg.setProperty("SubtractedPeriods", "3");
    alg.execute();
    auto wsOut = boost::dynamic_pointer_cast<MatrixWorkspace>(
        setup.wsGroup->getItem("inputGroup; Pair; test; Asym; #1_Raw"));

    // Summation of periods occurs before asymmetry calculation
    // Subtraction of periods occurs AFTER asymmetry calculation
    TS_ASSERT_DELTA(wsOut->readX(0)[0], 0.050, 0.001);
    TS_ASSERT_DELTA(wsOut->readX(0)[4], 0.450, 0.001);
    TS_ASSERT_DELTA(wsOut->readX(0)[9], 0.950, 0.001);

    TS_ASSERT_DELTA(wsOut->readY(0)[0], -0.0153, 0.0001);
    TS_ASSERT_DELTA(wsOut->readY(0)[4], -0.0130, 0.0001);
    TS_ASSERT_DELTA(wsOut->readY(0)[9], -0.0108, 0.0001);

    // The error calculation as per Issue #5035
    TS_ASSERT_DELTA(wsOut->readE(0)[0], 0.0619, 0.0001);
    TS_ASSERT_DELTA(wsOut->readE(0)[4], 0.0585, 0.0001);
    TS_ASSERT_DELTA(wsOut->readE(0)[9], 0.0550, 0.0001);
  }

  void test_applyingDeadTimeCorrectionGivesCorrectAsymmetryValues() {

    MatrixWorkspace_sptr ws =
        MuonWorkspaceCreationHelper::createAsymmetryWorkspace(
            10, 10, MuonWorkspaceCreationHelper::yDataAsymmetry());
    setUpADSWithWorkspace setup(ws);

    ApplyMuonDetectorGroupPairing alg;
    alg.initialize();
    setPairAlgorithmProperties(alg, setup.inputWSName, setup.groupWSName);

    // Apply same dead time to every spectra
    std::vector<double> deadTimes(10, 0.0025);
    ITableWorkspace_sptr deadTimeTable =
        MuonWorkspaceCreationHelper::createDeadTimeTable(10, deadTimes);

    TS_ASSERT_THROWS_NOTHING(alg.setProperty("ApplyDeadTimeCorrection", true));
    TS_ASSERT_THROWS_NOTHING(alg.setProperty("DeadTimeTable", deadTimeTable));

    alg.execute();

    auto wsOut = boost::dynamic_pointer_cast<MatrixWorkspace>(
        setup.wsGroup->getItem("inputGroup; Pair; test; Asym; #1_Raw"));

    TS_ASSERT_DELTA(wsOut->readX(0)[0], 0.050, 0.001);
    TS_ASSERT_DELTA(wsOut->readX(0)[4], 0.450, 0.001);
    TS_ASSERT_DELTA(wsOut->readX(0)[9], 0.950, 0.001);

    // Dead time applied before asymmetry
    TS_ASSERT_DELTA(wsOut->readY(0)[0], -0.5181, 0.0001);
    TS_ASSERT_DELTA(wsOut->readY(0)[4], 1.0000, 0.0001);
    TS_ASSERT_DELTA(wsOut->readY(0)[9], -0.6350, 0.0001);

    TS_ASSERT_DELTA(wsOut->readE(0)[0], 0.0386, 0.0001);
    TS_ASSERT_DELTA(wsOut->readE(0)[9], 0.0668, 0.0001);
  }

  void test_asymmetryValuesCorrectWhenEnteringWorkspacesByHand() {

    MatrixWorkspace_sptr ws =
        MuonWorkspaceCreationHelper::createAsymmetryWorkspace(10, 10);
    setUpADSWithWorkspace setup(ws);
    ApplyMuonDetectorGroupPairing alg;
    alg.initialize();
    setPairAlgorithmPropertiesForInputWorkspace(alg, setup.inputWSName,
                                                setup.groupWSName);
    MatrixWorkspace_sptr groupWS1 =
        MuonWorkspaceCreationHelper::createAsymmetryWorkspace(
            1, 10, MuonWorkspaceCreationHelper::yDataAsymmetry(0.5, 0.1));
    MatrixWorkspace_sptr groupWS2 =
        MuonWorkspaceCreationHelper::createAsymmetryWorkspace(
            1, 10, MuonWorkspaceCreationHelper::yDataAsymmetry(1.0, 0.2));
    const std::string groupWS1Name = "EMU000012345; Group; fwd; Counts; #1_Raw";
    const std::string groupWS2Name = "EMU000012345; Group; bwd; Counts; #1_Raw";
    AnalysisDataService::Instance().addOrReplace(groupWS1Name, groupWS1);
    AnalysisDataService::Instance().addOrReplace(groupWS2Name, groupWS2);
    setup.wsGroup->add(groupWS1Name);
    setup.wsGroup->add(groupWS2Name);
    alg.setProperty("InputWorkspace1", groupWS1Name);
    alg.setProperty("InputWorkspace2", groupWS2Name);
    alg.execute();

    auto wsOut = boost::dynamic_pointer_cast<MatrixWorkspace>(
        setup.wsGroup->getItem("inputGroup; Pair; test; Asym; #1_Raw"));

    TS_ASSERT_DELTA(wsOut->readX(0)[0], 0.050, 0.001);
    TS_ASSERT_DELTA(wsOut->readX(0)[4], 0.450, 0.001);
    TS_ASSERT_DELTA(wsOut->readX(0)[9], 0.950, 0.001);

    TS_ASSERT_DELTA(wsOut->readY(0)[0], -0.1388, 0.001);
    TS_ASSERT_DELTA(wsOut->readY(0)[4], 0.2900, 0.001);
    TS_ASSERT_DELTA(wsOut->readY(0)[9], -0.02262, 0.001);

    TS_ASSERT_DELTA(wsOut->readE(0)[0], 0.2421, 0.001);
    TS_ASSERT_DELTA(wsOut->readE(0)[4], 0.4737, 0.001);
    TS_ASSERT_DELTA(wsOut->readE(0)[9], 0.3950, 0.001);
  }

  void test_inputWorkspaceWithMultipleSpectraFails() {
    // We expect the input workspaces to have a single spectra.

    MatrixWorkspace_sptr ws =
        MuonWorkspaceCreationHelper::createAsymmetryWorkspace(10, 10);
    setUpADSWithWorkspace setup(ws);
    ApplyMuonDetectorGroupPairing alg;
    alg.initialize();
    setPairAlgorithmPropertiesForInputWorkspace(alg, setup.inputWSName,
                                                setup.groupWSName);
    MatrixWorkspace_sptr groupWS1 =
        MuonWorkspaceCreationHelper::createAsymmetryWorkspace(
            2, 10, MuonWorkspaceCreationHelper::yDataAsymmetry(0.5, 0.1));
    MatrixWorkspace_sptr groupWS2 =
        MuonWorkspaceCreationHelper::createAsymmetryWorkspace(
            1, 10, MuonWorkspaceCreationHelper::yDataAsymmetry(1.0, 0.2));
    const std::string groupWS1Name = "EMU000012345; Group; fwd; Counts; #1_Raw";
    const std::string groupWS2Name = "EMU000012345; Group; bwd; Counts; #1_Raw";
    AnalysisDataService::Instance().addOrReplace(groupWS1Name, groupWS1);
    AnalysisDataService::Instance().addOrReplace(groupWS2Name, groupWS2);
    setup.wsGroup->add(groupWS1Name);
    setup.wsGroup->add(groupWS2Name);
    alg.setProperty("InputWorkspace1", groupWS1Name);
    alg.setProperty("InputWorkspace2", groupWS2Name);

    TS_ASSERT_THROWS(alg.execute(), std::runtime_error);
  }

  void test_inputWorkspaceWithDifferentTimeAxisFails() {
    // e.g. rebin with non-rebin should throw an error from this algorithm.

    MatrixWorkspace_sptr ws =
        MuonWorkspaceCreationHelper::createAsymmetryWorkspace(10, 10);
    setUpADSWithWorkspace setup(ws);
    ApplyMuonDetectorGroupPairing alg;
    alg.initialize();
    setPairAlgorithmPropertiesForInputWorkspace(alg, setup.inputWSName,
                                                setup.groupWSName);
    MatrixWorkspace_sptr groupWS1 =
        MuonWorkspaceCreationHelper::createAsymmetryWorkspace(
            1, 10, MuonWorkspaceCreationHelper::yDataAsymmetry(0.5, 0.1));
    MatrixWorkspace_sptr groupWS2 =
        MuonWorkspaceCreationHelper::createAsymmetryWorkspace(
            1, 20, MuonWorkspaceCreationHelper::yDataAsymmetry(1.0, 0.2));
    const std::string groupWS1Name = "EMU000012345; Group; fwd; Counts; #1_Raw";
    const std::string groupWS2Name = "EMU000012345; Group; bwd; Counts; #1_Raw";
    AnalysisDataService::Instance().addOrReplace(groupWS1Name, groupWS1);
    AnalysisDataService::Instance().addOrReplace(groupWS2Name, groupWS2);
    setup.wsGroup->add(groupWS1Name);
    setup.wsGroup->add(groupWS2Name);
    alg.setProperty("InputWorkspace1", groupWS1Name);
    alg.setProperty("InputWorkspace2", groupWS2Name);

    TS_ASSERT_THROWS(alg.execute(), std::runtime_error);
  }
};

#endif /* MANTID_MUON_APPLYMUONDETECTORGROUPPAIRINGTEST_H_ */<|MERGE_RESOLUTION|>--- conflicted
+++ resolved
@@ -28,179 +28,6 @@
 
 namespace {
 
-<<<<<<< HEAD
-/**
- * Create a fake muon dataset, each spectrum is offset by 4 degrees in phase
- * and has a different normalization.
- */
-struct yDataAsymmetry {
-  yDataAsymmetry() {
-    m_amp = 1.5;
-    m_phi = 0.1;
-  };
-  yDataAsymmetry(const double amp, const double phi) : m_amp(amp), m_phi(phi){};
-
-  double operator()(const double t, size_t spec) {
-    double e = exp(-t / m_tau);
-    double factor = (static_cast<double>(spec) + 1.0) * 0.5;
-    double phase_offset = 4 * M_PI / 180;
-    return (10. * factor *
-            (1.0 + m_amp * cos(m_omega * t + m_phi +
-                               static_cast<double>(spec) * phase_offset)) *
-            e);
-  }
-
-private:
-  double m_amp;               // Amplitude of the oscillations
-  double m_phi;               // Phase of the sinusoid
-  const double m_omega = 5.0; // Frequency of the oscillations
-  const double m_tau =
-      PhysicalConstants::MuonLifetime * 1e6; // Muon life time in microseconds
-};
-
-// Simple count for use with workspace creator
-struct yDataCounts {
-  yDataCounts() : m_count(-1) {}
-  int m_count;
-  double operator()(const double, size_t) {
-    return static_cast<double>(++m_count);
-  }
-};
-
-// Errors are a fixed value
-struct eData {
-  double operator()(const double, size_t) { return 0.005; }
-};
-
-/**
- * Create a matrix workspace appropriate for Group Asymmetry. One detector per
- * spectra, numbers starting from 1. The detector ID and spectrum number are
- * equal.
- * @param nspec :: The number of spectra
- * @param maxt ::  The number of histogram bin edges (between 0.0 and 1.0).
- * Number of bins = maxt - 1 .
- * @return Pointer to the workspace.
- */
-template <typename Function = yDataAsymmetry>
-MatrixWorkspace_sptr
-createAsymmetryWorkspace(size_t nspec, size_t maxt,
-                         Function dataGenerator = yDataAsymmetry()) {
-
-  MatrixWorkspace_sptr ws =
-      WorkspaceCreationHelper::create2DWorkspaceFromFunction(
-          dataGenerator, static_cast<int>(nspec), 0.0, 1.0,
-          (1.0 / static_cast<double>(maxt)), true, eData());
-
-  ws->setInstrument(ComponentCreationHelper::createTestInstrumentCylindrical(
-      static_cast<int>(nspec)));
-
-  for (int g = 0; g < static_cast<int>(nspec); g++) {
-    auto &spec = ws->getSpectrum(g);
-    spec.addDetectorID(g + 1);
-    spec.setSpectrumNo(g + 1);
-  }
-
-  // Add number of good frames (required for Asymmetry calculation)
-  ws->mutableRun().addProperty("goodfrm", 10);
-
-  return ws;
-}
-
-/**
- * Create a matrix workspace appropriate for Group Counts. One detector per
- * spectra, numbers starting from 1. The detector ID and spectrum number are
- * equal. Y values increase from 0 in integer steps.
- * @param nspec :: The number of spectra
- * @param maxt ::  The number of histogram bin edges (between 0.0 and 1.0).
- * Number of bins = maxt - 1 .
- * @param seed :: Number added to all y-values.
- * @return Pointer to the workspace.
- */
-MatrixWorkspace_sptr createCountsWorkspace(size_t nspec, size_t maxt,
-                                           double seed) {
-
-  MatrixWorkspace_sptr ws =
-      WorkspaceCreationHelper::create2DWorkspaceFromFunction(
-          yDataCounts(), static_cast<int>(nspec), 0.0, 1.0,
-          (1.0 / static_cast<double>(maxt)), true, eData());
-
-  ws->setInstrument(ComponentCreationHelper::createTestInstrumentCylindrical(
-      static_cast<int>(nspec)));
-
-  for (int g = 0; g < static_cast<int>(nspec); g++) {
-    auto &spec = ws->getSpectrum(g);
-    spec.addDetectorID(g + 1);
-    spec.setSpectrumNo(g + 1);
-    ws->mutableY(g) += seed;
-  }
-
-  return ws;
-}
-
-/**
- * Create a WorkspaceGroup and add to the ADS, populate with MatrixWorkspaces
- * simulating periods as used in muon analysis. Workspace for period i has a
- * name ending _i.
- * @param nPeriods :: The number of periods (independent workspaces)
- * @param maxt ::  The number of histogram bin edges (between 0.0 and 1.0).
- * Number of bins = maxt - 1 .
- * @param wsGroupName :: Name of the workspace group containing the period
- * workspaces.
- * @return Pointer to the workspace group.
- */
-WorkspaceGroup_sptr
-createMultiPeriodWorkspaceGroup(const int &nPeriods, size_t nspec, size_t maxt,
-                                const std::string &wsGroupName) {
-
-  WorkspaceGroup_sptr wsGroup = boost::make_shared<WorkspaceGroup>();
-  AnalysisDataService::Instance().addOrReplace(wsGroupName, wsGroup);
-
-  std::string wsNameStem = "MuonDataPeriod_";
-  std::string wsName;
-
-  for (int period = 1; period < nPeriods + 1; period++) {
-    // Period 1 yvalues : 1,2,3,4,5,6,7,8,9,10
-    // Period 2 yvalues : 2,3,4,5,6,7,8,9,10,11 etc..
-    MatrixWorkspace_sptr ws = createCountsWorkspace(nspec, maxt, period);
-    wsGroup->addWorkspace(ws);
-    wsName = wsNameStem + std::to_string(period);
-    AnalysisDataService::Instance().addOrReplace(wsName, ws);
-  }
-
-  return wsGroup;
-}
-
-/**
- * Create a simple dead time TableWorkspace with two columns (spectrum number
- * and dead time).
- * @param nspec :: The number of spectra (rows in table).
- * @param deadTimes ::  The dead times for each spectra.
- * @return TableWorkspace with dead times appropriate for pairing algorithm.
- */
-ITableWorkspace_sptr createDeadTimeTable(const size_t &nspec,
-                                         std::vector<double> &deadTimes) {
-
-  auto deadTimeTable = boost::dynamic_pointer_cast<ITableWorkspace>(
-      WorkspaceFactory::Instance().createTable("TableWorkspace"));
-
-  deadTimeTable->addColumn("int", "Spectrum Number");
-  deadTimeTable->addColumn("double", "Dead Time");
-
-  if (deadTimes.size() != nspec) {
-    return deadTimeTable;
-  }
-
-  for (size_t spec = 0; spec < deadTimes.size(); spec++) {
-    TableRow newRow = deadTimeTable->appendRow();
-    newRow << static_cast<int>(spec) + 1;
-    newRow << deadTimes[spec];
-  }
-
-  return deadTimeTable;
-}
-
-=======
->>>>>>> 92e0ec5a
 // Set algorithm properties to sensible defaults (assuming data with 10 groups)
 // Use when specifying groups manually
 void setPairAlgorithmProperties(ApplyMuonDetectorGroupPairing &alg,
