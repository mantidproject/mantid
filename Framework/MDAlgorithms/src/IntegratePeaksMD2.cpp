--- conflicted
+++ resolved
@@ -179,6 +179,13 @@
                   "Number of iterations in covariance estimation (ignored if all "
                   "peak radii are specified). 2-3 should be sufficient.");
 
+  declareProperty(
+      "MaskEdgeTubes", true,
+      "Mask tubes on the edge of all banks in the PeaksWorkspace instrument (note the edge pixels at top/bottom of all "
+      "tubes will always be masked even if this property is False). Note the algorithm will treat "
+      "any masked pixels as edges (including pixles already masked prior to the execution of this algorithm) - this "
+      "means a custom mask can be applied to the PeaksWorkspace before integration.");
+
   // Group Properties
   std::string general_grp = "General Inputs";
   std::string cylin_grp = "Cylindrical Integration";
@@ -211,14 +218,6 @@
   setPropertyGroup("FixMajorAxisLength", ellip_grp);
   setPropertyGroup("UseCentroid", ellip_grp);
   setPropertyGroup("MaxIterations", ellip_grp);
-<<<<<<< HEAD
-  declareProperty(
-      "MaskEdgeTubes", true,
-      "Mask tubes on the edge of all banks in the PeaksWorkspace instrument (note the edge pixels at top/bottom of all "
-      "tubes will always be masked even if this property is False). Note the algorithm will treat "
-      "any masked pixels as edges (including pixles already masked prior to the execution of this algorithm) - this "
-      "means a custom mask can be applied to the PeaksWorkspace before integration.");
-=======
 
   // SetValue when another property value changes
   setPropertySettings(
@@ -256,7 +255,6 @@
   // Disable / greyed out these Properties based on the value of another
   setPropertySettings("CorrectIfOnEdge",
                       std::make_unique<Kernel::EnabledWhenProperty>("IntegrateIfOnEdge", IS_EQUAL_TO, "1"));
->>>>>>> c46b084a
 }
 
 std::map<std::string, std::string> IntegratePeaksMD2::validateInputs() {
