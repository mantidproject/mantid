#ifndef MANTID_MDALGORITHMS_MDRESOLUTIONCONVOLUTION_H_
#define MANTID_MDALGORITHMS_MDRESOLUTIONCONVOLUTION_H_
/**
  Copyright &copy; 2012 ISIS Rutherford Appleton Laboratory, NScD Oak Ridge
  National Laboratory & European Spallation Source

  This file is part of Mantid.

  Mantid is free software; you can redistribute it and/or modify
  it under the terms of the GNU General Public License as published by
  the Free Software Foundation; either version 3 of the License, or
  (at your option) any later version.

  Mantid is distributed in the hope that it will be useful,
  but WITHOUT ANY WARRANTY; without even the implied warranty of
  MERCHANTABILITY or FITNESS FOR A PARTICULAR PURPOSE.  See the
  GNU General Public License for more details.

  You should have received a copy of the GNU General Public License
  along with this program.  If not, see <http://www.gnu.org/licenses/>.

  File change history is stored at: <https://github.com/mantidproject/mantid>.
  Code Documentation is available at: <http://doxygen.mantidproject.org>
*/
#include "MantidKernel/System.h"
#include "MantidKernel/ClassMacros.h"
#include "MantidAPI/ParamFunction.h"
#include "MantidAPI/IMDEventWorkspace_fwd.h"
#include "MantidAPI/IMDIterator.h"
#include "MantidAPI/ExperimentInfo.h"
#include "MantidMDAlgorithms/Quantification/ForegroundModel.h"
#include "MantidMDAlgorithms/Quantification/MDResolutionConvolutionFactory.h"

namespace Mantid {
//
// Forward decalarations
//
namespace API {
class IFunctionMD;
}
namespace MDAlgorithms {
/**
 * Defines an interface to a class that is capable of performing
 * a convolution of a resolution function with a foreground model
 * It implements the ParamFunction interface in order to be able
 * declare parameters that can be passed on to the fit
 *
 * A concrete convolution type should override the following functions
 *  - declareParameters()  : Defines the parameters within the resolution model
 *to be fitted
 *  - declareAttributes()  : Defines the attributes (non-fit parameters) within
 *the resolution model to be fitted
 *  - signal() : Returns the cross section convoluted with the instrument
 *resolution
 */
class DLLExport MDResolutionConvolution : public API::ParamFunction {
public:
  /// Default constructor required by the factory
  MDResolutionConvolution();
  /// Construct the object with a foreground model name and function undergoing
  /// a fit
  MDResolutionConvolution(const API::IFunctionMD &fittingFunction,
                          const std::string &fgModelName);
  /// Virtual destructor for a base class
<<<<<<< HEAD
  virtual ~MDResolutionConvolution() = default;
=======
  ~MDResolutionConvolution() override {}
>>>>>>> fa8a40d8

  /// Function category
  const std::string category() const override { return "Quantification"; }

  /**
   * Called once before any fit/simulation is started to allow caching of
   * frequently used parameters
   * @param workspace :: The MD that will be used for the fit
   */
  virtual void preprocess(const API::IMDEventWorkspace_const_sptr &workspace) {
    UNUSED_ARG(workspace);
  }
  /// Called before a function evaluation begins
  virtual void functionEvalStarting() {}
  /// Called after a function evaluation is finished
  virtual void functionEvalFinished() {}
  /// Called before a partial derivative evaluation begins
  virtual void partialDerivStarting() {}
  /// Called after a partial derivative evaluation is finished
  virtual void partialDerivFinished() {}

  /**
   * Return the value of the cross-section convoluted with the resolution for an
   * event
   * @param box :: An interator pointing at the current box under examination
   * @param innerRunIndex :: The index into the run for this workspace
   * @param eventIndex :: An index of the current pixel in the box
   */
  virtual double signal(const API::IMDIterator &box,
                        const uint16_t innerRunIndex,
                        const size_t eventIndex) const = 0;

  /// Declares the parameters. Overridden here to ensure that concrete models
  /// override it
  void declareAttributes() override;
  /// Setup the reference to the function under fit (required for factory)
  void setFittingFunction(const API::IFunctionMD &fittingFunction);
  /// Set a pointer to a foreground model from a string name (required for
  /// factory)
  void setForegroundModel(const std::string &fgModelName);
  /// Override set attribute to pass attributes to the foreground model if not
  /// know
  /// on the convolution type
  void setAttribute(const std::string &name,
                    const API::IFunction::Attribute &value) override;

  /// Returns a reference to the foreground model
  const ForegroundModel &foregroundModel() const;

protected:
  /// Returns the foreground model pointer
  const API::IFunctionMD &getFittingFunction() const;

private:
  DISABLE_COPY_AND_ASSIGN(MDResolutionConvolution)

  /// Required for function interface
  void function(const Mantid::API::FunctionDomain &,
                Mantid::API::FunctionValues &) const override{};

  /// A reference to the main function under minimzation
  const API::IFunctionMD *m_fittingFunction;
  /// A pointer to the foreground model
  ForegroundModel *m_foreground;
};
}
}

/*
 * Register a class into the factory using a global RegistrationHelper
 * in an anonymous namespace. The comma operator is used to call the
 * factory's subscribe method.
 */
#define DECLARE_MDRESOLUTIONCONVOLUTION(classname, alias)                      \
  namespace {                                                                  \
  Mantid::Kernel::RegistrationHelper register_alg_##classname(                 \
      ((Mantid::MDAlgorithms::MDResolutionConvolutionFactory::Instance()       \
            .subscribe<classname>(alias)),                                     \
       0));                                                                    \
  }

#endif /* MANTID_MDALGORITHMS_MDRESOLUTIONCONVOLUTION_H_ */<|MERGE_RESOLUTION|>--- conflicted
+++ resolved
@@ -61,13 +61,6 @@
   /// a fit
   MDResolutionConvolution(const API::IFunctionMD &fittingFunction,
                           const std::string &fgModelName);
-  /// Virtual destructor for a base class
-<<<<<<< HEAD
-  virtual ~MDResolutionConvolution() = default;
-=======
-  ~MDResolutionConvolution() override {}
->>>>>>> fa8a40d8
-
   /// Function category
   const std::string category() const override { return "Quantification"; }
 
