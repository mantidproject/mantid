--- conflicted
+++ resolved
@@ -57,12 +57,6 @@
 
   std::string toXMLString() const override;
 
-<<<<<<< HEAD
-  ~InvalidParameter() = default;
-=======
-  ~InvalidParameter() override;
->>>>>>> fa8a40d8
-
   static std::string parameterName() { return "InvalidParameter"; }
 };
 }
