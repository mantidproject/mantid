--- conflicted
+++ resolved
@@ -29,12 +29,8 @@
       m_finalEnergy(0.), m_GoniometerMatrix(3, 3, true),
       m_InverseGoniometerMatrix(3, 3, true), m_runNumber(0), m_monitorCount(0),
       m_row(-1), m_col(-1), m_orig_H(0), m_orig_K(0), m_orig_L(0),
-<<<<<<< HEAD
-      m_peakNumber(0), m_ModStru(V3D(0,0,0)),  m_peakShape(boost::make_shared<NoShape>()) {
-=======
       m_peakNumber(0), m_ModStru(V3D(0, 0, 0)),
       m_peakShape(boost::make_shared<NoShape>()) {
->>>>>>> 5e131b36
   convention = Kernel::ConfigService::Instance().getString("Q.convention");
 }
 
@@ -54,13 +50,8 @@
     : m_H(0), m_K(0), m_L(0), m_intensity(0), m_sigmaIntensity(0),
       m_binCount(0), m_GoniometerMatrix(3, 3, true),
       m_InverseGoniometerMatrix(3, 3, true), m_runNumber(0), m_monitorCount(0),
-<<<<<<< HEAD
-      m_orig_H(0), m_orig_K(0), m_orig_L(0), m_peakNumber(0), m_ModStru(V3D(0,0,0)),
-      m_peakShape(boost::make_shared<NoShape>()) {
-=======
       m_orig_H(0), m_orig_K(0), m_orig_L(0), m_peakNumber(0),
       m_ModStru(V3D(0, 0, 0)), m_peakShape(boost::make_shared<NoShape>()) {
->>>>>>> 5e131b36
   convention = Kernel::ConfigService::Instance().getString("Q.convention");
   this->setInstrument(m_inst);
   this->setQLabFrame(QLabFrame, detectorDistance);
@@ -86,13 +77,8 @@
     : m_H(0), m_K(0), m_L(0), m_intensity(0), m_sigmaIntensity(0),
       m_binCount(0), m_GoniometerMatrix(goniometer),
       m_InverseGoniometerMatrix(goniometer), m_runNumber(0), m_monitorCount(0),
-<<<<<<< HEAD
-      m_orig_H(0), m_orig_K(0), m_orig_L(0), m_peakNumber(0), m_ModStru(V3D(0,0,0)),
-      m_peakShape(boost::make_shared<NoShape>()) {
-=======
       m_orig_H(0), m_orig_K(0), m_orig_L(0), m_peakNumber(0),
       m_ModStru(V3D(0, 0, 0)), m_peakShape(boost::make_shared<NoShape>()) {
->>>>>>> 5e131b36
   convention = Kernel::ConfigService::Instance().getString("Q.convention");
   if (fabs(m_InverseGoniometerMatrix.Invert()) < 1e-8)
     throw std::invalid_argument(
@@ -114,13 +100,8 @@
     : m_H(0), m_K(0), m_L(0), m_intensity(0), m_sigmaIntensity(0),
       m_binCount(0), m_GoniometerMatrix(3, 3, true),
       m_InverseGoniometerMatrix(3, 3, true), m_runNumber(0), m_monitorCount(0),
-<<<<<<< HEAD
-      m_orig_H(0), m_orig_K(0), m_orig_L(0), m_peakNumber(0), m_ModStru(V3D(0,0,0)),
-      m_peakShape(boost::make_shared<NoShape>()) {
-=======
       m_orig_H(0), m_orig_K(0), m_orig_L(0), m_peakNumber(0),
       m_ModStru(V3D(0, 0, 0)), m_peakShape(boost::make_shared<NoShape>()) {
->>>>>>> 5e131b36
   convention = Kernel::ConfigService::Instance().getString("Q.convention");
   this->setInstrument(m_inst);
   this->setDetectorID(m_detectorID);
@@ -141,13 +122,8 @@
     : m_H(HKL[0]), m_K(HKL[1]), m_L(HKL[2]), m_intensity(0),
       m_sigmaIntensity(0), m_binCount(0), m_GoniometerMatrix(3, 3, true),
       m_InverseGoniometerMatrix(3, 3, true), m_runNumber(0), m_monitorCount(0),
-<<<<<<< HEAD
-      m_orig_H(0), m_orig_K(0), m_orig_L(0), m_peakNumber(0), m_ModStru(V3D(0,0,0)),
-      m_peakShape(boost::make_shared<NoShape>()) {
-=======
       m_orig_H(0), m_orig_K(0), m_orig_L(0), m_peakNumber(0),
       m_ModStru(V3D(0, 0, 0)), m_peakShape(boost::make_shared<NoShape>()) {
->>>>>>> 5e131b36
   convention = Kernel::ConfigService::Instance().getString("Q.convention");
   this->setInstrument(m_inst);
   this->setDetectorID(m_detectorID);
@@ -170,13 +146,8 @@
     : m_H(HKL[0]), m_K(HKL[1]), m_L(HKL[2]), m_intensity(0),
       m_sigmaIntensity(0), m_binCount(0), m_GoniometerMatrix(goniometer),
       m_InverseGoniometerMatrix(goniometer), m_runNumber(0), m_monitorCount(0),
-<<<<<<< HEAD
-      m_orig_H(0), m_orig_K(0), m_orig_L(0), m_peakNumber(0), m_ModStru(V3D(0,0,0)),
-      m_peakShape(boost::make_shared<NoShape>()) {
-=======
       m_orig_H(0), m_orig_K(0), m_orig_L(0), m_peakNumber(0),
       m_ModStru(V3D(0, 0, 0)), m_peakShape(boost::make_shared<NoShape>()) {
->>>>>>> 5e131b36
   convention = Kernel::ConfigService::Instance().getString("Q.convention");
   if (fabs(m_InverseGoniometerMatrix.Invert()) < 1e-8)
     throw std::invalid_argument(
@@ -199,12 +170,8 @@
       m_binCount(0), m_GoniometerMatrix(3, 3, true),
       m_InverseGoniometerMatrix(3, 3, true), m_runNumber(0), m_monitorCount(0),
       m_row(-1), m_col(-1), m_orig_H(0), m_orig_K(0), m_orig_L(0),
-<<<<<<< HEAD
-      m_peakNumber(0), m_ModStru(V3D(0,0,0)), m_peakShape(boost::make_shared<NoShape>()) {
-=======
       m_peakNumber(0), m_ModStru(V3D(0, 0, 0)),
       m_peakShape(boost::make_shared<NoShape>()) {
->>>>>>> 5e131b36
   convention = Kernel::ConfigService::Instance().getString("Q.convention");
   this->setInstrument(m_inst);
   this->setWavelength(m_Wavelength);
@@ -233,14 +200,8 @@
       samplePos(other.samplePos), detPos(other.detPos),
       m_orig_H(other.m_orig_H), m_orig_K(other.m_orig_K),
       m_orig_L(other.m_orig_L), m_peakNumber(other.m_peakNumber),
-<<<<<<< HEAD
-      m_ModStru(other.m_ModStru),
-      m_detIDs(other.m_detIDs), m_peakShape(other.m_peakShape->clone()),
-      convention(other.convention) {}
-=======
       m_ModStru(other.m_ModStru), m_detIDs(other.m_detIDs),
       m_peakShape(other.m_peakShape->clone()), convention(other.convention) {}
->>>>>>> 5e131b36
 
 //----------------------------------------------------------------------------------------------
 /** Constructor making a Peak from IPeak interface
@@ -260,12 +221,7 @@
       m_runNumber(ipeak.getRunNumber()),
       m_monitorCount(ipeak.getMonitorCount()), m_row(ipeak.getRow()),
       m_col(ipeak.getCol()), m_orig_H(0.), m_orig_K(0.), m_orig_L(0.),
-<<<<<<< HEAD
-      m_peakNumber(ipeak.getPeakNumber()),
-      m_ModStru(ipeak.getModStru()),
-=======
       m_peakNumber(ipeak.getPeakNumber()), m_ModStru(ipeak.getModStru()),
->>>>>>> 5e131b36
       m_peakShape(boost::make_shared<NoShape>()) {
   convention = Kernel::ConfigService::Instance().getString("Q.convention");
   if (fabs(m_InverseGoniometerMatrix.Invert()) < 1e-8)
@@ -966,15 +922,8 @@
 
 // -------------------------------------------------------------------------------------
 /** Sets the modulated peak structure number
-<<<<<<< HEAD
- * @param m_ModStrur :: modulated peak structure value   */
-void Peak::setModStru(V3D m_ModStru) {
-  this->m_ModStru = m_ModStru;
-}
-=======
  * @param m_ModStru :: modulated peak structure value   */
 void Peak::setModStru(V3D m_ModStru) { this->m_ModStru = m_ModStru; }
->>>>>>> 5e131b36
 
 // -------------------------------------------------------------------------------------
 /** Return the detector position vector */
