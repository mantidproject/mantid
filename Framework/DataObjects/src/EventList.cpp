--- conflicted
+++ resolved
@@ -1927,17 +1927,12 @@
 }
 
 void EventList::compressEvents(double tolerance, EventList *destination,
-<<<<<<< HEAD
-                               std::shared_ptr<std::vector<double>> histogram_bin_edges) {
+                               const std::shared_ptr<std::vector<double>> histogram_bin_edges) {
   if (this->empty()) {
     // allocate memory in correct vector
     if (eventType != WEIGHTED_NOTIME)
       destination->weightedEventsNoTime = std::make_unique<std::vector<WeightedEventNoTime>>();
   } else {
-=======
-                               const std::shared_ptr<std::vector<double>> histogram_bin_edges) {
-  if (!this->empty()) {
->>>>>>> 7cf3d49b
     const auto NUM_BINS = histogram_bin_edges->size() - 1;
     const auto xmin = static_cast<double>(histogram_bin_edges->front());
 
