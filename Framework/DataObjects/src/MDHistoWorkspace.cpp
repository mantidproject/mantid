#include "MantidGeometry/MDGeometry/IMDDimension.h"
#include "MantidGeometry/MDGeometry/MDGeometryXMLBuilder.h"
#include "MantidKernel/System.h"
#include "MantidKernel/Utils.h"
#include "MantidKernel/VMD.h"
#include "MantidKernel/WarningSuppressions.h"
#include "MantidDataObjects/MDHistoWorkspace.h"
#include "MantidDataObjects/MDHistoWorkspaceIterator.h"
#include "MantidDataObjects/MDFramesToSpecialCoordinateSystem.h"
#include "MantidGeometry/MDGeometry/MDHistoDimension.h"
#include "MantidGeometry/MDGeometry/MDDimensionExtents.h"
#include <map>
#include "MantidAPI/IMDWorkspace.h"
#include "MantidAPI/IMDIterator.h"
#include <boost/scoped_array.hpp>
#include <boost/make_shared.hpp>
#include <boost/math/special_functions/fpclassify.hpp>
#include <boost/optional.hpp>

using namespace Mantid::Kernel;
using namespace Mantid::Geometry;
using namespace Mantid::API;

namespace Mantid {
namespace DataObjects {
//----------------------------------------------------------------------------------------------
/** Constructor given the 4 dimensions
 * @param dimX :: X dimension binning parameters
 * @param dimY :: Y dimension binning parameters
 * @param dimZ :: Z dimension binning parameters
 * @param dimT :: T (time) dimension binning parameters
 * @param displayNormalization :: optional display normalization to use as the
 * default.
 */
MDHistoWorkspace::MDHistoWorkspace(
    Mantid::Geometry::MDHistoDimension_sptr dimX,
    Mantid::Geometry::MDHistoDimension_sptr dimY,
    Mantid::Geometry::MDHistoDimension_sptr dimZ,
    Mantid::Geometry::MDHistoDimension_sptr dimT,
    Mantid::API::MDNormalization displayNormalization)
    : IMDHistoWorkspace(), numDimensions(0),
      m_nEventsContributed(std::numeric_limits<uint64_t>::quiet_NaN()),
      m_coordSystem(None), m_displayNormalization(displayNormalization) {
  std::vector<Mantid::Geometry::MDHistoDimension_sptr> dimensions;
  if (dimX)
    dimensions.push_back(dimX);
  if (dimY)
    dimensions.push_back(dimY);
  if (dimZ)
    dimensions.push_back(dimZ);
  if (dimT)
    dimensions.push_back(dimT);
  this->init(dimensions);
}

//----------------------------------------------------------------------------------------------
/** Constructor given a vector of dimensions
 * @param dimensions :: vector of MDHistoDimension; no limit to how many.
 * @param displayNormalization :: optional display normalization to use as the
 * default.
 */
MDHistoWorkspace::MDHistoWorkspace(
    std::vector<Mantid::Geometry::MDHistoDimension_sptr> &dimensions,
    Mantid::API::MDNormalization displayNormalization)
    : IMDHistoWorkspace(), numDimensions(0), m_numEvents(nullptr),
      m_nEventsContributed(std::numeric_limits<uint64_t>::quiet_NaN()),
      m_coordSystem(None), m_displayNormalization(displayNormalization) {
  this->init(dimensions);
}

//----------------------------------------------------------------------------------------------
/** Constructor given a vector of dimensions
 * @param dimensions :: vector of MDHistoDimension; no limit to how many.
 * @param displayNormalization :: optional display normalization to use as the
 * default.
 */
MDHistoWorkspace::MDHistoWorkspace(
    std::vector<Mantid::Geometry::IMDDimension_sptr> &dimensions,
    Mantid::API::MDNormalization displayNormalization)
    : IMDHistoWorkspace(), numDimensions(0), m_numEvents(nullptr),
      m_nEventsContributed(std::numeric_limits<uint64_t>::quiet_NaN()),
      m_coordSystem(None), m_displayNormalization(displayNormalization) {
  this->init(dimensions);
}

//----------------------------------------------------------------------------------------------
/** Copy constructor
 *
 * @param other :: MDHistoWorkspace to copy from.
 */
MDHistoWorkspace::MDHistoWorkspace(const MDHistoWorkspace &other)
    : IMDHistoWorkspace(other) {
  // Dimensions are copied by the copy constructor of MDGeometry
  this->cacheValues();
  // Allocate the linear arrays
  m_signals = new signal_t[m_length];
  m_errorsSquared = new signal_t[m_length];
  m_numEvents = new signal_t[m_length];
  m_masks = new bool[m_length];
  m_nEventsContributed = other.m_nEventsContributed;
  this->setCoordinateSystem(other.getSpecialCoordinateSystem());
  m_displayNormalization = other.displayNormalization();
  // Now copy all the data
  for (size_t i = 0; i < m_length; ++i) {
    m_signals[i] = other.m_signals[i];
    m_errorsSquared[i] = other.m_errorsSquared[i];
    m_numEvents[i] = other.m_numEvents[i];
    m_masks[i] = other.m_masks[i];
  }
}

//----------------------------------------------------------------------------------------------
/** Destructor
 */
MDHistoWorkspace::~MDHistoWorkspace() {
  delete[] m_signals;
  delete[] m_errorsSquared;
  delete[] m_numEvents;
  delete[] indexMultiplier;
  delete[] m_vertexesArray;
  delete[] m_boxLength;
  delete[] m_indexMaker;
  delete[] m_indexMax;
  delete[] m_origin;
  delete[] m_masks;
}

//----------------------------------------------------------------------------------------------
/** Constructor helper method
 * @param dimensions :: vector of MDHistoDimension; no limit to how many.
 */
void MDHistoWorkspace::init(
    std::vector<Mantid::Geometry::MDHistoDimension_sptr> &dimensions) {
  std::vector<IMDDimension_sptr> dim2;
  for (auto &dimension : dimensions)
    dim2.push_back(boost::dynamic_pointer_cast<IMDDimension>(dimension));
  this->init(dim2);
  m_nEventsContributed = 0;
}

//----------------------------------------------------------------------------------------------
/** Constructor helper method
 * @param dimensions :: vector of IMDDimension; no limit to how many.
 */
void MDHistoWorkspace::init(
    std::vector<Mantid::Geometry::IMDDimension_sptr> &dimensions) {
  MDGeometry::initGeometry(dimensions);
  this->cacheValues();

  // Allocate the linear arrays
  m_signals = new signal_t[m_length];
  m_errorsSquared = new signal_t[m_length];
  m_numEvents = new signal_t[m_length];
  m_masks = new bool[m_length];
  // Initialize them to NAN (quickly)
  signal_t nan = std::numeric_limits<signal_t>::quiet_NaN();
  this->setTo(nan, nan, nan);
  m_nEventsContributed = 0;
}

//----------------------------------------------------------------------------------------------
/** When all dimensions have been initialized, this caches all the necessary
 * values for later use.
 */
void MDHistoWorkspace::cacheValues() {
  // Copy the dimensions array
  numDimensions = m_dimensions.size();

  // For indexing.
  if (numDimensions < 4)
    indexMultiplier = new size_t[4];
  else
    indexMultiplier = new size_t[numDimensions];

  // For quick indexing, accumulate these values
  // First multiplier
  indexMultiplier[0] = m_dimensions[0]->getNBins();
  for (size_t d = 1; d < numDimensions; d++)
    indexMultiplier[d] = indexMultiplier[d - 1] * m_dimensions[d]->getNBins();

  // This is how many dense data points
  m_length = indexMultiplier[numDimensions - 1];

  // Now fix things for < 4 dimensions. Indices > the number of dimensions will
  // be ignored (*0)
  for (size_t d = numDimensions - 1; d < 4; d++)
    indexMultiplier[d] = 0;

  // Compute the volume of each cell.
  coord_t volume = 1.0;
  for (size_t i = 0; i < numDimensions; ++i)
    volume *= m_dimensions[i]->getBinWidth();
  m_inverseVolume = 1.0f / volume;

  // Continue with the vertexes array
  this->initVertexesArray();
  m_nEventsContributed = 0;
}
//----------------------------------------------------------------------------------------------
/** After initialization, call this to initialize the vertexes array
 * to the vertexes of the 0th box.
 * Will be used by getVertexesArray()
 * */
void MDHistoWorkspace::initVertexesArray() {
  size_t nd = numDimensions;
  // How many vertices does one box have? 2^nd, or bitwise shift left 1 by nd
  // bits
  size_t numVertices = 1 << numDimensions;

  // Allocate the array of the right size
  m_vertexesArray = new coord_t[nd * numVertices];

  // For each vertex, increase an integeer
  for (size_t i = 0; i < numVertices; ++i) {
    // Start point index in the output array;
    size_t outIndex = i * nd;

    // Coordinates of the vertex
    for (size_t d = 0; d < nd; d++) {
      // Use a bit mask to look at each bit of the integer we are iterating
      // through.
      size_t mask = 1 << d;
      if ((i & mask) > 0) {
        // Bit is 1, use the max of the dimension
        m_vertexesArray[outIndex + d] = m_dimensions[d]->getX(1);
      } else {
        // Bit is 0, use the min of the dimension
        m_vertexesArray[outIndex + d] = m_dimensions[d]->getX(0);
      }
    } // (for each dimension)
  }

  // Now set the m_boxLength and origin
  m_boxLength = new coord_t[nd];
  m_origin = new coord_t[nd];
  for (size_t d = 0; d < nd; d++) {
    m_boxLength[d] = m_dimensions[d]->getX(1) - m_dimensions[d]->getX(0);
    m_origin[d] = m_dimensions[d]->getX(0);
  }

  // The index calculator
  m_indexMax = new size_t[numDimensions];
  for (size_t d = 0; d < nd; d++)
    m_indexMax[d] = m_dimensions[d]->getNBins();
  m_indexMaker = new size_t[numDimensions];
  Utils::NestedForLoop::SetUpIndexMaker(numDimensions, m_indexMaker,
                                        m_indexMax);
}

//----------------------------------------------------------------------------------------------
/** Sets all signals/errors in the workspace to the given values
 *
 * @param signal :: signal value to set
 * @param errorSquared :: error (squared) value to set
 * @param numEvents :: the number of events in each bin.
 */
void MDHistoWorkspace::setTo(signal_t signal, signal_t errorSquared,
                             signal_t numEvents) {
  for (size_t i = 0; i < m_length; i++) {
    m_signals[i] = signal;
    m_errorsSquared[i] = errorSquared;
    m_numEvents[i] = numEvents;
    m_masks[i] = false; // Not masked by default;
    m_nEventsContributed += uint64_t(numEvents);
  }
}

//----------------------------------------------------------------------------------------------
/** Apply an implicit function to each point; if false, set to the given value.
 *
* @param function :: the implicit function to apply
* @param signal :: signal value to set when function evaluates to false
* @param errorSquared :: error value to set when function evaluates to false
*/
void MDHistoWorkspace::applyImplicitFunction(
    Mantid::Geometry::MDImplicitFunction *function, signal_t signal,
    signal_t errorSquared) {
  if (numDimensions < 3)
    throw std::invalid_argument("Need 3 dimensions for ImplicitFunction.");
  Mantid::coord_t coord[3];
  for (size_t x = 0; x < m_dimensions[0]->getNBins(); x++) {
    coord[0] = m_dimensions[0]->getX(x);
    for (size_t y = 0; y < m_dimensions[1]->getNBins(); y++) {
      coord[1] = m_dimensions[1]->getX(y);
      for (size_t z = 0; z < m_dimensions[2]->getNBins(); z++) {
        coord[2] = m_dimensions[2]->getX(z);

        if (!function->isPointContained(coord)) {
          m_signals[x + indexMultiplier[0] * y + indexMultiplier[1] * z] =
              signal;
          m_errorsSquared[x + indexMultiplier[0] * y + indexMultiplier[1] * z] =
              errorSquared;
        }
      }
    }
  }
}

//----------------------------------------------------------------------------------------------
/** For the volume at the given linear index,
 * Return the vertices of every corner of the box, as
 * a bare array of length numVertices * nd
 *
 * @param linearIndex :: index into the workspace. Same as for
 *getSignalAt(index)
 * @param[out] numVertices :: returns the number of vertices in the array.
 * @return the bare array. This should be deleted by the caller!
 * */
coord_t *MDHistoWorkspace::getVertexesArray(size_t linearIndex,
                                            size_t &numVertices) const {
  // How many vertices does one box have? 2^nd, or bitwise shift left 1 by nd
  // bits
  numVertices = static_cast<size_t>(1)
                << numDimensions; // Cast avoids warning about
                                  // result of 32-bit shift
                                  // implicitly converted to 64 bits
                                  // on MSVC

  // Index into each dimension. Built from the linearIndex.
  size_t dimIndexes[10];
  Utils::NestedForLoop::GetIndicesFromLinearIndex(
      numDimensions, linearIndex, m_indexMaker, m_indexMax, dimIndexes);

  // The output vertexes coordinates
  auto out = new coord_t[numDimensions * numVertices];
  for (size_t i = 0; i < numVertices; ++i) {
    size_t outIndex = i * numDimensions;
    // Offset the 0th box by the position of this linear index, in each
    // dimension
    for (size_t d = 0; d < numDimensions; d++)
      out[outIndex + d] = m_vertexesArray[outIndex + d] +
                          m_boxLength[d] * static_cast<coord_t>(dimIndexes[d]);
  }

  return out;
}

//----------------------------------------------------------------------------------------------
/** Return the position of the center of a bin at a given position
 *
 * @param linearIndex :: linear index into the workspace
 * @return VMD vector of the center position
 */
Mantid::Kernel::VMD MDHistoWorkspace::getCenter(size_t linearIndex) const {
  // Index into each dimension. Built from the linearIndex.
  size_t dimIndexes[10];
  Utils::NestedForLoop::GetIndicesFromLinearIndex(
      numDimensions, linearIndex, m_indexMaker, m_indexMax, dimIndexes);

  // The output vertexes coordinates
  VMD out(numDimensions);
  // Offset the 0th box by the position of this linear index, in each dimension,
  // plus a half
  for (size_t d = 0; d < numDimensions; d++)
    out[d] = m_vertexesArray[d] +
             m_boxLength[d] * (static_cast<coord_t>(dimIndexes[d]) + 0.5f);
  return out;
}

//----------------------------------------------------------------------------------------------
/** Get the signal at a particular coordinate in the workspace.
 *
 * @param coords :: numDimensions-sized array of the coordinates to look at
 * @param normalization : Normalisation to use.
 * @return the (normalized) signal at a given coordinates.
 *         NaN if outside the range of this workspace
 */
signal_t MDHistoWorkspace::getSignalAtCoord(
    const coord_t *coords,
    const Mantid::API::MDNormalization &normalization) const {
  size_t linearIndex = this->getLinearIndexAtCoord(coords);
  if (linearIndex < m_length) {
    signal_t normalizer = getNormalizationFactor(normalization, linearIndex);
    return m_signals[linearIndex] * normalizer;
  } else
    return std::numeric_limits<signal_t>::quiet_NaN();
}

//----------------------------------------------------------------------------------------------
/** Get the signal at a particular coordinate in the workspace
 * or return 0 if masked
 *
 * @param coords :: numDimensions-sized array of the coordinates to look at
 * @param normalization : Normalisation to use.
 * @return the (normalized) signal at a given coordinates.
 *         NaN if outside the range of this workspace
 */
signal_t MDHistoWorkspace::getSignalWithMaskAtCoord(
    const coord_t *coords,
    const Mantid::API::MDNormalization &normalization) const {
  size_t linearIndex = this->getLinearIndexAtCoord(coords);
  if (this->getIsMaskedAt(linearIndex)) {
    return MDMaskValue;
  }
  return getSignalAtCoord(coords, normalization);
}

//----------------------------------------------------------------------------------------------
/** Get the linear index into the histo array at these coordinates
 *
 * @param coords :: ND-sized array of coordinates
 * @return the linear index, or size_t(-1) if out of range.
 */
size_t MDHistoWorkspace::getLinearIndexAtCoord(const coord_t *coords) const {
  // Build up the linear index, dimension by dimension
  size_t linearIndex = 0;
  for (size_t d = 0; d < numDimensions; d++) {
    coord_t x = coords[d] - m_origin[d];
    size_t ix = size_t(x / m_boxLength[d]);
    if (ix >= m_indexMax[d] || (x < 0))
      return size_t(-1);
    linearIndex += ix * m_indexMaker[d];
  }
  return linearIndex;
}

//----------------------------------------------------------------------------------------------
/** Create IMDIterators from this MDHistoWorkspace
 *
 * @param suggestedNumCores :: split the iterators into this many cores (if
 *threadsafe)
 * @param function :: implicit function to limit range. NOT owned by this method
 *call.
 * @return MDHistoWorkspaceIterator vector
 */
std::vector<Mantid::API::IMDIterator *> MDHistoWorkspace::createIterators(
    size_t suggestedNumCores,
    Mantid::Geometry::MDImplicitFunction *function) const {
  size_t numCores = suggestedNumCores;
  if (!this->threadSafe())
    numCores = 1;
  size_t numElements = this->getNPoints();
  if (numCores > numElements)
    numCores = numElements;
  if (numCores < 1)
    numCores = 1;

  // Create one iterator per core, splitting evenly amongst spectra
  std::vector<IMDIterator *> out;
  for (size_t i = 0; i < numCores; i++) {
    size_t begin = (i * numElements) / numCores;
    size_t end = ((i + 1) * numElements) / numCores;
    if (end > numElements)
      end = numElements;

    // Clone the MDImplicitFunction if necessary.
    Mantid::Geometry::MDImplicitFunction *clonedFunction = function;
    if (function)
      clonedFunction = new Mantid::Geometry::MDImplicitFunction(*function);

    out.push_back(
        new MDHistoWorkspaceIterator(this, clonedFunction, begin, end));
  }
  return out;
}

//----------------------------------------------------------------------------------------------
/** Return the memory used, in bytes */
size_t MDHistoWorkspace::getMemorySize() const {
  return m_length * (sizeOfElement());
}

//----------------------------------------------------------------------------------------------
/// @return a vector containing a copy of the signal data in the workspace.
std::vector<signal_t> MDHistoWorkspace::getSignalDataVector() const {
  // TODO: Make this more efficient if needed.
  std::vector<signal_t> out;
  out.resize(m_length, 0.0);
  for (size_t i = 0; i < m_length; ++i)
    out[i] = m_signals[i];
  // This copies again! :(
  return out;
}

/// @return a vector containing a copy of the error data in the workspace.
std::vector<signal_t> MDHistoWorkspace::getErrorDataVector() const {
  // TODO: Make this more efficient if needed.
  std::vector<signal_t> out;
  out.resize(m_length, 0.0);
  for (size_t i = 0; i < m_length; ++i)
    out[i] = m_errorsSquared[i];
  // This copies again! :(
  return out;
}

/** @return true if the point is within the workspace (including the max edges)
 * */
bool pointInWorkspace(const MDHistoWorkspace *ws, const VMD &point) {
  for (size_t d = 0; d < ws->getNumDims(); d++) {
    IMDDimension_const_sptr dim = ws->getDimension(d);
    if ((point[d] < dim->getMinimum()) || (point[d] > dim->getMaximum()))
      return false;
  }
  return true;
}

//----------------------------------------------------------------------------------------------
/** Obtain coordinates for a line plot through a MDWorkspace.
 * Cross the workspace from start to end points, recording the signal along the
 *line at bin centres of unmasked bins.
 *
 * @param start :: coordinates of the start point of the line
 * @param end :: coordinates of the end point of the line
 * @param normalize :: how to normalize the signal
 * @returns :: LinePlot with x as linearly spaced points along the line
 * between start and end, y set to the normalized signal for each bin with
 * Length = length(x) - 1 and e as the error vector for each bin.
 */
IMDWorkspace::LinePlot
MDHistoWorkspace::getLinePlot(const Mantid::Kernel::VMD &start,
                              const Mantid::Kernel::VMD &end,
                              Mantid::API::MDNormalization normalize) const {
<<<<<<< HEAD
  // TODO: Don't use a fixed number of points later
  const size_t numPoints = 500;

  const VMD step = (end - start) / double(numPoints - 1);
  const auto stepLength = step.norm();

  // This will be the curve as plotted
  LinePlot line;
  for (size_t i = 0; i < numPoints; i++) {
    // Coordinate along the line
    VMD coord = start + step * double(i);

    // Get index of bin at this coordinate
    const auto linearIndex = this->getLinearIndexAtCoord(coord.getBareArray());
    if (linearIndex < m_length) {

      if (!this->getIsMaskedAt(linearIndex)) {
        // Record the position along the line
        line.x.push_back(static_cast<coord_t>(stepLength * double(i)));

        signal_t normalizer = getNormalizationFactor(normalize, linearIndex);
        // And add the normalized signal/error to the list too
        auto signal = this->getSignalAt(linearIndex) * normalizer;
        if (boost::math::isinf(signal)) {
          // The plotting library (qwt) doesn't like infs.
          signal = std::numeric_limits<signal_t>::quiet_NaN();
        }
        line.y.push_back(signal);
        line.e.push_back(this->getErrorAt(linearIndex) * normalizer);
      }

    } else {
      // Record the position along the line
      line.x.push_back(static_cast<coord_t>(stepLength * double(i)));
      // Point is outside the workspace. Add NANs
      line.y.push_back(std::numeric_limits<signal_t>::quiet_NaN());
      line.e.push_back(std::numeric_limits<signal_t>::quiet_NaN());
    }
  }
  return line;
=======

  return this->getLinePoints(start, end, normalize, true);
>>>>>>> a038867d
}

//----------------------------------------------------------------------------------------------
/** Obtain coordinates for a line plot through a MDWorkspace.
 * Cross the workspace from start to end points, recording the signal along the
 *lin at either bin boundaries, or halfway between bin boundaries (which is bin
 *centres if the line is dimension aligned). If recording halfway values then
 *omit points in masked bins.
 *
 * @param start :: coordinates of the start point of the line
 * @param end :: coordinates of the end point of the line
 * @param normalize :: how to normalize the signal
 * @returns :: LinePlot with x as the boundaries of the bins, relative
 * to start of the line, y set to the normalized signal for each bin with
 * Length = length(x) - 1 and e as the error vector for each bin.
<<<<<<< HEAD
 */
IMDWorkspace::LinePlot
MDHistoWorkspace::getLineData(const Mantid::Kernel::VMD &start,
                              const Mantid::Kernel::VMD &end,
                              Mantid::API::MDNormalization normalize) const {
=======
 * @param bin_centres :: if true then record points halfway between bin
 *boundaries, otherwise record on bin boundaries
 */
IMDWorkspace::LinePlot MDHistoWorkspace::getLinePoints(
    const Mantid::Kernel::VMD &start, const Mantid::Kernel::VMD &end,
    Mantid::API::MDNormalization normalize, const bool bin_centres) const {
  LinePlot line;
>>>>>>> a038867d

  size_t nd = this->getNumDims();
  if (start.getNumDims() != nd)
    throw std::runtime_error("Start point must have the same number of "
                             "dimensions as the workspace.");
  if (end.getNumDims() != nd)
    throw std::runtime_error(
        "End point must have the same number of dimensions as the workspace.");
<<<<<<< HEAD
  LinePlot line;
=======

>>>>>>> a038867d
  // Unit-vector of the direction
  VMD dir = end - start;
  const auto length = dir.normalize();

// Vector with +1 where direction is positive, -1 where negative
#define sgn(x) ((x < 0) ? -1.0f : ((x > 0.) ? 1.0f : 0.0f))
  VMD dirSign(nd);
  for (size_t d = 0; d < nd; d++) {
    dirSign[d] = sgn(dir[d]);
  }
  const size_t BADINDEX = size_t(-1);

  // Dimensions of the workspace
  boost::scoped_array<size_t> index(new size_t[nd]);
  boost::scoped_array<size_t> numBins(new size_t[nd]);
  for (size_t d = 0; d < nd; d++) {
    IMDDimension_const_sptr dim = this->getDimension(d);
    index[d] = BADINDEX;
    numBins[d] = dim->getNBins();
  }

  const std::set<coord_t> boundaries =
      getBinBoundariesOnLine(start, end, nd, dir, length);

  if (boundaries.empty()) {
<<<<<<< HEAD
    // Nothing at all!
    // Make a single bin with NAN
    line.x.push_back(0);
    line.x.push_back(length);
    line.y.push_back(std::numeric_limits<signal_t>::quiet_NaN());
    line.e.push_back(std::numeric_limits<signal_t>::quiet_NaN());
=======
    this->makeSinglePointWithNaN(line.x, line.y, line.e);

    // Require x.size() = y.size()+1 if recording bin boundaries
    if (!bin_centres)
      line.x.push_back(length);

>>>>>>> a038867d
    return line;
  } else {
    // Get the first point
    std::set<coord_t>::iterator it;
    it = boundaries.cbegin();

    coord_t lastLinePos = *it;
    VMD lastPos = start + (dir * lastLinePos);
<<<<<<< HEAD
    line.x.push_back(lastLinePos);
=======
    if (!bin_centres) {
      line.x.push_back(lastLinePos);
    }
>>>>>>> a038867d

    ++it;
    coord_t linePos = 0;
    for (; it != boundaries.cend(); ++it) {
      // This is our current position along the line
<<<<<<< HEAD
      coord_t linePos = *it;
      line.x.push_back(linePos);
=======
      linePos = *it;
>>>>>>> a038867d

      // This is the full position at this boundary
      VMD pos = start + (dir * linePos);

      // Position in the middle of the bin
      VMD middle = (pos + lastPos) * 0.5;

      // Find the signal in this bin
      const auto linearIndex =
          this->getLinearIndexAtCoord(middle.getBareArray());

      if (bin_centres && !this->getIsMaskedAt(linearIndex)) {
        coord_t bin_centrePos =
            static_cast<coord_t>((linePos + lastLinePos) * 0.5);
        line.x.push_back(bin_centrePos);
      } else if (!bin_centres)
        line.x.push_back(linePos);

      if (linearIndex < m_length) {

<<<<<<< HEAD
        // Is the signal here masked?
        if (this->getIsMaskedAt(linearIndex)) {
          line.y.push_back(MDMaskValue);
          line.e.push_back(MDMaskValue);
        } else {
          auto normalizer = getNormalizationFactor(normalize, linearIndex);
          // And add the normalized signal/error to the list too
          auto signal = this->getSignalAt(linearIndex) * normalizer;
          if (boost::math::isinf(signal)) {
            // The plotting library (qwt) doesn't like infs.
            signal = std::numeric_limits<signal_t>::quiet_NaN();
          }
=======
        auto normalizer = getNormalizationFactor(normalize, linearIndex);
        // And add the normalized signal/error to the list too
        auto signal = this->getSignalAt(linearIndex) * normalizer;
        if (boost::math::isinf(signal)) {
          // The plotting library (qwt) doesn't like infs.
          signal = std::numeric_limits<signal_t>::quiet_NaN();
        }
        if (!bin_centres || !this->getIsMaskedAt(linearIndex)) {
>>>>>>> a038867d
          line.y.push_back(signal);
          line.e.push_back(this->getErrorAt(linearIndex) * normalizer);
        }
        // Save the position for next bin
        lastPos = pos;
      } else {
        // Invalid index. This shouldn't happen
        line.y.push_back(std::numeric_limits<signal_t>::quiet_NaN());
        line.e.push_back(std::numeric_limits<signal_t>::quiet_NaN());
      }

      lastLinePos = linePos;

    } // for each unique boundary
<<<<<<< HEAD
  }   // if there is at least one point
  return line;
=======

    // If all bins were masked
    if (line.x.size() == 0) {
      this->makeSinglePointWithNaN(line.x, line.y, line.e);
    }
  }
  return line;
}

//----------------------------------------------------------------------------------------------
/** Obtain coordinates for a line plot through a MDWorkspace.
 * Cross the workspace from start to end points, recording the signal along the
 *line.
 * Sets the x,y vectors to the histogram bin boundaries and counts
 *
 * @param start :: coordinates of the start point of the line
 * @param end :: coordinates of the end point of the line
 * @param normalize :: how to normalize the signal
 * @returns :: LinePlot with points at bin boundaries
 */
IMDWorkspace::LinePlot
MDHistoWorkspace::getLineData(const Mantid::Kernel::VMD &start,
                              const Mantid::Kernel::VMD &end,
                              Mantid::API::MDNormalization normalize) const {
  return this->getLinePoints(start, end, normalize, false);
>>>>>>> a038867d
}

//----------------------------------------------------------------------------------------------
/** Find the normalization factor
 *
 * @param normalize :: how to normalize the signal
 * @param linearIndex :: the position in the workspace of the signal value to be
 *normalized
 * @returns :: the normalization factor
 */
signal_t
MDHistoWorkspace::getNormalizationFactor(const MDNormalization &normalize,
                                         size_t linearIndex) const {
  signal_t normalizer = 1.0;
  switch (normalize) {
  case NoNormalization:
    return normalizer;
  case VolumeNormalization:
    return m_inverseVolume;
  case NumEventsNormalization:
    return 1.0 / m_numEvents[linearIndex];
  }
  return normalizer;
}

//----------------------------------------------------------------------------------------------
/** Get ordered list of boundaries in position-along-the-line coordinates
 *
 * @param start :: start of the line
 * @param end :: end of the line
 * @param nd :: number of dimensions
 * @param dir :: vector of the direction
 * @param length :: unit-vector of the direction
 * @returns :: ordered list of boundaries
 */
std::set<coord_t>
MDHistoWorkspace::getBinBoundariesOnLine(const VMD &start, const VMD &end,
                                         size_t nd, const VMD &dir,
                                         coord_t length) const {
  std::set<coord_t> boundaries;

  // Start with the start/end points, if they are within range.
  if (pointInWorkspace(this, start))
    boundaries.insert(0.0f);
  if (pointInWorkspace(this, end))
    boundaries.insert(length);

  // Next, we go through each dimension and see where the bin boundaries
  // intersect the line.
  for (size_t d = 0; d < nd; d++) {
    IMDDimension_const_sptr dim = getDimension(d);
    coord_t lineStartX = start[d];

    if (dir[d] != 0.0) {
      for (size_t i = 0; i <= dim->getNBins(); i++) {
        // Position in this coordinate
        coord_t thisX = dim->getX(i);
        // Position along the line. Is this between the start and end of it?
        coord_t linePos = (thisX - lineStartX) / dir[d];
        if (linePos >= 0 && linePos <= length) {
          // Full position
          VMD pos = start + (dir * linePos);
          // This is a boundary if the line point is inside the workspace
          if (pointInWorkspace(this, pos))
            boundaries.insert(linePos);
        }
      }
    }
  }
  return boundaries;
}

//==============================================================================================
//============================== ARITHMETIC OPERATIONS
//=========================================
//==============================================================================================

//----------------------------------------------------------------------------------------------
/** Check if the two workspace's sizes match (for comparison or
 *element-by-element operation
 *
 * @param other :: the workspace to compare to
 * @param operation :: descriptive string (for the error message)
 * @throw an error if they don't match
 */
void MDHistoWorkspace::checkWorkspaceSize(const MDHistoWorkspace &other,
                                          std::string operation) {
  if (other.getNumDims() != this->getNumDims())
    throw std::invalid_argument("Cannot perform the " + operation +
                                " operation on this MDHistoWorkspace. The "
                                "number of dimensions does not match.");
  if (other.m_length != this->m_length)
    throw std::invalid_argument("Cannot perform the " + operation +
                                " operation on this MDHistoWorkspace. The "
                                "length of the signals vector does not match.");
}

//----------------------------------------------------------------------------------------------
/** Perform the += operation, element-by-element, for two MDHistoWorkspace's
 *
 * @param b :: workspace on the RHS of the operation
 * @return *this after operation */
MDHistoWorkspace &MDHistoWorkspace::operator+=(const MDHistoWorkspace &b) {
  add(b);
  return *this;
}

//----------------------------------------------------------------------------------------------
/** Perform the += operation, element-by-element, for two MDHistoWorkspace's
 *
 * @param b :: workspace on the RHS of the operation
 * */
void MDHistoWorkspace::add(const MDHistoWorkspace &b) {
  checkWorkspaceSize(b, "add");
  for (size_t i = 0; i < m_length; ++i) {
    m_signals[i] += b.m_signals[i];
    m_errorsSquared[i] += b.m_errorsSquared[i];
    m_numEvents[i] += b.m_numEvents[i];
  }
  m_nEventsContributed += b.m_nEventsContributed;
}

//----------------------------------------------------------------------------------------------
/** Perform the += operation with a scalar as the RHS argument
 *
 * @param signal :: signal to apply
 * @param error :: error (not squared) to apply
 * */
void MDHistoWorkspace::add(const signal_t signal, const signal_t error) {
  signal_t errorSquared = error * error;
  for (size_t i = 0; i < m_length; ++i) {
    m_signals[i] += signal;
    m_errorsSquared[i] += errorSquared;
  }
}

//----------------------------------------------------------------------------------------------
/** Perform the -= operation, element-by-element, for two MDHistoWorkspace's
 *
 * @param b :: workspace on the RHS of the operation
 * @return *this after operation */
MDHistoWorkspace &MDHistoWorkspace::operator-=(const MDHistoWorkspace &b) {
  subtract(b);
  return *this;
}

//----------------------------------------------------------------------------------------------
/** Perform the -= operation, element-by-element, for two MDHistoWorkspace's
 *
 * @param b :: workspace on the RHS of the operation
 * */
void MDHistoWorkspace::subtract(const MDHistoWorkspace &b) {
  checkWorkspaceSize(b, "subtract");
  for (size_t i = 0; i < m_length; ++i) {
    m_signals[i] -= b.m_signals[i];
    m_errorsSquared[i] += b.m_errorsSquared[i];
    m_numEvents[i] += b.m_numEvents[i];
  }
  m_nEventsContributed += b.m_nEventsContributed;
}

//----------------------------------------------------------------------------------------------
/** Perform the -= operation with a scalar as the RHS argument
 *
 * @param signal :: signal to apply
 * @param error :: error (not squared) to apply
 * */
void MDHistoWorkspace::subtract(const signal_t signal, const signal_t error) {
  signal_t errorSquared = error * error;
  for (size_t i = 0; i < m_length; ++i) {
    m_signals[i] -= signal;
    m_errorsSquared[i] += errorSquared;
  }
}

//----------------------------------------------------------------------------------------------
/** Perform the *= operation, element-by-element, for two MDHistoWorkspace's
 *
 * Error propagation of \f$ f = a * b \f$  is given by:
 * \f$ df^2 = f^2 * (da^2 / a^2 + db^2 / b^2) \f$
 *
 * @param b_ws :: workspace on the RHS of the operation
 * @return *this after operation */
MDHistoWorkspace &MDHistoWorkspace::operator*=(const MDHistoWorkspace &b_ws) {
  multiply(b_ws);
  return *this;
}

//----------------------------------------------------------------------------------------------
/** Perform the *= operation, element-by-element, for two MDHistoWorkspace's
 *
 * Error propagation of \f$ f = a * b \f$  is given by:
 * \f$ df^2 = f^2 * (da^2 / a^2 + db^2 / b^2) \f$
 *
 * @param b_ws :: workspace on the RHS of the operation
 * */
void MDHistoWorkspace::multiply(const MDHistoWorkspace &b_ws) {
  checkWorkspaceSize(b_ws, "multiply");
  for (size_t i = 0; i < m_length; ++i) {
    signal_t a = m_signals[i];
    signal_t da2 = m_errorsSquared[i];

    signal_t b = b_ws.m_signals[i];
    signal_t db2 = b_ws.m_errorsSquared[i];

    signal_t f = a * b;
    signal_t df2 = (f * f) * (da2 / (a * a) + db2 / (b * b));

    m_signals[i] = f;
    m_errorsSquared[i] = df2;
  }
}

//----------------------------------------------------------------------------------------------
/** Perform the *= operation with a scalar as the RHS argument
 *
 * Error propagation of \f$ f = a * b \f$  is given by:
 * \f$ df^2 = f^2 * (da^2 / a^2 + db^2 / b^2) \f$
 *
 * @param signal :: signal to apply
 * @param error :: error (not squared) to apply
 * @return *this after operation */
void MDHistoWorkspace::multiply(const signal_t signal, const signal_t error) {
  signal_t b = signal;
  signal_t db2 = error * error;
  signal_t db2_relative = db2 / (b * b);
  for (size_t i = 0; i < m_length; ++i) {
    signal_t a = m_signals[i];
    signal_t da2 = m_errorsSquared[i];

    signal_t f = a * b;
    signal_t df2 = (f * f) * (da2 / (a * a) + db2_relative);

    m_signals[i] = f;
    m_errorsSquared[i] = df2;
  }
}

//----------------------------------------------------------------------------------------------
/** Perform the /= operation, element-by-element, for two MDHistoWorkspace's
 *
 * Error propagation of \f$ f = a / b \f$  is given by:
 * \f$ df^2 = f^2 * (da^2 / a^2 + db^2 / b^2) \f$
 *
 * @param b_ws :: workspace on the RHS of the operation
 * @return *this after operation */
MDHistoWorkspace &MDHistoWorkspace::operator/=(const MDHistoWorkspace &b_ws) {
  divide(b_ws);
  return *this;
}

//----------------------------------------------------------------------------------------------
/** Perform the /= operation, element-by-element, for two MDHistoWorkspace's
 *
 * Error propagation of \f$ f = a / b \f$  is given by:
 * \f$ df^2 = f^2 * (da^2 / a^2 + db^2 / b^2) \f$
 *
 * @param b_ws :: workspace on the RHS of the operation
 **/
void MDHistoWorkspace::divide(const MDHistoWorkspace &b_ws) {
  checkWorkspaceSize(b_ws, "divide");
  for (size_t i = 0; i < m_length; ++i) {
    signal_t a = m_signals[i];
    signal_t da2 = m_errorsSquared[i];

    signal_t b = b_ws.m_signals[i];
    signal_t db2 = b_ws.m_errorsSquared[i];

    signal_t f = a / b;
    signal_t df2 = (f * f) * (da2 / (a * a) + db2 / (b * b));

    m_signals[i] = f;
    m_errorsSquared[i] = df2;
  }
}

//----------------------------------------------------------------------------------------------
/** Perform the /= operation with a scalar as the RHS argument
 *
 * Error propagation of \f$ f = a / b \f$  is given by:
 * \f$ df^2 = f^2 * (da^2 / a^2 + db^2 / b^2) \f$
 *
 * @param signal :: signal to apply
 * @param error :: error (not squared) to apply
 **/
void MDHistoWorkspace::divide(const signal_t signal, const signal_t error) {
  signal_t b = signal;
  signal_t db2 = error * error;
  signal_t db2_relative = db2 / (b * b);
  for (size_t i = 0; i < m_length; ++i) {
    signal_t a = m_signals[i];
    signal_t da2 = m_errorsSquared[i];

    signal_t f = a / b;
    signal_t df2 = (f * f) * (da2 / (a * a) + db2_relative);

    m_signals[i] = f;
    m_errorsSquared[i] = df2;
  }
}

//----------------------------------------------------------------------------------------------
/** Perform the natural logarithm on each signal in the workspace.
 *
 * Error propagation of \f$ f = ln(a) \f$  is given by:
 * \f$ df^2 = a^2 / da^2 \f$
 */
void MDHistoWorkspace::log(double filler) {
  for (size_t i = 0; i < m_length; ++i) {
    signal_t a = m_signals[i];
    signal_t da2 = m_errorsSquared[i];
    if (a <= 0) {
      m_signals[i] = filler;
      m_errorsSquared[i] = 0;
    } else {
      m_signals[i] = std::log(a);
      m_errorsSquared[i] = da2 / (a * a);
    }
  }
}

//----------------------------------------------------------------------------------------------
/** Perform the base-10 logarithm on each signal in the workspace.
 *
 * Error propagation of \f$ f = ln(a) \f$  is given by:
 * \f$ df^2 = (ln(10)^-2) * a^2 / da^2 \f$
 */
void MDHistoWorkspace::log10(double filler) {
  for (size_t i = 0; i < m_length; ++i) {
    signal_t a = m_signals[i];
    signal_t da2 = m_errorsSquared[i];
    if (a <= 0) {
      m_signals[i] = filler;
      m_errorsSquared[i] = 0;
    } else {
      m_signals[i] = std::log10(a);
      m_errorsSquared[i] = 0.1886117 * da2 / (a * a); // 0.1886117  = ln(10)^-2
    }
  }
}

//----------------------------------------------------------------------------------------------
/** Perform the exp() function on each signal in the workspace.
 *
 * Error propagation of \f$ f = exp(a) \f$  is given by:
 * \f$ df^2 = f^2 * da^2 \f$
 */
void MDHistoWorkspace::exp() {
  for (size_t i = 0; i < m_length; ++i) {
    signal_t f = std::exp(m_signals[i]);
    signal_t da2 = m_errorsSquared[i];
    m_signals[i] = f;
    m_errorsSquared[i] = f * f * da2;
  }
}

//----------------------------------------------------------------------------------------------
/** Perform the power function (signal^exponent) on each signal S in the
 *workspace.
 *
 * Error propagation of \f$ f = a^b \f$  is given by:
 * \f$ df^2 = f^2 * b^2 * (da^2 / a^2) \f$
 */
void MDHistoWorkspace::power(double exponent) {
  double exponent_squared = exponent * exponent;
  for (size_t i = 0; i < m_length; ++i) {
    signal_t a = m_signals[i];
    signal_t f = std::pow(a, exponent);
    signal_t da2 = m_errorsSquared[i];
    m_signals[i] = f;
    m_errorsSquared[i] = f * f * exponent_squared * da2 / (a * a);
  }
}

//==============================================================================================
//============================== BOOLEAN OPERATIONS
//============================================
//==============================================================================================

//----------------------------------------------------------------------------------------------
/** A boolean &= (and) operation, element-by-element, for two
 *MDHistoWorkspace's.
 *
 * 0.0 is "false", all other values are "true". All errors are set to 0.
 *
 * @param b :: workspace on the RHS of the operation
 * @return *this after operation */
MDHistoWorkspace &MDHistoWorkspace::operator&=(const MDHistoWorkspace &b) {
  checkWorkspaceSize(b, "&= (and)");
  for (size_t i = 0; i < m_length; ++i) {
    m_signals[i] = ((m_signals[i] != 0) && (b.m_signals[i] != 0)) ? 1.0 : 0.0;
    m_errorsSquared[i] = 0;
  }
  return *this;
}

//----------------------------------------------------------------------------------------------
/** A boolean |= (or) operation, element-by-element, for two MDHistoWorkspace's.
 *
 * 0.0 is "false", all other values are "true". All errors are set to 0.
 *
 * @param b :: workspace on the RHS of the operation
 * @return *this after operation */
MDHistoWorkspace &MDHistoWorkspace::operator|=(const MDHistoWorkspace &b) {
  checkWorkspaceSize(b, "|= (or)");
  for (size_t i = 0; i < m_length; ++i) {
    m_signals[i] = ((m_signals[i] != 0) || (b.m_signals[i] != 0)) ? 1.0 : 0.0;
    m_errorsSquared[i] = 0;
  }
  return *this;
}

//----------------------------------------------------------------------------------------------
/** A boolean ^= (xor) operation, element-by-element, for two
 *MDHistoWorkspace's.
 *
 * 0.0 is "false", all other values are "true". All errors are set to 0.
 *
 * @param b :: workspace on the RHS of the operation
 * @return *this after operation */
MDHistoWorkspace &MDHistoWorkspace::operator^=(const MDHistoWorkspace &b) {
  checkWorkspaceSize(b, "^= (xor)");
  for (size_t i = 0; i < m_length; ++i) {
    m_signals[i] = ((m_signals[i] != 0) ^ (b.m_signals[i] != 0)) ? 1.0 : 0.0;
    m_errorsSquared[i] = 0;
  }
  return *this;
}

//----------------------------------------------------------------------------------------------
/** A boolean not operation, performed in-place.
 * All errors are set to 0.
 *
 * 0.0 is "false", all other values are "true". All errors are set to 0.
 */
void MDHistoWorkspace::operatorNot() {
  for (size_t i = 0; i < m_length; ++i) {
    m_signals[i] = (m_signals[i] == 0.0);
    m_errorsSquared[i] = 0;
  }
}

//----------------------------------------------------------------------------------------------
/** Turn this workspace into a boolean workspace, where
 * signal[i] -> becomes true (1.0) if it is < b[i].
 * signal[i] -> becomes false (0.0) otherwise
 * Errors are set to 0.
 *
 * @param b :: workspace on the RHS of the comparison.
 */
void MDHistoWorkspace::lessThan(const MDHistoWorkspace &b) {
  checkWorkspaceSize(b, "lessThan");
  for (size_t i = 0; i < m_length; ++i) {
    m_signals[i] = (m_signals[i] < b.m_signals[i]) ? 1.0 : 0.0;
    m_errorsSquared[i] = 0;
  }
}

//----------------------------------------------------------------------------------------------
/** Turn this workspace into a boolean workspace, where
 * signal[i] -> becomes true (1.0) if it is < signal.
 * signal[i] -> becomes false (0.0) otherwise
 * Errors are set to 0.
 *
 * @param signal :: signal value on the RHS of the comparison.
 */
void MDHistoWorkspace::lessThan(const signal_t signal) {
  for (size_t i = 0; i < m_length; ++i) {
    m_signals[i] = (m_signals[i] < signal) ? 1.0 : 0.0;
    m_errorsSquared[i] = 0;
  }
}

//----------------------------------------------------------------------------------------------
/** Turn this workspace into a boolean workspace, where
 * signal[i] -> becomes true (1.0) if it is > b[i].
 * signal[i] -> becomes false (0.0) otherwise
 * Errors are set to 0.
 *
 * @param b :: workspace on the RHS of the comparison.
 */
void MDHistoWorkspace::greaterThan(const MDHistoWorkspace &b) {
  checkWorkspaceSize(b, "greaterThan");
  for (size_t i = 0; i < m_length; ++i) {
    m_signals[i] = (m_signals[i] > b.m_signals[i]) ? 1.0 : 0.0;
    m_errorsSquared[i] = 0;
  }
}

//----------------------------------------------------------------------------------------------
/** Turn this workspace into a boolean workspace, where
 * signal[i] -> becomes true (1.0) if it is > signal.
 * signal[i] -> becomes false (0.0) otherwise
 * Errors are set to 0.
 *
 * @param signal :: signal value on the RHS of the comparison.
 */
void MDHistoWorkspace::greaterThan(const signal_t signal) {
  for (size_t i = 0; i < m_length; ++i) {
    m_signals[i] = (m_signals[i] > signal) ? 1.0 : 0.0;
    m_errorsSquared[i] = 0;
  }
}

//----------------------------------------------------------------------------------------------
/** Turn this workspace into a boolean workspace, where
 * signal[i] -> becomes true (1.0) if it is == b[i].
 * signal[i] -> becomes false (0.0) otherwise
 * Errors are set to 0.
 *
 * @param b :: workspace on the RHS of the comparison.
 * @param tolerance :: accept this deviation from a perfect equality
 */
void MDHistoWorkspace::equalTo(const MDHistoWorkspace &b,
                               const signal_t tolerance) {
  checkWorkspaceSize(b, "equalTo");
  for (size_t i = 0; i < m_length; ++i) {
    signal_t diff = fabs(m_signals[i] - b.m_signals[i]);
    m_signals[i] = (diff < tolerance) ? 1.0 : 0.0;
    m_errorsSquared[i] = 0;
  }
}

//----------------------------------------------------------------------------------------------
/** Turn this workspace into a boolean workspace, where
 * signal[i] -> becomes true (1.0) if it is == signal.
 * signal[i] -> becomes false (0.0) otherwise
 * Errors are set to 0.
 *
 * @param signal :: signal value on the RHS of the comparison.
 * @param tolerance :: accept this deviation from a perfect equality
 */
void MDHistoWorkspace::equalTo(const signal_t signal,
                               const signal_t tolerance) {
  for (size_t i = 0; i < m_length; ++i) {
    signal_t diff = fabs(m_signals[i] - signal);
    m_signals[i] = (diff < tolerance) ? 1.0 : 0.0;
    m_errorsSquared[i] = 0;
  }
}

//----------------------------------------------------------------------------------------------
/** Copy the values from another workspace onto this workspace, but only
 * where a mask is true (non-zero)
 *
 * For example, in matlab or numpy python, you might write something like:
 *  "mask = (array < 5.0); array[mask] = other[mask];"
 *
 * The equivalent here is:
 *  mask = array;
 *  mask.lessThan(5.0);
 *  array.setUsingMask(mask, other);
 *
 * @param mask :: MDHistoWorkspace where (signal == 0.0) means false, and
 *(signal != 0.0) means true.
 * @param values :: MDHistoWorkspace of values to copy.
 */
void MDHistoWorkspace::setUsingMask(const MDHistoWorkspace &mask,
                                    const MDHistoWorkspace &values) {
  checkWorkspaceSize(mask, "setUsingMask");
  checkWorkspaceSize(values, "setUsingMask");
  for (size_t i = 0; i < m_length; ++i) {
    if (mask.m_signals[i] != 0.0) {
      m_signals[i] = values.m_signals[i];
      m_errorsSquared[i] = values.m_errorsSquared[i];
    }
  }
}

//----------------------------------------------------------------------------------------------
/** Copy the values from another workspace onto this workspace, but only
 * where a mask is true (non-zero)
 *
 * For example, in matlab or numpy python, you might write something like:
 *  "mask = (array < 5.0); array[mask] = other[mask];"
 *
 * The equivalent here is:
 *  mask = array;
 *  mask.lessThan(5.0);
 *  array.setUsingMask(mask, other);
 *
 * @param mask :: MDHistoWorkspace where (signal == 0.0) means false, and
 *(signal != 0.0) means true.
 * @param signal :: signal to set everywhere mask is true
 * @param error :: error (not squared) to set everywhere mask is true
 */
void MDHistoWorkspace::setUsingMask(const MDHistoWorkspace &mask,
                                    const signal_t signal,
                                    const signal_t error) {
  signal_t errorSquared = error * error;
  checkWorkspaceSize(mask, "setUsingMask");
  for (size_t i = 0; i < m_length; ++i) {
    if (mask.m_signals[i] != 0.0) {
      m_signals[i] = signal;
      m_errorsSquared[i] = errorSquared;
    }
  }
}

/**
Setter for the masking region.
Does not perform any clearing. Multiple calls are compounded.
@param maskingRegion : Implicit function defining mask region.
*/
void MDHistoWorkspace::setMDMasking(
    Mantid::Geometry::MDImplicitFunction *maskingRegion) {
  if (maskingRegion != nullptr) {
    for (size_t i = 0; i < this->getNPoints(); ++i) {
      // If the function masks the point, then mask it, otherwise leave it as it
      // is.
      if (maskingRegion->isPointContained(this->getCenter(i))) {
        this->setMDMaskAt(i, true);
      }
    }
    delete maskingRegion;
  }
}

/**
 * Set the masking
 * @param index : linear index to mask
 * @param mask : True to mask. False to clear.
 */
void MDHistoWorkspace::setMDMaskAt(const size_t &index, bool mask) {
  m_masks[index] = mask;
  if (mask) {
    // Set signal and error of masked points to the value of MDMaskValue
    this->setSignalAt(index, MDMaskValue);
    this->setErrorSquaredAt(index, MDMaskValue);
  }
}

/**
 * Clear any existing masking.
 * Note that this clears the mask flag but does not restore the data
 * which was set to NaN when it was masked.
 */
void MDHistoWorkspace::clearMDMasking() {
  for (size_t i = 0; i < this->getNPoints(); ++i) {
    m_masks[i] = false;
  }
}

uint64_t MDHistoWorkspace::getNEvents() const {
  volatile uint64_t cach = this->m_nEventsContributed;
  if (cach != this->m_nEventsContributed) {
    if (!m_numEvents)
      m_nEventsContributed = std::numeric_limits<uint64_t>::quiet_NaN();
    else
      m_nEventsContributed = sumNContribEvents();
  }
  return m_nEventsContributed;
}

uint64_t MDHistoWorkspace::sumNContribEvents() const {
  uint64_t sum(0);
  for (size_t i = 0; i < m_length; ++i)
    sum += uint64_t(m_numEvents[i]);

  return sum;
}

/**
 * Get the Q frame system (if any) to use.
*/
// clang-format off
GCC_DIAG_OFF(strict-aliasing)
// clang-format on
Kernel::SpecialCoordinateSystem
MDHistoWorkspace::getSpecialCoordinateSystem() const {
  MDFramesToSpecialCoordinateSystem converter;
  auto coordinatesFromMDFrames = converter(this);
  auto coordinates = m_coordSystem;
  if (coordinatesFromMDFrames) {
    coordinates = coordinatesFromMDFrames.get();
  }
  return coordinates;
}

/**
Set the special coordinate system (if any) to use.
@param coordinateSystem : Special coordinate system to use.
*/
void MDHistoWorkspace::setCoordinateSystem(
    const Kernel::SpecialCoordinateSystem coordinateSystem) {
  m_coordSystem = coordinateSystem;
}

/**
 * Static helper method.
 * @return The size of an element in the MDEventWorkspace.
 */
size_t MDHistoWorkspace::sizeOfElement() {
  return (3 * sizeof(signal_t)) + sizeof(bool);
}

/**
Preferred normalization to use for visual purposes.
*/
MDNormalization MDHistoWorkspace::displayNormalization() const {
  return m_displayNormalization; // Normalize by the number of events.
}

/**
Preferred normalization to use for visual purposes.
*/
MDNormalization MDHistoWorkspace::displayNormalizationHisto() const {
  return displayNormalization(); // Normalize by the number of events.
}

void MDHistoWorkspace::setDisplayNormalization(
    const Mantid::API::MDNormalization &preferredNormalization) {
  m_displayNormalization = preferredNormalization;
}

} // namespace Mantid
} // namespace DataObjects<|MERGE_RESOLUTION|>--- conflicted
+++ resolved
@@ -510,51 +510,8 @@
 MDHistoWorkspace::getLinePlot(const Mantid::Kernel::VMD &start,
                               const Mantid::Kernel::VMD &end,
                               Mantid::API::MDNormalization normalize) const {
-<<<<<<< HEAD
-  // TODO: Don't use a fixed number of points later
-  const size_t numPoints = 500;
-
-  const VMD step = (end - start) / double(numPoints - 1);
-  const auto stepLength = step.norm();
-
-  // This will be the curve as plotted
-  LinePlot line;
-  for (size_t i = 0; i < numPoints; i++) {
-    // Coordinate along the line
-    VMD coord = start + step * double(i);
-
-    // Get index of bin at this coordinate
-    const auto linearIndex = this->getLinearIndexAtCoord(coord.getBareArray());
-    if (linearIndex < m_length) {
-
-      if (!this->getIsMaskedAt(linearIndex)) {
-        // Record the position along the line
-        line.x.push_back(static_cast<coord_t>(stepLength * double(i)));
-
-        signal_t normalizer = getNormalizationFactor(normalize, linearIndex);
-        // And add the normalized signal/error to the list too
-        auto signal = this->getSignalAt(linearIndex) * normalizer;
-        if (boost::math::isinf(signal)) {
-          // The plotting library (qwt) doesn't like infs.
-          signal = std::numeric_limits<signal_t>::quiet_NaN();
-        }
-        line.y.push_back(signal);
-        line.e.push_back(this->getErrorAt(linearIndex) * normalizer);
-      }
-
-    } else {
-      // Record the position along the line
-      line.x.push_back(static_cast<coord_t>(stepLength * double(i)));
-      // Point is outside the workspace. Add NANs
-      line.y.push_back(std::numeric_limits<signal_t>::quiet_NaN());
-      line.e.push_back(std::numeric_limits<signal_t>::quiet_NaN());
-    }
-  }
-  return line;
-=======
 
   return this->getLinePoints(start, end, normalize, true);
->>>>>>> a038867d
 }
 
 //----------------------------------------------------------------------------------------------
@@ -570,13 +527,6 @@
  * @returns :: LinePlot with x as the boundaries of the bins, relative
  * to start of the line, y set to the normalized signal for each bin with
  * Length = length(x) - 1 and e as the error vector for each bin.
-<<<<<<< HEAD
- */
-IMDWorkspace::LinePlot
-MDHistoWorkspace::getLineData(const Mantid::Kernel::VMD &start,
-                              const Mantid::Kernel::VMD &end,
-                              Mantid::API::MDNormalization normalize) const {
-=======
  * @param bin_centres :: if true then record points halfway between bin
  *boundaries, otherwise record on bin boundaries
  */
@@ -584,7 +534,6 @@
     const Mantid::Kernel::VMD &start, const Mantid::Kernel::VMD &end,
     Mantid::API::MDNormalization normalize, const bool bin_centres) const {
   LinePlot line;
->>>>>>> a038867d
 
   size_t nd = this->getNumDims();
   if (start.getNumDims() != nd)
@@ -593,11 +542,7 @@
   if (end.getNumDims() != nd)
     throw std::runtime_error(
         "End point must have the same number of dimensions as the workspace.");
-<<<<<<< HEAD
-  LinePlot line;
-=======
-
->>>>>>> a038867d
+
   // Unit-vector of the direction
   VMD dir = end - start;
   const auto length = dir.normalize();
@@ -623,21 +568,12 @@
       getBinBoundariesOnLine(start, end, nd, dir, length);
 
   if (boundaries.empty()) {
-<<<<<<< HEAD
-    // Nothing at all!
-    // Make a single bin with NAN
-    line.x.push_back(0);
-    line.x.push_back(length);
-    line.y.push_back(std::numeric_limits<signal_t>::quiet_NaN());
-    line.e.push_back(std::numeric_limits<signal_t>::quiet_NaN());
-=======
     this->makeSinglePointWithNaN(line.x, line.y, line.e);
 
     // Require x.size() = y.size()+1 if recording bin boundaries
     if (!bin_centres)
       line.x.push_back(length);
 
->>>>>>> a038867d
     return line;
   } else {
     // Get the first point
@@ -646,24 +582,15 @@
 
     coord_t lastLinePos = *it;
     VMD lastPos = start + (dir * lastLinePos);
-<<<<<<< HEAD
-    line.x.push_back(lastLinePos);
-=======
     if (!bin_centres) {
       line.x.push_back(lastLinePos);
     }
->>>>>>> a038867d
 
     ++it;
     coord_t linePos = 0;
     for (; it != boundaries.cend(); ++it) {
       // This is our current position along the line
-<<<<<<< HEAD
-      coord_t linePos = *it;
-      line.x.push_back(linePos);
-=======
       linePos = *it;
->>>>>>> a038867d
 
       // This is the full position at this boundary
       VMD pos = start + (dir * linePos);
@@ -684,20 +611,6 @@
 
       if (linearIndex < m_length) {
 
-<<<<<<< HEAD
-        // Is the signal here masked?
-        if (this->getIsMaskedAt(linearIndex)) {
-          line.y.push_back(MDMaskValue);
-          line.e.push_back(MDMaskValue);
-        } else {
-          auto normalizer = getNormalizationFactor(normalize, linearIndex);
-          // And add the normalized signal/error to the list too
-          auto signal = this->getSignalAt(linearIndex) * normalizer;
-          if (boost::math::isinf(signal)) {
-            // The plotting library (qwt) doesn't like infs.
-            signal = std::numeric_limits<signal_t>::quiet_NaN();
-          }
-=======
         auto normalizer = getNormalizationFactor(normalize, linearIndex);
         // And add the normalized signal/error to the list too
         auto signal = this->getSignalAt(linearIndex) * normalizer;
@@ -706,7 +619,6 @@
           signal = std::numeric_limits<signal_t>::quiet_NaN();
         }
         if (!bin_centres || !this->getIsMaskedAt(linearIndex)) {
->>>>>>> a038867d
           line.y.push_back(signal);
           line.e.push_back(this->getErrorAt(linearIndex) * normalizer);
         }
@@ -721,10 +633,6 @@
       lastLinePos = linePos;
 
     } // for each unique boundary
-<<<<<<< HEAD
-  }   // if there is at least one point
-  return line;
-=======
 
     // If all bins were masked
     if (line.x.size() == 0) {
@@ -750,7 +658,6 @@
                               const Mantid::Kernel::VMD &end,
                               Mantid::API::MDNormalization normalize) const {
   return this->getLinePoints(start, end, normalize, false);
->>>>>>> a038867d
 }
 
 //----------------------------------------------------------------------------------------------
