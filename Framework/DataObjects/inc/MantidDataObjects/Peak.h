--- conflicted
+++ resolved
@@ -47,11 +47,6 @@
   // Construct a peak from a reference to the interface
 
   explicit Peak(const Geometry::IPeak &ipeak);
-<<<<<<< HEAD
-  virtual ~Peak() = default;
-=======
-  ~Peak() override;
->>>>>>> fa8a40d8
 
   void setDetectorID(int id) override;
   int getDetectorID() const override;
