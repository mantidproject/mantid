#ifndef MANTID_SINQ_POLDIDEADWIREDECORATOR_H_
#define MANTID_SINQ_POLDIDEADWIREDECORATOR_H_

#include "MantidKernel/System.h"

#include "MantidGeometry/Instrument.h"

#include "MantidSINQ/DllConfig.h"
#include "MantidSINQ/PoldiUtilities/PoldiDetectorDecorator.h"

namespace Mantid {
namespace Poldi {

/** PoldiDeadWireDecorator :
   *
   *This implementation of PoldiDetectorDecorator forwards all calls to the
   decorated detector,
   *except the ones regarding available elements. These are "cleaned" from dead
   wires which
   *have to be supplied in the form of std::set<int>

        @author Michael Wedel, Paul Scherrer Institut - SINQ
        @date 12/02/2014

    Copyright © 2014 PSI-MSS

    This file is part of Mantid.

    Mantid is free software; you can redistribute it and/or modify
    it under the terms of the GNU General Public License as published by
    the Free Software Foundation; either version 3 of the License, or
    (at your option) any later version.

    Mantid is distributed in the hope that it will be useful,
    but WITHOUT ANY WARRANTY; without even the implied warranty of
    MERCHANTABILITY or FITNESS FOR A PARTICULAR PURPOSE.  See the
    GNU General Public License for more details.

    You should have received a copy of the GNU General Public License
    along with this program.  If not, see <http://www.gnu.org/licenses/>.

    File change history is stored at: <https://github.com/mantidproject/mantid>
    Code Documentation is available at: <http://doxygen.mantidproject.org>
  */
class MANTID_SINQ_DLL PoldiDeadWireDecorator : public PoldiDetectorDecorator {
public:
  PoldiDeadWireDecorator(std::set<int> deadWires,
                         boost::shared_ptr<PoldiAbstractDetector> detector =
                             boost::shared_ptr<PoldiAbstractDetector>());
  PoldiDeadWireDecorator(Geometry::Instrument_const_sptr poldiInstrument,
                         boost::shared_ptr<PoldiAbstractDetector> detector =
                             boost::shared_ptr<PoldiAbstractDetector>());

<<<<<<< HEAD
  virtual ~PoldiDeadWireDecorator() = default;
=======
  ~PoldiDeadWireDecorator() override {}
>>>>>>> fa8a40d8

  void setDeadWires(std::set<int> deadWires);
  std::set<int> deadWires();

  size_t elementCount() override;
  const std::vector<int> &availableElements() override;

protected:
  void detectorSetHook() override;
  std::vector<int> getGoodElements(std::vector<int> rawElements);

  static bool detectorIsNotMasked(Geometry::Instrument_const_sptr instrument,
                                  detid_t detectorId);
  bool isDeadElement(int index);

  std::set<int> m_deadWireSet;
  std::vector<int> m_goodElements;
};

} // namespace Poldi
} // namespace Mantid

#endif /* MANTID_SINQ_POLDIDEADWIREDECORATOR_H_ */<|MERGE_RESOLUTION|>--- conflicted
+++ resolved
@@ -51,12 +51,6 @@
                          boost::shared_ptr<PoldiAbstractDetector> detector =
                              boost::shared_ptr<PoldiAbstractDetector>());
 
-<<<<<<< HEAD
-  virtual ~PoldiDeadWireDecorator() = default;
-=======
-  ~PoldiDeadWireDecorator() override {}
->>>>>>> fa8a40d8
-
   void setDeadWires(std::set<int> deadWires);
   std::set<int> deadWires();
 
