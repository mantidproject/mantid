--- conflicted
+++ resolved
@@ -422,13 +422,8 @@
     if (j != i) {
       API::ParameterTie *tie = m_fitFunction->getTie(j);
       if (tie) {
-<<<<<<< HEAD
         newValue = tie->eval();
-        if (boost::math::isnan(newValue)) { // maybe not needed
-=======
-        new_value = tie->eval();
-        if (std::isnan(new_value)) { // maybe not needed
->>>>>>> e9067872
+        if (std::isnan(newValue)) { // maybe not needed
           throw std::runtime_error("Parameter value is NaN.");
         }
         newParameters.set(j, newValue);
@@ -439,13 +434,8 @@
   // After all the other variables, the current one is updated to the ties
   API::ParameterTie *tie = m_fitFunction->getTie(i);
   if (tie) {
-<<<<<<< HEAD
     newValue = tie->eval();
-    if (boost::math::isnan(newValue)) { // maybe not needed
-=======
-    new_value = tie->eval();
-    if (std::isnan(new_value)) { // maybe not needed
->>>>>>> e9067872
+    if (std::isnan(newValue)) { // maybe not needed
       throw std::runtime_error("Parameter value is NaN.");
     }
     newParameters.set(i, newValue);
