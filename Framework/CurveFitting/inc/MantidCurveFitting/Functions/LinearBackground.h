--- conflicted
+++ resolved
@@ -45,13 +45,6 @@
 */
 class DLLExport LinearBackground : public BackgroundFunction {
 public:
-  /// Destructor
-<<<<<<< HEAD
-  virtual ~LinearBackground() = default;
-  ;
-=======
-  ~LinearBackground() override{};
->>>>>>> fa8a40d8
 
   /// overwrite IFunction base class methods
   std::string name() const override { return "LinearBackground"; }
