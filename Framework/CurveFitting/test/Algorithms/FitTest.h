#ifndef CURVEFITTING_FITTEST_H_
#define CURVEFITTING_FITTEST_H_

#include "MantidTestHelpers/FakeObjects.h"
#include <cxxtest/TestSuite.h>

#include "FitTestHelpers.h"
#include "MantidAPI/FrameworkManager.h"
#include "MantidAPI/FuncMinimizerFactory.h"
#include "MantidAPI/FunctionFactory.h"
#include "MantidAPI/IFuncMinimizer.h"
#include "MantidAPI/IPawleyFunction.h"
#include "MantidAPI/TableRow.h"
#include "MantidAPI/WorkspaceFactory.h"
#include "MantidCurveFitting/Algorithms/Fit.h"
#include "MantidCurveFitting/Functions/Convolution.h"
#include "MantidCurveFitting/Functions/DiffSphere.h"
#include "MantidCurveFitting/Functions/PawleyFunction.h"
#include "MantidDataObjects/TableWorkspace.h"
#include "MantidDataObjects/Workspace2D.h"
#include "MantidGeometry/Instrument/ReferenceFrame.h"

<<<<<<< HEAD
#include "MantidTestHelpers/ComponentCreationHelper.h"
=======
#include "MantidTestHelpers/FunctionCreationHelper.h"
>>>>>>> b1ade26c
#include "MantidTestHelpers/MultiDomainFunctionHelper.h"
#include "MantidTestHelpers/WorkspaceCreationHelper.h"

#include <Poco/File.h>

using namespace Mantid;
using namespace Mantid::Kernel;
using namespace Mantid::API;
using namespace Mantid::CurveFitting;
using namespace Mantid::CurveFitting::Algorithms;
using namespace Mantid::DataObjects;

using Mantid::TestHelpers::MultiDomainFunctionTest_Function;

namespace {
class TestMinimizer : public API::IFuncMinimizer {
public:
  /// Constructor setting a value for the relative error acceptance
  /// (default=0.01)
  TestMinimizer() {
    declareProperty(
        Kernel::make_unique<API::WorkspaceProperty<API::MatrixWorkspace>>(
            "SomeOutput", "abc", Kernel::Direction::Output),
        "Name of the output Workspace holding some output.");
  }

  /// Overloading base class methods.
  std::string name() const override { return "TestMinimizer"; }
  /// Do one iteration.
  bool iterate(size_t iter) override {
    m_data[iter] = iter;

    if (iter >= m_data.size() - 1) {
      API::MatrixWorkspace_sptr ws = API::WorkspaceFactory::Instance().create(
          "Workspace2D", 1, m_data.size(), m_data.size());
      auto &Y = ws->dataY(0);
      for (size_t i = 0; i < Y.size(); ++i) {
        Y[i] = static_cast<double>(m_data[i]);
      }
      setProperty("SomeOutput", ws);
      return false;
    }
    return true;
  }

  /// Return current value of the cost function
  double costFunctionVal() override { return 0.0; }
  /// Initialize minimizer.
  void initialize(API::ICostFunction_sptr, size_t maxIterations = 0) override {
    m_data.resize(maxIterations);
  }

private:
  std::vector<size_t> m_data;
};

DECLARE_FUNCMINIMIZER(TestMinimizer, TestMinimizer)
}

class FitTest : public CxxTest::TestSuite {
public:
  // This pair of boilerplate methods prevent the suite being created statically
  // This means the constructor isn't called when running other tests
  static FitTest *createSuite() { return new FitTest(); }
  static void destroySuite(FitTest *suite) { delete suite; }

  FitTest() {
    // need to have DataObjects loaded
    FrameworkManager::Instance();
  }

  void test_empty_function() {
    boost::shared_ptr<MultiDomainFunction> multi;

    auto alg = AlgorithmManager::Instance().create("Fit");
    alg->initialize();
    TS_ASSERT_THROWS(
        alg->setProperty("Function",
                         boost::dynamic_pointer_cast<IFunction>(multi)),
        std::invalid_argument);
  }

  void test_empty_function_str() {
    auto alg = AlgorithmManager::Instance().create("Fit");
    alg->initialize();
    TS_ASSERT_THROWS(alg->setPropertyValue("Function", ""),
                     std::invalid_argument);
  }

  // Test that Fit copies minimizer's output properties to Fit
  // Test that minimizer's iterate(iter) method is called maxIteration times
  //  and iter passed to iterate() has values within 0 <= iter < maxIterations
  void test_minimizer_output() {
    API::MatrixWorkspace_sptr ws =
        API::WorkspaceFactory::Instance().create("Workspace2D", 1, 1, 1);
    Fit fit;
    fit.initialize();

    fit.setProperty("Function", "name=LinearBackground");
    fit.setProperty("InputWorkspace", ws);
    fit.setProperty("MaxIterations", 99);
    fit.setProperty("Minimizer", "TestMinimizer,SomeOutput=MinimizerOutput");
    fit.setProperty("CreateOutput", true);

    fit.execute();
    TS_ASSERT(fit.existsProperty("SomeOutput"));
    TS_ASSERT_EQUALS(fit.getPropertyValue("SomeOutput"), "MinimizerOutput");
    TS_ASSERT(
        API::AnalysisDataService::Instance().doesExist("MinimizerOutput"));

    API::MatrixWorkspace_sptr outWS =
        API::AnalysisDataService::Instance().retrieveWS<MatrixWorkspace>(
            "MinimizerOutput");
    TS_ASSERT(outWS);
    auto &y = outWS->readY(0);
    TS_ASSERT_EQUALS(y.size(), 99);
    for (size_t iter = 0; iter < 99; ++iter) {
      TS_ASSERT_EQUALS(y[iter], static_cast<double>(iter));
    }

    API::AnalysisDataService::Instance().clear();
  }

  // Test that minimizer's output is'n passed to Fit if no other output is
  // created.
  // Other output are: fitting parameters table, calculated values.
  // To create output either CreateOutput must be set to true or Output be set
  // to non-empty string
  void test_minimizer_output_not_passed_to_Fit() {
    API::MatrixWorkspace_sptr ws =
        API::WorkspaceFactory::Instance().create("Workspace2D", 1, 1, 1);
    Fit fit;
    fit.initialize();

    fit.setProperty("Function", "name=LinearBackground");
    fit.setProperty("InputWorkspace", ws);
    fit.setProperty("MaxIterations", 99);
    fit.setProperty("Minimizer", "TestMinimizer,SomeOutput=MinimizerOutput");

    fit.execute();
    TS_ASSERT(!fit.existsProperty("SomeOutput"));
    TS_ASSERT(
        !API::AnalysisDataService::Instance().doesExist("MinimizerOutput"));
  }

  void test_function_Abragam() {

    // create mock data to test against
    int ndata = 21;
    API::MatrixWorkspace_sptr ws = API::WorkspaceFactory::Instance().create(
        "Workspace2D", 1, ndata, ndata);
    Mantid::MantidVec &x = ws->dataX(0);
    Mantid::MantidVec &y = ws->dataY(0);
    Mantid::MantidVec &e = ws->dataE(0);
    for (int i = 0; i < ndata; i++) {
      x[i] = static_cast<double>(i);
      e[i] = 0.01;
    }
    y = {0.212132034,  0.110872429,  -0.004130004, -0.107644046, -0.181984622,
         -0.218289678, -0.215908947, -0.180739307, -0.123016506, -0.054943061,
         0.011526466,  0.066481012,  0.103250678,  0.118929645,  0.114251678,
         0.092934753,  0.060672555,  0.023977227,  -0.010929869, -0.039018774,
         -0.057037526};

    Fit fit;
    fit.initialize();
    fit.setProperty("Function", "name=Abragam");
    fit.setProperty("InputWorkspace", ws);
    fit.execute();

    // Test the goodness of the fit
    double chi2 = fit.getProperty("OutputChi2overDoF");
    TS_ASSERT_DELTA(chi2, 0.000001, 0.000001);

    // Test the fitting parameters
    IFunction_sptr func = fit.getProperty("Function");
    TS_ASSERT_DELTA(func->getParameter("A"), 0.3, 0.001);
    TS_ASSERT_DELTA(func->getParameter("Omega"), 0.4, 0.001);
    TS_ASSERT_DELTA(func->getParameter("Phi"), M_PI / 4.0, 0.01); // 45 degrees
    TS_ASSERT_DELTA(func->getParameter("Sigma"), 0.2, 0.001);
    TS_ASSERT_DELTA(func->getParameter("Tau"), 2.0, 0.01);
  }

  void test_function_ExpDecayMuon() {

    // Mock data
    int ndata = 19;
    API::MatrixWorkspace_sptr ws = API::WorkspaceFactory::Instance().create(
        "Workspace2D", 1, ndata, ndata);
    Mantid::MantidVec &x = ws->dataX(0);
    Mantid::MantidVec &y = ws->dataY(0);
    Mantid::MantidVec &e = ws->dataE(0);
    for (int i = 0; i < ndata; i++) {
      x[i] = static_cast<double>(i);
      e[i] = 1.0;
    }
    y = {5.0, 3.582656552869, 2.567085595163, 1.839397205857, 1.317985690579,
         0.9443780141878, 0.6766764161831, 0.484859839322, 0.347417256114,
         0.2489353418393, 0.1783699667363, 0.1278076660325, 0.09157819444367,
         0.0656186436847, 0.04701781275748, 0.03368973499543, 0.02413974996916,
         0.01729688668232, 0.01239376088333};

    Fit fit;
    fit.initialize();
    fit.setProperty("Function", "name=ExpDecayMuon");
    fit.setProperty("InputWorkspace", ws);
    fit.execute();

    // Test the goodness of the fit
    double chi2 = fit.getProperty("OutputChi2overDoF");
    TS_ASSERT_DELTA(chi2, 0.0001, 0.0001);

    // Test the fitting parameters
    IFunction_sptr func = fit.getProperty("Function");
    TS_ASSERT_DELTA(func->getParameter("A"), 5, 0.0001);
    TS_ASSERT_DELTA(func->getParameter("Lambda"), 0.3333, 0.001);
  }

  void test_function_ExpDecayOsc() {

    // Mock data
    int ndata = 20;
    const double sqrh = 0.70710678; // cos( 45 degrees )

    API::MatrixWorkspace_sptr ws = API::WorkspaceFactory::Instance().create(
        "Workspace2D", 1, ndata, ndata);
    Mantid::MantidVec &x = ws->dataX(0);
    Mantid::MantidVec &y = ws->dataY(0);
    Mantid::MantidVec &e = ws->dataE(0);
    for (int i = 0; i < ndata; i++) {
      x[i] = static_cast<double>(i);
      e[i] = 1.;
    }
    y = {5 * sqrh, 0.0, -2.567085595163 * sqrh, -1.839397205857,
         -1.317985690579 * sqrh, 0.0, 0.6766764161831 * sqrh, 0.484859839322,
         0.347417256114 * sqrh, 0.0, -0.1783699667363 * sqrh, -0.1278076660325,
         -0.09157819444367 * sqrh, 0.0, 0.04701781275748 * sqrh,
         0.03368973499543, 0.02413974996916 * sqrh, 0.0,
         -0.01239376088333 * sqrh, 0.0};

    Fit fit;
    fit.initialize();
    fit.setProperty("Function", "name=ExpDecayOsc");
    fit.setProperty("InputWorkspace", ws);
    fit.setProperty("Constraints", "0.01 < Frequency < 0.2, 0.01 < Phi < 1.0");
    fit.execute();

    // Test the fitting parameters
    IFunction_sptr func = fit.getProperty("Function");
    TS_ASSERT_DELTA(func->getParameter("A"), 5, 0.01);
    TS_ASSERT_DELTA(func->getParameter("Lambda"), 1 / 3.0, 0.01);
    TS_ASSERT_DELTA(func->getParameter("Frequency"), 1 / 8.0,
                    0.01);                                    // Period of 8
    TS_ASSERT_DELTA(func->getParameter("Phi"), M_PI_4, 0.01); // 45 degrees
  }

  void test_function_GausDecay() {

    // Mock data
    int ndata = 18;
    API::MatrixWorkspace_sptr ws = API::WorkspaceFactory::Instance().create(
        "Workspace2D", 1, ndata, ndata);
    Mantid::MantidVec &x = ws->dataX(0);
    Mantid::MantidVec &y = ws->dataY(0);
    Mantid::MantidVec &e = ws->dataE(0);
    for (int i = 0; i < ndata; i++) {
      x[i] = static_cast<double>(i - 8);
      e[i] = 1.0;
    }
    y = {0.01,  0.16,  1.2,   5.6,  18.2, 43.68, 80.08, 114.4, 128.7,
         114.4, 80.08, 43.68, 18.2, 5.6,  1.2,   0.16,  0.01,  0.00};

    Fit fit;
    fit.initialize();
    fit.setProperty("Function", "name=GausDecay");
    fit.setProperty("InputWorkspace", ws);
    fit.execute();

    // Test the goodness of the fit
    double chi2 = fit.getProperty("OutputChi2overDoF");
    TS_ASSERT_DELTA(chi2, 0.0, 1.0);

    // Test the fitting parameters
    IFunction_sptr func = fit.getProperty("Function");
    TS_ASSERT_DELTA(func->getParameter("A"), 129.194, 0.001);
    TS_ASSERT_DELTA(func->getParameter("Sigma"), 0.348, 0.001);
  }

  void test_function_GausOsc() {

    // Mock data
    int ndata = 18;
    API::MatrixWorkspace_sptr ws = API::WorkspaceFactory::Instance().create(
        "Workspace2D", 1, ndata, ndata);
    Mantid::MantidVec &x = ws->dataX(0);
    Mantid::MantidVec &y = ws->dataY(0);
    Mantid::MantidVec &e = ws->dataE(0);
    for (int i = 0; i < ndata; i++) {
      x[i] = static_cast<double>(i - 8);
      e[i] = 1.0;
    }
    const double sqrh = 0.70710678; // cos( 45 degrees )
    y = {1.e-4 * sqrh, 0.00, -1.2e-2 * sqrh, -5.6e-2, -18.2e-2 * sqrh, 0.0,
         0.8008 * sqrh, 1.144, 1.287 * sqrh, 0.0, -0.8008 * sqrh, -0.4368,
         -0.182 * sqrh, 0.0, 1.2e-2 * sqrh, 0.16e-2, 1.e-4 * sqrh, 0.00};

    Fit fit;
    fit.initialize();
    fit.setProperty("Function", "name=GausOsc");
    fit.setProperty("InputWorkspace", ws);
    fit.execute();

    // Test the goodness of the fit
    double chi2 = fit.getProperty("OutputChi2overDoF");
    TS_ASSERT_DELTA(chi2, 0.0, 1.0);

    // Test the fitting parameters
    IFunction_sptr func = fit.getProperty("Function");
    TS_ASSERT_DELTA(func->getParameter("A"), 1.29300, 0.00001);
    TS_ASSERT_DELTA(func->getParameter("Sigma"), 0.348, 0.001);
    TS_ASSERT_DELTA(func->getParameter("Frequency"), 1 / 8.0,
                    0.01);                                    // Period of 8
    TS_ASSERT_DELTA(func->getParameter("Phi"), M_PI_4, 0.01); //  45 degrees
  }

  void test_function_Keren() {

    // Mock data
    int ndata = 41;
    API::MatrixWorkspace_sptr ws = API::WorkspaceFactory::Instance().create(
        "Workspace2D", 1, ndata, ndata);
    Mantid::MantidVec &x = ws->dataX(0);
    Mantid::MantidVec &y = ws->dataY(0);
    Mantid::MantidVec &e = ws->dataE(0);
    for (int i = 0; i < ndata; i++) {
      x[i] = 0.146785 * static_cast<double>(i);
    }
    y = {1,        0.950342, 0.875263, 0.848565, 0.859885, 0.8632,   0.839704,
         0.808929, 0.790497, 0.782535, 0.772859, 0.75648,  0.738228, 0.723282,
         0.711316, 0.69916,  0.685455, 0.671399, 0.658356, 0.646277, 0.634338,
         0.622165, 0.610055, 0.598363, 0.587083, 0.575999, 0.565007, 0.554178,
         0.543602, 0.533278, 0.523147, 0.513177, 0.503385, 0.493792, 0.484394,
         0.475175, 0.466123, 0.45724,  0.448529, 0.439988, 0.43161};
    e = {0.01, 0.01, 0.01, 0.01, 0.01, 0.01, 0.01, 0.01, 0.01, 0.01, 0.01,
         0.01, 0.01, 0.01, 0.01, 0.01, 0.01, 0.01, 0.01, 0.01, 0.01, 0.01,
         0.01, 0.01, 0.01, 0.01, 0.01, 0.01, 0.01, 0.01, 0.01, 0.01, 0.01,
         0.01, 0.01, 0.01, 0.01, 0.01, 0.01, 0.01, 0.01};

    Fit fit;
    fit.initialize();
    fit.setProperty("Function", "name=Keren, Field=80, Fluct=0.2, Delta=0.2");
    fit.setProperty("InputWorkspace", ws);
    fit.setProperty("WorkspaceIndex", 0);

    TS_ASSERT_THROWS_NOTHING(fit.execute());
    TS_ASSERT(fit.isExecuted());
    std::string status = fit.getPropertyValue("OutputStatus");
    TS_ASSERT_EQUALS("success", status);

    // check the output
    const double field = 100;
    const double delta = Mantid::PhysicalConstants::MuonGyromagneticRatio *
                         field * 2.0 * M_PI * 0.2;
    const double fluct = delta;
    IFunction_sptr out = fit.getProperty("Function");
    TS_ASSERT_DELTA(out->getParameter("Field"), field, 0.001);
    TS_ASSERT_DELTA(out->getParameter("Delta"), delta, 0.001);
    TS_ASSERT_DELTA(out->getParameter("Fluct"), fluct, 0.001);
  }

  void test_function_StaticKuboToyabe() {

    // Mock data
    int ndata = 18;
    API::MatrixWorkspace_sptr ws = API::WorkspaceFactory::Instance().create(
        "Workspace2D", 1, ndata, ndata);
    Mantid::MantidVec &x = ws->dataX(0);
    Mantid::MantidVec &y = ws->dataY(0);
    Mantid::MantidVec &e = ws->dataE(0);
    for (int i = 0; i < ndata; i++) {
      x[i] = static_cast<double>(i);
      e[i] = 0.01;
    }
    // Calculated with A = 0.24 and Delta = 0.16 on an Excel spreadsheet
    y = {0.24,        0.233921146, 0.216447929, 0.189737312, 0.156970237,
         0.121826185, 0.08791249,  0.058260598, 0.034976545, 0.019090369,
         0.01060189,  0.008680652, 0.011954553, 0.018817301, 0.027696749,
         0.037247765, 0.046457269, 0.054669182};

    Fit fit;
    fit.initialize();
    fit.setProperty("Function", "name=StaticKuboToyabe");
    fit.setProperty("InputWorkspace", ws);
    fit.execute();

    // Test the goodness of the fit
    double chi2 = fit.getProperty("OutputChi2overDoF");
    TS_ASSERT_DELTA(chi2, 0.0001, 0.0001);

    // Test the fitting parameters
    IFunction_sptr func = fit.getProperty("Function");
    TS_ASSERT_DELTA(func->getParameter("A"), 0.24, 0.001);
    TS_ASSERT_DELTA(func->getParameter("Delta"), 0.16, 0.001);
  }

  void test_function_StaticKuboToyabeTimesExpDecay() {

    // Mock data
    int ndata = 15;
    API::MatrixWorkspace_sptr ws = API::WorkspaceFactory::Instance().create(
        "Workspace2D", 1, ndata, ndata);
    Mantid::MantidVec &x = ws->dataX(0);
    Mantid::MantidVec &y = ws->dataY(0);
    Mantid::MantidVec &e = ws->dataE(0);
    for (int i = 0; i < ndata; i++) {
      x[i] = static_cast<double>(i);
      e[i] = 1.0;
    }
    // A = 0.24, Delta = 0.16, Lambda = 0.1
    y = {0.24,       0.211661,   0.177213,   0.140561,   0.10522,
         0.0738913,  0.0482474,  0.0289314,  0.015716,   0.00776156,
         0.00390022, 0.00288954, 0.00360064, 0.00512831, 0.00682993};

    Fit fit;
    fit.initialize();
    fit.setProperty("Function", "name=StaticKuboToyabeTimesExpDecay");
    fit.setProperty("InputWorkspace", ws);
    fit.execute();

    // Test the goodness of the fit
    double chi2 = fit.getProperty("OutputChi2overDoF");
    TS_ASSERT_DELTA(chi2, 0.0001, 0.0001);

    // Test the fitting parameters
    IFunction_sptr func = fit.getProperty("Function");
    TS_ASSERT_DELTA(func->getParameter("A"), 0.24, 0.0001);
    TS_ASSERT_DELTA(func->getParameter("Delta"), 0.16, 0.001);
    TS_ASSERT_DELTA(func->getParameter("Lambda"), 0.1, 0.001);
  }

  void test_function_StaticKuboToyabeTimesGausDecay() {

    // Mock data
    int ndata = 15;
    API::MatrixWorkspace_sptr ws = API::WorkspaceFactory::Instance().create(
        "Workspace2D", 1, ndata, ndata);
    Mantid::MantidVec &x = ws->dataX(0);
    Mantid::MantidVec &y = ws->dataY(0);
    Mantid::MantidVec &e = ws->dataE(0);
    for (int i = 0; i < ndata; i++) {
      x[i] = static_cast<double>(i);
      e[i] = 1.0;
    }
    // A = 0.24, Delta = 0.16, Sigma = 0.1
    y = {0.24,       0.231594,   0.207961,   0.173407,   0.133761,
         0.0948783,  0.0613345,  0.035692,   0.0184429,  0.0084925,
         0.00390022, 0.00258855, 0.00283237, 0.00347216, 0.00390132};

    Fit fit;
    fit.initialize();
    fit.setProperty("Function", "name=StaticKuboToyabeTimesGausDecay");
    fit.setProperty("InputWorkspace", ws);
    fit.execute();

    // Test the goodness of the fit
    double chi2 = fit.getProperty("OutputChi2overDoF");
    TS_ASSERT_DELTA(chi2, 0.0001, 0.0001);

    // Test the fitting parameters
    IFunction_sptr func = fit.getProperty("Function");
    TS_ASSERT_DELTA(func->getParameter("A"), 0.24, 0.0001);
    TS_ASSERT_DELTA(func->getParameter("Delta"), 0.16, 0.001);
    TS_ASSERT_DELTA(func->getParameter("Sigma"), 0.1, 0.001);
  }

  void test_function_StaticKuboToyabeTimesStretchExp() {

    // Mock data
    int ndata = 18;
    API::MatrixWorkspace_sptr ws = API::WorkspaceFactory::Instance().create(
        "Workspace2D", 1, ndata, ndata);
    Mantid::MantidVec &x = ws->dataX(0);
    Mantid::MantidVec &y = ws->dataY(0);
    Mantid::MantidVec &e = ws->dataE(0);
    for (int i = 0; i < ndata; i++) {
      x[i] = static_cast<double>(i);
      e[i] = 1.0;
    }
    // Calculated with A = 0.24, Delta = 0.06, Lambda = 0.63 and
    // Beta = 0.63
    y = {0.24,        0.113248409, 0.074402367, 0.052183632, 0.037812471,
         0.027927981, 0.020873965, 0.015717258, 0.011885418, 0.009005914,
         0.006825573, 0.005166593, 0.003900885, 0.002934321, 0.002196637,
         0.001634742, 0.001208136, 0.000885707};

    Fit fit;
    fit.initialize();
    fit.setProperty("Function", "name=StaticKuboToyabeTimesStretchExp");
    fit.setProperty("InputWorkspace", ws);
    fit.execute();

    // Test the goodness of the fit
    double chi2 = fit.getProperty("OutputChi2overDoF");
    TS_ASSERT_DELTA(chi2, 0.0001, 0.0001);

    // Test the fitting parameters
    IFunction_sptr func = fit.getProperty("Function");
    TS_ASSERT_DELTA(func->getParameter("A"), 0.24, 0.0001);
    TS_ASSERT_DELTA(func->getParameter("Delta"), 0.06, 0.001);
    TS_ASSERT_DELTA(func->getParameter("Lambda"), 0.63, 0.001);
    TS_ASSERT_LESS_THAN(func->getParameter("Beta"), 1.00);
  }

  void test_function_StretchExpMuon() {

    // Mock data
    int ndata = 20;
    API::MatrixWorkspace_sptr ws = API::WorkspaceFactory::Instance().create(
        "Workspace2D", 1, ndata, ndata);
    Mantid::MantidVec &x = ws->dataX(0);
    Mantid::MantidVec &y = ws->dataY(0);
    Mantid::MantidVec &e = ws->dataE(0);
    // values extracted from y(x)=2*exp(-(x/4)^0.5)
    y = {2,          1.2130613,  0.98613738, 0.84124005, 0.73575888,
         0.65384379, 0.58766531, 0.53273643, 0.48623347, 0.44626032,
         0.41148132, 0.38092026, 0.35384241, 0.32968143, 0.30799199,
         0.28841799, 0.27067057, 0.25451242, 0.2397465,  0.22620756};
    for (int i = 0; i < ndata; i++) {
      x[i] = static_cast<double>(i);
      e[i] = 0.1 * y[i];
    }

    Fit fit;
    fit.initialize();
    fit.setProperty("Function",
                    "name=StretchExpMuon, A=1.5, Lambda=0.2, Beta=0.4");
    fit.setProperty("InputWorkspace", ws);
    fit.setPropertyValue("StartX", "0");
    fit.setPropertyValue("EndX", "19");
    fit.execute();

    // Test the goodness of the fit
    double chi2 = fit.getProperty("OutputChi2overDoF");
    TS_ASSERT_DELTA(chi2, 0.001, 0.001);

    // Test the fitting parameters
    IFunction_sptr func = fit.getProperty("Function");
    TS_ASSERT_DELTA(func->getParameter("A"), 2.0, 0.02);
    TS_ASSERT_DELTA(func->getParameter("Lambda"), 0.25, 0.0025);
    TS_ASSERT_DELTA(func->getParameter("Beta"), 0.5, 0.05);
  }

  void test_function_EndErfc() {

    // Mock data
    int ndata = 13;
    API::MatrixWorkspace_sptr ws = API::WorkspaceFactory::Instance().create(
        "Workspace2D", 1, ndata, ndata);
    Mantid::MantidVec &x = ws->dataX(0);
    Mantid::MantidVec &y = ws->dataY(0);
    Mantid::MantidVec &e = ws->dataE(0);
    // values extracted from y(x)=2*exp(-(x/4)^0.5)
    y = {1, 3, 4, 28, 221, 872, 1495, 1832, 1830, 1917, 2045, 1996, 0};
    for (int i = 0; i < ndata; i++) {
      x[i] = static_cast<double>(5 * i);
      e[i] = 1.0;
    }

    Fit fit;
    fit.initialize();
    fit.setProperty("Function", "name=EndErfc, A=2000, B=50, C=6, D=0");
    fit.setProperty("InputWorkspace", ws);
    fit.setPropertyValue("StartX", "5");
    fit.setPropertyValue("EndX", "55");
    fit.execute();

    double dummy = fit.getProperty("OutputChi2overDoF");
    TS_ASSERT_DELTA(dummy, 0.0001, 20000);

    // Test the goodness of the fit. This is fit looks really bad
    double chi2 = fit.getProperty("OutputChi2overDoF");
    TS_ASSERT_DELTA(chi2, 4000, 500);

    IFunction_sptr out = fit.getProperty("Function");
    TS_ASSERT_DELTA(out->getParameter("A"), 1000, 30.0);
    TS_ASSERT_DELTA(out->getParameter("B"), 26, 0.1);
    TS_ASSERT_DELTA(out->getParameter("C"), 7.7, 0.1);
    TS_ASSERT_DELTA(out->getParameter("D"), 0, 0.1);
  }

  void test_function_ProductFunction() {

    // Mock data
    int ndata = 30;
    API::MatrixWorkspace_sptr ws = API::WorkspaceFactory::Instance().create(
        "Workspace2D", 1, ndata, ndata);
    Mantid::MantidVec &x = ws->dataX(0);
    Mantid::MantidVec &y = ws->dataY(0);
    Mantid::MantidVec &e = ws->dataE(0);
    x = {0, 0.1, 0.2, 0.3, 0.4, 0.5, 0.6, 0.7, 0.8, 0.9,
         1, 1.1, 1.2, 1.3, 1.4, 1.5, 1.6, 1.7, 1.8, 1.9,
         2, 2.1, 2.2, 2.3, 2.4, 2.5, 2.6, 2.7, 2.8, 2.9};
    y = {0.001362, 0.00434468, 0.0127937, 0.0347769, 0.0872653, 0.202138,
         0.432228, 0.853165,   1.55457,   2.61483,   4.06006,   5.8194,
         7.69982,  9.40459,    10.6036,   11.0364,   10.6036,   9.40459,
         7.69982,  5.8194,     4.06006,   2.61483,   1.55457,   0.853165,
         0.432228, 0.202138,   0.0872653, 0.0347769, 0.0127937, 0.00434468};
    e.assign(ndata, 0.1);

    Mantid::CurveFitting::Algorithms::Fit fit;
    fit.initialize();

    fit.setPropertyValue(
        "Function", "composite=ProductFunction,NumDeriv=false;name="
                    "Gaussian,Height=3,PeakCentre=1,Sigma=0.5,ties=(Height="
                    "3.0,PeakCentre=1.0,Sigma=0.5);name=Gaussian,Height=15,"
                    "PeakCentre=2.5,Sigma=0.5,ties=(Sigma=0.5)");
    fit.setProperty("InputWorkspace", ws);
    fit.setPropertyValue("WorkspaceIndex", "0");

    // execute fit
    TS_ASSERT_THROWS_NOTHING(TS_ASSERT(fit.execute()))
    TS_ASSERT(fit.isExecuted());

    // test the output from fit is what you expect

    double dummy = fit.getProperty("OutputChi2overDoF");
    TS_ASSERT_DELTA(dummy, 0.0, 0.01);

    IFunction_sptr outF = fit.getProperty("Function");

    TS_ASSERT_DELTA(outF->getParameter("f0.PeakCentre"), 1.0, 0.001);
    TS_ASSERT_DELTA(outF->getParameter("f0.Height"), 3.0, 0.001);
    TS_ASSERT_DELTA(outF->getParameter("f0.Sigma"), 0.5, 0.001);
    TS_ASSERT_DELTA(outF->getParameter("f1.PeakCentre"), 2.0, 0.001);
    TS_ASSERT_DELTA(outF->getParameter("f1.Height"), 10.0, 0.01);
    TS_ASSERT_DELTA(outF->getParameter("f1.Sigma"), 0.5, 0.001);
  }

  void setUp() override {
    std::string resFileName = "ResolutionTestResolution.res";
    std::ofstream fil(resFileName.c_str());

    double N = 117;
    double DX = 10;
    double X0 = -DX / 2;
    double dX = DX / (N - 1);
    double resS = acos(0.);
    double resH = 3;
    double yErr = 0;
    double y0 = 0;

    for (int i = 0; i < N; i++) {
      double x = X0 + i * dX;
      double y = resH * exp(-x * x * resS);
      double err = fabs(y - y0) / 10;
      yErr = std::max(err, yErr);
      fil << x << ' ' << y << " 0\n";
      y0 = y;
    }
  }

  void tearDown() override {
    std::string resFileName = "ResolutionTestResolution.res";
    Poco::File phandle(resFileName);
    if (phandle.exists()) {
      phandle.remove();
    }
  }

  void test_resolution_fit() {

    const int nX = 100;
    const int nY = nX - 1;

    MatrixWorkspace_sptr ws = boost::dynamic_pointer_cast<MatrixWorkspace>(
        WorkspaceFactory::Instance().create("Workspace2D", 1, nX, nY));

    const double dx = 10 / 99;

    Mantid::MantidVec &X = ws->dataX(0);
    Mantid::MantidVec &Y = ws->dataY(0);
    Mantid::MantidVec &E = ws->dataE(0);

    X = {0.000000, 0.101010, 0.202020, 0.303030, 0.404040, 0.505051, 0.606061,
         0.707071, 0.808081, 0.909091, 1.010101, 1.111111, 1.212121, 1.313131,
         1.414141, 1.515152, 1.616162, 1.717172, 1.818182, 1.919192, 2.020202,
         2.121212, 2.222222, 2.323232, 2.424242, 2.525253, 2.626263, 2.727273,
         2.828283, 2.929293, 3.030303, 3.131313, 3.232323, 3.333333, 3.434343,
         3.535354, 3.636364, 3.737374, 3.838384, 3.939394, 4.040404, 4.141414,
         4.242424, 4.343434, 4.444444, 4.545455, 4.646465, 4.747475, 4.848485,
         4.949495, 5.050505, 5.151515, 5.252525, 5.353535, 5.454545, 5.555556,
         5.656566, 5.757576, 5.858586, 5.959596, 6.060606, 6.161616, 6.262626,
         6.363636, 6.464646, 6.565657, 6.666667, 6.767677, 6.868687, 6.969697,
         7.070707, 7.171717, 7.272727, 7.373737, 7.474747, 7.575758, 7.676768,
         7.777778, 7.878788, 7.979798, 8.080808, 8.181818, 8.282828, 8.383838,
         8.484848, 8.585859, 8.686869, 8.787879, 8.888889, 8.989899, 9.090909,
         9.191919, 9.292929, 9.393939, 9.494949, 9.595960, 9.696970, 9.797980,
         9.898990};
    Y = {0.000000, 0.000000, 0.000000, 0.000000, 0.000001, 0.000001, 0.000002,
         0.000004, 0.000006, 0.000012, 0.000021, 0.000036, 0.000063, 0.000108,
         0.000183, 0.000305, 0.000503, 0.000818, 0.001314, 0.002084, 0.003262,
         0.005041, 0.007692, 0.011586, 0.017229, 0.025295, 0.036664, 0.052465,
         0.074121, 0.103380, 0.142353, 0.193520, 0.259728, 0.344147, 0.450195,
         0.581418, 0.741323, 0.933166, 1.159690, 1.422842, 1.723466, 2.061013,
         2.433271, 2.836167, 3.263660, 3.707743, 4.158590, 4.604836, 5.034009,
         5.433072, 5.789067, 6.089806, 6.324555, 6.484675, 6.564144, 6.559937,
         6.472215, 6.304315, 6.062539, 5.755762, 5.394893, 4.992230, 4.560768,
         4.113514, 3.662855, 3.220017, 2.794656, 2.394584, 2.025646, 1.691721,
         1.394844, 1.135414, 0.912461, 0.723946, 0.567061, 0.438516, 0.334790,
         0.252343, 0.187776, 0.137950, 0.100055, 0.071644, 0.050648, 0.035348,
         0.024356, 0.016568, 0.011127, 0.007378, 0.004829, 0.003121, 0.001991,
         0.001254, 0.000780, 0.000479, 0.000290, 0.000174, 0.000103, 0.000060,
         0.000034};
    E.assign(nY, 1.0);

    X.back() = X[98] + dx;
    AnalysisDataService::Instance().add("ResolutionTest_WS", ws);

    Algorithms::Fit fit;
    fit.initialize();

    fit.setPropertyValue(
        "Function", "composite=Convolution,"
                    "FixResolution=true,NumDeriv=true;name=Resolution,FileName="
                    "\"ResolutionTestResolution.res\","
                    "WorkspaceIndex=0;name=ResolutionTest_Gauss,c=5,h=2,s=1");
    fit.setPropertyValue("InputWorkspace", "ResolutionTest_WS");
    fit.setPropertyValue("WorkspaceIndex", "0");
    fit.execute();
  }

  void getStretchExpMockData(Mantid::MantidVec &y, Mantid::MantidVec &e) {
    // values extracted from y(x)=2*exp(-(x/4)^0.5)
    y = {2,          1.2130613,  0.98613738, 0.84124005, 0.73575888,
         0.65384379, 0.58766531, 0.53273643, 0.48623347, 0.44626032,
         0.41148132, 0.38092026, 0.35384241, 0.32968143, 0.30799199,
         0.28841799, 0.27067057, 0.25451242, 0.2397465,  0.22620756};

    std::transform(
        y.begin(), y.end(), e.begin(),
        std::bind(std::multiplies<double>(), std::placeholders::_1, 0.1));
  }

  void test_function_StretchExp_Against_MockData() {
    Algorithms::Fit alg2;
    TS_ASSERT_THROWS_NOTHING(alg2.initialize());
    TS_ASSERT(alg2.isInitialized());

    // create mock data to test against
    std::string wsName = "StretchExpMockData";
    int histogramNumber = 1;
    int timechannels = 20;
    Workspace_sptr ws = WorkspaceFactory::Instance().create(
        "Workspace2D", histogramNumber, timechannels, timechannels);
    Workspace2D_sptr ws2D = boost::dynamic_pointer_cast<Workspace2D>(ws);
    // in this case, x-values are just the running index
    auto &x = ws2D->dataX(0);
    for (int i = 0; i < timechannels; i++)
      x[i] = 1.0 * i + 0.00001;

    Mantid::MantidVec &y = ws2D->dataY(0); // y-values (counts)
    Mantid::MantidVec &e = ws2D->dataE(0); // error values of counts
    getStretchExpMockData(y, e);

    // put this workspace in the data service
    TS_ASSERT_THROWS_NOTHING(
        AnalysisDataService::Instance().addOrReplace(wsName, ws2D));

    alg2.setPropertyValue(
        "Function",
        "name=StretchExp, Height=1.5, Lifetime=5.0, Stretching=0.4");

    // Set which spectrum to fit against and initial starting values
    alg2.setPropertyValue("InputWorkspace", wsName);
    alg2.setPropertyValue("WorkspaceIndex", "0");
    alg2.setPropertyValue("StartX", "0");
    alg2.setPropertyValue("EndX", "19");

    // execute fit
    TS_ASSERT_THROWS_NOTHING(TS_ASSERT(alg2.execute()))

    TS_ASSERT(alg2.isExecuted());

    // test the output from fit is what you expect
    double dummy = alg2.getProperty("OutputChi2overDoF");
    TS_ASSERT_DELTA(dummy, 0.001, 0.001);

    IFunction_sptr out = alg2.getProperty("Function");
    // golden standard y(x)=2*exp(-(x/4)^0.5)
    // allow for a 1% error in Height and Lifetime, and 10% error in the
    // Stretching exponent
    TS_ASSERT_DELTA(out->getParameter("Height"), 2.0, 0.02);
    TS_ASSERT_DELTA(out->getParameter("Lifetime"), 4.0, 0.04);
    TS_ASSERT_DELTA(out->getParameter("Stretching"), 0.5, 0.05);

    // check its categories
    const std::vector<std::string> categories = out->categories();
    TS_ASSERT(categories.size() == 1);
    TS_ASSERT(categories[0] == "General");

    AnalysisDataService::Instance().remove(wsName);
  }

  void test_function_convolution_fit_resolution() {

    boost::shared_ptr<WorkspaceTester> data =
        boost::make_shared<WorkspaceTester>();
    data->initialize(1, 100, 100);

    auto &x = data->dataX(0);
    auto &y = data->dataY(0);
    auto &e = data->dataE(0);

    y = {0.00679397551246448, 0.00684266083126313, 0.00698285916556982,
         0.00719965548825388, 0.00747519954546736, 0.00779445649068509,
         0.00814796531751759, 0.0085316132498512,  0.00894499942724,
         0.00938983058044737, 0.0098689280357672,  0.0103857911674609,
         0.0109444805899566,  0.0115496436468315,  0.0122065986210473,
         0.0129214505517302,  0.0137012349575442,  0.0145540939647495,
         0.0154894928726603,  0.0165184880798197,  0.0176540608380039,
         0.01891153608981,    0.0203091122610038,  0.021868537134057,
         0.0236159780401305,  0.0255831534292171,  0.0278088202944704,
         0.0303407524938984,  0.0332384060776671,  0.0365765613911014,
         0.0404503783689891,  0.0449825362752094,  0.0503335145708212,
         0.0567167210280417,  0.0644212970503862,  0.0738474209204705,
         0.085562497139828,   0.10039290319273,    0.119576178650528,
         0.145011665152563,   0.17965292804199,    0.228047317644744,
         0.296874083423821,   0.394987350612542,   0.532006328704948,
         0.714364415633021,   0.938739703160756,   1.18531948194073,
         1.41603503739802,    1.58257225395956,    1.64354644127685,
         1.58257225395956,    1.41603503739802,    1.18531948194073,
         0.938739703160756,   0.714364415633021,   0.532006328704948,
         0.394987350612542,   0.296874083423821,   0.228047317644743,
         0.17965292804199,    0.145011665152563,   0.119576178650528,
         0.10039290319273,    0.085562497139828,   0.0738474209204706,
         0.0644212970503863,  0.0567167210280418,  0.0503335145708214,
         0.0449825362752095,  0.0404503783689893,  0.0365765613911016,
         0.0332384060776675,  0.0303407524938988,  0.0278088202944705,
         0.0255831534292172,  0.0236159780401305,  0.0218685371340571,
         0.0203091122610038,  0.0189115360898101,  0.0176540608380039,
         0.0165184880798196,  0.0154894928726603,  0.0145540939647495,
         0.0137012349575443,  0.0129214505517302,  0.0122065986210471,
         0.0115496436468314,  0.0109444805899566,  0.0103857911674609,
         0.00986892803576708, 0.00938983058044717, 0.00894499942723977,
         0.00853161324985108, 0.0081479653175175,  0.00779445649068496,
         0.00747519954546727, 0.00719965548825406, 0.00698285916556974,
         0.00684266083126313};

    x = {-10,  -9.8, -9.6, -9.4, -9.2, -9,   -8.8, -8.6, -8.4, -8.2, -8,   -7.8,
         -7.6, -7.4, -7.2, -7,   -6.8, -6.6, -6.4, -6.2, -6,   -5.8, -5.6, -5.4,
         -5.2, -5,   -4.8, -4.6, -4.4, -4.2, -4,   -3.8, -3.6, -3.4, -3.2, -3,
         -2.8, -2.6, -2.4, -2.2, -2,   -1.8, -1.6, -1.4, -1.2, -1,   -0.8, -0.6,
         -0.4, -0.2, 0,    0.2,  0.4,  0.6,  0.8,  1,    1.2,  1.4,  1.6,  1.8,
         2,    2.2,  2.4,  2.6,  2.8,  3,    3.2,  3.4,  3.6,  3.8,  4,    4.2,
         4.4,  4.6,  4.8,  5,    5.2,  5.4,  5.6,  5.8,  6,    6.2,  6.4,  6.6,
         6.8,  7,    7.2,  7.4,  7.6,  7.8,  8,    8.2,  8.4,  8.6,  8.8,  9,
         9.2,  9.4,  9.6,  9.8};

    e.assign(y.size(), 1);

    Algorithms::Fit fit;
    fit.initialize();
    // fit.setPropertyValue("Function", conv->asString());

    fit.setPropertyValue("Function",
                         "composite=Convolution,FixResolution=true,NumDeriv="
                         "true;name=ConvolutionTest_Gauss,c=0,h=0.5,s=0.5;"
                         "name=ConvolutionTest_Lorentz,c=0,h=1,w=1");
    fit.setProperty("InputWorkspace", data);
    fit.setProperty("WorkspaceIndex", 0);
    fit.execute();

    IFunction_sptr out = fit.getProperty("Function");
    // by default convolution keeps parameters of the resolution (function
    // #0)
    // fixed
    TS_ASSERT_EQUALS(out->getParameter("f0.h"), 0.5);
    TS_ASSERT_EQUALS(out->getParameter("f0.s"), 0.5);
    // fit is not very good
    TS_ASSERT_LESS_THAN(0.1, fabs(out->getParameter("f1.w") - 1));

    Algorithms::Fit fit1;
    fit1.initialize();
    fit1.setProperty("Function",
                     "composite=Convolution,FixResolution=false,NumDeriv="
                     "true;name=ConvolutionTest_Gauss,c=0,h=0.5,s=0.5;"
                     "name=ConvolutionTest_Lorentz,c=0,h=1,w=1");
    fit1.setProperty("InputWorkspace", data);
    fit1.setProperty("WorkspaceIndex", 0);
    fit1.execute();

    out = fit1.getProperty("Function");
    // resolution parameters change and close to the initial values

    TS_ASSERT_DELTA(out->getParameter("f0.s"), 2.0, 0.0001);
    TS_ASSERT_DELTA(out->getParameter("f1.w"), 0.5, 0.0001);
  }

  void test_function_crystal_field_peaks_fit() {

    // Changed output intensity from barn to mb/sr
    const double c_mbsr = 79.5774715459;

    auto data = TableWorkspace_sptr(new TableWorkspace);
    data->addColumn("double", "Energy");
    data->addColumn("double", "Intensity");

    TableRow row = data->appendRow();
    row << 0.0 << 2.74937 * c_mbsr;
    row = data->appendRow();
    row << 29.3261 << 0.7204 * c_mbsr;
    row = data->appendRow();
    row << 44.3412 << 0.429809 * c_mbsr;

    Fit fit;
    fit.initialize();
    fit.setProperty("Function",
                    "name=CrystalFieldPeaks,Ion=Ce,Symmetry=Ci,Temperature="
                    "44,ToleranceEnergy=1e-10,ToleranceIntensity=0.1,"
                    "BmolX=0,BmolY=0,BmolZ=0,BextX=0,BextY=0,BextZ=0,B20=0."
                    "37,B21=0,B22=3.9,B40=-0.03,B41=0,B42=-0.11,B43=0,B44=-"
                    "0.12,B60=0,B61=0,B62=0,B63=0,B64=0,B65=0,B66=0,IB21=0,"
                    "IB22=0,IB41=0,IB42=0,IB43=0,IB44=0,IB61=0,IB62=0,IB63="
                    "0,IB64=0,IB65=0,IB66=0,IntensityScaling=1");

    fit.setProperty("Ties", "BmolX=0,BmolY=0,BmolZ=0,BextX=0,BextY=0,BextZ="
                            "0,B21=0,B41=0,B43=0,B60=0,B61=0,B62=0,B63=0,"
                            "B64=0,B65=0,B66=0,IB21=0,IB22=0,IB41=0,IB42=0,"
                            "IB43=0,IB44=0,IB61=0,IB62=0,IB63=0,IB64=0,"
                            "IB65=0,IB66=0,IntensityScaling=1");

    fit.setProperty("InputWorkspace", data);
    fit.setProperty("DataColumn", "Energy");
    fit.setProperty("DataColumn_1", "Intensity");
    fit.setProperty("Output", "out");
    fit.execute();

    IFunction_sptr outF = fit.getProperty("Function");

    TS_ASSERT_DELTA(outF->getParameter("B20"), 0.366336, 0.0001 * c_mbsr);
    TS_ASSERT_DELTA(outF->getParameter("B22"), 3.98132, 0.0001 * c_mbsr);
    TS_ASSERT_DELTA(outF->getParameter("B40"), -0.0304001, 0.0001 * c_mbsr);
    TS_ASSERT_DELTA(outF->getParameter("B42"), -0.119605, 0.0001 * c_mbsr);
    TS_ASSERT_DELTA(outF->getParameter("B44"), -0.130124, 0.0001 * c_mbsr);

    ITableWorkspace_sptr output =
        AnalysisDataService::Instance().retrieveWS<ITableWorkspace>(
            "out_Workspace");
    TS_ASSERT(output);
    if (output) {
      TS_ASSERT_EQUALS(output->rowCount(), 3);
      TS_ASSERT_EQUALS(output->columnCount(), 4);
      auto column = output->getColumn("Energy");
      TS_ASSERT_DELTA(column->toDouble(0), 0.0, 0.0001);
      TS_ASSERT_DELTA(column->toDouble(1), 29.3261, 0.0001);
      TS_ASSERT_DELTA(column->toDouble(2), 44.3412, 0.0001);
      column = output->getColumn("Intensity");
      TS_ASSERT_DELTA(column->toDouble(0), 2.74937 * c_mbsr, 0.0001 * c_mbsr);
      TS_ASSERT_DELTA(column->toDouble(1), 0.7204 * c_mbsr, 0.0001 * c_mbsr);
      TS_ASSERT_DELTA(column->toDouble(2), 0.429809 * c_mbsr, 0.0001 * c_mbsr);
      column = output->getColumn("Energy_calc");
      TS_ASSERT_DELTA(column->toDouble(0), 0.0, 0.0001);
      TS_ASSERT_DELTA(column->toDouble(1), 29.3261, 0.0001);
      TS_ASSERT_DELTA(column->toDouble(2), 44.3412, 0.0001);
      column = output->getColumn("Intensity_calc");
      TS_ASSERT_DELTA(column->toDouble(0), 2.74937 * c_mbsr, 0.0001 * c_mbsr);
      TS_ASSERT_DELTA(column->toDouble(1), 0.7204 * c_mbsr, 0.0001 * c_mbsr);
      TS_ASSERT_DELTA(column->toDouble(2), 0.429809 * c_mbsr, 0.0001 * c_mbsr);
    }
  }

  void test_function_exp_decay_fit() {
    Algorithms::Fit alg2;
    TS_ASSERT_THROWS_NOTHING(alg2.initialize());
    TS_ASSERT(alg2.isInitialized());

    // create mock data to test against
    const std::string wsName = "ExpDecayMockData";
    const int histogramNumber = 1;
    const int timechannels = 20;
    Workspace_sptr ws = WorkspaceFactory::Instance().create(
        "Workspace2D", histogramNumber, timechannels, timechannels);
    Workspace2D_sptr ws2D = boost::dynamic_pointer_cast<Workspace2D>(ws);
    Mantid::MantidVec &x = ws2D->dataX(0); // x-values
    for (int i = 0; i < timechannels; i++)
      x[i] = i;
    Mantid::MantidVec &y = ws2D->dataY(0); // y-values (counts)
    Mantid::MantidVec &e = ws2D->dataE(0); // error values of counts

    y = {5, 3.582656552869, 2.567085595163, 1.839397205857, 1.317985690579,
         0.9443780141878, 0.6766764161831, 0.484859839322, 0.347417256114,
         0.2489353418393, 0.1783699667363, 0.1278076660325, 0.09157819444367,
         0.0656186436847, 0.04701781275748, 0.03368973499543, 0.02413974996916,
         0.01729688668232, 0.01239376088333, 0};

    e.assign(timechannels, 1.0);

    // alg2.setFunction(fn);
    alg2.setPropertyValue("Function", "name=ExpDecay,Height=1,Lifetime=1");

    // Set which spectrum to fit against and initial starting values
    alg2.setProperty("InputWorkspace", ws);
    alg2.setPropertyValue("WorkspaceIndex", "0");
    alg2.setPropertyValue("StartX", "0");
    alg2.setPropertyValue("EndX", "20");

    // execute fit
    TS_ASSERT_THROWS_NOTHING(TS_ASSERT(alg2.execute()))

    TS_ASSERT(alg2.isExecuted());

    // test the output from fit is what you expect
    double dummy = alg2.getProperty("OutputChi2overDoF");
    TS_ASSERT_DELTA(dummy, 0.0001, 0.0001);

    IFunction_sptr out = alg2.getProperty("Function");
    TS_ASSERT_DELTA(out->getParameter("Height"), 5, 0.0001);
    TS_ASSERT_DELTA(out->getParameter("Lifetime"), 3, 0.001);
  }

  void test_function_lattice_fit() {
    // Fit Silicon lattice with three peaks.
    ITableWorkspace_sptr table = WorkspaceFactory::Instance().createTable();
    table->addColumn("V3D", "HKL");
    table->addColumn("double", "d");

    TableRow newRow = table->appendRow();
    newRow << V3D(1, 1, 1) << 3.135702;
    newRow = table->appendRow();
    newRow << V3D(2, 2, 0) << 1.920217;
    newRow = table->appendRow();
    newRow << V3D(3, 1, 1) << 1.637567;

    Fit fit;
    fit.initialize();
    fit.setProperty("Function", "name=LatticeFunction,LatticeSystem=Cubic,"
                                "ProfileFunction=Gaussian,a=5,ZeroShift=0");
    fit.setProperty("Ties", "ZeroShift=0.0");
    fit.setProperty("InputWorkspace", table);
    fit.setProperty("CostFunction", "Unweighted least squares");
    fit.setProperty("CreateOutput", true);

    fit.execute();
    TS_ASSERT(fit.isExecuted());

    // test the output from fit is what you expect
    IFunction_sptr out = fit.getProperty("Function");

    TS_ASSERT_DELTA(out->getParameter("a"), 5.4311946, 1e-6);
    TS_ASSERT_LESS_THAN(out->getError(0), 1e-6);
  }

  void test_function_Multidomain_resetting_properties() {
    auto multi = Mantid::TestHelpers::makeMultiDomainFunction3();

    auto alg = AlgorithmManager::Instance().create("Fit");
    alg->initialize();
    alg->setProperty("Function", boost::dynamic_pointer_cast<IFunction>(multi));
    auto ws1 = Mantid::TestHelpers::makeMultiDomainWorkspace1();
    alg->setProperty("InputWorkspace", ws1);
    alg->setProperty("WorkspaceIndex", 0);
    auto ws2 = Mantid::TestHelpers::makeMultiDomainWorkspace2();
    alg->setProperty("InputWorkspace", ws2);
    alg->setProperty("WorkspaceIndex", 1);
    alg->setProperty("InputWorkspace_1", ws2);
    alg->setProperty("InputWorkspace_1", ws1);
  }

  void test_function_Multidomain_Fit() {
    auto multi = Mantid::TestHelpers::makeMultiDomainFunction3();
    multi->getFunction(0)->setParameter("A", 1);
    multi->getFunction(0)->setParameter("B", 1);
    multi->getFunction(0)->setAttributeValue("Order", 1);
    multi->getFunction(1)->setParameter("A", 1);
    multi->getFunction(1)->setParameter("B", 1);
    multi->getFunction(1)->setAttributeValue("Order", 3);
    multi->getFunction(2)->setParameter("A", 1);
    multi->getFunction(2)->setParameter("B", 1);
    multi->getFunction(2)->setAttributeValue("Order", 5);

    Algorithms::Fit fit;
    fit.initialize();
    fit.setProperty("Function", boost::dynamic_pointer_cast<IFunction>(multi));

    auto ws1 = Mantid::TestHelpers::makeMultiDomainWorkspace1();
    fit.setProperty("InputWorkspace", ws1);
    fit.setProperty("WorkspaceIndex", 0);
    auto ws2 = Mantid::TestHelpers::makeMultiDomainWorkspace2();
    fit.setProperty("InputWorkspace_1", ws2);
    fit.setProperty("WorkspaceIndex_1", 0);
    auto ws3 = Mantid::TestHelpers::makeMultiDomainWorkspace3();
    fit.setProperty("InputWorkspace_2", ws3);
    fit.setProperty("WorkspaceIndex_2", 0);

    fit.execute();
    TS_ASSERT(fit.isExecuted());

    IFunction_sptr fun = fit.getProperty("Function");
    TS_ASSERT_DELTA(fun->getParameter("f0.A"), 0.5, 1e-8);
    TS_ASSERT_DELTA(fun->getParameter("f0.B"), 5, 1e-8);
    TS_ASSERT_DELTA(fun->getParameter("f1.A"), -4, 1e-8);
    TS_ASSERT_DELTA(fun->getParameter("f1.B"), -20, 1e-8);
    TS_ASSERT_DELTA(fun->getParameter("f2.A"), 4, 1e-8);
    TS_ASSERT_DELTA(fun->getParameter("f2.B"), 16, 1e-8);
  }

  void test_function_Multidomain_one_function_to_two_parts_of_workspace() {

    const double A0 = 1, A1 = 100;
    const double B0 = 2;

    // Set up a workspace which is divided into 3 parts: 0 <= x < 10, 10 <= x <
    // 20, 20 <= x < 30
    // The first and last parts have their data on line A0 + B0 * x, and the
    // middle part has
    // constant value A1

    MatrixWorkspace_sptr ws = boost::make_shared<WorkspaceTester>();
    ws->initialize(1, 30, 30);
    {
      const double dx = 1.0;
      Mantid::MantidVec &x = ws->dataX(0);
      Mantid::MantidVec &y = ws->dataY(0);
      for (size_t i = 0; i < 10; ++i) {
        x[i] = dx * double(i);
        y[i] = A0 + B0 * x[i];
      }
      for (size_t i = 10; i < 20; ++i) {
        x[i] = dx * double(i);
        y[i] = A1;
      }
      for (size_t i = 20; i < 30; ++i) {
        x[i] = dx * double(i);
        y[i] = A0 + B0 * x[i];
      }
    }

    // Set up a multi-domain function and Fit algorithm to fit a single function
    // to two
    // parts of the workspace

    boost::shared_ptr<MultiDomainFunction> mf =
        boost::make_shared<MultiDomainFunction>();
    mf->addFunction(boost::make_shared<MultiDomainFunctionTest_Function>());
    mf->setParameter(0, 0.0);
    mf->setParameter(1, 0.0);
    std::vector<size_t> ind(2);
    ind[0] = 0;
    ind[1] = 1;
    mf->setDomainIndices(0, ind);
    TS_ASSERT_EQUALS(mf->getMaxIndex(), 1);

    IAlgorithm_sptr alg = AlgorithmManager::Instance().create("Fit");
    IAlgorithm &fit = *alg;
    fit.initialize();
    fit.setProperty("Function", boost::dynamic_pointer_cast<IFunction>(mf));
    // at this point Fit knows the number of domains and creates additional
    // properties InputWorkspace_#
    TS_ASSERT(fit.existsProperty("InputWorkspace_1"));

    fit.setProperty("InputWorkspace", ws);
    fit.setProperty("WorkspaceIndex", 0);
    fit.setProperty("StartX", 0.0);
    fit.setProperty("EndX", 9.9999);
    fit.setProperty("InputWorkspace_1", ws);

    // at this point Fit knows the type of InputWorkspace_1 (MatrixWorkspace)
    // and creates additional
    // properties for it
    TS_ASSERT(fit.existsProperty("WorkspaceIndex_1"));
    TS_ASSERT(fit.existsProperty("StartX_1"));
    TS_ASSERT(fit.existsProperty("EndX_1"));

    fit.setProperty("WorkspaceIndex_1", 0);
    fit.setProperty("StartX_1", 20.0);
    fit.setProperty("EndX_1", 30.0);

    fit.execute();
    TS_ASSERT(fit.isExecuted());

    IFunction_sptr fun = fit.getProperty("Function");
    TS_ASSERT_DELTA(fun->getParameter(0), 1.0, 1e-15); // == A0
    TS_ASSERT_DELTA(fun->getParameter(1), 2.0, 1e-15); // == B0
  }

  void test_function_Pawley_FitSi() {
    /* This example generates a spectrum with the first two reflections
     * of Silicon with lattice parameter a = 5.4311946 Angstr.
     *    hkl      d       height      fwhm
     *   1 1 1  3.13570    40.0       0.006
     *   2 2 0  1.92022    110.0      0.004
     */
    auto ws = getWorkspacePawley(
        "name=Gaussian,PeakCentre=3.13570166,Height=40.0,Sigma=0.003;name="
        "Gaussian,PeakCentre=1.92021727,Height=110.0,Sigma=0.002",
        1.85, 3.2, 400);

    // needs to be a PawleyFunction_sptr to have getPawleyParameterFunction()
    Mantid::CurveFitting::Functions::PawleyFunction_sptr pawleyFn =
        boost::make_shared<Mantid::CurveFitting::Functions::PawleyFunction>();
    pawleyFn->initialize();
    pawleyFn->setLatticeSystem("Cubic");
    pawleyFn->addPeak(V3D(1, 1, 1), 0.0065, 35.0);
    pawleyFn->addPeak(V3D(2, 2, 0), 0.0045, 110.0);
    pawleyFn->setUnitCell("5.4295 5.4295 5.4295");

    // fix ZeroShift
    pawleyFn->fix(pawleyFn->parameterIndex("f0.ZeroShift"));

    IAlgorithm_sptr fit = AlgorithmManager::Instance().create("Fit");
    fit->setProperty("Function",
                     boost::dynamic_pointer_cast<IFunction>(pawleyFn));
    fit->setProperty("InputWorkspace", ws);
    fit->execute();

    IFunction_sptr parameters = pawleyFn->getPawleyParameterFunction();

    TS_ASSERT_DELTA(parameters->getParameter("a"), 5.4311946, 1e-6);
  }

  void test_function_Pawley_FitSiZeroShift() {
    /* This example generates a spectrum with the first three reflections
     * of Silicon with lattice parameter a = 5.4311946 Angstr.
     *    hkl      d       height     ca. fwhm
     *   1 1 1  3.13570    40.0       0.006
     *   2 2 0  1.92022    110.0      0.004
     *   3 1 1  1.63757    101.0      0.003
     */
    auto ws = getWorkspacePawley(
        "name=Gaussian,PeakCentre=3.13870166,Height=40.0,Sigma=0.003;name="
        "Gaussian,PeakCentre=1.92321727,Height=110.0,Sigma=0.002;name=Gaussian,"
        "PeakCentre=1.6405667,Height=105.0,Sigma=0.0016",
        1.6, 3.2, 800);

    Mantid::CurveFitting::Functions::PawleyFunction_sptr pawleyFn =
        boost::make_shared<Mantid::CurveFitting::Functions::PawleyFunction>();
    pawleyFn->initialize();
    pawleyFn->setLatticeSystem("Cubic");
    pawleyFn->addPeak(V3D(1, 1, 1), 0.0065, 35.0);
    pawleyFn->addPeak(V3D(2, 2, 0), 0.0045, 115.0);
    pawleyFn->addPeak(V3D(3, 1, 1), 0.0035, 115.0);
    pawleyFn->setUnitCell("5.433 5.433 5.433");
    pawleyFn->setParameter("f0.ZeroShift", 0.001);

    IAlgorithm_sptr fit = AlgorithmManager::Instance().create("Fit");
    fit->setProperty("Function",
                     boost::dynamic_pointer_cast<IFunction>(pawleyFn));
    fit->setProperty("InputWorkspace", ws);
    fit->execute();

    Mantid::CurveFitting::Functions::PawleyParameterFunction_sptr parameters =
        pawleyFn->getPawleyParameterFunction();

    TS_ASSERT_DELTA(parameters->getParameter("a"), 5.4311946, 1e-5);
    TS_ASSERT_DELTA(parameters->getParameter("ZeroShift"), 0.003, 1e-4);
  }

  // Peak functions:
  // ---------------------

  void test_function_Bk2BkExpConvPV() {

    // Mock data
    int ndata = 35;
    API::MatrixWorkspace_sptr ws = API::WorkspaceFactory::Instance().create(
        "Workspace2D", 1, ndata, ndata);
    Mantid::MantidVec &x = ws->dataX(0);
    Mantid::MantidVec &y = ws->dataY(0);
    Mantid::MantidVec &e = ws->dataE(0);
    // values extracted from y(x)=2*exp(-(x/4)^0.5)
    x = {54999.094000, 55010.957000, 55022.820000, 55034.684000, 55046.547000,
         55058.410000, 55070.273000, 55082.137000, 55094.000000, 55105.863000,
         55117.727000, 55129.590000, 55141.453000, 55153.320000, 55165.184000,
         55177.047000, 55188.910000, 55200.773000, 55212.637000, 55224.500000,
         55236.363000, 55248.227000, 55260.090000, 55271.953000, 55283.816000,
         55295.680000, 55307.543000, 55319.406000, 55331.270000, 55343.133000,
         55354.996000, 55366.859000, 55378.727000, 55390.590000, 55402.453000};
    y = {2.628336,    4.034647,   6.193415,   9.507247,   14.594171,
         22.402889,   34.389721,  52.790192,  81.035973,  124.394840,
         190.950440,  293.010220, 447.602290, 664.847780, 900.438170,
         1028.003700, 965.388730, 787.024410, 603.501770, 456.122890,
         344.132350,  259.611210, 195.848420, 147.746310, 111.458510,
         84.083313,   63.431709,  47.852318,  36.099365,  27.233042,
         20.544367,   15.498488,  11.690837,  8.819465,   6.653326};
    for (int i = 0; i < ndata; i++) {
      e[i] = std::sqrt(fabs(y[i]));
    }

    Fit fit;
    fit.initialize();
    TS_ASSERT(fit.isInitialized());
    fit.setProperty("Function", "name=Bk2BkExpConvPV, Height=1000");
    fit.setProperty("Ties", "TOF_h=55175.79, Alpha=0.03613, Beta=0.02376, "
                            "Sigma2=187.50514, Gamma=0");
    fit.setProperty("InputWorkspace", ws);
    fit.setProperty("Minimizer", "Levenberg-MarquardtMD");
    fit.setProperty("CostFunction", "Least squares");
    fit.setProperty("MaxIterations", 100);
    TS_ASSERT_THROWS_NOTHING(fit.execute());
    TS_ASSERT(fit.isExecuted());

    // Test fitting results

    double chi2 = fit.getProperty("OutputChi2overDoF");
    TS_ASSERT(chi2 < 1.5);

    std::string fitStatus = fit.getProperty("OutputStatus");
    TS_ASSERT_EQUALS(fitStatus, "success");

    IFunction_sptr func = fit.getProperty("Function");
    TS_ASSERT_DELTA(func->getParameter("TOF_h"), 55175.79, 1.0E-8);
    TS_ASSERT_DELTA(func->getParameter("Height"), 96000, 100);
  }

  void test_function_Gaussian_LMMinimizer() {

    // Mock data
    int ndata = 20;
    API::MatrixWorkspace_sptr ws = API::WorkspaceFactory::Instance().create(
        "Workspace2D", 1, ndata, ndata);
    Mantid::MantidVec &x = ws->dataX(0);
    Mantid::MantidVec &y = ws->dataY(0);
    Mantid::MantidVec &e = ws->dataE(0);
    y = {3.56811123,   3.25921675,  2.69444562,  3.05054488,  2.86077216,
         2.29916480,   2.57468876,  3.65843827,  15.31622763, 56.57989073,
         101.20662386, 76.30364797, 31.54892552, 8.09166673,  3.20615343,
         2.95246554,   2.75421444,  3.70180447,  2.77832668,  2.29507565};
    for (int i = 0; i < ndata; i++) {
      x[i] = static_cast<double>(i + 1);
      y[i] -= 2.8765;
    }
    e = {1.72776328,  1.74157482, 1.73451042, 1.73348562, 1.74405622,
         1.72626701,  1.75911386, 2.11866496, 4.07631054, 7.65159052,
         10.09984173, 8.95849024, 5.42231173, 2.64064858, 1.81697576,
         1.72347732,  1.73406310, 1.73116711, 1.71790285, 1.72734254};

    Fit fit;
    fit.initialize();
    TS_ASSERT(fit.isInitialized());
    fit.setProperty("Function",
                    "name=Gaussian, PeakCentre=11.2, Height=100.7, Sigma=2.2");
    fit.setProperty("InputWorkspace", ws);
    fit.setProperty("Minimizer", "Levenberg-MarquardtMD");
    TS_ASSERT_THROWS_NOTHING(fit.execute());
    TS_ASSERT(fit.isExecuted());

    // test the output from fit
    double dummy = fit.getProperty("OutputChi2overDoF");
    TS_ASSERT_DELTA(dummy, 0.035, 0.01);

    IFunction_sptr out = fit.getProperty("Function");
    TS_ASSERT_DELTA(out->getParameter("Height"), 97.8036, 0.0001);
    TS_ASSERT_DELTA(out->getParameter("PeakCentre"), 11.2356, 0.0001);
    TS_ASSERT_DELTA(out->getParameter("Sigma") * 2.0 * sqrt(2.0 * M_LN2),
                    2.6237, 0.0001);
  }

  void test_function_Gaussian_SimplexMinimizer() {

    // Mock data
    int ndata = 20;
    API::MatrixWorkspace_sptr ws = API::WorkspaceFactory::Instance().create(
        "Workspace2D", 1, ndata, ndata);
    Mantid::MantidVec &x = ws->dataX(0);
    Mantid::MantidVec &y = ws->dataY(0);
    Mantid::MantidVec &e = ws->dataE(0);
    y = {3.56811123,   3.25921675,  2.69444562,  3.05054488,  2.86077216,
         2.29916480,   2.57468876,  3.65843827,  15.31622763, 56.57989073,
         101.20662386, 76.30364797, 31.54892552, 8.09166673,  3.20615343,
         2.95246554,   2.75421444,  3.70180447,  2.77832668,  2.29507565};
    for (int i = 0; i < ndata; i++) {
      x[i] = static_cast<double>(i + 1);
      y[i] -= 2.8765;
    }
    e = {1.72776328,  1.74157482, 1.73451042, 1.73348562, 1.74405622,
         1.72626701,  1.75911386, 2.11866496, 4.07631054, 7.65159052,
         10.09984173, 8.95849024, 5.42231173, 2.64064858, 1.81697576,
         1.72347732,  1.73406310, 1.73116711, 1.71790285, 1.72734254};

    Fit fit;
    fit.initialize();
    TS_ASSERT(fit.isInitialized());
    fit.setProperty(
        "Function",
        "name=Gaussian, PeakCentre=11.2, Height=100.7, Sigma=0.934254");
    fit.setProperty("InputWorkspace", ws);
    fit.setProperty("Minimizer", "Simplex");
    TS_ASSERT_THROWS_NOTHING(fit.execute());
    TS_ASSERT(fit.isExecuted());

    std::string minimizer = fit.getProperty("Minimizer");
    TS_ASSERT(minimizer.compare("Simplex") == 0);

    double dummy = fit.getProperty("OutputChi2overDoF");
    TS_ASSERT_DELTA(dummy, 0.035, 0.01);

    IFunction_sptr out = fit.getProperty("Function");
    TS_ASSERT_DELTA(out->getParameter("Height"), 97.8091, 0.01);
    TS_ASSERT_DELTA(out->getParameter("PeakCentre"), 11.2356, 0.001);
    TS_ASSERT_DELTA(out->getParameter("Sigma") * 2.0 * sqrt(2.0 * M_LN2),
                    2.6240, 0.001);
  }

  void test_function_Gaussian_HRP38692Data() {

    // Pick values taken from HRPD_for_UNIT_TESTING.xml
    // here we have an example where an upper constraint on Sigma <= 100 makes
    // the Gaussian fit below success. The starting value of Sigma is here 300.
    // Note that the fit is equally successful if we had no constraint on Sigma
    // and used a starting of Sigma = 100.

    int ndata = 41;
    API::MatrixWorkspace_sptr ws = API::WorkspaceFactory::Instance().create(
        "Workspace2D", 1, ndata, ndata);
    Mantid::MantidVec &x = ws->dataX(0);
    Mantid::MantidVec &y = ws->dataY(0);
    Mantid::MantidVec &e = ws->dataE(0);
    // x-values in time-of-flight
    for (int i = 0; i < 8; i++)
      x[i] = 79292.4375 + 7.875 * double(i);
    for (int i = 8; i < ndata; i++)
      x[i] = 79347.625 + 8.0 * (double(i) - 8.0);
    // y-values
    y = {7,   8,   4,   9,   4,   10,  10,  5,   8,   7,  10, 18, 30, 71,
         105, 167, 266, 271, 239, 221, 179, 133, 126, 88, 85, 52, 37, 51,
         32,  31,  17,  21,  15,  13,  12,  12,  10,  7,  5,  9,  6};
    // errors are the square root of the Y-value
    for (int i = 0; i < ndata; i++)
      e[i] = sqrt(y[i]);

    Fit fit;
    fit.initialize();
    TS_ASSERT(fit.isInitialized());
    fit.setProperty("Function", "name=LinearBackground, A0=0, A1=0; "
                                "name=Gaussian, PeakCentre=79450.0, "
                                "Height=200.0, Sigma=300");
    fit.setProperty("Constraints", "20 < f1.Sigma < 100");
    fit.setProperty("Ties", "f0.A1=0");
    fit.setProperty("InputWorkspace", ws);
    fit.setPropertyValue("StartX", "79300");
    fit.setPropertyValue("EndX", "79600");
    TS_ASSERT_THROWS_NOTHING(fit.execute());
    TS_ASSERT(fit.isExecuted());

    // test the output from fit is what you expect
    double dummy = fit.getProperty("OutputChi2overDoF");
    TS_ASSERT_DELTA(dummy, 5.2, 0.1);
    IFunction_sptr out = fit.getProperty("Function");
    TS_ASSERT_DELTA(out->getParameter("f1.Height"), 232., 1);
    TS_ASSERT_DELTA(out->getParameter("f1.PeakCentre"), 79430.1, 10);
    TS_ASSERT_DELTA(out->getParameter("f1.Sigma"), 26.0, 0.1);
    TS_ASSERT_DELTA(out->getParameter("f0.A0"), 8.09, 0.1);
    TS_ASSERT_DELTA(out->getParameter("f0.A1"), 0.0, 0.01);
  }

  void test_function_Gaussian_HRP38692Data_SimplexMinimizer() {

    // here we have an example where an upper constraint on Sigma <= 100
    // makes
    // the Gaussian fit below success. The starting value of Sigma is here
    // 300.
    // Note that the fit is equally successful if we had no constraint on
    // Sigma
    // and used a starting of Sigma = 100.
    // Note that the no constraint simplex with Sigma = 300 also does not
    // locate
    // the correct minimum but not as badly as levenberg-marquardt

    int ndata = 41;
    API::MatrixWorkspace_sptr ws = API::WorkspaceFactory::Instance().create(
        "Workspace2D", 1, ndata, ndata);
    Mantid::MantidVec &x = ws->dataX(0);
    Mantid::MantidVec &y = ws->dataY(0);
    Mantid::MantidVec &e = ws->dataE(0);
    // x-values in time-of-flight
    for (int i = 0; i < 8; i++)
      x[i] = 79292.4375 + 7.875 * double(i);
    for (int i = 8; i < ndata; i++)
      x[i] = 79347.625 + 8.0 * (double(i) - 8.0);
    // y-values
    y = {7,   8,   4,   9,   4,   10,  10,  5,   8,   7,  10, 18, 30, 71,
         105, 167, 266, 271, 239, 221, 179, 133, 126, 88, 85, 52, 37, 51,
         32,  31,  17,  21,  15,  13,  12,  12,  10,  7,  5,  9,  6};
    // errors are the square root of the Y-value
    for (int i = 0; i < ndata; i++)
      e[i] = sqrt(y[i]);

    Fit fit;
    fit.initialize();
    TS_ASSERT(fit.isInitialized());
    fit.setProperty("Function", "name=LinearBackground, A0=0, A1=0; "
                                "name=Gaussian, PeakCentre=79450.0, "
                                "Height=200.0, Sigma=10.0");
    fit.setProperty("Constraints", "20 < f1.Sigma < 100");
    fit.setProperty("Ties", "f0.A1=0");
    fit.setProperty("InputWorkspace", ws);
    fit.setProperty("Minimizer", "Simplex");
    TS_ASSERT_THROWS_NOTHING(fit.execute());
    TS_ASSERT(fit.isExecuted());

    std::string minimizer = fit.getProperty("Minimizer");
    TS_ASSERT(minimizer.compare("Simplex") == 0);

    double dummy = fit.getProperty("OutputChi2overDoF");
    TS_ASSERT_DELTA(dummy, 2.5911, 1);

    IFunction_sptr out = fit.getProperty("Function");
    TS_ASSERT_DELTA(out->getParameter("f1.Height"), 232, 1);
    TS_ASSERT_DELTA(out->getParameter("f1.PeakCentre"), 79430, 1);
    TS_ASSERT_DELTA(out->getParameter("f1.Sigma"), 26.08, 1);
    TS_ASSERT_DELTA(out->getParameter("f0.A0"), 8, 1);
    TS_ASSERT_DELTA(out->getParameter("f0.A1"), 0.0, 0.01);
  }

  void test_Function_IkedaCarpenterPV_NoInstrument() {
    // Try to fit an IC peak to a Gaussian mock data peak
    // Note that fitting a none-totally optimized IC to a Gaussian peak so
    // not a perfect fit - but pretty ok result

    int ndata = 31;
    API::MatrixWorkspace_sptr ws = API::WorkspaceFactory::Instance().create(
        "Workspace2D", 1, ndata, ndata);
    Mantid::MantidVec &x = ws->dataX(0);
    Mantid::MantidVec &y = ws->dataY(0);
    Mantid::MantidVec &e = ws->dataE(0);
    y = {0.0000,  0.0003,  0.0028,  0.0223,  0.1405,  0.6996,  2.7608,  8.6586,
         21.6529, 43.3558, 69.8781, 91.2856, 97.5646, 86.4481, 64.7703, 42.3348,
         25.3762, 15.0102, 9.4932,  6.7037,  5.2081,  4.2780,  3.6037,  3.0653,
         2.6163,  2.2355,  1.9109,  1.6335,  1.3965,  1.1938,  1.0206};
    e = {0.0056, 0.0176, 0.0539, 0.1504, 0.3759, 0.8374, 1.6626, 2.9435,
         4.6543, 6.5855, 8.3603, 9.5553, 9.8785, 9.2987, 8.0490, 6.5075,
         5.0385, 3.8753, 3.0821, 2.5902, 2.2831, 2.0693, 1.8993, 1.7518,
         1.6185, 1.4962, 1.3833, 1.2791, 1.1827, 1.0936, 1.0112};
    for (int i = 0; i < ndata; i++) {
      x[i] = i * 5;
    }

    Fit fit;
    fit.initialize();
    TS_ASSERT(fit.isInitialized());
    fit.setProperty(
        "Function",
        "name=IkedaCarpenterPV, I=1000, SigmaSquared=25.0, Gamma=0.1, X0=50.0");
    fit.setProperty("InputWorkspace", ws);
    fit.setPropertyValue("StartX", "30");
    fit.setPropertyValue("EndX", "100");
    // from the fitfunctions documentation:
    // In general when fitting a single peak it is not recommended to refine
    // both Alpha0 and Alpha1 at the same time since these two parameters will
    // effectively be 100% correlated because the wavelength over a single peak
    // is likely effectively constant. All parameters are constrained to be
    // non-negative.
    fit.setProperty("Ties", "Alpha0=1.6666");
    TS_ASSERT_THROWS_NOTHING(fit.execute());
    TS_ASSERT(fit.isExecuted());

    // test the output from fit is what you expect
    double chi2 = fit.getProperty("OutputChi2overDoF");
    TS_ASSERT_DELTA(chi2, 0.0, 0.01);

    IFunction_sptr out = fit.getProperty("Function");
    // test that all parameters are non-negative
    TS_ASSERT_DELTA(out->getParameter("I"), 3101.7067, 1.0);
    TS_ASSERT_DELTA(out->getParameter("Alpha1"), 1.4276, 0.005);
    TS_ASSERT_DELTA(out->getParameter("Beta0"), 31.9007, 0.02);
    TS_ASSERT_DELTA(out->getParameter("Kappa"), 46.0238, 0.005);
    TS_ASSERT_DELTA(out->getParameter("SigmaSquared"), 99.935, 0.1);
    TS_ASSERT_DELTA(out->getParameter("Gamma"), 0.05, 0.05);
    TS_ASSERT_DELTA(out->getParameter("X0"), 49.984, 0.1);
  }

  void test_Function_IkedaCarpenterPV_FullInstrument_DeltaE() {
    // create mock data to test against
    int ndata = 31;
    auto ws = WorkspaceCreationHelper::create2DWorkspaceWithFullInstrument(
        2, ndata, false, false, false);
    ws->getAxis(0)->setUnit("DeltaE");
    for (int i = 0; i < ndata; i++) {
      ws->dataX(0)[i] = i * 5;
    }
    Mantid::MantidVec &x = ws->dataX(0);
    Mantid::MantidVec &y = ws->dataY(0);
    Mantid::MantidVec &e = ws->dataE(0);
    y = {0.0000,  0.0003,  0.0028,  0.0223,  0.1405,  0.6996,  2.7608,  8.6586,
         21.6529, 43.3558, 69.8781, 91.2856, 97.5646, 86.4481, 64.7703, 42.3348,
         25.3762, 15.0102, 9.4932,  6.7037,  5.2081,  4.2780,  3.6037,  3.0653,
         2.6163,  2.2355,  1.9109,  1.6335,  1.3965,  1.1938,  1.0206};
    e = {0.0056, 0.0176, 0.0539, 0.1504, 0.3759, 0.8374, 1.6626, 2.9435,
         4.6543, 6.5855, 8.3603, 9.5553, 9.8785, 9.2987, 8.0490, 6.5075,
         5.0385, 3.8753, 3.0821, 2.5902, 2.2831, 2.0693, 1.8993, 1.7518,
         1.6185, 1.4962, 1.3833, 1.2791, 1.1827, 1.0936, 1.0112};
    for (int i = 0; i < ndata; i++) {
      x[i] = i * 5;
    }

    // Direct

    Fit fitDirect;
    fitDirect.initialize();
    TS_ASSERT(fitDirect.isInitialized());
    fitDirect.setProperty("Function", "name=IkedaCarpenterPV, I=1000, "
                                      "SigmaSquared=25.0, Gamma=0.1, X0=50.0");
    fitDirect.setProperty("InputWorkspace", ws);
    fitDirect.setProperty("Ties",
                          "Alpha0=1.6, Alpha1=1.5, Beta0=31.9, Kappa=46.0");
    fitDirect.setPropertyValue("StartX", "0");
    fitDirect.setPropertyValue("EndX", "150");

    // Set efixed for direct
    ws->mutableRun().addProperty<std::string>("deltaE-mode", "direct");
    ws->mutableRun().addProperty<double>("Ei", 11.0);
    TS_ASSERT_THROWS_NOTHING(fitDirect.execute());
    TS_ASSERT(fitDirect.isExecuted());

    double chi2 = fitDirect.getProperty("OutputChi2overDoF");
    TS_ASSERT_DELTA(chi2, 22.745, 0.1);

    // Indirect

    Fit fitIndirect;
    fitIndirect.initialize();
    TS_ASSERT(fitIndirect.isInitialized());
    fitIndirect.setProperty("Function",
                            "name=IkedaCarpenterPV, I=1000, "
                            "SigmaSquared=25.0, Gamma=0.1, X0=50.0");
    fitIndirect.setProperty("InputWorkspace", ws);
    fitIndirect.setProperty("Ties",
                            "Alpha0=1.6, Alpha1=1.5, Beta0=31.9, Kappa=46.0");
    fitIndirect.setPropertyValue("StartX", "0");
    fitIndirect.setPropertyValue("EndX", "150");

    // Set efixed for indirect
    ws->mutableRun().addProperty<std::string>("deltaE-mode", "indirect", true);
    auto &pmap = ws->instrumentParameters();
    auto inst = ws->getInstrument()->baseInstrument();
    pmap.addDouble(inst.get(), "EFixed", 20.0);
    TS_ASSERT_THROWS_NOTHING(fitIndirect.execute());
    TS_ASSERT(fitIndirect.isExecuted());

    chi2 = fitIndirect.getProperty("OutputChi2overDoF");
    TS_ASSERT_DELTA(chi2, 0.5721, 1);
  }

  void test_function_LogNormal() {

    // Mock data
    int ndata = 20;
    API::MatrixWorkspace_sptr ws = API::WorkspaceFactory::Instance().create(
        "Workspace2D", 1, ndata, ndata);
    Mantid::MantidVec &x = ws->dataX(0);
    Mantid::MantidVec &y = ws->dataY(0);
    Mantid::MantidVec &e = ws->dataE(0);
    y = {0.0,        1.52798e-15, 6.4577135e-07, 0.0020337351, 0.12517292,
         1.2282908,  4.3935083,   8.5229866,     11.127883,    11.110426,
         9.1925694,  6.6457304,   4.353104,      2.6504159,    1.5279732,
         0.84552286, 0.45371715,  0.23794487,    0.12268847,   0.0624878};
    for (int i = 0; i < ndata; i++) {
      x[i] = i;
      e[i] = 0.1 * y[i];
    }

    Fit fit;
    fit.initialize();
    fit.setProperty("Function",
                    "name=LogNormal, Height=90., Location=2., Scale=0.2");
    fit.setProperty("InputWorkspace", ws);
    TS_ASSERT_THROWS_NOTHING(TS_ASSERT(fit.execute()))
    TS_ASSERT(fit.isExecuted());

    // test the output from fit is what you expect
    double dummy = fit.getProperty("OutputChi2overDoF");
    TS_ASSERT_DELTA(dummy, 0.001, 0.001);

    IFunction_sptr out = fit.getProperty("Function");
    // golden standard y(x) = 100.0 / x * exp( -(log(x)-2.2)^2/(2*0.25^2) )
    TS_ASSERT_DELTA(out->getParameter("Height"), 100.0, 0.1);
    TS_ASSERT_DELTA(out->getParameter("Location"), 2.2, 0.1);
    TS_ASSERT_DELTA(out->getParameter("Scale"), 0.25, 0.01);
  }

  void test_function_PseudoVoigt() {

    // Mock data
    int ndata = 100;
    API::MatrixWorkspace_sptr ws = API::WorkspaceFactory::Instance().create(
        "Workspace2D", 1, ndata, ndata);
    Mantid::MantidVec &x = ws->dataX(0);
    Mantid::MantidVec &y = ws->dataY(0);
    Mantid::MantidVec &e = ws->dataE(0);
    y = {0.680508, 0.459591, 0.332266, 1.2717,   0.925787, 1.36216,  0.890605,
         0.983653, 0.965918, 0.916039, 0.979414, 0.861061, 0.973214, 1.53418,
         1.52668,  1.10537,  1.36965,  1.64708,  1.52887,  2.0042,   2.11257,
         2.44183,  2.29917,  2.61657,  2.25268,  2.82788,  3.089,    3.45517,
         3.41001,  4.39168,  5.0277,   5.2431,   6.8158,   7.80098,  9.45674,
         11.6082,  14.9449,  17.964,   22.4709,  28.9806,  35.2087,  42.7603,
         51.2697,  61.032,   71.2193,  81.0546,  90.7571,  99.5076,  106.364,
         111.216,  112.877,  111.288,  106.463,  99.5477,  90.7675,  81.7059,
         71.0115,  61.3214,  51.5543,  42.6311,  35.1712,  28.3785,  22.593,
         18.2557,  14.7387,  11.8552,  9.44558,  8.04787,  6.46706,  5.64766,
         4.62926,  4.28496,  4.01921,  3.85923,  3.15543,  2.44881,  2.2804,
         2.08211,  2.47078,  2.47588,  2.45599,  1.88098,  1.76205,  1.37918,
         1.95951,  1.97868,  1.24903,  1.15062,  1.33571,  0.965367, 1.07663,
         1.40468,  0.982297, 0.85258,  1.23184,  0.882275, 0.911729, 0.614329,
         1.26008,  1.07271};
    for (int i = 0; i < ndata; ++i) {
      x[i] = static_cast<double>(i) * 0.01 - 0.5;
      e[i] = sqrt(fabs(y[i]));
    }

    Fit fit;
    fit.initialize();
    fit.setProperty("Function", "name=PseudoVoigt, PeakCentre=0.0, FWHM=0.15, "
                                "Height=112.78, Mixing=0.7");
    fit.setProperty("InputWorkspace", ws);
    TS_ASSERT_THROWS_NOTHING(TS_ASSERT(fit.execute()))
    TS_ASSERT(fit.isExecuted());

    IFunction_sptr fitted = fit.getProperty("Function");
    TS_ASSERT_DELTA(fitted->getError(0), 0.0, 1e-6);
    TS_ASSERT_DELTA(fitted->getError(2), 0.0, 1e-6);
    TS_ASSERT_DELTA(fitted->getError(1), 0.0, 1e-6);
    TS_ASSERT_DELTA(fitted->getError(3), 0.0, 1e-6);
    TS_ASSERT_DELTA(fitted->getParameter("Mixing"), 0.7, 1e-2);
    TS_ASSERT_DELTA(fitted->getParameter("PeakCentre"), 0.0, 1e-4);
    TS_ASSERT_DELTA(fitted->getParameter("Height"), 112.78, 0.5);
    TS_ASSERT_DELTA(fitted->getParameter("FWHM"), 0.15, 1e-2);
  }

  // Background functions:
  // ---------------------

  // A test for [-1, 1] range data
  void test_function_Chebyshev() {
    MatrixWorkspace_sptr ws =
        WorkspaceFactory::Instance().create("Workspace2D", 1, 11, 11);

    Mantid::MantidVec &X = ws->dataX(0);
    Mantid::MantidVec &Y = ws->dataY(0);
    Mantid::MantidVec &E = ws->dataE(0);
    for (size_t i = 0; i < Y.size(); i++) {
      double x = -1. + 0.1 * static_cast<double>(i);
      X[i] = x;
      Y[i] = x * x * x;
      E[i] = 1;
    }

    Algorithms::Fit fit;
    fit.initialize();

    fit.setProperty("Function", "name=Chebyshev, n=3");
    fit.setProperty("InputWorkspace", ws);
    fit.setPropertyValue("WorkspaceIndex", "0");

    fit.execute();
    TS_ASSERT(fit.isExecuted());

    IFunction_sptr out = fit.getProperty("Function");
    TS_ASSERT_DELTA(out->getParameter("A0"), 0, 1e-12);
    TS_ASSERT_DELTA(out->getParameter("A1"), 0.75, 1e-12);
    TS_ASSERT_DELTA(out->getParameter("A2"), 0, 1e-12);
    TS_ASSERT_DELTA(out->getParameter("A3"), 0.25, 1e-12);
  }

  // A test for a random number data
  void test_function_Chebyshev_Background() {
    MatrixWorkspace_sptr ws =
        WorkspaceFactory::Instance().create("Workspace2D", 1, 21, 21);

    Mantid::MantidVec &X = ws->dataX(0);
    Mantid::MantidVec &Y = ws->dataY(0);
    Mantid::MantidVec &E = ws->dataE(0);
    for (size_t i = 0; i < Y.size(); i++) {
      double x = -10. + 1 * static_cast<double>(i);
      X[i] = x;
      Y[i] = x * x * x;
      if (Y[i] < 1.0) {
        E[i] = 1.0;
      } else {
        E[i] = sqrt(Y[i]);
      }
    }

    Algorithms::Fit fit;
    fit.initialize();

    const std::string funcString =
        "name=Chebyshev, n=3, StartX=-10.0, EndX=10.0";
    fit.setPropertyValue("Function", funcString);
    fit.setProperty("InputWorkspace", ws);
    fit.setPropertyValue("WorkspaceIndex", "0");

    fit.setProperty("Minimizer", "Levenberg-MarquardtMD");
    fit.setProperty("CostFunction", "Least squares");
    fit.setProperty("MaxIterations", 1000);

    fit.execute();
    TS_ASSERT(fit.isExecuted());

    const double chi2 = fit.getProperty("OutputChi2overDoF");
    TS_ASSERT(chi2 < 2.0);

    IFunction_sptr out = fit.getProperty("Function");
    TS_ASSERT_DELTA(out->getParameter("A0"), 0, 1e-12);
    TS_ASSERT_DELTA(out->getParameter("A1"), 750, 1e-12);
    TS_ASSERT_DELTA(out->getParameter("A2"), 0, 1e-12);
    TS_ASSERT_DELTA(out->getParameter("A3"), 250, 1e-12);
  }

  // Test function on a Fullprof polynomial function
  void test_function_FullprofPolynomial() {
    // Create a workspace
    const int histogramNumber = 1;
    const int timechannels = 1000;

    MatrixWorkspace_sptr ws2D = WorkspaceFactory::Instance().create(
        "Workspace2D", histogramNumber, timechannels, timechannels);

    double tof0 = 8000.;
    double dtof = 5.;

    Mantid::MantidVec &X = ws2D->dataX(0);
    Mantid::MantidVec &Y = ws2D->dataY(0);
    Mantid::MantidVec &E = ws2D->dataE(0);
    for (int i = 0; i < timechannels; i++) {
      X[i] = static_cast<double>(i) * dtof + tof0;
      Y[i] = X[i] * 0.013;
      E[i] = sqrt(Y[i]);
    }

    // Set up fit
    Algorithms::Fit fitalg;
    TS_ASSERT_THROWS_NOTHING(fitalg.initialize());
    TS_ASSERT(fitalg.isInitialized());

    const std::string funcStr = "name=FullprofPolynomial, n=6, Bkpos=10000, "
                                "A0=0.5, A1=1.0, A2=-0.5, A3=0.0, A4=-0.02";
    fitalg.setProperty("Function", funcStr);
    fitalg.setProperty("InputWorkspace", ws2D);
    fitalg.setPropertyValue("WorkspaceIndex", "0");

    // execute fit
    TS_ASSERT_THROWS_NOTHING(TS_ASSERT(fitalg.execute()));
    TS_ASSERT(fitalg.isExecuted());

    // test the output from fit is what you expect
    double chi2 = fitalg.getProperty("OutputChi2overDoF");

    TS_ASSERT_DELTA(chi2, 0.0, 0.1);

    IFunction_sptr out = fitalg.getProperty("Function");
    TS_ASSERT_DELTA(out->getParameter("A0"), 130., 0.001);
    TS_ASSERT_DELTA(out->getParameter("A1"), 130., 0.001);
    TS_ASSERT_DELTA(out->getParameter("A3"), 0., 0.001);
  }

  void test_function_LinearBackground() {
    // create mock data to test against
    const int histogramNumber = 1;
    const int timechannels = 5;
    MatrixWorkspace_sptr ws2D = WorkspaceFactory::Instance().create(
        "Workspace2D", histogramNumber, timechannels, timechannels);

    for (int i = 0; i < timechannels; i++) {
      ws2D->dataX(0)[i] = i + 1;
      ws2D->dataY(0)[i] = i + 1;
      ws2D->dataE(0)[i] = 1.0;
    }

    Algorithms::Fit alg2;
    TS_ASSERT_THROWS_NOTHING(alg2.initialize());
    TS_ASSERT(alg2.isInitialized());

    const std::string funcStr = "name=LinearBackground, A0=1.0";
    alg2.setProperty("Function", funcStr);
    // Set which spectrum to fit against and initial starting values
    alg2.setProperty("InputWorkspace", ws2D);
    alg2.setPropertyValue("WorkspaceIndex", "0");

    // execute fit
    TS_ASSERT_THROWS_NOTHING(TS_ASSERT(alg2.execute()))

    TS_ASSERT(alg2.isExecuted());

    // test the output from fit is what you expect
    double dummy = alg2.getProperty("OutputChi2overDoF");

    TS_ASSERT_DELTA(dummy, 0.0, 0.1);
    IFunction_sptr out = alg2.getProperty("Function");
    TS_ASSERT_DELTA(out->getParameter("A0"), 0.0, 0.01);
    TS_ASSERT_DELTA(out->getParameter("A1"), 1.0, 0.0003);
  }

  void test_function_Polynomial_QuadraticBackground() {
    const int histogramNumber = 1;
    const int timechannels = 5;
    MatrixWorkspace_sptr ws2D = WorkspaceFactory::Instance().create(
        "Workspace2D", histogramNumber, timechannels, timechannels);

    for (int i = 0; i < timechannels; i++) {
      ws2D->dataX(0)[i] = i + 1;
      ws2D->dataY(0)[i] = (i + 1) * (i + 1) + 2 * (i + 1) + 3.0;
      ws2D->dataE(0)[i] = 1.0;
    }

    CurveFitting::Algorithms::Fit alg2;
    TS_ASSERT_THROWS_NOTHING(alg2.initialize());
    TS_ASSERT(alg2.isInitialized());

    // set up fitting function
    const std::string funcStr = "name=Polynomial, n=2, A0=0.0, A1=1.";
    alg2.setProperty("Function", funcStr);
    // Set which spectrum to fit against and initial starting values
    alg2.setProperty("InputWorkspace", ws2D);
    alg2.setPropertyValue("WorkspaceIndex", "0");

    // execute fit
    TS_ASSERT_THROWS_NOTHING(TS_ASSERT(alg2.execute()))
    TS_ASSERT(alg2.isExecuted());

    // test the output from fit is what you expect
    double dummy = alg2.getProperty("OutputChi2overDoF");

    TS_ASSERT_DELTA(dummy, 0.0, 0.1);
    IFunction_sptr out = alg2.getProperty("Function");
    TS_ASSERT_DELTA(out->getParameter("A0"), 3.0, 0.01);
    TS_ASSERT_DELTA(out->getParameter("A1"), 2.0, 0.0003);
    TS_ASSERT_DELTA(out->getParameter("A2"), 1.0, 0.01);
  }

  void test_function_Quadratic() {
    // create mock data to test against
    int histogramNumber = 1;
    int timechannels = 5;
    MatrixWorkspace_sptr ws2D = WorkspaceFactory::Instance().create(
        "Workspace2D", histogramNumber, timechannels, timechannels);

    for (int i = 0; i < timechannels; i++) {
      ws2D->dataX(0)[i] = i + 1;
      ws2D->dataY(0)[i] = (i + 1) * (i + 1);
      ws2D->dataE(0)[i] = 1.0;
    }

    Fit fitalg;
    TS_ASSERT_THROWS_NOTHING(fitalg.initialize());
    TS_ASSERT(fitalg.isInitialized());

    // set up fitting function
    const std::string funcStr = "name=Quadratic, A0=1.0";
    fitalg.setPropertyValue("Function", funcStr);

    // Set which spectrum to fit against and initial starting values
    fitalg.setProperty("InputWorkspace", ws2D);
    fitalg.setPropertyValue("WorkspaceIndex", "0");

    // execute fit
    TS_ASSERT_THROWS_NOTHING(TS_ASSERT(fitalg.execute()))

    TS_ASSERT(fitalg.isExecuted());

    // test the output from fit is what you expect
    double dummy = fitalg.getProperty("OutputChi2overDoF");
    TS_ASSERT_DELTA(dummy, 0.0, 0.1);

    IFunction_sptr out = fitalg.getProperty("Function");
    TS_ASSERT_DELTA(out->getParameter("A0"), 0.0, 0.01);
    TS_ASSERT_DELTA(out->getParameter("A1"), 0.0, 0.01);
    TS_ASSERT_DELTA(out->getParameter("A2"), 1.0, 0.0001);
  }

<<<<<<< HEAD
  // create a data workspace using a Fit algorithm
  Mantid::DataObjects::Workspace2D_sptr
  generateWorkspaceFromFitAlgorithm(Algorithms::Fit &fitalg) {
    using namespace Mantid::Kernel;
    using namespace Mantid::Geometry;

    // Create the workspace
    const size_t M = 1001;
    auto ws = WorkspaceCreationHelper::Create2DWorkspace(1, M);
    auto &wsX = ws->mutableX(0);
    auto &wsY = ws->mutableY(0);
    auto &wsE = ws->mutableE(0);
    // Typical bin width for BASIS@ORNL beamline, in micro-seconds
    const double dw = 0.4;
    for (size_t i = 0; i < M; i++)
      wsX[i] = (static_cast<double>(i) - M / 2) * dw;

    // Evaluate the fitting function
    FunctionDomain1DView xValues(&wsX[0], M);
    FunctionValues yValues(xValues);
    IFunction_sptr func = fitalg.getProperty("Function");
    func->function(xValues, yValues);

    for (size_t i = 0; i < M; i++) {
      double x = (static_cast<double>(i) - M / 2) * dw;
      double y = yValues.getCalculated(i);
      wsX[i] = x - dw / 2;
      wsY[i] = y;
      wsE[i] = 0.01 * y;
    }
    ws->dataX(0)[M] = (static_cast<double>(M - 1) - M / 2) * dw + dw / 2;

    // Create the instrument
    boost::shared_ptr<Instrument> inst =
        boost::make_shared<Instrument>("BASIS");
    inst->setReferenceFrame(boost::make_shared<ReferenceFrame>(Y, Z, Left, ""));

    // Add the source position
    ObjComponent *source = new ObjComponent(
        "moderator",
        ComponentCreationHelper::createSphere(0.1, V3D(0, 0, 0), "1"),
        inst.get());
    source->setPos(V3D(0.0, 0.0, -84.0));
    inst->add(source);
    inst->markAsSource(source);

    // Add the sample position
    ObjComponent *sample = new ObjComponent(
        "samplePos",
        ComponentCreationHelper::createSphere(0.1, V3D(0, 0, 0), "1"),
        inst.get());
    inst->setPos(0.0, 0.0, 0.0);
    inst->add(sample);
    inst->markAsSamplePos(sample);

    // Add a detector
    Object_sptr pixelShape = ComponentCreationHelper::createCappedCylinder(
        0.05, 0.02, V3D(0.0, 0.0, 0.0), V3D(0., 1.0, 0.), "tube");
    Detector *det =
        new Detector("pixel-1", 1, pixelShape,
                     inst.get()); // ID 5 is a valid detector for BASIS
    det->setPos(0.942677, 0.0171308,
                4.63343); // Position of first detector on BASIS
    inst->add(det);
    inst->markAsDetector(det);

    // Set the instrument and spec-det mapping
    ws->setInstrument(inst);
    ws->getSpectrum(0).addDetectorID(det->getID());

    // Set emergy mode and fixed energy
    ws->mutableRun().addLogData(
        new Mantid::Kernel::PropertyWithValue<std::string>("deltaE-mode",
                                                           "Indirect"));
    ws->setEFixed(det->getID(), 2.08275); // EFixed of first detector on BASIS

    return ws;
  }

  void test_function_DiffRotDiscreteCircle() {
    /// Fit the convolution of the jumping diffusion with a Gaussian resolution
    /// function

    // Parameter units are assumed in micro-eV, Angstroms, Angstroms**(-1), and
    // nano-seconds. Intensities have arbitrary units
    std::string funtion_string =
        "(composite=Convolution,FixResolution=true,NumDeriv=true;name=Gaussian,"
        "Height=1,PeakCentre=0,Sigma=20,ties=(Height=1,PeakCentre=0,Sigma=20);("
        "name=DiffRotDiscreteCircle,N=3,NumDeriv=true,Q=0.5,Intensity=47.014,"
        "Radius=1.567,Decay=7.567))";

    // Initialize the fit function in the Fit algorithm
    Algorithms::Fit fitalg;
    TS_ASSERT_THROWS_NOTHING(fitalg.initialize());
    TS_ASSERT(fitalg.isInitialized());
    fitalg.setProperty("Function", funtion_string);

    // Create the data workspace by evaluating the fit function in the Fit
    // algorithm
    auto data_workspace = generateWorkspaceFromFitAlgorithm(fitalg);

    // override the function with new parameters, then do the Fit
    funtion_string = "(composite=Convolution,FixResolution=true,NumDeriv=true;"
                     "name=Gaussian,Height=1,PeakCentre=0,Sigma=20,ties=("
                     "Height=1,PeakCentre=0,Sigma=20);(name="
                     "DiffRotDiscreteCircle,N=3,NumDeriv=true,Q=0.5,Intensity="
                     "10.0,Radius=1.567,Decay=20.0))";
    fitalg.setProperty("Function", funtion_string);
    fitalg.setProperty("InputWorkspace", data_workspace);
    fitalg.setPropertyValue("WorkspaceIndex", "0");
    TS_ASSERT_THROWS_NOTHING(TS_ASSERT(fitalg.execute()));
    TS_ASSERT(fitalg.isExecuted());

    // Check Chi-square is small
    const double chi_squared = fitalg.getProperty("OutputChi2overDoF");
    TS_ASSERT_LESS_THAN(chi_squared, 0.001);

    // Check the parameters of the resolution did not change
    IFunction_sptr out_function = fitalg.getProperty("Function");
    auto fitalg_conv = boost::dynamic_pointer_cast<
        Mantid::CurveFitting::Functions::Convolution>(out_function);
    IFunction_sptr func = fitalg_conv->getFunction(0);
    TS_ASSERT_DELTA(func->getParameter("PeakCentre"), 0.0, 0.00001);
    TS_ASSERT_DELTA(func->getParameter("Height"), 1.0, 1.0 * 0.001);
    TS_ASSERT_DELTA(func->getParameter("Sigma"), 20.0, 20.0 * 0.001);

    // Check the parameters of the DiffRotDiscreteCircle
    func = fitalg_conv->getFunction(1);
    TS_ASSERT_DELTA(func->getParameter("Intensity"), 47.014, 47.014 * 0.05);
    TS_ASSERT_DELTA(func->getParameter("Radius"), 1.567, 1.567 * 0.05);
    TS_ASSERT_DELTA(func->getParameter("Decay"), 7.567, 7.567 * 0.05);
  }

  void
  runDiffRotDiscreteCircleInelasticTest(const double S,
                                        const double Q = Mantid::EMPTY_DBL()) {
    /// Fit the convolution of the inelastic part with a Gaussian resolution
    /// function

    /* Note: it turns out that parameters Intensity and Radius are highly
    * covariant, so that more than one minimum exists.
    * Thus, I tied parameter Radius. This is OK since one usually knows the
    * radius of the circle of the jumping diffusion
    */
    const double I(47.014);
    const double R(1.567);
    const double tao(7.567);

    double simQ = Q;
    if (Q == Mantid::EMPTY_DBL())
      simQ = 0.20092;

    // Initialize the fitting function in a Fit algorithm
    // Parameter units are assumed in micro-eV, Angstroms, Angstroms**(-1), and
    // nano-seconds. Intensities have arbitrary units
    std::ostringstream function_stream;
    function_stream
        << "(composite=Convolution,FixResolution=true,NumDeriv=true;"
        << "name=Gaussian,Height=1.0,PeakCentre=0.0,Sigma=20.0,"
        << "ties=(Height=1.0,PeakCentre=0.0,Sigma=20.0);"
        << "name=InelasticDiffRotDiscreteCircle,N=3,Q=" << simQ
        << ",Intensity=" << I << ",Radius=" << R << ",Decay=" << tao
        << ",Shift=" << S << ")";

    // Initialize the fit function in the Fit algorithm
    Algorithms::Fit fitalg;
    TS_ASSERT_THROWS_NOTHING(fitalg.initialize());
    TS_ASSERT(fitalg.isInitialized());
    fitalg.setProperty("Function", function_stream.str());

    function_stream.str(std::string());
    function_stream.clear();

    // Create the data workspace by evaluating the fit function
    auto data_workspace = generateWorkspaceFromFitAlgorithm(fitalg);

    // Override the function with new parameters, then do the Fit
    function_stream
        << "(composite=Convolution,FixResolution=true,NumDeriv=true;"
        << "name=Gaussian,Height=1.0,PeakCentre=0.0,Sigma=20.0,"
        << "ties=(Height=1.0,PeakCentre=0.0,Sigma=20.0);"
        << "name=InelasticDiffRotDiscreteCircle,N=3";

    if (Q != Mantid::EMPTY_DBL())
      function_stream << ",Q=" << Q;

    function_stream << ",Intensity=10.0,Radius=1.567,Decay=20.0"
                    << ",ties=(Radius=" << R << "))";
    fitalg.setProperty("Function", function_stream.str());
    fitalg.setProperty("InputWorkspace", data_workspace);
    fitalg.setPropertyValue("WorkspaceIndex", "0");
    TS_ASSERT_THROWS_NOTHING(TS_ASSERT(fitalg.execute()));
    TS_ASSERT(fitalg.isExecuted());

    // check Chi-square is small
    const double chi_squared = fitalg.getProperty("OutputChi2overDoF");
    TS_ASSERT_LESS_THAN(chi_squared, 0.001);

    Mantid::API::IFunction_sptr out_function = fitalg.getProperty("Function");
    auto fitalg_conv = boost::dynamic_pointer_cast<
        Mantid::CurveFitting::Functions::Convolution>(out_function);
    // Check the parameters of the resolution did not change
    Mantid::API::IFunction_sptr resolution = fitalg_conv->getFunction(0);
    TS_ASSERT_DELTA(resolution->getParameter("PeakCentre"), 0.0, 0.00001);
    TS_ASSERT_DELTA(resolution->getParameter("Height"), 1.0, 1.0 * 0.001);
    TS_ASSERT_DELTA(resolution->getParameter("Sigma"), 20.0, 20.0 * 0.001);
    // Check the parameters of the inelastic part
    Mantid::API::IFunction_sptr struc_factor = fitalg_conv->getFunction(1);
    TS_ASSERT_DELTA(struc_factor->getParameter("Intensity"), I, I * 0.05);
    TS_ASSERT_DELTA(struc_factor->getParameter("Radius"), R, R * 0.05);
    TS_ASSERT_DELTA(struc_factor->getParameter("Decay"), tao, tao * 0.05);
    TS_ASSERT_DELTA(struc_factor->getParameter("Shift"), S, 0.00001);
  }

  void test_DiffRotDiscreteCircleInelasticWithQParam() {
    runDiffRotDiscreteCircleInelasticTest(0.0, 0.20092);
  }

  void test_DiffRotDiscreteCircleInelasticWithWSIndex() {
    runDiffRotDiscreteCircleInelasticTest(0.0);
  }

  void test_DiffRotDiscreteCircleInelasticWithShiftWithQParam() {
    runDiffRotDiscreteCircleInelasticTest(0.5, 0.20092);
  }

  void test_DiffRotDiscreteCircleInelasticWithShiftWithWSIndex() {
    runDiffRotDiscreteCircleInelasticTest(0.5);
  }

  Workspace2D_sptr generateN3Workspace(double I, double R, double tao,
                                       double Q) {

    // Plank constant in meV*THz (or ueV*PHz)
    const double hbar = 0.658211626;
    // Conversion from picosec to mili-eV, or from nanosec to micro-eV
    const double rate = hbar / tao;
    // Calculate prefix A1. Better be verbose for clarity
    const double x = Q * R * sqrt(3.0);
    const double j0 = sin(x) / x;
    const double A1 = (1.0 / 3.0) * (1.0 - j0);

    // Typical bin width for BASIS@ORNL beamline, in micro-seconds
    const double dw = 0.4;

    // Create the workspace
    const size_t M = 1001;
    auto ws = WorkspaceCreationHelper::Create2DWorkspace(1, M);
    auto &X = ws->mutableX(0);
    auto &Y = ws->mutableY(0);
    auto &E = ws->mutableE(0);

    for (size_t i = 0; i < M; i++) {
      double x = (static_cast<double>(i) - M / 2) * dw;
      double y =
          I * (2.0 / M_PI) * A1 * (3.0 * rate / (9.0 * rate * rate + x * x));
      X[i] = x - dw / 2.0;
      Y[i] = y;
      E[i] = 0.01 * y;
    }
    X[M] = X[M - 1] + dw / 2;
    return ws;
  }

  void test_function_DiffRotDiscreteCircleInelastic_N3() {
    /* Check the particular case for N = 3
    * In this case, the inelastic part should reduce to a single Lorentzian in
    * 'w':
    *   ( 2 / pi ) * A1( Q ) * ( 3 * tao / ( 9 + ( w * tao )**2 ) )
    *   A1( Q ) = ( 1 / 3 ) * ( 1 - j0( Q * R * sqrt( 3 ) ) )
    *   j0( x ) = sin( x ) / x
    */

    // create mock data to test against
    const double I = 2.9;
    const double R = 2.3;
    const double tao = 0.468;
    const double Q = 0.9;
    auto ws = generateN3Workspace(I, R, tao, Q);
    // Set up fitting function
    const std::string funcStr = "name=InelasticDiffRotDiscreteCircle,N=3,Q=0."
                                "9,Intensity=2.9,Radius=2.3,Decay=0.468";

    // Do a fit with no iterations
    Fit fitalg;
    TS_ASSERT_THROWS_NOTHING(fitalg.initialize());
    TS_ASSERT(fitalg.isInitialized());
    fitalg.setProperty("Function", funcStr);
    fitalg.setProperty("MaxIterations", 0);
    fitalg.setProperty("InputWorkspace", ws);
    fitalg.setPropertyValue("WorkspaceIndex", "0");
    TS_ASSERT_THROWS_NOTHING(TS_ASSERT(fitalg.execute()));
    TS_ASSERT(fitalg.isExecuted());

    IFunction_sptr out = fitalg.getProperty("Function");
    TS_ASSERT_DELTA(out->getParameter("Intensity"), I, I * 0.01);
    TS_ASSERT_DELTA(out->getParameter("Radius"), R, R * 0.01);
    TS_ASSERT_DELTA(out->getParameter("Decay"), tao, tao * 0.01);

    double chi_squared = fitalg.getProperty("OutputChi2overDoF");
    TS_ASSERT_LESS_THAN(chi_squared, 1e-4);
  }

  void runDiffSphereInelasticTest(const double S,
                                  const double Q = Mantid::EMPTY_DBL()) {
    // Target fitting parameters
    const double I_0(47.014);
    const double R_0(2.1);
    const double D_0(0.049);

    double simQ = Q;
    if (Q == Mantid::EMPTY_DBL())
      simQ = 0.20092;

    // Initialize the fit function in the Fit algorithm
    Algorithms::Fit fitalg;
    TS_ASSERT_THROWS_NOTHING(fitalg.initialize());
    TS_ASSERT(fitalg.isInitialized());
    std::ostringstream funtion_stream;
    funtion_stream << "(composite=Convolution,FixResolution=true,NumDeriv=true;"
                      "name=Gaussian,Height=1.0,"
                   << "PeakCentre=0.0,Sigma=0.002,ties=(Height=1.0,PeakCentre="
                   << S << ",Sigma=0.002);"
                   << "name=InelasticDiffSphere,Q="
                   << boost::lexical_cast<std::string>(simQ)
                   << ",Intensity=" << boost::lexical_cast<std::string>(I_0)
                   << ",Radius=" << boost::lexical_cast<std::string>(R_0)
                   << ",Diffusion=" << boost::lexical_cast<std::string>(D_0)
                   << ",Shift=" << boost::lexical_cast<std::string>(S) << ")";
    fitalg.setProperty("Function", funtion_stream.str());

    // Create the data workspace by evaluating the fit function
    auto data_workspace = generateWorkspaceFromFitAlgorithm(fitalg);

    // Override the function with new parameters, our initial guess.
    double I = I_0 * 1.01;
    double R = R_0 * 1.01;
    double D = D_0 * 1.01;
    funtion_stream.str(std::string());
    funtion_stream.clear();
    funtion_stream << "(composite=Convolution,FixResolution=true,NumDeriv=true;"
                      "name=Gaussian,Height=1.0,"
                   << "PeakCentre=0.0,Sigma=0.002,ties=(Height=1.0,PeakCentre="
                   << S << ",Sigma=0.002);"
                   << "name=InelasticDiffSphere";

    if (Q != Mantid::EMPTY_DBL())
      funtion_stream << ",Q=" << boost::lexical_cast<std::string>(Q);

    funtion_stream << ",Intensity=" << boost::lexical_cast<std::string>(I)
                   << ",Radius=" << boost::lexical_cast<std::string>(R)
                   << ",Diffusion=" << boost::lexical_cast<std::string>(D)
                   << ",Shift=" << boost::lexical_cast<std::string>(S) << ")";
    fitalg.setProperty("Function", funtion_stream.str());

    // Do the fit
    fitalg.setProperty("InputWorkspace", data_workspace);
    fitalg.setPropertyValue("WorkspaceIndex", "0");
    TS_ASSERT_THROWS_NOTHING(TS_ASSERT(fitalg.execute()));
    TS_ASSERT(fitalg.isExecuted());

    // check Chi-square is small
    const double chi_squared = fitalg.getProperty("OutputChi2overDoF");
    TS_ASSERT_LESS_THAN(chi_squared, 0.001);

    Mantid::API::IFunction_sptr fitalg_function =
        fitalg.getProperty("Function");
    auto fitalg_conv = boost::dynamic_pointer_cast<
        Mantid::CurveFitting::Functions::Convolution>(fitalg_function);

    // Check the parameters of the resolution did not change
    Mantid::API::IFunction_sptr resolution = fitalg_conv->getFunction(0);
    TS_ASSERT_DELTA(resolution->getParameter("PeakCentre"), S, 0.00001);
    TS_ASSERT_DELTA(resolution->getParameter("Height"), 1.0, 1.0 * 0.001);
    TS_ASSERT_DELTA(resolution->getParameter("Sigma"), 0.002, 0.002 * 0.001);

    // Check the parameters of the inelastic part close to the target parameters
    Mantid::API::IFunction_sptr struct_factor = fitalg_conv->getFunction(1);
    TS_ASSERT_DELTA(struct_factor->getParameter("Intensity"), I_0, I_0 * 0.05);
    TS_ASSERT_DELTA(struct_factor->getParameter("Radius"), R_0, R_0 * 0.05);
    TS_ASSERT_DELTA(struct_factor->getParameter("Diffusion"), D_0, D_0 * 0.05);
    TS_ASSERT_DELTA(struct_factor->getParameter("Shift"), S, 0.0005);
  }

  void testDiffSphereInelasticWithQParam() {
    runDiffSphereInelasticTest(0.0, 0.20092);
  }

  void testDiffSphereInelasticWithWSIndex() { runDiffSphereInelasticTest(0.0); }

  void testDiffSphereInelasticWithShiftWithQParam() {
    runDiffSphereInelasticTest(0.2, 0.20092);
  }

  void testDiffSphereInelasticWithShiftWithWSIndex() {
    runDiffSphereInelasticTest(0.2);
  }

  void testDiffSphere() {
    // target parameters
    const double I_0(47.014);
    const double R_0(2.1);
    const double D_0(0.049);
    const double Q(0.5);

    // Initialize the fit function in the Fit algorithm
    Algorithms::Fit fitalg;
    TS_ASSERT_THROWS_NOTHING(fitalg.initialize());
    TS_ASSERT(fitalg.isInitialized());
    std::ostringstream funtion_stream;
    funtion_stream << "(composite=Convolution,FixResolution=true,NumDeriv=true;"
                      "name=Gaussian,Height=1.0,"
                   << "PeakCentre=0.0,Sigma=0.002,ties=(Height=1.0,PeakCentre="
                      "0.0,Sigma=0.002);"
                   << "name=DiffSphere,Q="
                   << boost::lexical_cast<std::string>(Q)
                   << ",Intensity=" << boost::lexical_cast<std::string>(I_0)
                   << ",Radius=" << boost::lexical_cast<std::string>(R_0)
                   << ",Diffusion=" << boost::lexical_cast<std::string>(D_0)
                   << ")";
    fitalg.setProperty("Function", funtion_stream.str());

    // Find out whether ties were correctly applied
    Mantid::API::IFunction_sptr func = fitalg.getProperty("Function");
    func->initialize();
    auto fitalg_conv = boost::dynamic_pointer_cast<
        Mantid::CurveFitting::Functions::Convolution>(func);
    func = fitalg_conv->getFunction(1);
    auto struct_factor = boost::dynamic_pointer_cast<
        Mantid::CurveFitting::Functions::DiffSphere>(func);

    func = struct_factor->getFunction(0);
    auto elastic = boost::dynamic_pointer_cast<
        Mantid::CurveFitting::Functions::ElasticDiffSphere>(func);
    TS_ASSERT_DELTA(elastic->getParameter("Height"), I_0,
                    std::numeric_limits<double>::epsilon());
    TS_ASSERT_DELTA(elastic->getParameter("Radius"), R_0,
                    std::numeric_limits<double>::epsilon());
    TS_ASSERT_DELTA(elastic->getAttribute("Q").asDouble(), Q,
                    std::numeric_limits<double>::epsilon());

    func = struct_factor->getFunction(1);
    auto fitalg_inelastic = boost::dynamic_pointer_cast<
        Mantid::CurveFitting::Functions::InelasticDiffSphere>(func);
    TS_ASSERT_DELTA(fitalg_inelastic->getParameter("Intensity"), I_0,
                    std::numeric_limits<double>::epsilon());
    TS_ASSERT_DELTA(fitalg_inelastic->getParameter("Radius"), R_0,
                    std::numeric_limits<double>::epsilon());
    TS_ASSERT_DELTA(fitalg_inelastic->getParameter("Diffusion"), D_0,
                    std::numeric_limits<double>::epsilon());
    TS_ASSERT_DELTA(fitalg_inelastic->getAttribute("Q").asDouble(), Q,
                    std::numeric_limits<double>::epsilon());

    // Override the function with new parameters, our initial guess.
    double I = I_0 * 1.01;
    double R = R_0 * 1.01;
    double D = D_0 * 1.01;
    funtion_stream.str(std::string());
    funtion_stream.clear();
    funtion_stream << "(composite=Convolution,FixResolution=true,NumDeriv=true;"
                      "name=Gaussian,Height=1.0,"
                   << "PeakCentre=0.0,Sigma=0.002,ties=(Height=1.0,PeakCentre="
                      "0.0,Sigma=0.002);"
                   << "name=DiffSphere,Q="
                   << boost::lexical_cast<std::string>(Q)
                   << ",Intensity=" << boost::lexical_cast<std::string>(I)
                   << ",Radius=" << boost::lexical_cast<std::string>(R)
                   << ",Diffusion=" << boost::lexical_cast<std::string>(D)
                   << ")";
    fitalg.setProperty("Function", funtion_stream.str());

    // Create the data workspace by evaluating the fit function
    auto data_workspace = generateWorkspaceFromFitAlgorithm(fitalg);

    // Do the fit
    fitalg.setProperty("InputWorkspace", data_workspace);
    fitalg.setPropertyValue("WorkspaceIndex", "0");
    TS_ASSERT_THROWS_NOTHING(TS_ASSERT(fitalg.execute()));
    TS_ASSERT(fitalg.isExecuted());

    // Check Chi-square is small
    const double chi_squared = fitalg.getProperty("OutputChi2overDoF");
    TS_ASSERT_LESS_THAN(chi_squared, 0.001);

    // Check the parameters of the resolution did not change
    Mantid::API::IFunction_sptr resolution = fitalg_conv->getFunction(0);
    TS_ASSERT_DELTA(resolution->getParameter("PeakCentre"), 0.0, 0.00001);
    TS_ASSERT_DELTA(resolution->getParameter("Height"), 1.0, 1.0 * 0.001);
    TS_ASSERT_DELTA(resolution->getParameter("Sigma"), 0.002, 0.002 * 0.001);

    // Check the parameters of the DiffSphere close to the target parameters
    TS_ASSERT_DELTA(struct_factor->getParameter("Intensity"), I_0, I_0 * 0.05);
    TS_ASSERT_DELTA(struct_factor->getParameter("Radius"), R_0, R_0 * 0.05);
    TS_ASSERT_DELTA(struct_factor->getParameter("Diffusion"), D_0, D_0 * 0.05);
  }

  void testDiffSphereElastic() {
    /// Convolve the elastic part with a resolution function, here a Gaussian

    std::string funtion_string =
        "(composite=Convolution,FixResolution=true,NumDeriv=true;name=Gaussian,"
        "Height=1.0,PeakCentre=0.0,Sigma=0.002,ties=(Height=1.0,PeakCentre=0.0,"
        "Sigma=0.002);name=ElasticDiffSphere,Q=0.5,Height=47.014,Radius=3.567)";

    // Initialize the fit function in the Fit algorithm
    Algorithms::Fit fitalg;
    TS_ASSERT_THROWS_NOTHING(fitalg.initialize());
    TS_ASSERT(fitalg.isInitialized());
    fitalg.setProperty("Function", funtion_string);

    // Create the data workspace by evaluating the fit function in the Fit
    // algorithm
    auto data_workspace = generateWorkspaceFromFitAlgorithm(fitalg);

    /* override the function with new parameters, then do the Fit. The effect of
    * ElasticDiffSphere is to multiply the Gaussian by
    * height*[3*j_1(Q*Radius)/(Q*Radius)]^2. Thus, an increase in
    * parameter 'height' can be offset by an increase in the Radius. These
    * parameters are coupled and thus no unique fit exists. Thus, we fix
    * parameter height and fit the radius.
    */
    funtion_string = "(composite=Convolution,NumDeriv=true;name=Gaussian,"
                     "Height=1.0,PeakCentre=0.0,Sigma=0.002,ties=(Height=1.0,"
                     "PeakCentre=0.0,Sigma=0.002);name=ElasticDiffSphere,Q=0.5,"
                     "Height=47.014,Radius=6.0,ties=(Height=47.014,Centre=0))";
    fitalg.setProperty("Function", funtion_string);
    fitalg.setProperty("InputWorkspace", data_workspace);
    fitalg.setPropertyValue("WorkspaceIndex", "0");
    TS_ASSERT_THROWS_NOTHING(TS_ASSERT(fitalg.execute()));
    TS_ASSERT(fitalg.isExecuted());

    // Check Chi-square is small
    const double chi_squared = fitalg.getProperty("OutputChi2overDoF");
    TS_ASSERT_LESS_THAN(chi_squared, 0.001);

    Mantid::API::IFunction_sptr out_func = fitalg.getProperty("Function");
    auto fitalg_conv = boost::dynamic_pointer_cast<
        Mantid::CurveFitting::Functions::Convolution>(out_func);

    // Check the parameters of the resolution did not change
    Mantid::API::IFunction_sptr resolution = fitalg_conv->getFunction(0);
    TS_ASSERT_DELTA(resolution->getParameter("PeakCentre"), 0.0, 0.00001);
    TS_ASSERT_DELTA(resolution->getParameter("Height"), 1.0, 1.0 * 0.001);
    TS_ASSERT_DELTA(resolution->getParameter("Sigma"), 0.002, 0.002 * 0.001);

    // Check the parameters of the elastic part
    Mantid::API::IFunction_sptr structure = fitalg_conv->getFunction(1);
    TS_ASSERT_DELTA(structure->getParameter("Height"), 47.014, 47.014 * 0.05);
    TS_ASSERT_DELTA(structure->getParameter("Radius"), 3.567, 3.567 * 0.05);
=======
  void test_PeakRadius() {
    size_t nbins = 100;
    auto ws =
        WorkspaceFactory::Instance().create("Workspace2D", 1, nbins, nbins);
    FunctionDomain1DVector x(-10, 10, nbins);
    ws->dataX(0) = x.toVector();
    {
      Fit fit;
      fit.initialize();
      fit.setProperty("Function", "name=Lorentzian,Amplitude=5,FWHM=1");
      fit.setProperty("InputWorkspace", ws);
      fit.setProperty("MaxIterations", 0);
      fit.setProperty("Output", "out");
      fit.execute();
      auto res = AnalysisDataService::Instance().retrieveWS<MatrixWorkspace>(
          "out_Workspace");
      auto y = res->y(1);
      TS_ASSERT_DIFFERS(y.front(), 0.0);
      TS_ASSERT_DIFFERS(y.back(), 0.0);
    }
    {
      Fit fit;
      fit.initialize();
      fit.setProperty("Function", "name=Lorentzian,Amplitude=5,FWHM=1");
      fit.setProperty("InputWorkspace", ws);
      fit.setProperty("PeakRadius", 5);
      fit.setProperty("MaxIterations", 0);
      fit.setProperty("Output", "out");
      fit.execute();
      auto res = AnalysisDataService::Instance().retrieveWS<MatrixWorkspace>(
          "out_Workspace");
      auto y = res->y(1);
      for (size_t i = 0; i < 25; ++i) {
        TS_ASSERT_EQUALS(y[i], 0.0);
        TS_ASSERT_EQUALS(y[nbins - i - 1], 0.0);
      }
      TS_ASSERT_DIFFERS(y[26], 0.0);
      TS_ASSERT_DIFFERS(y[26], 0.0);
    }

    AnalysisDataService::Instance().clear();
  }

  void test_fit_size_change() {
    auto ws = WorkspaceCreationHelper::create2DWorkspaceFromFunction(
        [](double x, int) { return 2 * exp(-(5 * x + x * x - 3 * x * x * x)); },
        1, 0, 1, 0.1);
    {
      API::IFunction_sptr fun =
          boost::make_shared<TestHelpers::FunctionChangesNParams>();
      TS_ASSERT_EQUALS(fun->nParams(), 1);

      Fit fit;
      fit.initialize();
      fit.setRethrows(true);
      fit.setProperty("Function", fun);
      fit.setProperty("InputWorkspace", ws);
      TS_ASSERT_THROWS_NOTHING(fit.execute());
      TS_ASSERT_EQUALS(fun->nParams(), 5);
      TS_ASSERT_DELTA(fun->getParameter(0), 1.9936, 0.1);
      TS_ASSERT_DELTA(fun->getParameter(1), -9.4991, 0.1);
      TS_ASSERT_DELTA(fun->getParameter(2), 19.1074, 0.1);
      TS_ASSERT_DELTA(fun->getParameter(3), -17.8434, 0.1);
      TS_ASSERT_DELTA(fun->getParameter(4), 6.3465, 0.1);
    }
    {
      API::IFunction_sptr fun =
          boost::make_shared<TestHelpers::FunctionChangesNParams>();
      TS_ASSERT_EQUALS(fun->nParams(), 1);

      Fit fit;
      fit.initialize();
      fit.setRethrows(true);
      fit.setProperty("Function", fun);
      fit.setProperty("InputWorkspace", ws);
      fit.setProperty("Minimizer", "Levenberg-MarquardtMD");
      TS_ASSERT_THROWS_NOTHING(fit.execute());
      TS_ASSERT_EQUALS(fun->nParams(), 5);
      TS_ASSERT_DELTA(fun->getParameter(0), 1.9936, 0.1);
      TS_ASSERT_DELTA(fun->getParameter(1), -9.4991, 0.1);
      TS_ASSERT_DELTA(fun->getParameter(2), 19.1074, 0.1);
      TS_ASSERT_DELTA(fun->getParameter(3), -17.8434, 0.1);
      TS_ASSERT_DELTA(fun->getParameter(4), 6.3465, 0.1);
      std::string status = fit.getProperty("OutputStatus");
      TS_ASSERT_EQUALS(status, "success");
    }

    AnalysisDataService::Instance().clear();
  }

  void test_fit_size_change_1() {
    auto ws = WorkspaceCreationHelper::create2DWorkspaceFromFunction(
        [](double x, int) { return 2 + x - 0.1 * x * x; }, 1, 0, 1, 0.1);
    {
      API::IFunction_sptr fun =
          boost::make_shared<TestHelpers::FunctionChangesNParams>();
      TS_ASSERT_EQUALS(fun->nParams(), 1);

      Fit fit;
      fit.initialize();
      fit.setRethrows(true);
      fit.setProperty("Function", fun);
      fit.setProperty("InputWorkspace", ws);
      TS_ASSERT_THROWS_NOTHING(fit.execute());
      TS_ASSERT_EQUALS(fun->nParams(), 5);
      TS_ASSERT_DELTA(fun->getParameter(0), 2.0, 0.0001);
      TS_ASSERT_DELTA(fun->getParameter(1), 1.0, 0.0001);
      TS_ASSERT_DELTA(fun->getParameter(2), -0.1, 0.0001);
      TS_ASSERT_DELTA(fun->getParameter(3), 0.0, 0.0001);
      TS_ASSERT_DELTA(fun->getParameter(4), 0.0, 0.0001);
      std::string status = fit.getProperty("OutputStatus");
      TS_ASSERT_EQUALS(status, "success");
    }
    {
      API::IFunction_sptr fun =
          boost::make_shared<TestHelpers::FunctionChangesNParams>();
      TS_ASSERT_EQUALS(fun->nParams(), 1);

      Fit fit;
      fit.initialize();
      fit.setRethrows(true);
      fit.setProperty("Function", fun);
      fit.setProperty("InputWorkspace", ws);
      fit.setProperty("Minimizer", "Levenberg-MarquardtMD");
      TS_ASSERT_THROWS_NOTHING(fit.execute());
      TS_ASSERT_EQUALS(fun->nParams(), 5);
      TS_ASSERT_DELTA(fun->getParameter(0), 2.0, 0.0001);
      TS_ASSERT_DELTA(fun->getParameter(1), 1.0, 0.0001);
      TS_ASSERT_DELTA(fun->getParameter(2), -0.1, 0.0001);
      TS_ASSERT_DELTA(fun->getParameter(3), 0.0, 0.0001);
      TS_ASSERT_DELTA(fun->getParameter(4), 0.0, 0.0001);
      std::string status = fit.getProperty("OutputStatus");
      TS_ASSERT_EQUALS(status, "success");
    }

    AnalysisDataService::Instance().clear();
>>>>>>> b1ade26c
  }

private:
  /// build test input workspaces for the Pawley function Fit tests
  MatrixWorkspace_sptr getWorkspacePawley(const std::string &functionString,
                                          double xMin, double xMax, size_t n) {
    IFunction_sptr siFn =
        FunctionFactory::Instance().createInitialized(functionString);

    auto ws = WorkspaceFactory::Instance().create("Workspace2D", 1, n, n);

    FunctionDomain1DVector xValues(xMin, xMax, n);
    FunctionValues yValues(xValues);
    std::vector<double> eValues(n, 1.0);

    siFn->function(xValues, yValues);

    std::vector<double> &xData = ws->dataX(0);
    std::vector<double> &yData = ws->dataY(0);
    std::vector<double> &eData = ws->dataE(0);

    for (size_t i = 0; i < n; ++i) {
      xData[i] = xValues[i];
      yData[i] = yValues[i];
      eData[i] = eValues[i];
    }

    WorkspaceCreationHelper::addNoise(ws, 0, -0.1, 0.1);

    return ws;
  }
};

class FitTestPerformance : public CxxTest::TestSuite {
public:
  // This pair of boilerplate methods prevent the suite being created statically
  // This means the constructor isn't called when running other tests
  static FitTestPerformance *createSuite() { return new FitTestPerformance(); }
  static void destroySuite(FitTestPerformance *suite) { delete suite; }

  FitTestPerformance() {
    m_smoothWS = FitTestHelpers::generateCurveDataForFit(
        FitTestHelpers::SmoothishGaussians);

    m_onePeakWS =
        FitTestHelpers::generateCurveDataForFit(FitTestHelpers::SingleB2BPeak);
  }

  // tests for a single peak (BackToBackExponential)

  // LM for Levenberg-Marquardt hereafter
  void test_fit_peaks_LM() {
    runFitAlgorithm(m_onePeakWS, FitTestHelpers::SingleB2BPeak,
                    "Levenberg-MarquardtMD");
  }

  void test_fit_peaks_Simplex() {
    runFitAlgorithm(m_onePeakWS, FitTestHelpers::SingleB2BPeak, "Simplex");
  }

  void test_fit_peaks_ConjG_FR() {
    runFitAlgorithm(m_onePeakWS, FitTestHelpers::SingleB2BPeak,
                    "Conjugate gradient (Fletcher-Reeves imp.)");
  }

  void test_fit_peaks_ConjG_PR() {
    runFitAlgorithm(m_onePeakWS, FitTestHelpers::SingleB2BPeak,
                    "Conjugate gradient (Polak-Ribiere imp.)");
  }

  void test_fit_peaks_BFGS() {
    runFitAlgorithm(m_onePeakWS, FitTestHelpers::SingleB2BPeak, "BFGS");
  }

  void test_fit_peaks_Damping() {
    runFitAlgorithm(m_onePeakWS, FitTestHelpers::SingleB2BPeak,
                    "Damped GaussNewton");
  }

  void test_fit_peaks_SteepestDescent() {
    runFitAlgorithm(m_onePeakWS, FitTestHelpers::SingleB2BPeak,
                    "SteepestDescent");
  }

  // Note: does not converge unless you give a better initial guess of
  // parameters. So this is testing 500 iterations but not convergence.
  void test_fit_peaks_FABADA() {
    runFitAlgorithm(m_onePeakWS, FitTestHelpers::SingleB2BPeak, "FABADA");
  }

  // tests for a smooth function (2 Gaussians + linear background)

  void test_fit_smooth_LM() {
    runFitAlgorithm(m_smoothWS, FitTestHelpers::SmoothishGaussians,
                    "Levenberg-MarquardtMD");
  }

  void test_fit_smooth_Simplex() {
    runFitAlgorithm(m_smoothWS, FitTestHelpers::SmoothishGaussians, "Simplex");
  }

  // disabled because it is awfully slow: ~20s while others take <1s
  void disabled_test_fit_smooth_ConjG_FR() {
    runFitAlgorithm(m_smoothWS, FitTestHelpers::SmoothishGaussians,
                    "Conjugate gradient (Fletcher-Reeves imp.)");
  }

  // disabled: awfully slow: ~20s
  void disabled_test_fit_smooth_ConjG_PR() {
    runFitAlgorithm(m_smoothWS, FitTestHelpers::SmoothishGaussians,
                    "Conjugate gradient (Polak-Ribiere imp.)");
  }

  // disabled: slow: ~5s
  void disabled_test_fit_smooth_BFGS() {
    runFitAlgorithm(m_smoothWS, FitTestHelpers::SmoothishGaussians, "BFGS");
  }

  void test_fit_smooth_Damping() {
    runFitAlgorithm(m_smoothWS, FitTestHelpers::SmoothishGaussians,
                    "Damped GaussNewton");
  }

  // disabled: too slow: ~17s
  void disabled_test_fit_smooth_SteepestDescent() {
    runFitAlgorithm(m_smoothWS, FitTestHelpers::SmoothishGaussians,
                    "SteepestDescent");
  }

  // disabled: too slow: ~10s (and it doesn't converge)
  void disabled_test_fit_smooth_FABADA() {
    runFitAlgorithm(m_smoothWS, FitTestHelpers::SmoothishGaussians, "FABADA");
  }

private:
  API::MatrixWorkspace_sptr m_smoothWS;
  API::MatrixWorkspace_sptr m_onePeakWS;
};

#endif /*CURVEFITTING_FITMWTEST_H_*/<|MERGE_RESOLUTION|>--- conflicted
+++ resolved
@@ -20,11 +20,8 @@
 #include "MantidDataObjects/Workspace2D.h"
 #include "MantidGeometry/Instrument/ReferenceFrame.h"
 
-<<<<<<< HEAD
 #include "MantidTestHelpers/ComponentCreationHelper.h"
-=======
 #include "MantidTestHelpers/FunctionCreationHelper.h"
->>>>>>> b1ade26c
 #include "MantidTestHelpers/MultiDomainFunctionHelper.h"
 #include "MantidTestHelpers/WorkspaceCreationHelper.h"
 
@@ -1995,7 +1992,6 @@
     TS_ASSERT_DELTA(out->getParameter("A2"), 1.0, 0.0001);
   }
 
-<<<<<<< HEAD
   // create a data workspace using a Fit algorithm
   Mantid::DataObjects::Workspace2D_sptr
   generateWorkspaceFromFitAlgorithm(Algorithms::Fit &fitalg) {
@@ -2545,7 +2541,8 @@
     Mantid::API::IFunction_sptr structure = fitalg_conv->getFunction(1);
     TS_ASSERT_DELTA(structure->getParameter("Height"), 47.014, 47.014 * 0.05);
     TS_ASSERT_DELTA(structure->getParameter("Radius"), 3.567, 3.567 * 0.05);
-=======
+  }
+
   void test_PeakRadius() {
     size_t nbins = 100;
     auto ws =
@@ -2682,7 +2679,6 @@
     }
 
     AnalysisDataService::Instance().clear();
->>>>>>> b1ade26c
   }
 
 private:
