--- conflicted
+++ resolved
@@ -33,14 +33,11 @@
     TS_ASSERT_DELTA(fn.getParameter("Beta"), 0.2, 0.0001)
   }
 
-<<<<<<< HEAD
-=======
   void test_category() {
     TS_ASSERT_EQUALS(fn.categories().size(), 1);
     TS_ASSERT_EQUALS(fn.category(), "Muon");
   }
 
->>>>>>> 5a481fdc
   void test_values() {
 
     fn.setParameter("A", 2.0);
