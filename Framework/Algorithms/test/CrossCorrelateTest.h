// Mantid Repository : https://github.com/mantidproject/mantid
//
// Copyright &copy; 2018 ISIS Rutherford Appleton Laboratory UKRI,
//   NScD Oak Ridge National Laboratory, European Spallation Source,
//   Institut Laue - Langevin & CSNS, Institute of High Energy Physics, CAS
// SPDX - License - Identifier: GPL - 3.0 +
#pragma once

#include <cxxtest/TestSuite.h>

#include "MantidAPI/Expression.h"
#include "MantidAPI/IBackgroundFunction.h"
#include "MantidAPI/IConstraint.h"
#include "MantidAPI/ParamFunction.h"
#include "MantidAlgorithms/CrossCorrelate.h"
#include "MantidHistogramData/LinearGenerator.h"
#include "MantidTestHelpers/WorkspaceCreationHelper.h"

#include "CrossCorrelateTestData.h"

using namespace Mantid;
using namespace Mantid::Algorithms;
using namespace Mantid::API;
using namespace Mantid::DataObjects;
using Mantid::HistogramData::BinEdges;
using Mantid::HistogramData::CountStandardDeviations;

class CrossCorrelateTest : public CxxTest::TestSuite {
public:
  // This pair of boilerplate methods prevent the suite being
  // created statically This means the constructor isn't called when
  // running other tests
  static CrossCorrelateTest *createSuite() { return new CrossCorrelateTest(); }
  static void destroySuite(CrossCorrelateTest *suite) { delete suite; }

  void testValidInput() {
    // setup and run the algorithm (includes basic checks)
    CrossCorrelate alg;
    const MatrixWorkspace_const_sptr inWS = setupAlgorithm(alg, 2.0, 4.0);
    const MatrixWorkspace_const_sptr outWS = runAlgorithm(alg, inWS);

    // specific checks
    const MantidVec &outX = outWS->readX(0);
    TS_ASSERT_EQUALS(outX.size(), 3);
    TS_ASSERT_DELTA(outX[0], -1.0, 1e-6);
    TS_ASSERT_DELTA(outX[1], 0.0, 1e-6);
    TS_ASSERT_DELTA(outX[2], 1.0, 1e-6);

    const MantidVec &outY0 = outWS->readY(0);
    TS_ASSERT_EQUALS(outY0.size(), 3);
    TS_ASSERT_DELTA(outY0[0], -0.018902, 1e-6);
    TS_ASSERT_DELTA(outY0[1], 1.0, 1e-6);
    TS_ASSERT_DELTA(outY0[2], -0.018902, 1e-6);

    const MantidVec &outY1 = outWS->readY(1);
    TS_ASSERT_EQUALS(outY1.size(), 3);
    TS_ASSERT_DELTA(outY1[0], -0.681363, 1e-6);
    TS_ASSERT_DELTA(outY1[1], 0.168384, 1e-6);
    TS_ASSERT_DELTA(outY1[2], 0.456851, 1e-6);
  }

  // This tests an input X length of 3, which is the minimum the algorithm can
  // handle
  void testMinimumInputXLength() {
    // setup and run the algorithm (includes basic checks)
    CrossCorrelate alg;
    const MatrixWorkspace_const_sptr inWS = setupAlgorithm(alg, 2.0, 3.5);
    const MatrixWorkspace_const_sptr outWS = runAlgorithm(alg, inWS);

    // specific checks
    const MantidVec &outX = outWS->readX(0);
    TS_ASSERT_EQUALS(outX.size(), 1);
    TS_ASSERT_DELTA(outX[0], 0.0, 1e-6);

    const MantidVec &outY0 = outWS->readY(0);
    TS_ASSERT_EQUALS(outY0.size(), 1);
    TS_ASSERT_DELTA(outY0[0], 1.0, 1e-6);

    const MantidVec &outY1 = outWS->readY(1);
    TS_ASSERT_EQUALS(outY1.size(), 1);
    TS_ASSERT_DELTA(outY1[0], -1.0, 1e-6);
  }

  void testMaxDSpaceShift() {
    CrossCorrelate alg;
    // TODO need a duplicate test for other shape
    auto inputWS = makeFakeWorkspace3Peaks(PeakShapeEnum::GAUSSIAN);
    TS_ASSERT(inputWS != nullptr);

    const MatrixWorkspace_const_sptr inWS = setupAlgorithm(alg, inputWS, 0.0, 4.0, 5);
    const MatrixWorkspace_const_sptr outWS = runAlgorithm(alg, inWS);

<<<<<<< HEAD
    // test that the expected peak of crossCorrelateTestData is correct
    const auto yVector = outWS->y(0);
    const int yLength = (int)yVector.size();
    double peakVal = -DBL_MAX;
    int peakIndex = std::nan("");
    for (int i = 0; i < yLength; ++i) {
      if (yVector[i] > peakVal) {
        peakVal = yVector[i];
        peakIndex = i;
      }
    }

    // if the peak index matches up then we are good.
    TS_ASSERT_EQUALS(peakIndex, yLength / 2);
=======
    // TODO add validation
>>>>>>> 2d1549dc
  }

  void testInputXLength2() {
    // this throws because at least 3 X values are required
    CrossCorrelate alg;
    setupAlgorithm(alg, 2.0, 3.0);
    runAlgorithmThrows(alg);
  }

  void testInputXLength1() {
    // this throws because at least 3 X values are required
    CrossCorrelate alg;
    setupAlgorithm(alg, 2.0, 2.4);
    runAlgorithmThrows(alg);
  }

  void testXMinEqualsXMax() {
    // this throws because XMin should be > XMax
    CrossCorrelate alg;
    setupAlgorithm(alg, 2.0, 2.0);
    runAlgorithmThrows(alg);
  }

  void testXMinGreaterThanXMax() {
    // this throws because XMin should be < XMax
    CrossCorrelate alg;
    setupAlgorithm(alg, 3.0, 2.0);
    runAlgorithmThrows(alg);
  }

private:
  const MatrixWorkspace_sptr makeFakeWorkspace() {
    // create the x and e values
    const int nBins = 10;
    BinEdges xValues(nBins + 1, HistogramData::LinearGenerator(0.0, 0.5));
    CountStandardDeviations e1(nBins, sqrt(3.0));

    // for y use a gaussian peak centred at 2.5 with height=10
    const double sigmaSq = 0.7 * 0.7;
    std::vector<double> yValues(nBins);
    for (size_t j = 0; j < nBins; ++j) {
      yValues[j] = 0.3 + 10.0 * exp(-0.5 * pow(xValues[j] - 2.5, 2.0) / sigmaSq);
    }

    // create the workspace
    const int nHist = 2;
    const MatrixWorkspace_sptr ws = createWorkspace<Workspace2D>(nHist, nBins + 1, nBins);
    ws->getAxis(0)->setUnit("dSpacing");

    for (size_t i = 0; i < nHist; ++i) {
      ws->setBinEdges(i, xValues);
      ws->mutableY(i) = yValues;
      ws->setCountStandardDeviations(i, e1);

      // offset the x values for the next spectrum
      xValues += 0.5;
    }

    return ws;
  }

  const MatrixWorkspace_sptr makeFakeWorkspace3Peaks(const PeakShapeEnum shape) {
    const double D_MIN{0.9};
    const double D_MAX{2.3};
    const double D_DELTA{0.01};
    const int NUM_BINS = static_cast<int>((D_MAX - D_MIN) / D_DELTA);
    const int NUM_HIST{5};

    // create the x-axis
    BinEdges xEdges(NUM_BINS + 1, HistogramData::LinearGenerator(D_MIN, D_DELTA));
    std::vector<double> xValues(cbegin(xEdges), cend(xEdges) - 1);
    // create the uncertainties
    CountStandardDeviations e1(NUM_BINS, sqrt(3.0)); // arbitrary

    // create workspace to put everything into
    MatrixWorkspace_sptr ws = createWorkspace<Workspace2D>(NUM_HIST, NUM_BINS + 1, NUM_BINS);
    ws->getAxis(0)->setUnit("dSpacing");

    // loop over the spectra
    // which spectra is which is coded in createcompositeB2BExp
    for (int spectrumIndex = 0; spectrumIndex < NUM_HIST; ++spectrumIndex) {
      auto compositefunction = createCompositeB2BExp(shape, spectrumIndex);
      ws->setBinEdges(spectrumIndex, xEdges);
      ws->setCounts(spectrumIndex, evaluateFunction(compositefunction, xValues));
    }

    return ws;
  }

  void setupAlgorithmPropsBasic(CrossCorrelate &alg, const double xmin, const double xmax) {
    // set up the algorithm
    if (!alg.isInitialized())
      alg.initialize();
    alg.setChild(true);
    alg.setProperty("OutputWorkspace", "outWS");
    alg.setProperty("ReferenceSpectra", 0);
    alg.setProperty("WorkspaceIndexMin", 0);
    alg.setProperty("WorkspaceIndexMax", 1);
    alg.setProperty("XMin", xmin);
    alg.setProperty("XMax", xmax);
  }
  // Initialise the algorithm and set the properties. Creates a fake workspace
  // for the input and returns it.
  MatrixWorkspace_const_sptr setupAlgorithm(CrossCorrelate &alg, const double xmin, const double xmax) {

    // create the workspace
    const MatrixWorkspace_sptr inWS = makeFakeWorkspace();

    setupAlgorithmPropsBasic(alg, xmin, xmax);
    alg.setProperty("InputWorkspace", inWS);

    return inWS;
  }

  // Initialise the algorithm and set the properties, using the provided ws as input
  MatrixWorkspace_const_sptr setupAlgorithm(CrossCorrelate &alg, const MatrixWorkspace_sptr inWS, const double xmin,
                                            const double xmax, const double maxDSpaceShift) {

    // create the workspace
    setupAlgorithmPropsBasic(alg, xmin, xmax);
    alg.setProperty("InputWorkspace", inWS);
    alg.setProperty("MaxDspaceShift", maxDSpaceShift);

    return inWS;
  }

  // Run the algorithm and do some basic checks. Returns the output workspace.
  MatrixWorkspace_const_sptr runAlgorithm(CrossCorrelate &alg, const MatrixWorkspace_const_sptr &inWS) {
    // run the algorithm
    TS_ASSERT_THROWS_NOTHING(alg.execute());
    TS_ASSERT(alg.isExecuted());

    // verify the output workspace
    const MatrixWorkspace_const_sptr outWS = alg.getProperty("OutputWorkspace");
    TS_ASSERT_EQUALS(inWS->getNumberHistograms(),
                     outWS->getNumberHistograms()); // shouldn't drop histograms

    return outWS;
  }

  // Run the algorithm with invalid input and check that it throws a runtime
  // error
  void runAlgorithmThrows(CrossCorrelate &alg) { TS_ASSERT_THROWS(alg.execute(), const std::runtime_error &); }
};<|MERGE_RESOLUTION|>--- conflicted
+++ resolved
@@ -90,7 +90,6 @@
     const MatrixWorkspace_const_sptr inWS = setupAlgorithm(alg, inputWS, 0.0, 4.0, 5);
     const MatrixWorkspace_const_sptr outWS = runAlgorithm(alg, inWS);
 
-<<<<<<< HEAD
     // test that the expected peak of crossCorrelateTestData is correct
     const auto yVector = outWS->y(0);
     const int yLength = (int)yVector.size();
@@ -105,9 +104,6 @@
 
     // if the peak index matches up then we are good.
     TS_ASSERT_EQUALS(peakIndex, yLength / 2);
-=======
-    // TODO add validation
->>>>>>> 2d1549dc
   }
 
   void testInputXLength2() {
