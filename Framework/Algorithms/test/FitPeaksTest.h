// Mantid Repository : https://github.com/mantidproject/mantid
//
// Copyright &copy; 2018 ISIS Rutherford Appleton Laboratory UKRI,
//   NScD Oak Ridge National Laboratory, European Spallation Source,
//   Institut Laue - Langevin & CSNS, Institute of High Energy Physics, CAS
// SPDX - License - Identifier: GPL - 3.0 +
#pragma once

#include <cxxtest/TestSuite.h>

#include "MantidAPI/AlgorithmManager.h"
#include "MantidAPI/AnalysisDataService.h"
#include "MantidAPI/Axis.h"
#include "MantidAPI/FrameworkManager.h"
#include "MantidAPI/MatrixWorkspace.h"
#include "MantidAPI/TableRow.h"
#include "MantidAlgorithms/FitPeaks.h"
#include "MantidDataHandling/LoadNexusProcessed.h"
#include "MantidDataObjects/Workspace2D.h"
#include "MantidKernel/UnitFactory.h"
#include "MantidTestHelpers/WorkspaceCreationHelper.h"

using Mantid::Algorithms::FitPeaks;

using namespace Mantid;
using namespace Mantid::API;
using namespace Mantid::Kernel;
using namespace Mantid::DataObjects;

using namespace std;

using Mantid::HistogramData::Counts;
using Mantid::HistogramData::CountStandardDeviations;
using Mantid::HistogramData::Points;

class FitPeaksTest : public CxxTest::TestSuite {
private:
  std::string m_inputWorkspaceName{"FitPeaksTest_workspace"};

public:
  // This pair of boilerplate methods prevent the suite being created statically
  // This means the constructor isn't called when running other tests
  static FitPeaksTest *createSuite() { return new FitPeaksTest(); }
  static void destroySuite(FitPeaksTest *suite) { delete suite; }

  void setUp() override {
    // Needs other algorithms and functions to be registered
    FrameworkManager::Instance();
  }

  void test_Init() {
    // Initialize FitPeak
    FitPeaks fitpeaks;

    fitpeaks.initialize();
    TS_ASSERT(fitpeaks.isInitialized());
  }

  //----------------------------------------------------------------------------------------------
  /** test fit a single peak in partial spectra from a multiple spectra
   * workspace
   * the peak positions are given by the peak position workspace and thus the
   * peak fit windows
   * @brief test_singlePeaksPartialSpectra
   */
  void test_singlePeaksPartialSpectra() {
    // Generate input workspace
    const std::string data_ws_name("Test1Data");
    genearteTestDataGaussian(data_ws_name);

    // Generate peak and background parameters
    std::vector<string> peakparnames;
    std::vector<double> peakparvalues;
    createBackToBackExponentialParameters(peakparnames, peakparvalues);

    // create a 1-value peak index vector for peak (0) at X=5
    std::vector<int> peak_index_vec;
    peak_index_vec.emplace_back(0);
    const std::string ws_name("peakcenter1");
    const std::string peak_center_ws_name =
        genPeakCenterWorkspace(peak_index_vec, ws_name);
    const std::string fit_window_ws_name =
        genFitWindowWorkspace(peak_index_vec, "peakwindow1");

    // Initialize FitPeak
    FitPeaks fitpeaks;

    fitpeaks.initialize();
    TS_ASSERT(fitpeaks.isInitialized());

    TS_ASSERT_THROWS_NOTHING(
        fitpeaks.setProperty("InputWorkspace", data_ws_name));
    TS_ASSERT_THROWS_NOTHING(fitpeaks.setProperty("StartWorkspaceIndex", 0));
    TS_ASSERT_THROWS_NOTHING(fitpeaks.setProperty("StopWorkspaceIndex", 1));
    TS_ASSERT_THROWS_NOTHING(fitpeaks.setProperty("PeakFunction", "Gaussian"));
    TS_ASSERT_THROWS_NOTHING(
        fitpeaks.setProperty("PeakCentersWorkspace", peak_center_ws_name));
    TS_ASSERT_THROWS_NOTHING(
        fitpeaks.setProperty("FitPeakWindowWorkspace", fit_window_ws_name))

    fitpeaks.setProperty("OutputWorkspace", "PeakPositionsWS3");
    fitpeaks.setProperty("OutputPeakParametersWorkspace", "PeakParametersWS3");
    fitpeaks.setProperty("FittedPeaksWorkspace", "FittedPeaksWS3");
    fitpeaks.setProperty("MaxFitIterations", 200);

    fitpeaks.execute();
    TS_ASSERT(fitpeaks.isExecuted());
    if (fitpeaks.isExecuted()) {
      // check output workspaces
      TS_ASSERT(
          API::AnalysisDataService::Instance().doesExist("PeakPositionsWS3"));
      TS_ASSERT(
          API::AnalysisDataService::Instance().doesExist("PeakParametersWS3"));
      TS_ASSERT(
          API::AnalysisDataService::Instance().doesExist("FittedPeaksWS3"));

      // about the parameters
      API::MatrixWorkspace_sptr peak_params_ws =
          std::dynamic_pointer_cast<API::MatrixWorkspace>(
              AnalysisDataService::Instance().retrieve("PeakPositionsWS3"));
      TS_ASSERT(peak_params_ws);
      // 2 spectra
      TS_ASSERT_EQUALS(peak_params_ws->getNumberHistograms(), 2);
      // 1 peak
      TS_ASSERT_EQUALS(peak_params_ws->histogram(0).x().size(), 1);

      // clean algorithm-generated workspaces
      API::AnalysisDataService::Instance().remove("PeakPositionsWS3");
      API::AnalysisDataService::Instance().remove("PeakParametersWS3");
      API::AnalysisDataService::Instance().remove("FittedPeaksWS3");
    }

    // clean
    API::AnalysisDataService::Instance().remove(fit_window_ws_name);
    API::AnalysisDataService::Instance().remove(peak_center_ws_name);

    return;
  }

  //----------------------------------------------------------------------------------------------
  /**
   * @brief test_multiPeaksMultiSpectra
   */
  void test_multiPeaksMultiSpectra() {
    // run serially so values don't depend on no. cores etc.
    FrameworkManager::Instance().setNumOMPThreads(1);

    // set up parameters with starting value
    std::vector<string> peakparnames;
    std::vector<double> peakparvalues;
    createGuassParameters(peakparnames, peakparvalues);

    // Generate input workspace
    genearteTestDataGaussian(m_inputWorkspaceName);

    // initialize algorithm to test
    FitPeaks fitpeaks;

    fitpeaks.initialize();
    TS_ASSERT(fitpeaks.isInitialized());

    TS_ASSERT_THROWS_NOTHING(
        fitpeaks.setProperty("InputWorkspace", m_inputWorkspaceName));
    TS_ASSERT_THROWS_NOTHING(fitpeaks.setProperty("StartWorkspaceIndex", 0));
    TS_ASSERT_THROWS_NOTHING(fitpeaks.setProperty("StopWorkspaceIndex", 2));
    TS_ASSERT_THROWS_NOTHING(fitpeaks.setProperty("PeakCenters", "5.0, 10.0"));
    TS_ASSERT_THROWS_NOTHING(
        fitpeaks.setProperty("FitWindowBoundaryList", "2.5, 6.5, 8.0, 12.0"));
    TS_ASSERT_THROWS_NOTHING(fitpeaks.setProperty("FitFromRight", true));
    TS_ASSERT_THROWS_NOTHING(
        fitpeaks.setProperty("PeakParameterNames", peakparnames));
    TS_ASSERT_THROWS_NOTHING(
        fitpeaks.setProperty("PeakParameterValues", peakparvalues));
    TS_ASSERT_THROWS_NOTHING(fitpeaks.setProperty("HighBackground", false));

    fitpeaks.setProperty("OutputWorkspace", "PeakPositionsWS");
    fitpeaks.setProperty("OutputPeakParametersWorkspace", "PeakParametersWS");
    fitpeaks.setProperty("FittedPeaksWorkspace", "FittedPeaksWS");
    fitpeaks.setProperty("ConstrainPeakPositions", false);

    fitpeaks.execute();

    // check result
    TS_ASSERT(fitpeaks.isExecuted());
    if (!fitpeaks.isExecuted())
      return;

    // get fitted peak data
    API::MatrixWorkspace_sptr main_out_ws =
        std::dynamic_pointer_cast<API::MatrixWorkspace>(
            AnalysisDataService::Instance().retrieve("PeakPositionsWS"));
    TS_ASSERT(main_out_ws);
    TS_ASSERT_EQUALS(main_out_ws->getNumberHistograms(), 3);

    API::MatrixWorkspace_sptr plot_ws =
        std::dynamic_pointer_cast<API::MatrixWorkspace>(
            AnalysisDataService::Instance().retrieve("FittedPeaksWS"));
    TS_ASSERT(plot_ws);
    TS_ASSERT_EQUALS(plot_ws->getNumberHistograms(), 3);

    API::ITableWorkspace_sptr param_ws =
        std::dynamic_pointer_cast<API::ITableWorkspace>(
            AnalysisDataService::Instance().retrieve("PeakParametersWS"));
    TS_ASSERT(param_ws);
    TS_ASSERT_EQUALS(param_ws->rowCount(), 6);

    // check values: fitted peak positions
    // spectrum 1
    const auto &fitted_positions_0 = main_out_ws->histogram(0).y();
    TS_ASSERT_EQUALS(fitted_positions_0.size(), 2); // with 2 peaks to fit
    TS_ASSERT_DELTA(fitted_positions_0[0], 5.0, 1.E-6);
    TS_ASSERT_DELTA(fitted_positions_0[1], 10.0, 1.E-6);
    // spectrum 3
    const auto &fitted_positions_2 = main_out_ws->histogram(2).y();
    TS_ASSERT_EQUALS(fitted_positions_2.size(), 2); // with 2 peaks to fit
    TS_ASSERT_DELTA(fitted_positions_2[0], 5.03, 1.E-6);
    TS_ASSERT_DELTA(fitted_positions_2[1], 10.02, 1.E-6);

    // check other fitted parameters including height and width
    // spectrum 2
    double ws1peak0_height = param_ws->cell<double>(2, 2);
    double ws1peak0_width = param_ws->cell<double>(2, 4);
    TS_ASSERT_DELTA(ws1peak0_height, 4., 1E-6);
    TS_ASSERT_DELTA(ws1peak0_width, 0.17, 1E-6);
    double ws1peak1_height = param_ws->cell<double>(3, 2);
    double ws1peak1_width = param_ws->cell<double>(3, 4);
    TS_ASSERT_DELTA(ws1peak1_height, 2., 1E-6);
    TS_ASSERT_DELTA(ws1peak1_width, 0.12, 1E-6);

    // check the fitted peak workspace
    API::MatrixWorkspace_sptr data_ws =
        std::dynamic_pointer_cast<API::MatrixWorkspace>(
            API::AnalysisDataService::Instance().retrieve(
                m_inputWorkspaceName));
    TS_ASSERT_EQUALS(plot_ws->histogram(0).x().size(),
                     data_ws->histogram(0).x().size());
    TS_ASSERT_DELTA(plot_ws->histogram(0).x().front(),
                    data_ws->histogram(0).x().front(), 1E-10);
    TS_ASSERT_DELTA(plot_ws->histogram(0).x().back(),
                    data_ws->histogram(0).x().back(), 1E-10);

    // clean up
    AnalysisDataService::Instance().remove(m_inputWorkspaceName);
    AnalysisDataService::Instance().remove("PeakPositionsWS");
    AnalysisDataService::Instance().remove("FittedPeaksWS");
    AnalysisDataService::Instance().remove("PeakParametersWS");

    FrameworkManager::Instance().setNumOMPThreadsToConfigValue();
  }

  //----------------------------------------------------------------------------------------------
  /** Test output of effective peak parameters
   * @brief test_effectivePeakParameters
   */
  void test_effectivePeakParameters() {
    // run serially so values don't depend on no. cores etc.
    FrameworkManager::Instance().setNumOMPThreads(1);

    // set up parameters with starting value
    std::vector<string> peakparnames;
    std::vector<double> peakparvalues;
    createGuassParameters(peakparnames, peakparvalues);

    // Generate input workspace
    genearteTestDataGaussian(m_inputWorkspaceName);

    // initialize algorithm to test
    FitPeaks fitpeaks;

    fitpeaks.initialize();
    TS_ASSERT(fitpeaks.isInitialized());

    TS_ASSERT_THROWS_NOTHING(
        fitpeaks.setProperty("InputWorkspace", m_inputWorkspaceName));
    TS_ASSERT_THROWS_NOTHING(fitpeaks.setProperty("StartWorkspaceIndex", 0));
    TS_ASSERT_THROWS_NOTHING(fitpeaks.setProperty("StopWorkspaceIndex", 2));
    TS_ASSERT_THROWS_NOTHING(fitpeaks.setProperty("PeakCenters", "5.0, 10.0"));
    TS_ASSERT_THROWS_NOTHING(
        fitpeaks.setProperty("FitWindowBoundaryList", "2.5, 6.5, 8.0, 12.0"));
    TS_ASSERT_THROWS_NOTHING(fitpeaks.setProperty("FitFromRight", true));
    TS_ASSERT_THROWS_NOTHING(
        fitpeaks.setProperty("PeakParameterNames", peakparnames));
    TS_ASSERT_THROWS_NOTHING(
        fitpeaks.setProperty("PeakParameterValues", peakparvalues));
    TS_ASSERT_THROWS_NOTHING(fitpeaks.setProperty("HighBackground", false));
    TS_ASSERT_THROWS_NOTHING(fitpeaks.setProperty("RawPeakParameters", false));

    fitpeaks.setProperty("OutputWorkspace", "PeakPositionsWS");
    fitpeaks.setProperty("OutputPeakParametersWorkspace", "PeakParametersWS");
    fitpeaks.setProperty("FittedPeaksWorkspace", "FittedPeaksWS");
    fitpeaks.setProperty("ConstrainPeakPositions", false);

    fitpeaks.execute();

    // check result
    TS_ASSERT(fitpeaks.isExecuted());
    if (!fitpeaks.isExecuted())
      return;

    // get fitted peak data
    API::MatrixWorkspace_sptr main_out_ws =
        std::dynamic_pointer_cast<API::MatrixWorkspace>(
            AnalysisDataService::Instance().retrieve("PeakPositionsWS"));
    TS_ASSERT(main_out_ws);
    TS_ASSERT_EQUALS(main_out_ws->getNumberHistograms(), 3);

    API::MatrixWorkspace_sptr plot_ws =
        std::dynamic_pointer_cast<API::MatrixWorkspace>(
            AnalysisDataService::Instance().retrieve("FittedPeaksWS"));
    TS_ASSERT(plot_ws);
    TS_ASSERT_EQUALS(plot_ws->getNumberHistograms(), 3);

    API::ITableWorkspace_sptr param_ws =
        std::dynamic_pointer_cast<API::ITableWorkspace>(
            AnalysisDataService::Instance().retrieve("PeakParametersWS"));
    TS_ASSERT(param_ws);
    TS_ASSERT_EQUALS(param_ws->rowCount(), 6);

    // check values: fitted peak positions
    // spectrum 1
    const auto &fitted_positions_0 = main_out_ws->histogram(0).y();
    TS_ASSERT_EQUALS(fitted_positions_0.size(), 2); // with 2 peaks to fit
    TS_ASSERT_DELTA(fitted_positions_0[0], 5.0, 1.E-6);
    TS_ASSERT_DELTA(fitted_positions_0[1], 10.0, 1.E-6);
    // spectrum 3
    const auto &fitted_positions_2 = main_out_ws->histogram(2).y();
    TS_ASSERT_EQUALS(fitted_positions_2.size(), 2); // with 2 peaks to fit
    TS_ASSERT_DELTA(fitted_positions_2[0], 5.03, 1.E-6);
    TS_ASSERT_DELTA(fitted_positions_2[1], 10.02, 1.E-6);

    // check other fitted parameters including height and width
    // spectrum 2: (center, width, height, intensity)
    double ws1peak0_height = param_ws->cell<double>(2, 4);
    double ws1peak0_width = param_ws->cell<double>(2, 3);
    TS_ASSERT_DELTA(ws1peak0_height, 4., 1E-6);
    TS_ASSERT_DELTA(ws1peak0_width, 0.17 * 2.3548, 1E-4);

    double ws1peak1_height = param_ws->cell<double>(3, 4);
    double ws1peak1_width = param_ws->cell<double>(3, 3);
    TS_ASSERT_DELTA(ws1peak1_height, 2., 1E-6);
    TS_ASSERT_DELTA(ws1peak1_width, 0.12 * 2.3548, 1E-4);

    // check the fitted peak workspace
    API::MatrixWorkspace_sptr data_ws =
        std::dynamic_pointer_cast<API::MatrixWorkspace>(
            API::AnalysisDataService::Instance().retrieve(
                m_inputWorkspaceName));
    TS_ASSERT_EQUALS(plot_ws->histogram(0).x().size(),
                     data_ws->histogram(0).x().size());
    TS_ASSERT_DELTA(plot_ws->histogram(0).x().front(),
                    data_ws->histogram(0).x().front(), 1E-10);
    TS_ASSERT_DELTA(plot_ws->histogram(0).x().back(),
                    data_ws->histogram(0).x().back(), 1E-10);

    // clean up
    AnalysisDataService::Instance().remove(m_inputWorkspaceName);
    AnalysisDataService::Instance().remove("PeakPositionsWS");
    AnalysisDataService::Instance().remove("FittedPeaksWS");
    AnalysisDataService::Instance().remove("PeakParametersWS");

    FrameworkManager::Instance().setNumOMPThreadsToConfigValue();
  }

  //----------------------------------------------------------------------------------------------
<<<<<<< HEAD
  /** Test on single peak on partial spectra
   */
  void Failed_test_singlePeakMultiSpectra() {
    // Generate input workspace
    // std::string input_ws_name = loadVulcanHighAngleData();

    // Generate peak and background parameters
    std::vector<string> peakparnames;
    std::vector<double> peakparvalues;
    gen_PeakParameters(peakparnames, peakparvalues);

    // Initialize FitPeak
    FitPeaks fitpeaks;

    fitpeaks.initialize();
    TS_ASSERT(fitpeaks.isInitialized());

    TS_ASSERT_THROWS_NOTHING(
        fitpeaks.setProperty("InputWorkspace", m_inputWorkspaceName));
    TS_ASSERT_THROWS_NOTHING(
        fitpeaks.setProperty("StartWorkspaceIndex", 19990));
    TS_ASSERT_THROWS_NOTHING(fitpeaks.setProperty("StopWorkspaceIndex", 20000));
    TS_ASSERT_THROWS_NOTHING(fitpeaks.setProperty("PeakCenters", "1.0758"));
    TS_ASSERT_THROWS_NOTHING(
        fitpeaks.setProperty("FitWindowLeftBoundary", "1.05"));
    TS_ASSERT_THROWS_NOTHING(
        fitpeaks.setProperty("FitWindowRightBoundary", "1.15"));
    TS_ASSERT_THROWS_NOTHING(fitpeaks.setProperty("PeakRanges", "0.02"));
    TS_ASSERT_THROWS_NOTHING(
        fitpeaks.setProperty("PeakParameterValues", peakparvalues));

    fitpeaks.setProperty("OutputWorkspace", "PeakPositionsWS3");
    fitpeaks.setProperty("OutputPeakParametersWorkspace", "PeakParametersWS3");
    fitpeaks.setProperty("FittedPeaksWorkspace", "FittedPeaksWS3");

    fitpeaks.execute();
    TS_ASSERT(fitpeaks.isExecuted());

    // check output workspaces
    TS_ASSERT(
        API::AnalysisDataService::Instance().doesExist("PeakPositionsWS3"));
    TS_ASSERT(
        API::AnalysisDataService::Instance().doesExist("PeakParametersWS3"));
    TS_ASSERT(API::AnalysisDataService::Instance().doesExist("FittedPeaksWS3"));

    // about the parameters
    API::MatrixWorkspace_sptr peak_params_ws =
        std::dynamic_pointer_cast<API::MatrixWorkspace>(
            AnalysisDataService::Instance().retrieve("PeakParametersWS3"));
    TS_ASSERT(peak_params_ws);
    TS_ASSERT_EQUALS(peak_params_ws->getNumberHistograms(), 5);
    TS_ASSERT_EQUALS(peak_params_ws->histogram(0).x().size(), 10);

    return;
  }

  void Ntest_singlePeakMultiSpectraPseudoVoigt() {
    // Generate input workspace
    // std::string input_ws_name = loadVulcanHighAngleData();

    // Generate peak and background parameters
    std::vector<double> peakparvalues{0.5};

    // Initialize FitPeak
    FitPeaks fitpeaks;

    fitpeaks.initialize();
    TS_ASSERT(fitpeaks.isInitialized());

    TS_ASSERT_THROWS_NOTHING(
        fitpeaks.setProperty("InputWorkspace", m_inputWorkspaceName));
    TS_ASSERT_THROWS_NOTHING(
        fitpeaks.setProperty("StartWorkspaceIndex", 19990));
    TS_ASSERT_THROWS_NOTHING(fitpeaks.setProperty("StopWorkspaceIndex", 20000));
    TS_ASSERT_THROWS_NOTHING(
        fitpeaks.setProperty("PeakFunction", "PseudoVoigt"));
    TS_ASSERT_THROWS_NOTHING(fitpeaks.setProperty("PeakCenters", "1.0758"));
    TS_ASSERT_THROWS_NOTHING(
        fitpeaks.setProperty("FitWindowLeftBoundary", "1.05"));
    TS_ASSERT_THROWS_NOTHING(
        fitpeaks.setProperty("FitWindowRightBoundary", "1.15"));
    TS_ASSERT_THROWS_NOTHING(fitpeaks.setProperty("PeakRanges", "0.02"));
    TS_ASSERT_THROWS_NOTHING(
        fitpeaks.setProperty("PeakParameterValues", peakparvalues));

    fitpeaks.setProperty("OutputWorkspace", "PeakPositionsWS3");
    fitpeaks.setProperty("OutputPeakParametersWorkspace", "PeakParametersWS3");
    fitpeaks.setProperty("FittedPeaksWorkspace", "FittedPeaksWS3");

    fitpeaks.execute();
    TS_ASSERT(fitpeaks.isExecuted());

    // check output workspaces
    TS_ASSERT(
        API::AnalysisDataService::Instance().doesExist("PeakPositionsWS3"));
    TS_ASSERT(
        API::AnalysisDataService::Instance().doesExist("PeakParametersWS3"));
    TS_ASSERT(API::AnalysisDataService::Instance().doesExist("FittedPeaksWS3"));

    // about the parameters
    API::MatrixWorkspace_sptr peak_params_ws =
        std::dynamic_pointer_cast<API::MatrixWorkspace>(
            AnalysisDataService::Instance().retrieve("PeakParametersWS3"));
    TS_ASSERT(peak_params_ws);
    TS_ASSERT_EQUALS(peak_params_ws->getNumberHistograms(), 5);
    TS_ASSERT_EQUALS(peak_params_ws->histogram(0).x().size(), 10);

    return;
  }

  //----------------------------------------------------------------------------------------------
  /** Test on init and setup
   */
  void Ntest_SingleSpectrum3Peaks() {
    // Generate input workspace
    // std::string input_ws_name = loadVulcanHighAngleData();

    // Generate peak and background parameters
    std::vector<string> peakparnames;
    std::vector<double> peakparvalues;
    gen_PeakParameters(peakparnames, peakparvalues);

    // Initialize FitPeak
    FitPeaks fitpeaks;

    fitpeaks.initialize();
    TS_ASSERT(fitpeaks.isInitialized());

    TS_ASSERT_THROWS_NOTHING(
        fitpeaks.setProperty("InputWorkspace", m_inputWorkspaceName));
    TS_ASSERT_THROWS_NOTHING(fitpeaks.setProperty("StartWorkspaceIndex", 6468));
    TS_ASSERT_THROWS_NOTHING(fitpeaks.setProperty("StopWorkspaceIndex", 24900));
    TS_ASSERT_THROWS_NOTHING(
        fitpeaks.setProperty("PeakCenters", "1.0758, 0.89198"));
    TS_ASSERT_THROWS_NOTHING(
        fitpeaks.setProperty("FitWindowLeftBoundary", "1.05, 0.87"));
    TS_ASSERT_THROWS_NOTHING(
        fitpeaks.setProperty("FitWindowRightBoundary", "1.15, 0.92"));
    TS_ASSERT_THROWS_NOTHING(fitpeaks.setProperty("PeakRanges", "0.02, 0.015"));
    TS_ASSERT_THROWS_NOTHING(
        fitpeaks.setProperty("PeakParameterValues", peakparvalues));

    fitpeaks.setProperty("OutputWorkspace", "PeakPositionsWS2");
    fitpeaks.setProperty("OutputPeakParametersWorkspace", "PeakParametersWS2");
    fitpeaks.setProperty("FittedPeaksWorkspace", "FittedPeaksWS2");

    fitpeaks.execute();
    TS_ASSERT(fitpeaks.isExecuted());

    TS_ASSERT(
        API::AnalysisDataService::Instance().doesExist("PeakPositionsWS2"));

    TS_ASSERT(API::AnalysisDataService::Instance().doesExist("FittedPeaksWS2"));
    API::MatrixWorkspace_sptr fitted_data_ws =
        std::dynamic_pointer_cast<API::MatrixWorkspace>(
            API::AnalysisDataService::Instance().retrieve("FittedPeaksWS2"));
    TS_ASSERT(fitted_data_ws);

    // API::MatrixWorkspace_const_sptr fitted_data_ws =
    // fitpeaks.getProperty("FittedPeaksWS2");
    TS_ASSERT_EQUALS(fitted_data_ws->getNumberHistograms(), 24900);

    return;
  }

  //----------------------------------------------------------------------------------------------
=======
>>>>>>> 048a8bdb
  /** Test a subset of spectra that do not have any count
   * Thus, 2 main features of algorithm FitPeaks will be examed here
   * 1. partial spectra
   * 2. no signal with event count workspace
   * @brief test_NoSignaleWorkspace2D
   */
  void test_NoSignaleWorkspace2D() {
    // load file to workspace
    std::string input_ws_name("PG3_733");

    // Start by loading our NXS file
    auto loader = Mantid::API::AlgorithmManager::Instance().create("LoadNexus");
    loader->setPropertyValue("Filename", "PG3_733.nxs");
    loader->setPropertyValue("OutputWorkspace", input_ws_name);
    loader->execute();
    TS_ASSERT(loader->isExecuted());

    // Initialize FitPeak
    FitPeaks fit_peaks_alg;

    fit_peaks_alg.initialize();
    TS_ASSERT(fit_peaks_alg.isInitialized());

    TS_ASSERT_THROWS_NOTHING(
        fit_peaks_alg.setProperty("InputWorkspace", input_ws_name));

    TS_ASSERT_THROWS_NOTHING(fit_peaks_alg.setProperty(
        "PeakCenters", "0.5044,0.5191,0.5350,0.5526,0.5936,0.6178,0.6453,0."
                       "6768,0.7134,0.7566,0.8089,0.8737,0.9571,1.0701,1.2356,"
                       "1.5133,2.1401"));
    TS_ASSERT_THROWS_NOTHING(
        fit_peaks_alg.setProperty("StartWorkspaceIndex", 3));
    TS_ASSERT_THROWS_NOTHING(
        fit_peaks_alg.setProperty("StopWorkspaceIndex", 3));
    TS_ASSERT_THROWS_NOTHING(fit_peaks_alg.setProperty("FitFromRight", false));
    TS_ASSERT_THROWS_NOTHING(fit_peaks_alg.setProperty("HighBackground", true));
    TS_ASSERT_THROWS_NOTHING(fit_peaks_alg.setProperty(
        "PeakWidthPercent", 0.016)); // typical powgen's

    std::string peak_pos_ws_name("PG3_733_peak_positions");
    std::string peak_param_ws_name("PG3_733_peak_params");
    fit_peaks_alg.setProperty("OutputWorkspace", peak_pos_ws_name);
    fit_peaks_alg.setProperty("OutputPeakParametersWorkspace",
                              peak_param_ws_name);

    fit_peaks_alg.execute();
    TS_ASSERT(fit_peaks_alg.isExecuted());
    if (!fit_peaks_alg.isExecuted())
      return;

    // get result
    bool peak_pos_ws_exist, peak_param_ws_exist;
    API::MatrixWorkspace_sptr peak_pos_ws =
        CheckAndRetrieveMatrixWorkspace(peak_pos_ws_name, &peak_pos_ws_exist);
    API::ITableWorkspace_sptr peak_param_ws = CheckAndRetrieveTableWorkspace(
        peak_param_ws_name, &peak_param_ws_exist);

    // fitted peak position workspace.  should contain 1 spectrum for workspace
    // index 3
    if (peak_pos_ws_exist) {
      TS_ASSERT_EQUALS(peak_pos_ws->getNumberHistograms(), 1);
      HistogramData::HistogramX hist_x = peak_pos_ws->histogram(0).x();
      HistogramData::HistogramY hist_y = peak_pos_ws->histogram(0).y();
      TS_ASSERT_EQUALS(hist_y.size(), 17);
      TS_ASSERT_DELTA(hist_x[0], 0.5044, 1.E-12);
      TS_ASSERT_DELTA(hist_y[0], -1., 1.E-12);
    }

    if (peak_param_ws_exist) {
      TS_ASSERT_EQUALS(peak_param_ws->rowCount(), 17);
    }

    if (!peak_pos_ws_exist || !peak_param_ws_exist)
      return;

    // clean up
    AnalysisDataService::Instance().remove("PG3_733");
    AnalysisDataService::Instance().remove("PG3_733_EventNumbers");
    AnalysisDataService::Instance().remove(peak_pos_ws_name);
    AnalysisDataService::Instance().remove("PG3_733_peak_params");

    return;
  }

  //----------------------------------------------------------------------------------------------
  /** Test fit Gaussian peaks with high background
   * @brief Later_test_HighBackgroundPeaks
   */
  void test_HighBackgroundPeaks() {
    // load file to workspace
    std::string input_ws_name("PG3_733");

    // Start by loading our NXS file
    auto loader = Mantid::API::AlgorithmManager::Instance().create("LoadNexus");
    loader->setPropertyValue("Filename", "PG3_733.nxs");
    loader->setPropertyValue("OutputWorkspace", input_ws_name);
    loader->execute();
    TS_ASSERT(loader->isExecuted());

    // Initialize FitPeak
    FitPeaks fit_peaks_alg;

    fit_peaks_alg.initialize();
    TS_ASSERT(fit_peaks_alg.isInitialized());

    TS_ASSERT_THROWS_NOTHING(
        fit_peaks_alg.setProperty("InputWorkspace", input_ws_name));

    TS_ASSERT_THROWS_NOTHING(
        fit_peaks_alg.setProperty("BackgroundType", "Quadratic"));
    TS_ASSERT_THROWS_NOTHING(fit_peaks_alg.setProperty(
        "PeakCenters", "0.6768,0.7134,0.7566,0.8089,0.8737,0.9571,1.0701,1."
                       "2356, 1.5133, 2.1401"));
    fit_peaks_alg.setProperty("StartWorkspaceIndex", 0);
    fit_peaks_alg.setProperty("StopWorkspaceIndex", 3);
    TS_ASSERT_THROWS_NOTHING(fit_peaks_alg.setProperty("FitFromRight", true));
    TS_ASSERT_THROWS_NOTHING(fit_peaks_alg.setProperty("HighBackground", true));
    TS_ASSERT_THROWS_NOTHING(fit_peaks_alg.setProperty(
        "PeakWidthPercent", 0.016)); // typical powgen's

    std::string output_ws_name("PG3_733_stripped");
    std::string peak_pos_ws_name("PG3_733_peak_positions");
    std::string peak_param_ws_name("PG3_733_peak_params");
    fit_peaks_alg.setProperty("OutputWorkspace", peak_pos_ws_name);
    fit_peaks_alg.setProperty("OutputPeakParametersWorkspace",
                              peak_param_ws_name);
    fit_peaks_alg.setProperty("FittedPeaksWorkspace", output_ws_name);

    fit_peaks_alg.execute();
    TS_ASSERT(fit_peaks_alg.isExecuted());
    if (!fit_peaks_alg.isExecuted())
      return;

    // Check result
    bool peak_pos_ws_exist, peak_param_ws_exist, fitted_peak_ws_exist;
    API::MatrixWorkspace_sptr peak_pos_ws =
        CheckAndRetrieveMatrixWorkspace(peak_pos_ws_name, &peak_pos_ws_exist);
    API::MatrixWorkspace_sptr fitted_peak_ws =
        CheckAndRetrieveMatrixWorkspace(output_ws_name, &fitted_peak_ws_exist);
    API::ITableWorkspace_sptr peak_param_ws = CheckAndRetrieveTableWorkspace(
        peak_param_ws_name, &peak_param_ws_exist);

    // check peak positions
    if (peak_pos_ws_exist) {
      TS_ASSERT_EQUALS(peak_pos_ws->getNumberHistograms(), 4);
      TS_ASSERT_EQUALS(peak_pos_ws->histogram(0).size(), 10);
      TS_ASSERT_DELTA(peak_pos_ws->histogram(0).y().back(), 2.1483553, 0.0005);
    }

    if (fitted_peak_ws_exist) {
      TS_ASSERT_EQUALS(fitted_peak_ws->getNumberHistograms(), 4);
    }

    if (peak_param_ws_exist) {
      TS_ASSERT_EQUALS(peak_param_ws->rowCount(), 40);
      TS_ASSERT_EQUALS(peak_param_ws->columnCount(), 9);
      TS_ASSERT_EQUALS(peak_param_ws->cell<int>(10, 0), 1);
      TS_ASSERT_EQUALS(peak_param_ws->cell<int>(22, 1), 2);

      // check first peak's height, center and sigma
      TS_ASSERT_DELTA(peak_param_ws->cell<double>(9, 2), 414.48, 10.0);
      TS_ASSERT_DELTA(peak_param_ws->cell<double>(9, 3), 2.14836, 0.0006);
      TS_ASSERT_DELTA(peak_param_ws->cell<double>(9, 4), 0.005051, 0.0005);
    }

    // Clean up
    AnalysisDataService::Instance().remove(input_ws_name);
    AnalysisDataService::Instance().remove(output_ws_name);
    AnalysisDataService::Instance().remove(peak_pos_ws_name);
    AnalysisDataService::Instance().remove(peak_param_ws_name);

    return;
  }

  //----------------------------------------------------------------------------------------------
  /** Test fitting Back-to-back exponential with single peak on multiple spectra
   * Test includes
   * 1. fit high angle detector spectra from 7 to 15 (StopWorkspace is included)
   * 2. fit 1 peak at d = 1.0758
   */
  void test_singlePeakMultiSpectraBackToBackExp() {
    // Generate input workspace
    std::string input_ws_name = generateTestDataBackToBackExponential();
    // Specify output workspaces names
    std::string peak_pos_ws_name("PeakPositionsB2BsPmS");
    std::string param_ws_name("PeakParametersB2BsPmS");
    std::string model_ws_name("ModelB2BsPmS");

    // Generate peak and background parameters
    std::vector<string> peakparnames;
    std::vector<double> peakparvalues;
    createBackToBackExponentialParameters(peakparnames, peakparvalues, false);

    // Input data workspace contains 16 spectra
    auto inputWS = std::dynamic_pointer_cast<API::MatrixWorkspace>(
        AnalysisDataService::Instance().retrieve(input_ws_name));
    TS_ASSERT(inputWS);
    TS_ASSERT_EQUALS(inputWS->getNumberHistograms(), 16);

    size_t start_ws_index = 7;
    size_t stop_ws_index = 15;

    // Initialize FitPeak
    FitPeaks fitpeaks;

    fitpeaks.initialize();
    TS_ASSERT(fitpeaks.isInitialized());

    TS_ASSERT_THROWS_NOTHING(
        fitpeaks.setProperty("InputWorkspace", input_ws_name));
    TS_ASSERT_THROWS_NOTHING(fitpeaks.setProperty(
        "StartWorkspaceIndex", static_cast<int>(start_ws_index)));
    TS_ASSERT_THROWS_NOTHING(fitpeaks.setProperty(
        "StopWorkspaceIndex", static_cast<int>(stop_ws_index)));
    TS_ASSERT_THROWS_NOTHING(
        fitpeaks.setProperty("PeakFunction", "BackToBackExponential"));
    TS_ASSERT_THROWS_NOTHING(fitpeaks.setProperty("BackgroundType", "Linear"));
    TS_ASSERT_THROWS_NOTHING(fitpeaks.setProperty("PeakCenters", "1.0758"));
    TS_ASSERT_THROWS_NOTHING(
        fitpeaks.setProperty("FitWindowBoundaryList", "1.05, 1.11"));
    TS_ASSERT_THROWS_NOTHING(
        fitpeaks.setProperty("PeakParameterNames", peakparnames));
    TS_ASSERT_THROWS_NOTHING(
        fitpeaks.setProperty("PeakParameterValues", peakparvalues));
    TS_ASSERT_THROWS_NOTHING(fitpeaks.setProperty("FitFromRight", true));
    TS_ASSERT_THROWS_NOTHING(fitpeaks.setProperty("HighBackground", false));

    fitpeaks.setProperty("OutputWorkspace", peak_pos_ws_name);
    fitpeaks.setProperty("OutputPeakParametersWorkspace", param_ws_name);
    fitpeaks.setProperty("FittedPeaksWorkspace", model_ws_name);

    fitpeaks.execute();
    TS_ASSERT(fitpeaks.isExecuted());

    // check output workspaces
    TS_ASSERT(API::AnalysisDataService::Instance().doesExist(peak_pos_ws_name));
    TS_ASSERT(API::AnalysisDataService::Instance().doesExist(param_ws_name));
    TS_ASSERT(API::AnalysisDataService::Instance().doesExist(model_ws_name));

    // About the parameters
    API::MatrixWorkspace_sptr peak_pos_ws =
        std::dynamic_pointer_cast<API::MatrixWorkspace>(
            AnalysisDataService::Instance().retrieve(peak_pos_ws_name));
    // Check peak values
    // Only the number of selected spectra will be recorded
    size_t expectedNumSpectra = stop_ws_index - start_ws_index + 1;

    TS_ASSERT(peak_pos_ws);
    TS_ASSERT_EQUALS(peak_pos_ws->getNumberHistograms(), expectedNumSpectra);
    TS_ASSERT_EQUALS(peak_pos_ws->histogram(0).y().size(), 1);
    // verify fitted peak position values
    for (size_t i = 0; i < expectedNumSpectra; ++i) {
      TS_ASSERT_DELTA(peak_pos_ws->histogram(i).y()[0], 1.0758, 1.2E-3);
    }

    // Get the table workspace
    auto param_table = std::dynamic_pointer_cast<API::ITableWorkspace>(
        AnalysisDataService::Instance().retrieve(param_ws_name));
    TS_ASSERT(param_table);

    // Columns: 0. wsindex, 1. peakindex, 2. I, 3. A, 4. B, 5. X0, 6. S, 7.
    // A0, 8. A1, 9. chi2
    std::vector<std::string> colnames = param_table->getColumnNames();
    TS_ASSERT_EQUALS(colnames.size(), 10);

    // Verify intensity: between 90 and 150
    for (size_t i = 0; i < expectedNumSpectra; ++i) {
      TS_ASSERT(param_table->cell<double>(i, 2) > 90. &&
                param_table->cell<double>(i, 2) < 150);
    }
    // workspace index 10, 11 and 12 are smallest with output index at 4, 5 and
    // 6
    TS_ASSERT(param_table->cell<double>(0, 2) >
              param_table->cell<double>(4, 2));
    TS_ASSERT(param_table->cell<double>(8, 2) >
              param_table->cell<double>(5, 2));

    // Clean up
    AnalysisDataService::Instance().remove(input_ws_name);
    AnalysisDataService::Instance().remove(peak_pos_ws_name);
    AnalysisDataService::Instance().remove(param_ws_name);
    AnalysisDataService::Instance().remove(model_ws_name);

    return;
  }

  //----------------------------------------------------------------------------------------------
  /** Test to fit multiple peaks on multiple spectra with back-to-back
   * exponential convoluted with Gaussian
   */
  void test_multiPeaksMultiSpectraBackToBackExp() {
    // Generate input workspace
<<<<<<< HEAD
    std::string input_ws_name = genBk2BkTestData();
=======
    std::string input_ws_name = generateTestDataBackToBackExponential();
>>>>>>> 048a8bdb
    API::MatrixWorkspace_sptr input_ws =
        std::dynamic_pointer_cast<MatrixWorkspace>(
            AnalysisDataService::Instance().retrieve(input_ws_name));

    // Specify output workspaces names
    std::string peak_pos_ws_name("PeakPositionsB2BmPmS");
    std::string param_ws_name("PeakParametersB2BmPmS");
    std::string model_ws_name("ModelB2BmPmS");

    // Generate peak and background parameters
    std::vector<string> peakparnames;
    std::vector<double> peakparvalues;
    createBackToBackExponentialParameters(peakparnames, peakparvalues);

    size_t min_ws_index = 7;
    size_t max_ws_index = 15;

    std::cout << input_ws_name << "\n";
    for (size_t i = 0; i < peakparnames.size(); ++i)
      std::cout << peakparnames[i] << ", " << peakparvalues[i] << "\n";

    // Initialize FitPeak
    FitPeaks fitpeaks;

    fitpeaks.initialize();
    TS_ASSERT(fitpeaks.isInitialized());

    TS_ASSERT_THROWS_NOTHING(
        fitpeaks.setProperty("InputWorkspace", input_ws_name));
    TS_ASSERT_THROWS_NOTHING(fitpeaks.setProperty(
        "StartWorkspaceIndex", static_cast<int>(min_ws_index)));
    TS_ASSERT_THROWS_NOTHING(fitpeaks.setProperty(
        "StopWorkspaceIndex", static_cast<int>(max_ws_index)));
    TS_ASSERT_THROWS_NOTHING(
        fitpeaks.setProperty("PeakFunction", "BackToBackExponential"));
    TS_ASSERT_THROWS_NOTHING(fitpeaks.setProperty("BackgroundType", "Linear"));
    TS_ASSERT_THROWS_NOTHING(fitpeaks.setProperty(
        "PeakCenters", "0.728299, 0.817, 0.89198, 1.0758"));
    TS_ASSERT_THROWS_NOTHING(
        fitpeaks.setProperty("FitWindowBoundaryList",
                             "0.71, 0.76, 0.80, 0.84, 0.87, 0.91, 1.05, 1.11"));
    TS_ASSERT_THROWS_NOTHING(
        fitpeaks.setProperty("PeakParameterNames", peakparnames));
    TS_ASSERT_THROWS_NOTHING(
        fitpeaks.setProperty("PeakParameterValues", peakparvalues));
    TS_ASSERT_THROWS_NOTHING(fitpeaks.setProperty("FitFromRight", true));
    TS_ASSERT_THROWS_NOTHING(fitpeaks.setProperty("HighBackground", false));

    fitpeaks.setProperty("OutputWorkspace", peak_pos_ws_name);
    fitpeaks.setProperty("OutputPeakParametersWorkspace", param_ws_name);
    fitpeaks.setProperty("FittedPeaksWorkspace", model_ws_name);

    fitpeaks.execute();
    TS_ASSERT(fitpeaks.isExecuted());

    // Verify the existence of output workspaces
    bool peak_pos_ws_exist, peak_param_ws_exist, fitted_ws_exist;
    API::MatrixWorkspace_sptr peak_pos_ws =
        CheckAndRetrieveMatrixWorkspace(peak_pos_ws_name, &peak_pos_ws_exist);
    API::MatrixWorkspace_sptr model_ws =
        CheckAndRetrieveMatrixWorkspace(model_ws_name, &fitted_ws_exist);
    API::ITableWorkspace_sptr peak_param_ws =
        CheckAndRetrieveTableWorkspace(param_ws_name, &peak_param_ws_exist);

    size_t num_histograms = max_ws_index - min_ws_index + 1;

    // Verify peaks' positions
    if (peak_pos_ws_exist) {
      // workspace for peak positions from fitted value: must be a 16 x 4
      // workspace2D
      TS_ASSERT_EQUALS(peak_pos_ws->getNumberHistograms(), num_histograms);
      TS_ASSERT_EQUALS(peak_pos_ws->histogram(0).y().size(), 4);

      // Expected value: with one peak that cannot be fit
      std::vector<double> exp_positions{-4, 0.81854, 0.89198, 1.0758};

      for (size_t ih = 0; ih < num_histograms; ++ih) {
        // Get histogram
        HistogramData::HistogramY peak_pos_i = peak_pos_ws->histogram(ih).y();
        HistogramData::HistogramE pos_error_i = peak_pos_ws->histogram(ih).e();
        // Check value
        for (auto ip = 0; ip < 4; ++ip) {

          // FIXME - the exact reason why only this peak gets failed with
          // fitting has not been discovered yet.  It is related to the starting
          // values and fit window. Hopefully the future improved fitting
          // algorithm will solve this issue.
          if (ih == 5 && ip == 2) {
            continue;
          }

          // Check fitted peak positions with the expected positions
          TS_ASSERT_DELTA(peak_pos_i[ip], exp_positions[ip], 0.0012);
          if (peak_pos_i[ip] > 0) {
            // a good fit: require error less than 100
            TS_ASSERT(pos_error_i[ip] < 150.);
          } else {
            // failed fit
            TS_ASSERT(pos_error_i[ip] > 1E20);
          }
        }
      }
    }

    // Verify calcualated model
    if (fitted_ws_exist) {
      // workspace for calculated peaks from fitted data
      TS_ASSERT_EQUALS(model_ws->getNumberHistograms(),
                       input_ws->getNumberHistograms());
    }

    if (peak_param_ws_exist) {
      // workspace for calcualted peak parameters
      TS_ASSERT_EQUALS(peak_param_ws->rowCount(), (4 * num_histograms));
      // check third spectrum
      size_t iws = 2;
      // peak is out of range.  zero intensity
      double peak_intensity_2_0 = peak_param_ws->cell<double>(iws * 4, 2);
      TS_ASSERT_DELTA(peak_intensity_2_0, 0., 1.E-20);
      double peak_intensity_2_2 = peak_param_ws->cell<double>(iws * 4 + 2, 2);
      TS_ASSERT_DELTA(peak_intensity_2_2, 46.77, 2.0);
      double peak_intensity_2_3 = peak_param_ws->cell<double>(iws * 4 + 3, 2);
      TS_ASSERT_DELTA(peak_intensity_2_3, 146.44, 2.0);
    }

    // clean
    AnalysisDataService::Instance().remove(input_ws_name);
    AnalysisDataService::Instance().remove(peak_pos_ws_name);
    AnalysisDataService::Instance().remove(param_ws_name);
    AnalysisDataService::Instance().remove(model_ws_name);

    return;
  }

  //----------------------------------------------------------------------------------------------
  /** Test the optional output for fit error of each peak parameters
   * It is modified from test_multiple_peak_profiles
   * @brief test_outputFitError
   */
  void test_outputFitError() {
    // set up parameters with starting value
    std::vector<string> peakparnames;
    std::vector<double> peakparvalues;
    createGuassParameters(peakparnames, peakparvalues);

    // Generate input workspace
    genearteTestDataGaussian(m_inputWorkspaceName);

    // initialize algorithm to test
    FitPeaks fitpeaks;

    fitpeaks.initialize();
    TS_ASSERT(fitpeaks.isInitialized());

    TS_ASSERT_THROWS_NOTHING(
        fitpeaks.setProperty("InputWorkspace", m_inputWorkspaceName));
    TS_ASSERT_THROWS_NOTHING(fitpeaks.setProperty("StartWorkspaceIndex", 0));
    TS_ASSERT_THROWS_NOTHING(fitpeaks.setProperty("StopWorkspaceIndex", 2));
    TS_ASSERT_THROWS_NOTHING(fitpeaks.setProperty("PeakCenters", "5.0, 10.0"));
    TS_ASSERT_THROWS_NOTHING(
        fitpeaks.setProperty("FitWindowBoundaryList", "2.5, 6.5, 8.0, 12.0"));
    TS_ASSERT_THROWS_NOTHING(fitpeaks.setProperty("FitFromRight", true));
    TS_ASSERT_THROWS_NOTHING(
        fitpeaks.setProperty("PeakParameterNames", peakparnames));
    TS_ASSERT_THROWS_NOTHING(
        fitpeaks.setProperty("PeakParameterValues", peakparvalues));
    TS_ASSERT_THROWS_NOTHING(fitpeaks.setProperty("HighBackground", false));
    TS_ASSERT_THROWS_NOTHING(
        fitpeaks.setProperty("ConstrainPeakPositions", true));

    fitpeaks.setProperty("OutputWorkspace", "PeakPositionsWS");
    fitpeaks.setProperty("FittedPeaksWorkspace", "FittedPeaksWS");

    fitpeaks.setProperty("RawPeakParameters", true);
    fitpeaks.setProperty("OutputPeakParametersWorkspace", "PeakParametersWS");
    TS_ASSERT_THROWS_NOTHING(fitpeaks.setPropertyValue(
        "OutputParameterFitErrorsWorkspace", "FitErrorsWS"));

    fitpeaks.execute();

    // check result
    TS_ASSERT(fitpeaks.isExecuted());
    if (!fitpeaks.isExecuted())
      return;

    // get fitted peak data
    API::MatrixWorkspace_sptr main_out_ws =
        std::dynamic_pointer_cast<API::MatrixWorkspace>(
            AnalysisDataService::Instance().retrieve("PeakPositionsWS"));
    TS_ASSERT(main_out_ws);
    TS_ASSERT_EQUALS(main_out_ws->getNumberHistograms(), 3);

    API::MatrixWorkspace_sptr plot_ws =
        std::dynamic_pointer_cast<API::MatrixWorkspace>(
            AnalysisDataService::Instance().retrieve("FittedPeaksWS"));
    TS_ASSERT(plot_ws);
    TS_ASSERT_EQUALS(plot_ws->getNumberHistograms(), 3);

    API::ITableWorkspace_sptr param_ws =
        std::dynamic_pointer_cast<API::ITableWorkspace>(
            AnalysisDataService::Instance().retrieve("PeakParametersWS"));
    TS_ASSERT(param_ws);
    TS_ASSERT_EQUALS(param_ws->rowCount(), 6);
    API::ITableWorkspace_sptr error_table =
        std::dynamic_pointer_cast<API::ITableWorkspace>(
            AnalysisDataService::Instance().retrieve("FitErrorsWS"));
    TS_ASSERT(error_table);
    // shall be same number of rows to OutputPeakParametersWorkspace
    // (PeakParametersWS)
    TS_ASSERT_EQUALS(error_table->rowCount(), param_ws->rowCount());
    // there is no Chi2 column in error table
    TS_ASSERT_EQUALS(error_table->columnCount(), param_ws->columnCount() - 1);

    // check fit error
    for (size_t irow = 0; irow < param_ws->rowCount(); ++irow) {
      continue;
    }

    // clean up
    AnalysisDataService::Instance().remove(m_inputWorkspaceName);
    AnalysisDataService::Instance().remove("PeakPositionsWS");
    AnalysisDataService::Instance().remove("FittedPeaksWS");
    AnalysisDataService::Instance().remove("PeakParametersWS");
    AnalysisDataService::Instance().remove("FitErrorsWS");
  }

  //--------------------------------------------------------------------------------------------------------------
  /** generate a peak center workspace compatible to the workspace created by
   * genearteTestDataGaussian(), which will 3 spectra and at most 2 elements for
   * each sepctrum
   * @brief genPeakCenterWorkspace
   * @param peak_index_vec :: a vector of integer as 0 or 1.  0 for peak center
   * @param workspace_name
   * @return
   */
  std::string genPeakCenterWorkspace(const std::vector<int> &peak_index_vec,
                                     const std::string &workspace_name) {
    // create the empty workspace containing N X values for N peaks (N <=2)
    size_t num_peaks = peak_index_vec.size();
    int64_t nbins = num_peaks;
    // fixed to 2 spectrum
    int64_t nhist = 3;
    // point data
    bool ishist = false;
    double xval(0), yval(0), eval(0), dxval(1);
    std::set<int64_t> maskedws;
    MatrixWorkspace_sptr center_ws = std::dynamic_pointer_cast<MatrixWorkspace>(
        WorkspaceCreationHelper::create2DWorkspaceWithValuesAndXerror(
            nhist, nbins, ishist, xval, yval, eval, dxval, maskedws));

    for (size_t i = 0; i < center_ws->getNumberHistograms(); ++i) {
      for (size_t j = 0; j < peak_index_vec.size(); ++j) {
        const int peak_index = peak_index_vec[j];
        const double peak_center = peak_index == 0 ? 5.0 : 10.0;
        center_ws->dataX(i)[j] = peak_center;
      }
    }

    AnalysisDataService::Instance().addOrReplace(workspace_name, center_ws);

    return workspace_name;
  }

  //--------------------------------------------------------------------------------------------------------------
  /** create a fit window workspace compatibel to the workspace created by
   * genearteTestDataGaussian()
   * @brief genFitWindowWorkspace :: generate a matrix work for peak fitting
   * window
   * @param peak_index_vec :: vector for peak indexes
   * @param workspace_name :: name of the output workspace registered to ADS
   */
  std::string genFitWindowWorkspace(std::vector<int> &peak_index_vec,
                                    const std::string &workspace_name) {
    // create the empty workspace containing 3 spectrum
    const size_t num_peaks = peak_index_vec.size();
    MatrixWorkspace_sptr center_ws = std::dynamic_pointer_cast<MatrixWorkspace>(
        WorkspaceCreationHelper::create2DWorkspace(
            3, static_cast<int>(num_peaks) * 2));
    for (size_t i = 0; i < center_ws->getNumberHistograms(); ++i) {
      for (size_t j = 0; j < peak_index_vec.size(); ++j) {
        const int peak_index = peak_index_vec[j];
        const double peak_center = peak_index == 0 ? 5.0 : 10.0;
        center_ws->dataX(i)[j * 2] = peak_center - 2.0;
        center_ws->dataX(i)[j * 2 + 1] = peak_center + 2.0;
      }
    }

    AnalysisDataService::Instance().addOrReplace(workspace_name, center_ws);

    return workspace_name;
  }

  //--------------------------------------------------------------------------------------------------------------
  /** create basic testing data set having 3 spectra, each containing 2 Gaussian
   * peaks
   * The exact location of the peaks are at
   * ws-index = 0: peak 0 @ 5.00; peak 1  @ 10.00
   * ws-index = 1: peak 0 @ 5.01; peak 1  @  9.98
   * ws-index = 2: peak 0 @ 5.03; peak 1  @ 10.02
   * @brief genearteTestDataGaussian
   * @param workspacename
   */
  void genearteTestDataGaussian(const std::string &workspacename) {
    // ---- Create the simple workspace -------
    size_t num_spec = 3;

    MatrixWorkspace_sptr WS =
        WorkspaceCreationHelper::create2DWorkspaceWithFullInstrument(
            static_cast<int>(num_spec), 300);
    WS->getAxis(0)->unit() =
        Mantid::Kernel::UnitFactory::Instance().create("dSpacing");

    // change the resolution of the binning
    for (size_t i = 0; i < num_spec; ++i)
      WS->mutableX(i) *= 0.05;

    // spectrum 1 (ws=0)
    const auto &xvals = WS->points(0);
    std::transform(xvals.cbegin(), xvals.cend(), WS->mutableY(0).begin(),
                   [](const double x) {
                     return exp(-0.5 * pow((x - 10) / 0.1, 2)) +
                            2.0 * exp(-0.5 * pow((x - 5) / 0.15, 2)) + 1;
                   });
    const auto &yvals = WS->histogram(0).y();
    std::transform(yvals.cbegin(), yvals.cend(), WS->mutableE(0).begin(),
                   [](const double y) { return 0.2 * sqrt(y); });

    if (num_spec > 1) {
      const auto &xvals1 = WS->points(1);
      std::transform(xvals1.cbegin(), xvals1.cend(), WS->mutableY(1).begin(),
                     [](const double x) {
                       return 2. * exp(-0.5 * pow((x - 9.98) / 0.12, 2)) +
                              4.0 * exp(-0.5 * pow((x - 5.01) / 0.17, 2)) + 1;
                     });
      const auto &yvals1 = WS->histogram(1).y();
      std::transform(yvals1.cbegin(), yvals1.cend(), WS->mutableE(1).begin(),
                     [](const double y) { return 0.2 * sqrt(y); });
    }

    if (num_spec > 2) {
      const auto &xvals2 = WS->points(2);
      std::transform(xvals2.cbegin(), xvals2.cend(), WS->mutableY(2).begin(),
                     [](const double x) {
                       return 10 * exp(-0.5 * pow((x - 10.02) / 0.14, 2)) +
                              3.0 * exp(-0.5 * pow((x - 5.03) / 0.19, 2)) + 1;
                     });
      const auto &yvals2 = WS->histogram(2).y();
      std::transform(yvals2.cbegin(), yvals2.cend(), WS->mutableE(2).begin(),
                     [](const double y) { return 0.2 * sqrt(y); });
    }

    AnalysisDataService::Instance().addOrReplace(workspacename, WS);
    return;
  }

  void createGuassParameters(vector<string> &parnames,
                             vector<double> &parvalues) {
    parnames.clear();
    parvalues.clear();

    parnames.emplace_back("Height");
    parvalues.emplace_back(2.5e+06);

    parnames.emplace_back("Sigma");
    parvalues.emplace_back(0.1);

    parnames.emplace_back("PeakCentre");
    parvalues.emplace_back(10.0);

    return;
  }

  //----------------------------------------------------------------------------------------------
  /** Generate a workspace contains peaks with profile as back to back
   * exponenential convoluted
   * by Gaussian
   */
<<<<<<< HEAD
  std::string genBk2BkTestData() {
=======
  std::string generateTestDataBackToBackExponential() {
>>>>>>> 048a8bdb
    DataHandling::LoadNexusProcessed loader;
    loader.initialize();

    loader.setProperty("Filename", "vulcan_diamond.nxs");
    loader.setProperty("OutputWorkspace", "diamond_3peaks");

    loader.execute();

    TS_ASSERT(AnalysisDataService::Instance().doesExist("diamond_3peaks"));

    API::MatrixWorkspace_sptr ws =
        std::dynamic_pointer_cast<API::MatrixWorkspace>(
            AnalysisDataService::Instance().retrieve("diamond_3peaks"));
    TS_ASSERT(ws);

    return "diamond_3peaks";
  }

  //----------------------------------------------------------------------------------------------
  /** Generate peak parameters for Back-to-back exponential convoluted by
   * Gaussian
   * FitPeak(InputWorkspace='diamond_high_res_d', OutputWorkspace='peak0_19999',
   * ParameterTableWorkspace='peak0_19999_Param', WorkspaceIndex=19999,
   * PeakFunctionType='BackToBackExponential', PeakParameterNames='I,A,B,X0,S',
   * PeakParameterValues='2.5e+06,5400,1700,1.07,0.000355',
   * FittedPeakParameterValues='129.407,-1.82258e+06,-230935,1.06065,-0.0154214',
   * BackgroundParameterNames='A0,A1', BackgroundParameterValues='0,0',
   * FittedBackgroundParameterValues='3694.92,-3237.13', FitWindow='1.05,1.14',
   * PeakRange='1.06,1.09',
   * MinGuessedPeakWidth=10, MaxGuessedPeakWidth=20, GuessedPeakWidthStep=1,
   * PeakPositionTolerance=0.02)
   */
  void
  createBackToBackExponentialParameters(vector<string> &parnames,
                                        vector<double> &parvalues,
                                        bool include_pos_intensity = true) {
    parnames.clear();
    parvalues.clear();

    if (include_pos_intensity) {
      parnames.emplace_back("I");
      parvalues.emplace_back(2.5e+06);
    }

    parnames.emplace_back("A");
    parvalues.emplace_back(5400);

    parnames.emplace_back("B");
    parvalues.emplace_back(1700);

    if (include_pos_intensity) {
      parnames.emplace_back("X0");
      parvalues.emplace_back(1.07);
    }

    parnames.emplace_back("S");
    parvalues.emplace_back(0.000355);

    return;
  }

  //----------------------------------------------------------------------------------------------
  /** Check whether a workspace exists or not
   * @brief CheckAndRetrieveMatrixWorkspace
   * @param ws_name
   * @param correct
   * @return
   */
  API::MatrixWorkspace_sptr
  CheckAndRetrieveMatrixWorkspace(const std::string &ws_name, bool *correct) {
    // retrieve workspace
    API::MatrixWorkspace_sptr workspace;
    bool exist = AnalysisDataService::Instance().doesExist(ws_name);
    TS_ASSERT(exist);
    if (!exist) {
      std::cout << "Workspace " << ws_name << " does not exist in ADS."
                << "\n";
      *correct = false;
      return workspace;
    }

    // check workspace type
    workspace = std::dynamic_pointer_cast<MatrixWorkspace>(
        AnalysisDataService::Instance().retrieve(ws_name));
    TS_ASSERT(workspace);
    if (!workspace) {
      std::cout << "Workspace " << ws_name << " is not a MatrixWorkspace."
                << "\n";
      *correct = false;
      return workspace;
    }

    *correct = true;
    return workspace;
  }

  //----------------------------------------------------------------------------------------------
  /** Check whether a workspace exists or not
   * @brief CheckAndRetrieveMatrixWorkspace
   * @param ws_name
   * @param correct
   * @return
   */
  API::ITableWorkspace_sptr
  CheckAndRetrieveTableWorkspace(const std::string &ws_name, bool *correct) {
    // retrieve workspace
    API::ITableWorkspace_sptr workspace;
    bool exist = AnalysisDataService::Instance().doesExist(ws_name);
    TS_ASSERT(exist);
    if (!exist) {
      std::cout << "Workspace " << ws_name << " does not exist in ADS."
                << "\n";
      *correct = false;
      return workspace;
    }

    // check workspace type
    workspace = std::dynamic_pointer_cast<ITableWorkspace>(
        AnalysisDataService::Instance().retrieve(ws_name));
    TS_ASSERT(workspace);
    if (!workspace) {
      std::cout << "Workspace " << ws_name << " is not a TableWorkspace."
                << "\n";
      *correct = false;
      return workspace;
    }

    *correct = true;
    return workspace;
  }
};<|MERGE_RESOLUTION|>--- conflicted
+++ resolved
@@ -362,175 +362,6 @@
   }
 
   //----------------------------------------------------------------------------------------------
-<<<<<<< HEAD
-  /** Test on single peak on partial spectra
-   */
-  void Failed_test_singlePeakMultiSpectra() {
-    // Generate input workspace
-    // std::string input_ws_name = loadVulcanHighAngleData();
-
-    // Generate peak and background parameters
-    std::vector<string> peakparnames;
-    std::vector<double> peakparvalues;
-    gen_PeakParameters(peakparnames, peakparvalues);
-
-    // Initialize FitPeak
-    FitPeaks fitpeaks;
-
-    fitpeaks.initialize();
-    TS_ASSERT(fitpeaks.isInitialized());
-
-    TS_ASSERT_THROWS_NOTHING(
-        fitpeaks.setProperty("InputWorkspace", m_inputWorkspaceName));
-    TS_ASSERT_THROWS_NOTHING(
-        fitpeaks.setProperty("StartWorkspaceIndex", 19990));
-    TS_ASSERT_THROWS_NOTHING(fitpeaks.setProperty("StopWorkspaceIndex", 20000));
-    TS_ASSERT_THROWS_NOTHING(fitpeaks.setProperty("PeakCenters", "1.0758"));
-    TS_ASSERT_THROWS_NOTHING(
-        fitpeaks.setProperty("FitWindowLeftBoundary", "1.05"));
-    TS_ASSERT_THROWS_NOTHING(
-        fitpeaks.setProperty("FitWindowRightBoundary", "1.15"));
-    TS_ASSERT_THROWS_NOTHING(fitpeaks.setProperty("PeakRanges", "0.02"));
-    TS_ASSERT_THROWS_NOTHING(
-        fitpeaks.setProperty("PeakParameterValues", peakparvalues));
-
-    fitpeaks.setProperty("OutputWorkspace", "PeakPositionsWS3");
-    fitpeaks.setProperty("OutputPeakParametersWorkspace", "PeakParametersWS3");
-    fitpeaks.setProperty("FittedPeaksWorkspace", "FittedPeaksWS3");
-
-    fitpeaks.execute();
-    TS_ASSERT(fitpeaks.isExecuted());
-
-    // check output workspaces
-    TS_ASSERT(
-        API::AnalysisDataService::Instance().doesExist("PeakPositionsWS3"));
-    TS_ASSERT(
-        API::AnalysisDataService::Instance().doesExist("PeakParametersWS3"));
-    TS_ASSERT(API::AnalysisDataService::Instance().doesExist("FittedPeaksWS3"));
-
-    // about the parameters
-    API::MatrixWorkspace_sptr peak_params_ws =
-        std::dynamic_pointer_cast<API::MatrixWorkspace>(
-            AnalysisDataService::Instance().retrieve("PeakParametersWS3"));
-    TS_ASSERT(peak_params_ws);
-    TS_ASSERT_EQUALS(peak_params_ws->getNumberHistograms(), 5);
-    TS_ASSERT_EQUALS(peak_params_ws->histogram(0).x().size(), 10);
-
-    return;
-  }
-
-  void Ntest_singlePeakMultiSpectraPseudoVoigt() {
-    // Generate input workspace
-    // std::string input_ws_name = loadVulcanHighAngleData();
-
-    // Generate peak and background parameters
-    std::vector<double> peakparvalues{0.5};
-
-    // Initialize FitPeak
-    FitPeaks fitpeaks;
-
-    fitpeaks.initialize();
-    TS_ASSERT(fitpeaks.isInitialized());
-
-    TS_ASSERT_THROWS_NOTHING(
-        fitpeaks.setProperty("InputWorkspace", m_inputWorkspaceName));
-    TS_ASSERT_THROWS_NOTHING(
-        fitpeaks.setProperty("StartWorkspaceIndex", 19990));
-    TS_ASSERT_THROWS_NOTHING(fitpeaks.setProperty("StopWorkspaceIndex", 20000));
-    TS_ASSERT_THROWS_NOTHING(
-        fitpeaks.setProperty("PeakFunction", "PseudoVoigt"));
-    TS_ASSERT_THROWS_NOTHING(fitpeaks.setProperty("PeakCenters", "1.0758"));
-    TS_ASSERT_THROWS_NOTHING(
-        fitpeaks.setProperty("FitWindowLeftBoundary", "1.05"));
-    TS_ASSERT_THROWS_NOTHING(
-        fitpeaks.setProperty("FitWindowRightBoundary", "1.15"));
-    TS_ASSERT_THROWS_NOTHING(fitpeaks.setProperty("PeakRanges", "0.02"));
-    TS_ASSERT_THROWS_NOTHING(
-        fitpeaks.setProperty("PeakParameterValues", peakparvalues));
-
-    fitpeaks.setProperty("OutputWorkspace", "PeakPositionsWS3");
-    fitpeaks.setProperty("OutputPeakParametersWorkspace", "PeakParametersWS3");
-    fitpeaks.setProperty("FittedPeaksWorkspace", "FittedPeaksWS3");
-
-    fitpeaks.execute();
-    TS_ASSERT(fitpeaks.isExecuted());
-
-    // check output workspaces
-    TS_ASSERT(
-        API::AnalysisDataService::Instance().doesExist("PeakPositionsWS3"));
-    TS_ASSERT(
-        API::AnalysisDataService::Instance().doesExist("PeakParametersWS3"));
-    TS_ASSERT(API::AnalysisDataService::Instance().doesExist("FittedPeaksWS3"));
-
-    // about the parameters
-    API::MatrixWorkspace_sptr peak_params_ws =
-        std::dynamic_pointer_cast<API::MatrixWorkspace>(
-            AnalysisDataService::Instance().retrieve("PeakParametersWS3"));
-    TS_ASSERT(peak_params_ws);
-    TS_ASSERT_EQUALS(peak_params_ws->getNumberHistograms(), 5);
-    TS_ASSERT_EQUALS(peak_params_ws->histogram(0).x().size(), 10);
-
-    return;
-  }
-
-  //----------------------------------------------------------------------------------------------
-  /** Test on init and setup
-   */
-  void Ntest_SingleSpectrum3Peaks() {
-    // Generate input workspace
-    // std::string input_ws_name = loadVulcanHighAngleData();
-
-    // Generate peak and background parameters
-    std::vector<string> peakparnames;
-    std::vector<double> peakparvalues;
-    gen_PeakParameters(peakparnames, peakparvalues);
-
-    // Initialize FitPeak
-    FitPeaks fitpeaks;
-
-    fitpeaks.initialize();
-    TS_ASSERT(fitpeaks.isInitialized());
-
-    TS_ASSERT_THROWS_NOTHING(
-        fitpeaks.setProperty("InputWorkspace", m_inputWorkspaceName));
-    TS_ASSERT_THROWS_NOTHING(fitpeaks.setProperty("StartWorkspaceIndex", 6468));
-    TS_ASSERT_THROWS_NOTHING(fitpeaks.setProperty("StopWorkspaceIndex", 24900));
-    TS_ASSERT_THROWS_NOTHING(
-        fitpeaks.setProperty("PeakCenters", "1.0758, 0.89198"));
-    TS_ASSERT_THROWS_NOTHING(
-        fitpeaks.setProperty("FitWindowLeftBoundary", "1.05, 0.87"));
-    TS_ASSERT_THROWS_NOTHING(
-        fitpeaks.setProperty("FitWindowRightBoundary", "1.15, 0.92"));
-    TS_ASSERT_THROWS_NOTHING(fitpeaks.setProperty("PeakRanges", "0.02, 0.015"));
-    TS_ASSERT_THROWS_NOTHING(
-        fitpeaks.setProperty("PeakParameterValues", peakparvalues));
-
-    fitpeaks.setProperty("OutputWorkspace", "PeakPositionsWS2");
-    fitpeaks.setProperty("OutputPeakParametersWorkspace", "PeakParametersWS2");
-    fitpeaks.setProperty("FittedPeaksWorkspace", "FittedPeaksWS2");
-
-    fitpeaks.execute();
-    TS_ASSERT(fitpeaks.isExecuted());
-
-    TS_ASSERT(
-        API::AnalysisDataService::Instance().doesExist("PeakPositionsWS2"));
-
-    TS_ASSERT(API::AnalysisDataService::Instance().doesExist("FittedPeaksWS2"));
-    API::MatrixWorkspace_sptr fitted_data_ws =
-        std::dynamic_pointer_cast<API::MatrixWorkspace>(
-            API::AnalysisDataService::Instance().retrieve("FittedPeaksWS2"));
-    TS_ASSERT(fitted_data_ws);
-
-    // API::MatrixWorkspace_const_sptr fitted_data_ws =
-    // fitpeaks.getProperty("FittedPeaksWS2");
-    TS_ASSERT_EQUALS(fitted_data_ws->getNumberHistograms(), 24900);
-
-    return;
-  }
-
-  //----------------------------------------------------------------------------------------------
-=======
->>>>>>> 048a8bdb
   /** Test a subset of spectra that do not have any count
    * Thus, 2 main features of algorithm FitPeaks will be examed here
    * 1. partial spectra
@@ -823,11 +654,7 @@
    */
   void test_multiPeaksMultiSpectraBackToBackExp() {
     // Generate input workspace
-<<<<<<< HEAD
-    std::string input_ws_name = genBk2BkTestData();
-=======
     std::string input_ws_name = generateTestDataBackToBackExponential();
->>>>>>> 048a8bdb
     API::MatrixWorkspace_sptr input_ws =
         std::dynamic_pointer_cast<MatrixWorkspace>(
             AnalysisDataService::Instance().retrieve(input_ws_name));
@@ -1205,11 +1032,7 @@
    * exponenential convoluted
    * by Gaussian
    */
-<<<<<<< HEAD
-  std::string genBk2BkTestData() {
-=======
   std::string generateTestDataBackToBackExponential() {
->>>>>>> 048a8bdb
     DataHandling::LoadNexusProcessed loader;
     loader.initialize();
 
