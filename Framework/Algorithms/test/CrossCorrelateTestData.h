--- conflicted
+++ resolved
@@ -197,228 +197,4 @@
   }
 };
 
-<<<<<<< HEAD
-DECLARE_FUNCTION(SimplexGaussian)
-/*
-  Create fake data to test cross correlation
-
-  This class creates a matrix workspace with a reference function in the
-  first index and subsequent indices containing a transformed version of
-  the reference function.
-
-  The transform at index "i" for 1 < i < len( l ) contains
-  the reference function transformed according to the specification
-  in l[ i - 1 ] where "l" is the initializer list constructor argument.
-
-  use get_workspace() to get the workspace
-*/
-class CrossCorrelateTestData {
-public:
-  inline static std::string const gaussian_default = "name=Gaussian,Height=20,Sigma=4";
-
-  /* Specify default values */
-  CrossCorrelateTestData(std::string function_specifier = gaussian_default, int domain_radius = 20,
-                         std::initializer_list<class TransformSpecifier> l = {
-                             // TransformSpecifier(transforms::domain_translate, 10),
-                             // TransformSpecifier(transforms::domain_scale, 10),
-                             // TransformSpecifier(transforms::co_domain_translate, 10),
-                             // TransformSpecifier(transforms::co_domain_scale, 10)
-                         });
-
-  MatrixWorkspace_sptr get_workspace() { return workspace; }
-
-  /* debugging function - print to stdout */
-  void print_workspace();
-
-  /* methods */
-private:
-  /* generates the co-domain given the domain */
-  std::vector<double> apply_function(std::vector<double> &domain);
-
-  /* offset domain by a constant before applying a function */
-  std::vector<double> translate_domain(std::vector<double> const &domain, double translation);
-
-  /* scale domain by a constant factor before applying a function */
-  std::vector<double> scale_domain(std::vector<double> const &domain, double scale_factor);
-
-  /* scaling and translation of the co-domain can occur after the function has
-     already
-     been evaluated by manipulating the entries in the workspace: */
-  void translate_co_domain(int reference_index, int target_index, double translation);
-
-  void scale_co_domain(int reference_index, int target_index, double scale_factor);
-
-  /* assign at given index */
-  void assign_to_workspace(int workspace_index, std::vector<double> const &domain,
-                           std::vector<double> const &co_domain);
-
-  /* print a vector */
-  void dump_vector(std::vector<double> const &v, std::string header_line);
-
-  /* variables */
-private:
-  /* this object's deliverable */
-  MatrixWorkspace_sptr workspace;
-
-  /* function to map domain to co-domain */
-  std::shared_ptr<CompositeFunction> function;
-
-  /* function extends this far from the origin in either direction */
-  int const domain_radius;
-
-  /* number of functions in the workspace */
-  size_t const num_functions;
-};
-
-/* it will move and unmove this vector */
-std::vector<double> CrossCorrelateTestData::apply_function(std::vector<double> &domain) {
-  FunctionDomain1DVector domain_oop(std::move(domain));
-  /* move after clear */
-  domain.clear();
-
-  /* populate range */
-  FunctionValues co_domain_oop(domain_oop);
-  function->function(domain_oop, co_domain_oop);
-
-  /* invalidate FunctionDomain1DVector and get underlying data primitive */
-  domain = domain_oop.getVector();
-
-  /* invalidate FunctionValues object and get underlying data primitive */
-  auto co_domain = co_domain_oop.toVector();
-
-  return co_domain;
-}
-
-std::vector<double> CrossCorrelateTestData::translate_domain(std::vector<double> const &domain, double translation) {
-  std::vector<double> translated_domain;
-
-  std::transform(domain.begin(), domain.end(), std::back_inserter(translated_domain),
-                 [translation](double d) -> double { return d + translation; });
-
-  return translated_domain;
-}
-
-std::vector<double> CrossCorrelateTestData::scale_domain(std::vector<double> const &domain, double scale_factor) {
-  std::vector<double> scaled_domain;
-
-  std::transform(domain.begin(), domain.end(), std::back_inserter(scaled_domain),
-                 [scale_factor](double d) -> double { return scale_factor * d; });
-
-  return scaled_domain;
-}
-
-/* scaling and translation of the co-domain can occur after the function has
-   already
-   been evaluated by manipulating the entries in the workspace */
-void CrossCorrelateTestData::translate_co_domain(int reference_index, int target_index, double translation) {
-  workspace->mutableX(target_index) = workspace->mutableX(reference_index);
-  auto reference_y = workspace->mutableY(reference_index);
-  reference_y += translation;
-  workspace->mutableY(target_index) = reference_y;
-}
-
-void CrossCorrelateTestData::scale_co_domain(int reference_index, int target_index, double scale_factor) {
-  workspace->mutableX(target_index) = workspace->mutableX(reference_index);
-  workspace->mutableY(target_index) = scale_factor * workspace->mutableY(reference_index);
-}
-
-void CrossCorrelateTestData::assign_to_workspace(int workspace_index, std::vector<double> const &domain,
-                                                 std::vector<double> const &co_domain) {
-  auto &x_data = workspace->mutableX(workspace_index);
-  x_data.assign(domain.cbegin(), domain.cend());
-
-  auto &y_data = workspace->mutableY(workspace_index);
-  y_data.assign(co_domain.cbegin(), co_domain.cend());
-}
-
-void CrossCorrelateTestData::dump_vector(std::vector<double> const &v, std::string header_line) {
-  std::cout << header_line << std::endl;
-  for (double i : v) {
-    std::cout << " " << i;
-  }
-  std::cout << std::endl;
-}
-
-void CrossCorrelateTestData::print_workspace() {
-  for (int i = 0; i < static_cast<int>(num_functions); ++i) {
-    std::cout << "workspace: " << i << std::endl;
-    std::vector<double> const &domain = workspace->mutableX(i).rawData();
-    std::vector<double> const &co_domain = workspace->mutableY(i).rawData();
-    dump_vector(domain, "domain:");
-    dump_vector(co_domain, "co_domain:");
-  }
-}
-
-MatrixWorkspace_sptr convertToHistogram(const MatrixWorkspace_sptr inWS) {
-  Algorithms::ConvertToHistogram alg;
-
-  // setup alg
-  alg.initialize();
-  alg.setRethrows(true);
-  alg.setProperty("InputWorkspace", inWS);
-  alg.setProperty("OutputWorkspace", "outWS");
-
-  // run alg
-  alg.execute();
-  return alg.getProperty("OutputWorkspace");
-}
-
-CrossCorrelateTestData::CrossCorrelateTestData(std::string function_specifier, int domain_radius,
-                                               std::initializer_list<class TransformSpecifier> l)
-    : domain_radius(domain_radius), num_functions(l.size() + 1) {
-  /* allocate the workspace but do not populate yet */
-  int domain_size = this->domain_radius * 2 + 1;
-
-  /* domain will represent points not bins, so the domain and co-domain are
-     of identical size (as opposed to domain being co_domain_size + 1 ) */
-  workspace = createWorkspace<Workspace2D>(l.size() + 1, domain_size, domain_size);
-
-  /* create the function that will operate on a discrete domain */
-  function = std::make_shared<API::CompositeFunction>();
-  const auto functionInstance = API::FunctionFactory::Instance().createInitialized(function_specifier);
-  function->addFunction(std::dynamic_pointer_cast<IPeakFunction>(functionInstance));
-
-  /* create discrete domain */
-  std::vector<double> symmetric_domain(domain_size);
-  std::iota(symmetric_domain.begin(), symmetric_domain.end(), -1 * domain_radius);
-
-  /* create the reference spectrum at the first index */
-  std::vector<double> co_domain = apply_function(symmetric_domain);
-  assign_to_workspace(0, symmetric_domain, co_domain);
-
-  std::vector<double> errorDomain(co_domain.size(), 0.0);
-  workspace->mutableE(0).assign(errorDomain.begin(), errorDomain.end());
-
-  /* iterate through the initializer list and handle all the objects */
-  int workspace_index = 1;
-  for (auto &s : l) {
-    /* scale domain, recompute co-domain, assign to workspace index */
-    if (s.transform_type == transforms::domain_scale) {
-      std::vector<double> scaled_domain = scale_domain(symmetric_domain, s.scalar);
-      std::vector<double> scaled_co_domain = apply_function(scaled_domain);
-      assign_to_workspace(workspace_index, scaled_domain, scaled_co_domain);
-    }
-
-    /* translate domain, recompute co-domain, assign to workspace index */
-    else if (s.transform_type == transforms::domain_translate) {
-      std::vector<double> translated_domain = translate_domain(symmetric_domain, s.scalar);
-      std::vector<double> translated_co_domain = apply_function(translated_domain);
-      assign_to_workspace(workspace_index, translated_domain, translated_co_domain);
-    } else if (s.transform_type == transforms::co_domain_scale) {
-      scale_co_domain(0, workspace_index, s.scalar);
-    } else if (s.transform_type == transforms::co_domain_translate) {
-      translate_co_domain(0, workspace_index, s.scalar);
-    } else {
-      std::cout << "unrecognized transform type" << std::endl;
-      exit(0);
-    }
-
-    ++workspace_index;
-  }
-
-  workspace->getAxis(0)->setUnit("dSpacing");
-  // workspace = convertToHistogram(workspace);
-}
-=======
-DECLARE_FUNCTION(SimplexGaussian)
->>>>>>> 2d1549dc
+DECLARE_FUNCTION(SimplexGaussian)