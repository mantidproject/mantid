--- conflicted
+++ resolved
@@ -16,61 +16,6 @@
 using namespace Mantid::DataObjects;
 using Mantid::Geometry::Instrument;
 
-<<<<<<< HEAD
-class NormaliseToMonitorTest : public CxxTest::TestSuite {
-public:
-  static NormaliseToMonitorTest *createSuite() {
-    return new NormaliseToMonitorTest();
-  }
-  static void destroySuite(NormaliseToMonitorTest *suite) { delete suite; }
-
-  void setUpWorkspace() {
-    MatrixWorkspace_sptr input =
-        WorkspaceCreationHelper::Create2DWorkspace123(3, 10, 1);
-    // Change the data in the monitor spectrum
-    input->mutableY(0).assign(10, 10.0);
-    // Need to change bins
-
-    auto &x0 = input->mutableX(0);
-    auto &x1 = input->mutableX(1);
-    auto &x2 = input->mutableX(2);
-
-    for (int i = 0; i < 11; ++i) {
-      x0[i] = i;
-      x1[i] = i;
-      x2[i] = i;
-    }
-
-    input->getAxis(0)->unit() =
-        Mantid::Kernel::UnitFactory::Instance().create("Wavelength");
-    // Now need to set up a minimal instrument
-    input->getSpectrum(0).setSpectrumNo(0);
-    input->getSpectrum(1).setSpectrumNo(1);
-    input->getSpectrum(2).setSpectrumNo(2);
-    boost::shared_ptr<Instrument> instr = boost::make_shared<Instrument>();
-    input->setInstrument(instr);
-    Mantid::Geometry::Detector *mon =
-        new Mantid::Geometry::Detector("monitor", 0, NULL);
-    instr->add(mon);
-    instr->markAsMonitor(mon);
-    Mantid::Geometry::Detector *det =
-        new Mantid::Geometry::Detector("NOTmonitor", 1, NULL);
-    instr->add(det);
-    instr->markAsDetector(det);
-
-    AnalysisDataService::Instance().addOrReplace("normMon", input);
-
-    // Create a single spectrum workspace to be the monitor one
-    MatrixWorkspace_sptr monWS =
-        WorkspaceCreationHelper::Create2DWorkspaceBinned(1, 20, 0.1, 0.5);
-    monWS->getAxis(0)->unit() =
-        Mantid::Kernel::UnitFactory::Instance().create("Wavelength");
-    // Now need to set up a minimal instrument and spectra-detector map
-    input->getSpectrum(0).setSpectrumNo(0);
-    monWS->setInstrument(input->getInstrument());
-
-    AnalysisDataService::Instance().addOrReplace("monWS", monWS);
-=======
 // Anonymous namespace for shared methods between unit and performance test
 namespace {
 void setUpWorkspace(int histograms = 3, int bins = 10) {
@@ -88,7 +33,6 @@
     x0[i] = i;
     x1[i] = i;
     x2[i] = i;
->>>>>>> b5aed735
   }
 
   input->getAxis(0)->unit() =
@@ -153,15 +97,9 @@
 
     // Check the non-monitor spectra
     for (size_t i = 1; i < output->getNumberHistograms(); ++i) {
-<<<<<<< HEAD
-      auto &x = output->x(i);
-      auto &y = output->y(i);
-      auto &e = output->e(i);
-=======
       const auto &x = output->x(i);
       const auto &y = output->y(i);
       const auto &e = output->e(i);
->>>>>>> b5aed735
       for (size_t j = 0; j < output->blocksize(); ++j) {
         TS_ASSERT_EQUALS(x[j], j)
         TS_ASSERT_DELTA(y[j], 2, 0.00001)
@@ -170,15 +108,6 @@
     }
 
     // Now check the monitor one
-<<<<<<< HEAD
-    auto &monitorX = output->x(0);
-    auto &monitorY = output->y(0);
-    auto &monitorE = output->e(0);
-    for (size_t k = 0; k < output->blocksize(); ++k) {
-      TS_ASSERT_EQUALS(monitorX[k], k)
-      TS_ASSERT_DELTA(monitorY[k], 10, 0.00001)
-      TS_ASSERT_DELTA(monitorE[k], 4.24264, 0.00001)
-=======
     const auto &monX = output->x(0);
     const auto &monY = output->y(0);
     const auto &monE = output->e(0);
@@ -186,7 +115,6 @@
       TS_ASSERT_EQUALS(monX[k], k)
       TS_ASSERT_DELTA(monY[k], 10, 0.00001)
       TS_ASSERT_DELTA(monE[k], 4.24264, 0.00001)
->>>>>>> b5aed735
     }
 
     if (events) {
