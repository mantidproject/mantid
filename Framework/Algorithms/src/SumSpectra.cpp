//----------------------------------------------------------------------
// Includes
//----------------------------------------------------------------------
#include "MantidAlgorithms/SumSpectra.h"
#include "MantidAPI/CommonBinsValidator.h"
#include "MantidAPI/WorkspaceFactory.h"
#include "MantidDataObjects/RebinnedOutput.h"
#include "MantidGeometry/IDetector.h"
#include "MantidKernel/ArrayProperty.h"
#include "MantidKernel/BoundedValidator.h"

namespace Mantid {
namespace Algorithms {

// Register the class into the algorithm factory
DECLARE_ALGORITHM(SumSpectra)

using namespace Kernel;
using namespace API;
using namespace DataObjects;

SumSpectra::SumSpectra()
    : API::Algorithm(), m_outSpecId(0), m_minWsInd(0), m_maxWsInd(0),
      m_keepMonitors(false), m_numberOfSpectra(0), m_yLength(0), m_indices(),
      m_calculateWeightedSum(false) {}

/** Initialisation method.
 *
 */
void SumSpectra::init() {
  declareProperty(make_unique<WorkspaceProperty<>>(
                      "InputWorkspace", "", Direction::Input,
                      boost::make_shared<CommonBinsValidator>()),
                  "The workspace containing the spectra to be summed.");
  declareProperty(
      make_unique<WorkspaceProperty<>>("OutputWorkspace", "",
                                       Direction::Output),
      "The name of the workspace to be created as the output of the algorithm. "
      " A workspace of this name will be created and stored in the Analysis "
      "Data Service.");

  auto mustBePositive = boost::make_shared<BoundedValidator<int>>();
  mustBePositive->setLower(0);
  declareProperty("StartWorkspaceIndex", 0, mustBePositive,
                  "The first Workspace index to be included in the summing");
  declareProperty("EndWorkspaceIndex", EMPTY_INT(), mustBePositive,
                  "The last Workspace index to be included in the summing");

  declareProperty(
      make_unique<Kernel::ArrayProperty<int>>("ListOfWorkspaceIndices"),
      "A list of workspace indices as a string with ranges, for "
      "example: 5-10,15,20-23. \n"
      "Optional: if not specified, then the "
      "Start/EndWorkspaceIndex fields are used alone. "
      "If specified, the range and the list are combined (without "
      "duplicating indices). For example, a range of 10 to 20 and "
      "a list '12,15,26,28' gives '10-20,26,28'.");

  declareProperty("IncludeMonitors", true,
                  "Whether to include monitor spectra in the summation.");

  declareProperty("WeightedSum", false,
                  "Instead of the usual spectra sum, calculate the weighted "
                  "sum. This has the form: \n"
                  ":math:`nSpectra "
                  "\\times\\Sigma(Signal_i/Error_i^2)/\\Sigma(1/Error_i^2)`\n "
                  "This property is ignored for event workspace.\n"
                  "The sums are defined for :math:`Error_i != 0` only, so the "
                  "values with zero error are dropped from the summation. To "
                  "estimate the number of dropped values see the "
                  "description. ");
}

/** Executes the algorithm
 *
 */
void SumSpectra::exec() {
  // Try and retrieve the optional properties
  m_minWsInd = getProperty("StartWorkspaceIndex");
  m_maxWsInd = getProperty("EndWorkspaceIndex");
  const std::vector<int> indices_list = getProperty("ListOfWorkspaceIndices");

  m_keepMonitors = getProperty("IncludeMonitors");

  // Get the input workspace
  MatrixWorkspace_const_sptr localworkspace = getProperty("InputWorkspace");

  m_numberOfSpectra = static_cast<int>(localworkspace->getNumberHistograms());
  this->m_yLength = static_cast<int>(localworkspace->blocksize());

  // Check 'StartSpectrum' is in range 0-m_numberOfSpectra
  if (m_minWsInd > m_numberOfSpectra) {
    g_log.warning("StartWorkspaceIndex out of range! Set to 0.");
    m_minWsInd = 0;
  }

  if (indices_list.empty()) {
    // If no list was given and no max, just do all.
    if (isEmpty(m_maxWsInd))
      m_maxWsInd = m_numberOfSpectra - 1;
  }

  // Something for m_maxWsIndex was given but it is out of range?
  if (!isEmpty(m_maxWsInd) &&
      (m_maxWsInd > m_numberOfSpectra - 1 || m_maxWsInd < m_minWsInd)) {
    g_log.warning("EndWorkspaceIndex out of range! Set to max Workspace Index");
    m_maxWsInd = m_numberOfSpectra;
  }

  // Make the set of indices to sum up from the list
  this->m_indices.insert(indices_list.begin(), indices_list.end());

  // And add the range too, if any
  if (!isEmpty(m_maxWsInd)) {
    for (int i = m_minWsInd; i <= m_maxWsInd; i++)
      this->m_indices.insert(i);
  }

  // determine the output spectrum id
  m_outSpecId = this->getOutputSpecId(localworkspace);
  g_log.information()
      << "Spectra remapping gives single spectra with spectra number: "
      << m_outSpecId << "\n";

  m_calculateWeightedSum = getProperty("WeightedSum");

  EventWorkspace_const_sptr eventW =
      boost::dynamic_pointer_cast<const EventWorkspace>(localworkspace);
  if (eventW) {
    m_calculateWeightedSum = false;
    this->execEvent(eventW, this->m_indices);
  } else {
    //-------Workspace 2D mode -----

    // Create the 2D workspace for the output
    MatrixWorkspace_sptr outputWorkspace =
        API::WorkspaceFactory::Instance().create(
            localworkspace, 1, localworkspace->readX(m_minWsInd).size(),
            this->m_yLength);
    size_t numSpectra(0); // total number of processed spectra
    size_t numMasked(0);  // total number of the masked and skipped spectra
    size_t numZeros(0);   // number of spectra which have 0 value in the first
    // column (used in special cases of evaluating how good
    // Puasonian statistics is)

    Progress progress(this, 0, 1, this->m_indices.size());

    // This is the (only) output spectrum
    ISpectrum *outSpec = outputWorkspace->getSpectrum(0);

    // Copy over the bin boundaries
    outSpec->dataX() = localworkspace->readX(0);

    // Build a new spectra map
    outSpec->setSpectrumNo(m_outSpecId);
    outSpec->clearDetectorIDs();

    if (localworkspace->id() == "RebinnedOutput") {
      this->doRebinnedOutput(outputWorkspace, progress, numSpectra, numMasked,
                             numZeros);
    } else {
      this->doWorkspace2D(localworkspace, outSpec, progress, numSpectra,
                          numMasked, numZeros);
    }

    // Pointer to sqrt function
    MantidVec &YError = outSpec->dataE();
    typedef double (*uf)(double);
    uf rs = std::sqrt;
    // take the square root of all the accumulated squared errors - Assumes
    // Gaussian errors
    std::transform(YError.begin(), YError.end(), YError.begin(), rs);

    // set up the summing statistics
    outputWorkspace->mutableRun().addProperty("NumAllSpectra", int(numSpectra),
                                              "", true);
    outputWorkspace->mutableRun().addProperty("NumMaskSpectra", int(numMasked),
                                              "", true);
    outputWorkspace->mutableRun().addProperty("NumZeroSpectra", int(numZeros),
                                              "", true);

    // Assign it to the output workspace property
    setProperty("OutputWorkspace", outputWorkspace);
  }
}

/**
 * Determine the minimum spectrum id for summing. This requires that
 * SumSpectra::indices has already been set.
 * @param localworkspace The workspace to use.
 * @return The minimum spectrum id for all the spectra being summed.
 */
specnum_t
SumSpectra::getOutputSpecId(MatrixWorkspace_const_sptr localworkspace) {
  // initial value
  specnum_t specId =
      localworkspace->getSpectrum(*(this->m_indices.begin()))->getSpectrumNo();

  // the total number of spectra
  int totalSpec = static_cast<int>(localworkspace->getNumberHistograms());

  specnum_t temp;
<<<<<<< HEAD
  for (auto index : this->m_indices) {
=======
  for (const auto index : this->m_indices) {
>>>>>>> a038867d
    if (index < totalSpec) {
      temp = localworkspace->getSpectrum(index)->getSpectrumNo();
      if (temp < specId)
        specId = temp;
    }
  }

  return specId;
}

/**
 * This function deals with the logic necessary for summing a Workspace2D.
 * @param localworkspace The input workspace for summing.
 * @param outSpec The spectrum for the summed output.
 * @param progress The progress indicator.
 * @param numSpectra The number of spectra contributed to the sum.
 * @param numMasked The spectra dropped from the summations because they are
 * masked.
 * @param numZeros The number of zero bins in histogram workspace or empty
 * spectra for event workspace.
 */
void SumSpectra::doWorkspace2D(MatrixWorkspace_const_sptr localworkspace,
                               ISpectrum *outSpec, Progress &progress,
                               size_t &numSpectra, size_t &numMasked,
                               size_t &numZeros) {
  // Get references to the output workspaces's data vectors
  MantidVec &YSum = outSpec->dataY();
  MantidVec &YError = outSpec->dataE();

  MantidVec Weight;
  std::vector<size_t> nZeros;
  if (m_calculateWeightedSum) {
    Weight.assign(YSum.size(), 0);
    nZeros.assign(YSum.size(), 0);
  }
  numSpectra = 0;
  numMasked = 0;
  numZeros = 0;

  // Loop over spectra
<<<<<<< HEAD
  // for (int i = m_minSpec; i <= m_maxSpec; ++i)
  for (auto it = this->m_indices.begin(); it != this->m_indices.end(); ++it) {
    int i = *it;
=======
  for (const auto i : this->m_indices) {
>>>>>>> a038867d
    // Don't go outside the range.
    if ((i >= this->m_numberOfSpectra) || (i < 0)) {
      g_log.error() << "Invalid index " << i
                    << " was specified. Sum was aborted.\n";
      break;
    }

    try {
      // Get the detector object for this spectrum
      Geometry::IDetector_const_sptr det = localworkspace->getDetector(i);
      // Skip monitors, if the property is set to do so
      if (!m_keepMonitors && det->isMonitor())
        continue;
      // Skip masked detectors
      if (det->isMasked()) {
        numMasked++;
        continue;
      }
    } catch (...) {
      // if the detector not found just carry on
    }
    numSpectra++;

    // Retrieve the spectrum into a vector
    const MantidVec &YValues = localworkspace->readY(i);
    const MantidVec &YErrors = localworkspace->readE(i);
    if (m_calculateWeightedSum) {
      for (int k = 0; k < this->m_yLength; ++k) {
        if (YErrors[k] != 0) {
          double errsq = YErrors[k] * YErrors[k];
          YError[k] += errsq;
          Weight[k] += 1. / errsq;
          YSum[k] += YValues[k] / errsq;
        } else {
          nZeros[k]++;
        }
      }
    } else {
      for (int k = 0; k < this->m_yLength; ++k) {
        YSum[k] += YValues[k];
        YError[k] += YErrors[k] * YErrors[k];
      }
    }

    // Map all the detectors onto the spectrum of the output
    outSpec->addDetectorIDs(localworkspace->getSpectrum(i)->getDetectorIDs());

    progress.report();
  }

  if (m_calculateWeightedSum) {
    numZeros = 0;
    for (size_t i = 0; i < Weight.size(); i++) {
      if (numSpectra > nZeros[i])
        YSum[i] *= double(numSpectra - nZeros[i]) / Weight[i];
      if (nZeros[i] != 0)
        numZeros += nZeros[i];
    }
  }
}

/**
 * This function handles the logic for summing RebinnedOutput workspaces.
 * @param outputWorkspace the workspace to hold the summed input
 * @param progress the progress indicator
 * @param numSpectra
 * @param numMasked
 * @param numZeros
 */
void SumSpectra::doRebinnedOutput(MatrixWorkspace_sptr outputWorkspace,
                                  Progress &progress, size_t &numSpectra,
                                  size_t &numMasked, size_t &numZeros) {
  // Get a copy of the input workspace
  MatrixWorkspace_sptr temp = getProperty("InputWorkspace");

  // First, we need to clean the input workspace for nan's and inf's in order
  // to treat the data correctly later. This will create a new private
  // workspace that will be retrieved as mutable.
  IAlgorithm_sptr alg = this->createChildAlgorithm("ReplaceSpecialValues");
  alg->setProperty<MatrixWorkspace_sptr>("InputWorkspace", temp);
  std::string outName = "_" + temp->getName() + "_clean";
  alg->setProperty("OutputWorkspace", outName);
  alg->setProperty("NaNValue", 0.0);
  alg->setProperty("NaNError", 0.0);
  alg->setProperty("InfinityValue", 0.0);
  alg->setProperty("InfinityError", 0.0);
  alg->executeAsChildAlg();
  MatrixWorkspace_sptr localworkspace = alg->getProperty("OutputWorkspace");

  // Transform to real workspace types
  RebinnedOutput_sptr inWS =
      boost::dynamic_pointer_cast<RebinnedOutput>(localworkspace);
  RebinnedOutput_sptr outWS =
      boost::dynamic_pointer_cast<RebinnedOutput>(outputWorkspace);

  // Get references to the output workspaces's data vectors
  ISpectrum *outSpec = outputWorkspace->getSpectrum(0);
  MantidVec &YSum = outSpec->dataY();
  MantidVec &YError = outSpec->dataE();
  MantidVec &FracSum = outWS->dataF(0);
  MantidVec Weight;
  std::vector<size_t> nZeros;
  if (m_calculateWeightedSum) {
    Weight.assign(YSum.size(), 0);
    nZeros.assign(YSum.size(), 0);
  }
  numSpectra = 0;
  numMasked = 0;
  numZeros = 0;

  // Loop over spectra
<<<<<<< HEAD
  // for (int i = m_minSpec; i <= m_maxSpec; ++i)
  for (auto it = m_indices.begin(); it != m_indices.end(); ++it) {
    int i = *it;
=======
  for (const auto i : m_indices) {
>>>>>>> a038867d
    // Don't go outside the range.
    if ((i >= m_numberOfSpectra) || (i < 0)) {
      g_log.error() << "Invalid index " << i
                    << " was specified. Sum was aborted.\n";
      break;
    }

    try {
      // Get the detector object for this spectrum
      Geometry::IDetector_const_sptr det = localworkspace->getDetector(i);
      // Skip monitors, if the property is set to do so
      if (!m_keepMonitors && det->isMonitor())
        continue;
      // Skip masked detectors
      if (det->isMasked()) {
        numMasked++;
        continue;
      }
    } catch (...) {
      // if the detector not found just carry on
    }
    numSpectra++;

    // Retrieve the spectrum into a vector
    const MantidVec &YValues = localworkspace->readY(i);
    const MantidVec &YErrors = localworkspace->readE(i);
    const MantidVec &FracArea = inWS->readF(i);

    if (m_calculateWeightedSum) {
      for (int k = 0; k < this->m_yLength; ++k) {
        if (YErrors[k] != 0) {
          double errsq = YErrors[k] * YErrors[k] * FracArea[k] * FracArea[k];
          YError[k] += errsq;
          Weight[k] += 1. / errsq;
          YSum[k] += YValues[k] * FracArea[k] / errsq;
          FracSum[k] += FracArea[k];
        } else {
          nZeros[k]++;
          FracSum[k] += FracArea[k];
        }
      }
    } else {
      for (int k = 0; k < this->m_yLength; ++k) {
        YSum[k] += YValues[k] * FracArea[k];
        YError[k] += YErrors[k] * YErrors[k] * FracArea[k] * FracArea[k];
        FracSum[k] += FracArea[k];
      }
    }

    // Map all the detectors onto the spectrum of the output
    outSpec->addDetectorIDs(localworkspace->getSpectrum(i)->getDetectorIDs());

    progress.report();
  }

  if (m_calculateWeightedSum) {
    numZeros = 0;
    for (size_t i = 0; i < Weight.size(); i++) {
      if (numSpectra > nZeros[i])
        YSum[i] *= double(numSpectra - nZeros[i]) / Weight[i];
      if (nZeros[i] != 0)
        numZeros += nZeros[i];
    }
  }

  // Create the correct representation
  outWS->finalize();
}

/** Executes the algorithm
 *@param localworkspace :: the input workspace
 *@param indices :: set of indices to sum up
 */
void SumSpectra::execEvent(EventWorkspace_const_sptr localworkspace,
                           std::set<int> &indices) {
  // Make a brand new EventWorkspace
  EventWorkspace_sptr outputWorkspace =
      boost::dynamic_pointer_cast<EventWorkspace>(
          API::WorkspaceFactory::Instance().create("EventWorkspace", 1, 2, 1));
  // Copy geometry over.
  API::WorkspaceFactory::Instance().initializeFromParent(localworkspace,
                                                         outputWorkspace, true);

  Progress progress(this, 0, 1, indices.size());

  // Get the pointer to the output event list
  EventList &outEL = outputWorkspace->getEventList(0);
  outEL.setSpectrumNo(m_outSpecId);
  outEL.clearDetectorIDs();

  // Loop over spectra
  size_t numSpectra(0);
  size_t numMasked(0);
  size_t numZeros(0);
<<<<<<< HEAD
  // for (int i = m_minSpec; i <= m_maxSpec; ++i)
  for (auto it = indices.begin(); it != indices.end(); ++it) {
    int i = *it;
=======
  for (const auto i : indices) {
>>>>>>> a038867d
    // Don't go outside the range.
    if ((i >= m_numberOfSpectra) || (i < 0)) {
      g_log.error() << "Invalid index " << i
                    << " was specified. Sum was aborted.\n";
      break;
    }

    try {
      // Get the detector object for this spectrum
      Geometry::IDetector_const_sptr det = localworkspace->getDetector(i);
      // Skip monitors, if the property is set to do so
      if (!m_keepMonitors && det->isMonitor())
        continue;
      // Skip masked detectors
      if (det->isMasked()) {
        numMasked++;
        continue;
      }
    } catch (...) {
      // if the detector not found just carry on
    }
    numSpectra++;

    // Add the event lists with the operator
    const EventList &tOutEL = localworkspace->getEventList(i);
    if (tOutEL.empty()) {
      ++numZeros;
    }
    outEL += tOutEL;

    progress.report();
  }

  // Set all X bins on the output
  cow_ptr<MantidVec> XValues;
  XValues.access() = localworkspace->readX(0);
  outputWorkspace->setAllX(XValues);

  outputWorkspace->mutableRun().addProperty("NumAllSpectra", int(numSpectra),
                                            "", true);
  outputWorkspace->mutableRun().addProperty("NumMaskSpectra", int(numMasked),
                                            "", true);
  outputWorkspace->mutableRun().addProperty("NumZeroSpectra", int(numZeros), "",
                                            true);

  // Assign it to the output workspace property
  setProperty("OutputWorkspace",
              boost::dynamic_pointer_cast<MatrixWorkspace>(outputWorkspace));
}

} // namespace Algorithms
} // namespace Mantid<|MERGE_RESOLUTION|>--- conflicted
+++ resolved
@@ -200,11 +200,7 @@
   int totalSpec = static_cast<int>(localworkspace->getNumberHistograms());
 
   specnum_t temp;
-<<<<<<< HEAD
-  for (auto index : this->m_indices) {
-=======
   for (const auto index : this->m_indices) {
->>>>>>> a038867d
     if (index < totalSpec) {
       temp = localworkspace->getSpectrum(index)->getSpectrumNo();
       if (temp < specId)
@@ -245,13 +241,7 @@
   numZeros = 0;
 
   // Loop over spectra
-<<<<<<< HEAD
-  // for (int i = m_minSpec; i <= m_maxSpec; ++i)
-  for (auto it = this->m_indices.begin(); it != this->m_indices.end(); ++it) {
-    int i = *it;
-=======
   for (const auto i : this->m_indices) {
->>>>>>> a038867d
     // Don't go outside the range.
     if ((i >= this->m_numberOfSpectra) || (i < 0)) {
       g_log.error() << "Invalid index " << i
@@ -363,13 +353,7 @@
   numZeros = 0;
 
   // Loop over spectra
-<<<<<<< HEAD
-  // for (int i = m_minSpec; i <= m_maxSpec; ++i)
-  for (auto it = m_indices.begin(); it != m_indices.end(); ++it) {
-    int i = *it;
-=======
   for (const auto i : m_indices) {
->>>>>>> a038867d
     // Don't go outside the range.
     if ((i >= m_numberOfSpectra) || (i < 0)) {
       g_log.error() << "Invalid index " << i
@@ -464,13 +448,7 @@
   size_t numSpectra(0);
   size_t numMasked(0);
   size_t numZeros(0);
-<<<<<<< HEAD
-  // for (int i = m_minSpec; i <= m_maxSpec; ++i)
-  for (auto it = indices.begin(); it != indices.end(); ++it) {
-    int i = *it;
-=======
   for (const auto i : indices) {
->>>>>>> a038867d
     // Don't go outside the range.
     if ((i >= m_numberOfSpectra) || (i < 0)) {
       g_log.error() << "Invalid index " << i
