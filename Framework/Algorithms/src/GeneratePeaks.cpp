// Mantid Repository : https://github.com/mantidproject/mantid
//
// Copyright &copy; 2018 ISIS Rutherford Appleton Laboratory UKRI,
//   NScD Oak Ridge National Laboratory, European Spallation Source,
//   Institut Laue - Langevin & CSNS, Institute of High Energy Physics, CAS
// SPDX - License - Identifier: GPL - 3.0 +
#include "MantidAlgorithms/GeneratePeaks.h"
#include "MantidAPI/Column.h"
#include "MantidAPI/FunctionDomain1D.h"
#include "MantidAPI/FunctionFactory.h"
#include "MantidAPI/FunctionValues.h"
#include "MantidAPI/IBackgroundFunction.h"
#include "MantidAPI/SpectraAxis.h"
#include "MantidAPI/WorkspaceProperty.h"
#include "MantidDataObjects/WorkspaceCreation.h"
#include "MantidHistogramData/HistogramBuilder.h"
#include "MantidIndexing/IndexInfo.h"
#include "MantidKernel/ArrayProperty.h"
#include "MantidKernel/ListValidator.h"
#include "MantidKernel/RebinParamsValidator.h"
#include "MantidTypes/SpectrumDefinition.h"

#include <boost/algorithm/string/classification.hpp>
#include <boost/algorithm/string/split.hpp>

using namespace Mantid::Kernel;
using namespace Mantid::API;
using namespace Mantid::DataObjects;
using namespace Mantid::HistogramData;

namespace Mantid::Algorithms {
DECLARE_ALGORITHM(GeneratePeaks)

//----------------------------------------------------------------------------------------------
/** Constructor
 */
GeneratePeaks::GeneratePeaks()
    : m_peakFunction(), m_bkgdFunction(), m_vecPeakParamValues(), m_vecBkgdParamValues(), m_SpectrumMap(),
      m_spectraSet(), m_useAutoBkgd(false), m_funcParamWS(), inputWS(), m_newWSFromParent(false), binParameters(),
      m_genBackground(false), m_useRawParameter(false), m_maxChi2(0.), m_numPeakWidth(0.), m_funcParameterNames(),
      i_height(-1), i_centre(-1), i_width(-1), i_a0(-1), i_a1(-1), i_a2(-1), m_useFuncParamWS(false), m_wsIndex(-1) {}

//----------------------------------------------------------------------------------------------
/** Define algorithm's properties
 */
void GeneratePeaks::init() {
  declareProperty(std::make_unique<API::WorkspaceProperty<DataObjects::TableWorkspace>>(
                      "PeakParametersWorkspace", "", Direction::Input, PropertyMode::Optional),
                  "Input TableWorkspace for peak's parameters.");

  // Peak function properties
  std::vector<std::string> peakNames = FunctionFactory::Instance().getFunctionNames<IPeakFunction>();
  std::vector<std::string> peakFullNames = addFunctionParameterNames(peakNames);
  declareProperty("PeakType", "", std::make_shared<StringListValidator>(peakFullNames), "Peak function type. ");

  for (size_t i = 0; i < peakFullNames.size(); ++i)
    g_log.debug() << "Peak function " << i << ": " << peakFullNames[i] << "\n";

  declareProperty(std::make_unique<ArrayProperty<double>>("PeakParameterValues"),
                  "List of peak parameter values.  They must have a 1-to-1 "
                  "mapping to PeakParameterNames list. ");

  // Background properties
  std::vector<std::string> bkgdtypes{"Auto",
                                     "Flat (A0)",
                                     "Linear (A0, A1)",
                                     "Quadratic (A0, A1, A2)",
                                     "Flat"
                                     "Linear",
                                     "Quadratic"};
  declareProperty("BackgroundType", "Linear", std::make_shared<StringListValidator>(bkgdtypes), "Type of Background.");

  declareProperty(std::make_unique<ArrayProperty<double>>("BackgroundParameterValues"),
                  "List of background parameter values.  They must have a "
                  "1-to-1 mapping to PeakParameterNames list. ");

  declareProperty(std::make_unique<API::WorkspaceProperty<API::MatrixWorkspace>>("InputWorkspace", "", Direction::Input,
                                                                                 PropertyMode::Optional),
                  "InputWorkspace (optional) to take information for the instrument, and "
                  "where to evaluate the x-axis.");

  declareProperty("WorkspaceIndex", 0,
                  "Spectrum of the peak to be generated.  "
                  "It is only applied to the case by input parameter values in "
                  "vector format. ");

  declareProperty(std::make_unique<Kernel::ArrayProperty<double>>("BinningParameters",
                                                                  std::make_shared<Kernel::RebinParamsValidator>(true)),
                  "A comma separated list of first bin boundary, width, last "
                  "bin boundary. Optionally\n"
                  "this can be followed by a comma and more widths and last "
                  "boundary pairs.\n"
                  "Negative width values indicate logarithmic binning.");

  declareProperty("NumberWidths", 2., "Number of peak width to evaluate each peak for. Default=2.");
  declareProperty(
      std::make_unique<API::WorkspaceProperty<API::MatrixWorkspace>>("OutputWorkspace", "", Direction::Output),
      "Output Workspace to put the calculated data.");

  declareProperty("GenerateBackground", true, "Whether or not to generate the background");

  declareProperty("MaxAllowedChi2", 100.0, "Maximum chi^2 of the peak allowed to calculate. Default 100.");

  declareProperty("IgnoreWidePeaks", false,
                  "If selected, the peaks that are wider than fit window "
                  "(denoted by negative chi^2) are ignored.");

  declareProperty("IsRawParameter", true,
                  "Flag to show whether the parameter table contains raw parameters. "
                  "In the case that parameter values are input via vector, and this flag "
                  "is set to false, "
                  "the default order of effective peak parameters is centre, height and "
                  "width; "
                  "the default order of effective background parameters is A0, A1 and "
                  "A2. ");
}

//----------------------------------------------------------------------------------------------
/** Main execution body
 */
void GeneratePeaks::exec() {
  // Process input parameters
  std::string peaktype, bkgdtype;
  processAlgProperties(peaktype, bkgdtype);

  // Create functions
  createFunction(peaktype, bkgdtype);

  // Process parameter table
  if (m_useFuncParamWS) {
    processTableColumnNames();
    getSpectraSet(m_funcParamWS);
  }

  // Create output workspace
  API::MatrixWorkspace_sptr outputWS = createOutputWorkspace();
  setProperty("OutputWorkspace", outputWS);

  // Generate peaks
  std::map<specnum_t, std::vector<std::pair<double, API::IFunction_sptr>>> functionmap;
  if (m_useFuncParamWS)
    importPeaksFromTable(functionmap);
  else {
    std::vector<std::pair<double, API::IFunction_sptr>> vecpeakfunc;
    importPeakFromVector(vecpeakfunc);
    functionmap.emplace(m_wsIndex, vecpeakfunc);
  }

  generatePeaks(functionmap, outputWS);
}

//----------------------------------------------------------------------------------------------
/** Process algorithm properties
 */
void GeneratePeaks::processAlgProperties(std::string &peakfunctype, std::string &bkgdfunctype) {
  // Function parameters
  std::string paramwsname = getPropertyValue("PeakParametersWorkspace");
  if (!paramwsname.empty()) {
    // Using parameter table workspace has a higher priority
    m_useFuncParamWS = true;
    m_funcParamWS = getProperty("PeakParametersWorkspace");
  } else {
    m_useFuncParamWS = false;
    m_vecPeakParamValues = getProperty("PeakParameterValues");
    m_vecBkgdParamValues = getProperty("BackgroundParameterValues");
  }

  peakfunctype = getPropertyValue("PeakType");
  // Remove extra helping message
  if (peakfunctype.find('(') != std::string::npos) {
    std::vector<std::string> strs;
    boost::split(strs, peakfunctype, boost::is_any_of(" ("));
    peakfunctype = strs[0];
  }

  bkgdfunctype = getPropertyValue("BackgroundType");
  // Remove extra helping message
  if (bkgdfunctype.find('(') != std::string::npos) {
    std::vector<std::string> strs;
    boost::split(strs, bkgdfunctype, boost::is_any_of(" ("));
    bkgdfunctype = strs[0];
  }

  if (bkgdfunctype == "Auto") {
    m_useAutoBkgd = true;
    bkgdfunctype = "Quadratic";
  } else if (bkgdfunctype == "None") {
    m_useAutoBkgd = false;
    m_genBackground = false;
  } else if (bkgdfunctype == "Linear" || bkgdfunctype == "Flat") {
    m_useAutoBkgd = false;
    bkgdfunctype = bkgdfunctype + "Background";
  }

  binParameters = this->getProperty("BinningParameters");
  inputWS = this->getProperty("InputWorkspace");

  m_genBackground = getProperty("GenerateBackground");

  m_useRawParameter = getProperty("IsRawParameter");

  // Special properties related
  m_maxChi2 = this->getProperty("MaxAllowedChi2");
  m_numPeakWidth = this->getProperty("NumberWidths");

  // Spectrum set if not using parameter table workspace
  // One and only one peak
  if (!m_useFuncParamWS) {
    m_wsIndex = getProperty("WorkspaceIndex");
    m_spectraSet.insert(static_cast<specnum_t>(m_wsIndex));
    m_SpectrumMap.emplace(static_cast<specnum_t>(m_wsIndex), 0);
  }
}

//----------------------------------------------------------------------------------------------
/** Import peak and background functions from table workspace
 * @param functionmap :: (output) map contains vector of functions for each
 * spectrum
 */
void GeneratePeaks::importPeaksFromTable(
    std::map<specnum_t, std::vector<std::pair<double, API::IFunction_sptr>>> &functionmap) {
  size_t numpeaks = m_funcParamWS->rowCount();
  size_t icolchi2 = m_funcParamWS->columnCount() - 1;
  size_t numpeakparams = m_peakFunction->nParams();
  size_t numbkgdparams = 0;
  if (m_bkgdFunction)
    numbkgdparams = m_bkgdFunction->nParams();
  else
    g_log.warning("There is no background function specified. ");

  // Create data structure for all peaks functions
  std::map<specnum_t, std::vector<std::pair<double, API::IFunction_sptr>>>::iterator mapiter;

  // Go through the table workspace to create peak/background functions
  for (size_t ipeak = 0; ipeak < numpeaks; ++ipeak) {
    // Spectrum
    int wsindex = m_funcParamWS->cell<int>(ipeak, 0);

    // Ignore peak with large chi^2/Rwp
    double chi2 = m_funcParamWS->cell<double>(ipeak, icolchi2);
    if (chi2 > m_maxChi2) {
      g_log.notice() << "Skip Peak " << ipeak << " (chi^2 " << chi2 << " > " << m_maxChi2 << ".) "
                     << "\n";
      continue;
    } else if (chi2 < 0.) {
      g_log.notice() << "Skip Peak " << ipeak << " (chi^2 " << chi2 << " < 0 )"
                     << "\n";
      continue;
    } else {
      g_log.debug() << "[DB] Chi-square = " << chi2 << "\n";
    }

    // Set up function
    if (m_useRawParameter) {
      for (size_t p = 0; p < numpeakparams; ++p) {
        std::string parname = m_funcParameterNames[p];
        double parvalue = m_funcParamWS->cell<double>(ipeak, p + 1);
        m_peakFunction->setParameter(parname, parvalue);
      }
      if (m_genBackground) {
        for (size_t p = 0; p < numbkgdparams; ++p) {
          std::string parname = m_funcParameterNames[p + numpeakparams];
          double parvalue = m_funcParamWS->cell<double>(ipeak, p + 1 + numpeakparams);
          m_bkgdFunction->setParameter(parname, parvalue);
        }
      }
    } else {
      double tmpheight = m_funcParamWS->cell<double>(ipeak, i_height);
      double tmpwidth = m_funcParamWS->cell<double>(ipeak, i_width);
      double tmpcentre = m_funcParamWS->cell<double>(ipeak, i_centre);
      m_peakFunction->setHeight(tmpheight);
      m_peakFunction->setCentre(tmpcentre);
      m_peakFunction->setFwhm(tmpwidth);

      if (m_genBackground) {
        double tmpa0 = m_funcParamWS->cell<double>(ipeak, i_a0);
        double tmpa1 = m_funcParamWS->cell<double>(ipeak, i_a1);
        double tmpa2 = m_funcParamWS->cell<double>(ipeak, i_a2);
        m_bkgdFunction->setParameter("A0", tmpa0);
        m_bkgdFunction->setParameter("A1", tmpa1);
        m_bkgdFunction->setParameter("A2", tmpa2);
      }
    }

    double centre = m_peakFunction->centre();

    // Generate function to plot
    API::CompositeFunction_sptr plotfunc = std::make_shared<CompositeFunction>();
    plotfunc->addFunction(m_peakFunction);
    if (m_genBackground)
      plotfunc->addFunction(m_bkgdFunction);

    // Clone to another function
    API::IFunction_sptr clonefunction = plotfunc->clone();

    // Existed?
    mapiter = functionmap.find(wsindex);
    if (mapiter == functionmap.end()) {
      std::vector<std::pair<double, API::IFunction_sptr>> tempvector;
      std::pair<std::map<specnum_t, std::vector<std::pair<double, API::IFunction_sptr>>>::iterator, bool> ret;
      ret = functionmap.emplace(wsindex, tempvector);
      mapiter = ret.first;
    }

    // Generate peak function
    mapiter->second.emplace_back(centre, clonefunction);

    g_log.information() << "Peak " << ipeak << ": Spec = " << wsindex << " func: " << clonefunction->asString() << "\n";

  } // ENDFOR (ipeak)

  // Sort by peak position
  for (mapiter = functionmap.begin(); mapiter != functionmap.end(); ++mapiter) {
    std::vector<std::pair<double, API::IFunction_sptr>> &vec_centrefunc = mapiter->second;
    std::sort(vec_centrefunc.begin(), vec_centrefunc.end());
  }
}

//----------------------------------------------------------------------------------------------
/** Import one and only one function vector input
 */
void GeneratePeaks::importPeakFromVector(std::vector<std::pair<double, API::IFunction_sptr>> &functionmap) {
  API::CompositeFunction_sptr compfunc = std::make_shared<API::CompositeFunction>();

  // Set up and clone peak function
  if (m_useRawParameter) {
    // Input vector of values are for raw parameter name
    size_t numpeakparams = m_peakFunction->nParams();
    if (m_vecPeakParamValues.size() == numpeakparams) {
      for (size_t i = 0; i < numpeakparams; ++i)
        m_peakFunction->setParameter(i, m_vecPeakParamValues[i]);
    } else {
      // Number of input parameter values is not correct. Throw!
      std::stringstream errss;
      errss << "Number of input peak parameters' value (" << m_vecPeakParamValues.size()
            << ") is not correct (should be " << numpeakparams << " for peak of type " << m_peakFunction->name()
            << "). ";
      throw std::runtime_error(errss.str());
    }
  } else {
    // Input vector of values are for effective parameter names
    if (m_vecPeakParamValues.size() != 3)
      throw std::runtime_error("Input peak parameters must have 3 numbers for "
                               "effective parameter names.");

    m_peakFunction->setCentre(m_vecPeakParamValues[0]);
    m_peakFunction->setHeight(m_vecPeakParamValues[1]);
    m_peakFunction->setFwhm(m_vecPeakParamValues[2]);
  }
  compfunc->addFunction(m_peakFunction->clone());

  // Set up and clone background function
  if (m_genBackground) {
    size_t numbkgdparams = m_bkgdFunction->nParams();
    if (m_useRawParameter) {
      // Raw background parameters
      if (m_vecBkgdParamValues.size() != numbkgdparams)
        throw std::runtime_error("Number of background parameters' value is not correct. ");
      else {
        for (size_t i = 0; i < numbkgdparams; ++i)
          m_bkgdFunction->setParameter(i, m_vecBkgdParamValues[i]);
      }
    } else {
      // Effective background parameters
      if (m_vecBkgdParamValues.size() < 3 && m_vecBkgdParamValues.size() < numbkgdparams) {
        throw std::runtime_error("There is no enough effective background parameter values.");
      }

      // FIXME - Assume that all background functions define parameter i for A_i
      for (size_t i = 0; i < numbkgdparams; ++i)
        m_bkgdFunction->setParameter(i, m_vecBkgdParamValues[i]);
    }

    compfunc->addFunction(m_bkgdFunction->clone());
  }

  // Set up function map
  functionmap.emplace_back(m_peakFunction->centre(), compfunc);
}

//----------------------------------------------------------------------------------------------
/** Generate peaks in the given output workspace
 * @param functionmap :: map to contain the list of functions with key as their
 * spectra
 * @param dataWS :: output matrix workspace
 */
void GeneratePeaks::generatePeaks(
    const std::map<specnum_t, std::vector<std::pair<double, API::IFunction_sptr>>> &functionmap,
    const API::MatrixWorkspace_sptr &dataWS) {
  // Calcualte function
  std::map<specnum_t, std::vector<std::pair<double, API::IFunction_sptr>>>::const_iterator mapiter;
  for (mapiter = functionmap.begin(); mapiter != functionmap.end(); ++mapiter) {
    // Get spec id and translated to wsindex in the output workspace
    specnum_t specid = mapiter->first;
    specnum_t wsindex;
    if (m_newWSFromParent)
      wsindex = specid;
    else
      wsindex = m_SpectrumMap[specid];

    const std::vector<std::pair<double, API::IFunction_sptr>> &vec_centrefunc = mapiter->second;
    size_t numpeaksinspec = mapiter->second.size();

    for (size_t ipeak = 0; ipeak < numpeaksinspec; ++ipeak) {
      const std::pair<double, API::IFunction_sptr> &centrefunc = vec_centrefunc[ipeak];

      // Determine boundary
      API::IPeakFunction_sptr thispeak = getPeakFunction(centrefunc.second);
      double centre = centrefunc.first;
      double fwhm = thispeak->fwhm();

      //
      const auto &X = dataWS->x(wsindex);
      double leftbound = centre - m_numPeakWidth * fwhm;
      if (ipeak > 0) {
        // Not left most peak.
        API::IPeakFunction_sptr leftPeak = getPeakFunction(vec_centrefunc[ipeak - 1].second);

        double middle = 0.5 * (centre + leftPeak->centre());
        if (leftbound < middle)
          leftbound = middle;
      }
      auto left = std::lower_bound(X.cbegin(), X.cend(), leftbound);
      if (left == X.end())
        left = X.begin();

      double rightbound = centre + m_numPeakWidth * fwhm;
      if (ipeak != numpeaksinspec - 1) {
        // Not the rightmost peak
        IPeakFunction_sptr rightPeak = getPeakFunction(vec_centrefunc[ipeak + 1].second);
        double middle = 0.5 * (centre + rightPeak->centre());
        if (rightbound > middle)
          rightbound = middle;
      }
      auto right = std::lower_bound(left + 1, X.cend(), rightbound);

      // Build domain & function
      API::FunctionDomain1DVector domain(left,
                                         right); // dataWS->dataX(wsindex));

      // Evaluate the function
      API::FunctionValues values(domain);
      centrefunc.second->function(domain, values);

      // Put to output
      std::size_t offset = (left - X.begin());
      std::size_t numY = values.size();

      auto &dataY = dataWS->mutableY(wsindex);
      for (std::size_t i = 0; i < numY; i++) {
        dataY[i + offset] += values[i];
      }

    } // ENDFOR(ipeak)
  }
}

//----------------------------------------------------------------------------------------------
/** Create a function for fitting.
 */
void GeneratePeaks::createFunction(std::string &peaktype, std::string &bkgdtype) {
  // Create peak function
  m_peakFunction = std::dynamic_pointer_cast<IPeakFunction>(API::FunctionFactory::Instance().createFunction(peaktype));

  // create the background
  if (m_genBackground)
    m_bkgdFunction =
        std::dynamic_pointer_cast<IBackgroundFunction>(API::FunctionFactory::Instance().createFunction(bkgdtype));
}

//----------------------------------------------------------------------------------------------
/** Process table column names for peak and background function parameters names
 */
void GeneratePeaks::processTableColumnNames() {
  using namespace boost::algorithm;

  // Initial check
  std::vector<std::string> colnames = m_funcParamWS->getColumnNames();

  if (colnames[0] != "spectrum")
    throw std::runtime_error("First column must be 'spectrum' in integer. ");
  if (colnames.back() != "chi2")
    throw std::runtime_error("Last column must be 'chi2'.");

  // Process column names in case that there are not same as parameter names
  // fx.name might be available
  m_funcParameterNames.resize(colnames.size() - 2);
  for (size_t i = 0; i < colnames.size() - 2; ++i) {
    std::string str = colnames[i + 1];
    std::vector<std::string> tokens;
    split(tokens, str, is_any_of(".")); // here it is
    m_funcParameterNames[i] = tokens.back();
  }

  // Check column number
  size_t numparamcols = colnames.size() - 2;
  if (m_useRawParameter) {
    // Number of parameters must be peak parameters + background parameters
    size_t numpeakparams = m_peakFunction->nParams();
    size_t numbkgdparams = 0;
    if (m_genBackground)
      numbkgdparams = m_bkgdFunction->nParams();
    size_t numparams = numpeakparams + numbkgdparams;
    if (numparamcols < numparams)
      throw std::runtime_error("Parameters number is not correct. ");
    else if (numparamcols > numparams)
      g_log.warning("Number of parameters given in table workspace is more than "
                    "number of parameters of function(s) to generate peaks. ");

    // Check column names are same as function parameter naems
<<<<<<< HEAD
    for (size_t i = 0; i < numpeakparams; ++i) {
      if (!hasParameter(m_peakFunction, m_funcParameterNames[i])) {
        std::stringstream errss;
        errss << "Peak function " << m_peakFunction->name() << " does not have paramter " << m_funcParameterNames[i]
              << "\n"
              << "Allowed function parameters are ";
        std::vector<std::string> parnames = m_peakFunction->getParameterNames();
        for (auto const &parname : parnames)
          errss << parname << ", ";
        throw std::runtime_error(errss.str());
      }
=======
    const auto it = std::find_if(m_funcParameterNames.cbegin(), m_funcParameterNames.cbegin() + numpeakparams,
                                 [this](const auto &name) { return !hasParameter(m_peakFunction, name); });
    if (it != m_funcParameterNames.cbegin() + numpeakparams) {
      std::stringstream errss;
      errss << "Peak function " << m_peakFunction->name() << " does not have paramter " << *it << "\n"
            << "Allowed function parameters are ";
      std::vector<std::string> parnames = m_peakFunction->getParameterNames();
      for (auto &parname : parnames)
        errss << parname << ", ";
      throw std::runtime_error(errss.str());
>>>>>>> 37469ff8
    }

    // Background function
    for (size_t i = 0; i < numbkgdparams; ++i) {
      if (!hasParameter(m_bkgdFunction, m_funcParameterNames[i + numpeakparams])) {
        std::stringstream errss;
        errss << "Background function does not have paramter " << m_funcParameterNames[i + numpeakparams];
        throw std::runtime_error(errss.str());
      }
    }
  } else {
    // Effective parameter names
    if (numparamcols != 6)
      throw std::runtime_error("Number of columns must be 6 if not using raw.");

    // Find the column index of height, width, centre, a0, a1 and a2
    i_height = static_cast<int>(std::find(m_funcParameterNames.begin(), m_funcParameterNames.end(), "height") -
                                m_funcParameterNames.begin()) +
               1;
    i_centre = static_cast<int>(std::find(m_funcParameterNames.begin(), m_funcParameterNames.end(), "centre") -
                                m_funcParameterNames.begin()) +
               1;
    i_width = static_cast<int>(std::find(m_funcParameterNames.begin(), m_funcParameterNames.end(), "width") -
                               m_funcParameterNames.begin()) +
              1;
    i_a0 = static_cast<int>(std::find(m_funcParameterNames.begin(), m_funcParameterNames.end(), "backgroundintercept") -
                            m_funcParameterNames.begin()) +
           1;
    i_a1 = static_cast<int>(std::find(m_funcParameterNames.begin(), m_funcParameterNames.end(), "backgroundslope") -
                            m_funcParameterNames.begin()) +
           1;
    i_a2 = static_cast<int>(std::find(m_funcParameterNames.begin(), m_funcParameterNames.end(), "A2") -
                            m_funcParameterNames.begin()) +
           1;
  }
}

//----------------------------------------------------------------------------------------------
/** Get set of spectra of the input table workspace
 * Spectra is set to the column named 'spectrum'.
 * Algorithm supports multiple peaks in multiple spectra
 */
void GeneratePeaks::getSpectraSet(const DataObjects::TableWorkspace_const_sptr &peakParmsWS) {
  size_t numpeaks = peakParmsWS->rowCount();
  API::Column_const_sptr col = peakParmsWS->getColumn("spectrum");

  for (size_t ipk = 0; ipk < numpeaks; ipk++) {
    // Spectrum
    auto specid = static_cast<specnum_t>((*col)[ipk]);
    m_spectraSet.insert(specid);

    std::stringstream outss;
    outss << "Peak " << ipk << ": specid = " << specid;
    g_log.debug(outss.str());
  }

  specnum_t icount = 0;
  for (const auto specnum : m_spectraSet) {
    m_SpectrumMap.emplace(specnum, icount);
    ++icount;
  }
}

//----------------------------------------------------------------------------------------------
/** Get the IPeakFunction part in the input function
 */
API::IPeakFunction_sptr GeneratePeaks::getPeakFunction(const API::IFunction_sptr &infunction) {
  // Not a composite function
  API::CompositeFunction_sptr compfunc = std::dynamic_pointer_cast<API::CompositeFunction>(infunction);

  // If it is a composite function (complete part for return)
  if (compfunc) {
    for (size_t i = 0; i < compfunc->nFunctions(); ++i) {
      API::IFunction_sptr subfunc = compfunc->getFunction(i);
      API::IPeakFunction_sptr peakfunc = std::dynamic_pointer_cast<API::IPeakFunction>(subfunc);
      if (peakfunc)
        return peakfunc;
    }
  }

  // Return if not a composite function
  API::IPeakFunction_sptr peakfunc = std::dynamic_pointer_cast<API::IPeakFunction>(infunction);

  return peakfunc;
}

//----------------------------------------------------------------------------------------------
/** Find out whether a function has a certain parameter
 */
bool GeneratePeaks::hasParameter(const API::IFunction_sptr &function, const std::string &paramname) {
  std::vector<std::string> parnames = function->getParameterNames();
  std::vector<std::string>::iterator piter;
  piter = std::find(parnames.begin(), parnames.end(), paramname);
  return piter != parnames.end();
}

//----------------------------------------------------------------------------------------------
/** Create output workspace
 */
API::MatrixWorkspace_sptr GeneratePeaks::createOutputWorkspace() {
  // Reference workspace and output workspace
  API::MatrixWorkspace_sptr outputWS;

  m_newWSFromParent = true;
  if (!inputWS && binParameters.empty()) {
    // Error! Neither bin parameters or reference workspace is given.
    std::string errmsg("Must define either InputWorkspace or BinningParameters.");
    g_log.error(errmsg);
    throw std::invalid_argument(errmsg);
  } else if (inputWS) {
    // Generate Workspace2D from input workspace
    if (!binParameters.empty())
      g_log.notice() << "Both binning parameters and input workspace are given. "
                     << "Using input worksapce to generate output workspace!\n";

    HistogramBuilder builder;
    builder.setX(inputWS->x(0).size());
    builder.setY(inputWS->y(0).size());

    builder.setDistribution(inputWS->isDistribution());
    outputWS = create<MatrixWorkspace>(*inputWS, builder.build());
    // Only copy the X-values from spectra with peaks specified in the table
    // workspace.
    for (const auto &iws : m_spectraSet) {
      outputWS->setSharedX(iws, inputWS->sharedX(iws));
    }

    m_newWSFromParent = true;
  } else {
    // Generate a one-spectrum Workspace2D from binning
    outputWS = createDataWorkspace(binParameters);
    m_newWSFromParent = false;
  }

  return outputWS;
}

//----------------------------------------------------------------------------------------------
/** Create a Workspace2D (MatrixWorkspace) with given spectra and bin parameters
 */
MatrixWorkspace_sptr GeneratePeaks::createDataWorkspace(const std::vector<double> &binparameters) const {
  // Check validity
  if (m_spectraSet.empty())
    throw std::invalid_argument("Input spectra list is empty. Unable to generate a new workspace.");

  if (binparameters.size() < 3) {
    std::stringstream errss;
    errss << "Number of input binning parameters are not enough (" << binparameters.size() << "). "
          << "Binning parameters should be 3 (x0, step, xf).";
    g_log.error(errss.str());
    throw std::invalid_argument(errss.str());
  }

  double x0 = binparameters[0];
  double dx = binparameters[1]; // binDelta
  double xf = binparameters[2]; // max value
  if (x0 >= xf || (xf - x0) < dx || dx == 0.) {
    std::stringstream errss;
    errss << "Order of input binning parameters is not correct.  It is not "
             "logical to have "
          << "x0 = " << x0 << ", xf = " << xf << ", dx = " << dx;
    g_log.error(errss.str());
    throw std::invalid_argument(errss.str());
  }

  std::vector<double> xarray;
  double xvalue = x0;

  while (xvalue <= xf) {
    // Push current value to vector
    xarray.emplace_back(xvalue);

    // Calculate next value, linear or logarithmic
    if (dx > 0)
      xvalue += dx;
    else
      xvalue += fabs(dx) * xvalue;
  }

  std::vector<Indexing::SpectrumNumber> specNums;
  for (const auto &item : m_SpectrumMap) {
    specnum_t specid = item.first;
    g_log.debug() << "Build WorkspaceIndex-Spectrum  " << specNums.size() << " , " << specid << "\n";
    specNums.emplace_back(specid);
  }

  Indexing::IndexInfo indices(specNums.size());
  // There is no instrument, so the automatic build of a 1:1 mapping would fail.
  // Need to set empty grouping manually.
  indices.setSpectrumDefinitions(std::vector<SpectrumDefinition>(specNums.size()));
  indices.setSpectrumNumbers(std::move(specNums));
  return create<Workspace2D>(indices, BinEdges(std::move(xarray)));
}

/** Add function's parameter names after peak function name
 */
std::vector<std::string> GeneratePeaks::addFunctionParameterNames(const std::vector<std::string> &funcnames) {
  std::vector<std::string> vec_funcparnames;

  for (auto &funcname : funcnames) {
    // Add original name in
    vec_funcparnames.emplace_back(funcname);

    // Add a full function name and parameter names in
    IFunction_sptr tempfunc = FunctionFactory::Instance().createFunction(funcname);

    std::stringstream parnamess;
    parnamess << funcname << " (";
    std::vector<std::string> funcpars = tempfunc->getParameterNames();
    for (size_t j = 0; j < funcpars.size(); ++j) {
      parnamess << funcpars[j];
      if (j != funcpars.size() - 1)
        parnamess << ", ";
    }
    parnamess << ")";

    vec_funcparnames.emplace_back(parnamess.str());
  }

  return vec_funcparnames;
}

} // namespace Mantid::Algorithms<|MERGE_RESOLUTION|>--- conflicted
+++ resolved
@@ -508,19 +508,6 @@
                     "number of parameters of function(s) to generate peaks. ");
 
     // Check column names are same as function parameter naems
-<<<<<<< HEAD
-    for (size_t i = 0; i < numpeakparams; ++i) {
-      if (!hasParameter(m_peakFunction, m_funcParameterNames[i])) {
-        std::stringstream errss;
-        errss << "Peak function " << m_peakFunction->name() << " does not have paramter " << m_funcParameterNames[i]
-              << "\n"
-              << "Allowed function parameters are ";
-        std::vector<std::string> parnames = m_peakFunction->getParameterNames();
-        for (auto const &parname : parnames)
-          errss << parname << ", ";
-        throw std::runtime_error(errss.str());
-      }
-=======
     const auto it = std::find_if(m_funcParameterNames.cbegin(), m_funcParameterNames.cbegin() + numpeakparams,
                                  [this](const auto &name) { return !hasParameter(m_peakFunction, name); });
     if (it != m_funcParameterNames.cbegin() + numpeakparams) {
@@ -531,7 +518,6 @@
       for (auto &parname : parnames)
         errss << parname << ", ";
       throw std::runtime_error(errss.str());
->>>>>>> 37469ff8
     }
 
     // Background function
