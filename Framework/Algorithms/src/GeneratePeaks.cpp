//----------------------------------------------------------------------
// Includes
//----------------------------------------------------------------------

#include "MantidAlgorithms/GeneratePeaks.h"
#include "MantidKernel/System.h"
#include "MantidAPI/WorkspaceProperty.h"
#include "MantidAPI/WorkspaceFactory.h"
#include "MantidAPI/FunctionFactory.h"
#include "MantidAPI/IBackgroundFunction.h"
#include "MantidKernel/ListValidator.h"
#include "MantidAPI/Column.h"
#include "MantidAPI/FunctionDomain1D.h"
#include "MantidAPI/FunctionDomain.h"
#include "MantidAPI/FunctionValues.h"
#include "MantidKernel/ArrayProperty.h"
#include "MantidKernel/RebinParamsValidator.h"
#include "MantidAPI/SpectraAxis.h"

#include <boost/algorithm/string/split.hpp>
#include <boost/algorithm/string/classification.hpp>

using namespace Mantid::Kernel;
using namespace Mantid::API;
using namespace Mantid::DataObjects;

namespace Mantid {
namespace Algorithms {
DECLARE_ALGORITHM(GeneratePeaks)

//----------------------------------------------------------------------------------------------
/** Constructor
 */
GeneratePeaks::GeneratePeaks()
    : m_peakFunction(), m_bkgdFunction(), m_vecPeakParamValues(),
      m_vecBkgdParamValues(), m_SpectrumMap(), m_spectraSet(),
      m_useAutoBkgd(false), m_funcParamWS(), inputWS(),
      m_newWSFromParent(false), binParameters(), m_genBackground(false),
      m_useRawParameter(false), m_maxChi2(0.), m_numPeakWidth(0.),
      m_funcParameterNames(), i_height(-1), i_centre(-1), i_width(-1), i_a0(-1),
      i_a1(-1), i_a2(-1), m_useFuncParamWS(false), m_wsIndex(-1) {}

//----------------------------------------------------------------------------------------------
/** Destructor
 */
GeneratePeaks::~GeneratePeaks() {}

//----------------------------------------------------------------------------------------------
/** Define algorithm's properties
 */
void GeneratePeaks::init() {
  declareProperty(
      make_unique<API::WorkspaceProperty<DataObjects::TableWorkspace>>(
          "PeakParametersWorkspace", "", Direction::Input,
          PropertyMode::Optional),
      "Input TableWorkspace for peak's parameters.");

  // Peak function properties
  std::vector<std::string> peakNames =
      FunctionFactory::Instance().getFunctionNames<IPeakFunction>();
  std::vector<std::string> peakFullNames = addFunctionParameterNames(peakNames);
  declareProperty("PeakType", "",
                  boost::make_shared<StringListValidator>(peakFullNames),
                  "Peak function type. ");

  for (size_t i = 0; i < peakFullNames.size(); ++i)
    g_log.debug() << "Peak function " << i << ": " << peakFullNames[i] << "\n";

  declareProperty(make_unique<ArrayProperty<double>>("PeakParameterValues"),
                  "List of peak parameter values.  They must have a 1-to-1 "
                  "mapping to PeakParameterNames list. ");

  // Background properties
  std::vector<std::string> bkgdtypes{"Auto", "Flat (A0)", "Linear (A0, A1)",
                                     "Quadratic (A0, A1, A2)", "Flat"
                                                               "Linear",
                                     "Quadratic"};
  declareProperty("BackgroundType", "Linear",
                  boost::make_shared<StringListValidator>(bkgdtypes),
                  "Type of Background.");

  declareProperty(
      make_unique<ArrayProperty<double>>("BackgroundParameterValues"),
      "List of background parameter values.  They must have a "
      "1-to-1 mapping to PeakParameterNames list. ");

  declareProperty(
      make_unique<API::WorkspaceProperty<API::MatrixWorkspace>>(
          "InputWorkspace", "", Direction::Input, PropertyMode::Optional),
      "InputWorkspace (optional) to take information for the instrument, and "
      "where to evaluate the x-axis.");

  declareProperty("WorkspaceIndex", 0,
                  "Spectrum of the peak to be generated.  "
                  "It is only applied to the case by input parameter values in "
                  "vector format. ");

  declareProperty(make_unique<Kernel::ArrayProperty<double>>(
                      "BinningParameters",
                      boost::make_shared<Kernel::RebinParamsValidator>(true)),
                  "A comma separated list of first bin boundary, width, last "
                  "bin boundary. Optionally\n"
                  "this can be followed by a comma and more widths and last "
                  "boundary pairs.\n"
                  "Negative width values indicate logarithmic binning.");

  declareProperty("NumberWidths", 2.,
                  "Number of peak width to evaluate each peak for. Default=2.");
  declareProperty(make_unique<API::WorkspaceProperty<API::MatrixWorkspace>>(
                      "OutputWorkspace", "", Direction::Output),
                  "Output Workspace to put the calculated data.");

  declareProperty("GenerateBackground", true,
                  "Whether or not to generate the background");

  declareProperty(
      "MaxAllowedChi2", 100.0,
      "Maximum chi^2 of the peak allowed to calculate. Default 100.");

  declareProperty("IgnoreWidePeaks", false,
                  "If selected, the peaks that are wider than fit window "
                  "(denoted by negative chi^2) are ignored.");

  declareProperty(
      "IsRawParameter", true,
      "Flag to show whether the parameter table contains raw parameters. "
      "In the case that parameter values are input via vector, and this flag "
      "is set to false, "
      "the default order of effective peak parameters is centre, height and "
      "width; "
      "the default order of effective background parameters is A0, A1 and "
      "A2. ");

  return;
}

//----------------------------------------------------------------------------------------------
/** Main execution body
 */
void GeneratePeaks::exec() {
  // Process input parameters
  std::string peaktype, bkgdtype;
  processAlgProperties(peaktype, bkgdtype);

  // Create functions
  createFunction(peaktype, bkgdtype);

  // Process parameter table
  if (m_useFuncParamWS) {
    processTableColumnNames();
    getSpectraSet(m_funcParamWS);
  }

  // Create output workspace
  API::MatrixWorkspace_sptr outputWS = createOutputWorkspace();
  setProperty("OutputWorkspace", outputWS);

  // Generate peaks
  std::map<specnum_t, std::vector<std::pair<double, API::IFunction_sptr>>>
      functionmap;
  if (m_useFuncParamWS)
    importPeaksFromTable(functionmap);
  else {
    std::vector<std::pair<double, API::IFunction_sptr>> vecpeakfunc;
    importPeakFromVector(vecpeakfunc);
    functionmap.emplace(m_wsIndex, vecpeakfunc);
  }

  generatePeaks(functionmap, outputWS);

  return;
}

//----------------------------------------------------------------------------------------------
/** Process algorithm properties
  */
void GeneratePeaks::processAlgProperties(std::string &peakfunctype,
                                         std::string &bkgdfunctype) {
  // Function parameters
  std::string paramwsname = getPropertyValue("PeakParametersWorkspace");
  if (paramwsname.size() > 0) {
    // Using parameter table workspace has a higher priority
    m_useFuncParamWS = true;
    m_funcParamWS = getProperty("PeakParametersWorkspace");
  } else {
    m_useFuncParamWS = false;
    m_vecPeakParamValues = getProperty("PeakParameterValues");
    m_vecBkgdParamValues = getProperty("BackgroundParameterValues");
  }

  peakfunctype = getPropertyValue("PeakType");
  // Remove extra helping message
  if (peakfunctype.find('(') != std::string::npos) {
    std::vector<std::string> strs;
    boost::split(strs, peakfunctype, boost::is_any_of(" ("));
    peakfunctype = strs[0];
  }

  bkgdfunctype = getPropertyValue("BackgroundType");
  // Remove extra helping message
  if (bkgdfunctype.find('(') != std::string::npos) {
    std::vector<std::string> strs;
    boost::split(strs, bkgdfunctype, boost::is_any_of(" ("));
    bkgdfunctype = strs[0];
  }

  if (bkgdfunctype.compare("Auto") == 0) {
    m_useAutoBkgd = true;
    bkgdfunctype = "Quadratic";
  } else if (bkgdfunctype.compare("None") == 0) {
    m_useAutoBkgd = false;
    m_genBackground = false;
  } else if (bkgdfunctype.compare("Linear") == 0 ||
             bkgdfunctype.compare("Flat") == 0) {
    m_useAutoBkgd = false;
    bkgdfunctype = bkgdfunctype + "Background";
  }

  binParameters = this->getProperty("BinningParameters");
  inputWS = this->getProperty("InputWorkspace");

  m_genBackground = getProperty("GenerateBackground");

  m_useRawParameter = getProperty("IsRawParameter");

  // Special properties related
  m_maxChi2 = this->getProperty("MaxAllowedChi2");
  m_numPeakWidth = this->getProperty("NumberWidths");

  // Spectrum set if not using parameter table workspace
  // One and only one peak
  if (!m_useFuncParamWS) {
    m_wsIndex = getProperty("WorkspaceIndex");
    m_spectraSet.insert(static_cast<specnum_t>(m_wsIndex));
    m_SpectrumMap.emplace(static_cast<specnum_t>(m_wsIndex), 0);
  }

  return;
}

//----------------------------------------------------------------------------------------------
/** Import peak and background functions from table workspace
  * @param functionmap :: (output) map contains vector of functions for each
 * spectrum
  */
void GeneratePeaks::importPeaksFromTable(
    std::map<specnum_t, std::vector<std::pair<double, API::IFunction_sptr>>> &
        functionmap) {
  size_t numpeaks = m_funcParamWS->rowCount();
  size_t icolchi2 = m_funcParamWS->columnCount() - 1;
  size_t numpeakparams = m_peakFunction->nParams();
  size_t numbkgdparams = 0;
  if (m_bkgdFunction)
    numbkgdparams = m_bkgdFunction->nParams();
  else
    g_log.warning("There is no background function specified. ");

  // Create data structure for all peaks functions
  std::map<specnum_t,
           std::vector<std::pair<double, API::IFunction_sptr>>>::iterator
      mapiter;

  // Go through the table workspace to create peak/background functions
  for (size_t ipeak = 0; ipeak < numpeaks; ++ipeak) {
    // Spectrum
    int wsindex = m_funcParamWS->cell<int>(ipeak, 0);

    // Ignore peak with large chi^2/Rwp
    double chi2 = m_funcParamWS->cell<double>(ipeak, icolchi2);
    if (chi2 > m_maxChi2) {
      g_log.notice() << "Skip Peak " << ipeak << " (chi^2 " << chi2 << " > "
                     << m_maxChi2 << ".) "
                     << "\n";
      continue;
    } else if (chi2 < 0.) {
      g_log.notice() << "Skip Peak " << ipeak << " (chi^2 " << chi2 << " < 0 )"
                     << "\n";
      continue;
    } else {
      g_log.debug() << "[DB] Chi-square = " << chi2 << "\n";
    }

    // Set up function
    if (m_useRawParameter) {
      for (size_t p = 0; p < numpeakparams; ++p) {
        std::string parname = m_funcParameterNames[p];
        double parvalue = m_funcParamWS->cell<double>(ipeak, p + 1);
        m_peakFunction->setParameter(parname, parvalue);
      }
      if (m_genBackground) {
        for (size_t p = 0; p < numbkgdparams; ++p) {
          std::string parname = m_funcParameterNames[p + numpeakparams];
          double parvalue =
              m_funcParamWS->cell<double>(ipeak, p + 1 + numpeakparams);
          m_bkgdFunction->setParameter(parname, parvalue);
        }
      }
    } else {
      double tmpheight = m_funcParamWS->cell<double>(ipeak, i_height);
      double tmpwidth = m_funcParamWS->cell<double>(ipeak, i_width);
      double tmpcentre = m_funcParamWS->cell<double>(ipeak, i_centre);
      m_peakFunction->setHeight(tmpheight);
      m_peakFunction->setCentre(tmpcentre);
      m_peakFunction->setFwhm(tmpwidth);

      if (m_genBackground) {
        double tmpa0 = m_funcParamWS->cell<double>(ipeak, i_a0);
        double tmpa1 = m_funcParamWS->cell<double>(ipeak, i_a1);
        double tmpa2 = m_funcParamWS->cell<double>(ipeak, i_a2);
        m_bkgdFunction->setParameter("A0", tmpa0);
        m_bkgdFunction->setParameter("A1", tmpa1);
        m_bkgdFunction->setParameter("A2", tmpa2);
      }
    }

    double centre = m_peakFunction->centre();

    // Generate function to plot
    API::CompositeFunction_sptr plotfunc =
        boost::make_shared<CompositeFunction>();
    plotfunc->addFunction(m_peakFunction);
    if (m_genBackground)
      plotfunc->addFunction(m_bkgdFunction);

    // Clone to another function
    API::IFunction_sptr clonefunction = plotfunc->clone();

    // Existed?
    mapiter = functionmap.find(wsindex);
    if (mapiter == functionmap.end()) {
      std::vector<std::pair<double, API::IFunction_sptr>> tempvector;
      std::pair<std::map<specnum_t,
                         std::vector<std::pair<double, API::IFunction_sptr>>>::
                    iterator,
                bool> ret;
      ret = functionmap.emplace(wsindex, tempvector);
      mapiter = ret.first;
    }

    // Generate peak function
    mapiter->second.emplace_back(centre, clonefunction);

    g_log.information() << "Peak " << ipeak << ": Spec = " << wsindex
                        << " func: " << clonefunction->asString() << "\n";

  } // ENDFOR (ipeak)

  // Sort by peak position
  for (mapiter = functionmap.begin(); mapiter != functionmap.end(); ++mapiter) {
    std::vector<std::pair<double, API::IFunction_sptr>> &vec_centrefunc =
        mapiter->second;
    std::sort(vec_centrefunc.begin(), vec_centrefunc.end());
  }

  return;
}

//----------------------------------------------------------------------------------------------
/** Import one and only one function vector input
 */
void GeneratePeaks::importPeakFromVector(
    std::vector<std::pair<double, API::IFunction_sptr>> &functionmap) {
  API::CompositeFunction_sptr compfunc =
      boost::make_shared<API::CompositeFunction>();

  // Set up and clone peak function
  if (m_useRawParameter) {
    // Input vector of values are for raw parameter name
    size_t numpeakparams = m_peakFunction->nParams();
    if (m_vecPeakParamValues.size() == numpeakparams) {
      for (size_t i = 0; i < numpeakparams; ++i)
        m_peakFunction->setParameter(i, m_vecPeakParamValues[i]);
    } else {
      // Number of input parameter values is not correct. Throw!
      std::stringstream errss;
      errss << "Number of input peak parameters' value ("
            << m_vecPeakParamValues.size() << ") is not correct (should be "
            << numpeakparams << " for peak of type " << m_peakFunction->name()
            << "). ";
      throw std::runtime_error(errss.str());
    }
  } else {
    // Input vector of values are for effective parameter names
    if (m_vecPeakParamValues.size() != 3)
      throw std::runtime_error("Input peak parameters must have 3 numbers for "
                               "effective parameter names.");

    m_peakFunction->setCentre(m_vecPeakParamValues[0]);
    m_peakFunction->setHeight(m_vecPeakParamValues[1]);
    m_peakFunction->setFwhm(m_vecPeakParamValues[2]);
  }
  compfunc->addFunction(m_peakFunction->clone());

  // Set up and clone background function
  if (m_genBackground) {
    size_t numbkgdparams = m_bkgdFunction->nParams();
    if (m_useRawParameter) {
      // Raw background parameters
      if (m_vecBkgdParamValues.size() != numbkgdparams)
        throw std::runtime_error(
            "Number of background parameters' value is not correct. ");
      else {
        for (size_t i = 0; i < numbkgdparams; ++i)
          m_bkgdFunction->setParameter(i, m_vecBkgdParamValues[i]);
      }
    } else {
      // Effective background parameters
      if (m_vecBkgdParamValues.size() < 3 &&
          m_vecBkgdParamValues.size() < numbkgdparams) {
        throw std::runtime_error(
            "There is no enough effective background parameter values.");
      }

      // FIXME - Assume that all background functions define parameter i for A_i
      for (size_t i = 0; i < numbkgdparams; ++i)
        m_bkgdFunction->setParameter(i, m_vecBkgdParamValues[i]);
    }

    compfunc->addFunction(m_bkgdFunction->clone());
  }

  // Set up function map
  functionmap.emplace_back(m_peakFunction->centre(), compfunc);

  return;
}

//----------------------------------------------------------------------------------------------
/** Generate peaks in the given output workspace
  * @param functionmap :: map to contain the list of functions with key as their
 * spectra
  * @param dataWS :: output matrix workspace
  */
void GeneratePeaks::generatePeaks(
    const std::map<specnum_t,
                   std::vector<std::pair<double, API::IFunction_sptr>>> &
        functionmap,
    API::MatrixWorkspace_sptr dataWS) {
  // Calcualte function
  std::map<specnum_t,
           std::vector<std::pair<double, API::IFunction_sptr>>>::const_iterator
      mapiter;
  for (mapiter = functionmap.begin(); mapiter != functionmap.end(); ++mapiter) {
    // Get spec id and translated to wsindex in the output workspace
    specnum_t specid = mapiter->first;
    specnum_t wsindex;
    if (m_newWSFromParent)
      wsindex = specid;
    else
      wsindex = m_SpectrumMap[specid];

    const std::vector<std::pair<double, API::IFunction_sptr>> &vec_centrefunc =
        mapiter->second;
    size_t numpeaksinspec = mapiter->second.size();

    for (size_t ipeak = 0; ipeak < numpeaksinspec; ++ipeak) {
      const std::pair<double, API::IFunction_sptr> &centrefunc =
          vec_centrefunc[ipeak];

      // Determine boundary
      API::IPeakFunction_sptr thispeak = getPeakFunction(centrefunc.second);
      double centre = centrefunc.first;
      double fwhm = thispeak->fwhm();

      //
      const MantidVec &X = dataWS->dataX(wsindex);
      double leftbound = centre - m_numPeakWidth * fwhm;
      if (ipeak > 0) {
        // Not left most peak.
        API::IPeakFunction_sptr leftPeak =
            getPeakFunction(vec_centrefunc[ipeak - 1].second);

        double middle = 0.5 * (centre + leftPeak->centre());
        if (leftbound < middle)
          leftbound = middle;
      }
      auto left = std::lower_bound(X.cbegin(), X.cend(), leftbound);
      if (left == X.end())
        left = X.begin();

      double rightbound = centre + m_numPeakWidth * fwhm;
      if (ipeak != numpeaksinspec - 1) {
        // Not the rightmost peak
        IPeakFunction_sptr rightPeak =
            getPeakFunction(vec_centrefunc[ipeak + 1].second);
        double middle = 0.5 * (centre + rightPeak->centre());
        if (rightbound > middle)
          rightbound = middle;
      }
      auto right = std::lower_bound(left + 1, X.cend(), rightbound);

      // Build domain & function
      API::FunctionDomain1DVector domain(left,
                                         right); // dataWS->dataX(wsindex));

      // Evaluate the function
      API::FunctionValues values(domain);
      centrefunc.second->function(domain, values);

      // Put to output
      std::size_t offset = (left - X.begin());
      std::size_t numY = values.size();
      for (std::size_t i = 0; i < numY; i++) {
        dataWS->dataY(wsindex)[i + offset] += values[i];
      }

    } // ENDFOR(ipeak)
  }

  return;
}

//----------------------------------------------------------------------------------------------
/** Create a function for fitting.
 *  @return The requested function to fit
 */
void GeneratePeaks::createFunction(std::string &peaktype,
                                   std::string &bkgdtype) {
  // Create peak function
  m_peakFunction = boost::dynamic_pointer_cast<IPeakFunction>(
      API::FunctionFactory::Instance().createFunction(peaktype));

  // create the background
  if (m_genBackground)
    m_bkgdFunction = boost::dynamic_pointer_cast<IBackgroundFunction>(
        API::FunctionFactory::Instance().createFunction(bkgdtype));

  return;
}

//----------------------------------------------------------------------------------------------
/** Process table column names for peak and background function parameters names
  */
void GeneratePeaks::processTableColumnNames() {
  using namespace boost::algorithm;

  // Initial check
  std::vector<std::string> colnames = m_funcParamWS->getColumnNames();

  if (colnames[0].compare("spectrum") != 0)
    throw std::runtime_error("First column must be 'spectrum' in integer. ");
  if (colnames.back().compare("chi2") != 0)
    throw std::runtime_error("Last column must be 'chi2'.");

  // Process column names in case that there are not same as parameter names
  // fx.name might be available
  m_funcParameterNames.resize(colnames.size() - 2);
  for (size_t i = 0; i < colnames.size() - 2; ++i) {
    std::string str = colnames[i + 1];
    std::vector<std::string> tokens;
    split(tokens, str, is_any_of(".")); // here it is
    m_funcParameterNames[i] = tokens.back();
  }

  // Check column number
  size_t numparamcols = colnames.size() - 2;
  if (m_useRawParameter) {
    // Number of parameters must be peak parameters + background parameters
    size_t numpeakparams = m_peakFunction->nParams();
    size_t numbkgdparams = 0;
    if (m_genBackground)
      numbkgdparams = m_bkgdFunction->nParams();
    size_t numparams = numpeakparams + numbkgdparams;
    if (numparamcols < numparams)
      throw std::runtime_error("Parameters number is not correct. ");
    else if (numparamcols > numparams)
      g_log.warning(
          "Number of parameters given in table workspace is more than "
          "number of parameters of function(s) to generate peaks. ");

    // Check column names are same as function parameter naems
    for (size_t i = 0; i < numpeakparams; ++i) {
      if (!hasParameter(m_peakFunction, m_funcParameterNames[i])) {
        std::stringstream errss;
        errss << "Peak function " << m_peakFunction->name()
              << " does not have paramter " << m_funcParameterNames[i] << "\n"
              << "Allowed function parameters are ";
        std::vector<std::string> parnames = m_peakFunction->getParameterNames();
        for (auto &parname : parnames)
          errss << parname << ", ";
        throw std::runtime_error(errss.str());
      }
    }

    // Background function
    for (size_t i = 0; i < numbkgdparams; ++i) {
      if (!hasParameter(m_bkgdFunction,
                        m_funcParameterNames[i + numpeakparams])) {
        std::stringstream errss;
        errss << "Background function does not have paramter "
              << m_funcParameterNames[i + numpeakparams];
        throw std::runtime_error(errss.str());
      }
    }
  } else {
    // Effective parameter names
    if (numparamcols != 6)
      throw std::runtime_error("Number of columns must be 6 if not using raw.");

    // Find the column index of height, width, centre, a0, a1 and a2
    i_height =
        static_cast<int>(std::find(m_funcParameterNames.begin(),
                                   m_funcParameterNames.end(), "height") -
                         m_funcParameterNames.begin()) +
        1;
    i_centre =
        static_cast<int>(std::find(m_funcParameterNames.begin(),
                                   m_funcParameterNames.end(), "centre") -
                         m_funcParameterNames.begin()) +
        1;
    i_width = static_cast<int>(std::find(m_funcParameterNames.begin(),
                                         m_funcParameterNames.end(), "width") -
                               m_funcParameterNames.begin()) +
              1;
    i_a0 = static_cast<int>(std::find(m_funcParameterNames.begin(),
                                      m_funcParameterNames.end(),
                                      "backgroundintercept") -
                            m_funcParameterNames.begin()) +
           1;
    i_a1 = static_cast<int>(std::find(m_funcParameterNames.begin(),
                                      m_funcParameterNames.end(),
                                      "backgroundslope") -
                            m_funcParameterNames.begin()) +
           1;
    i_a2 = static_cast<int>(std::find(m_funcParameterNames.begin(),
                                      m_funcParameterNames.end(), "A2") -
                            m_funcParameterNames.begin()) +
           1;
  }

  return;
}

//----------------------------------------------------------------------------------------------
/** Get set of spectra of the input table workspace
  * Spectra is set to the column named 'spectrum'.
  * Algorithm supports multiple peaks in multiple spectra
  */
void GeneratePeaks::getSpectraSet(
    DataObjects::TableWorkspace_const_sptr peakParmsWS) {
  size_t numpeaks = peakParmsWS->rowCount();
  API::Column_const_sptr col = peakParmsWS->getColumn("spectrum");

  for (size_t ipk = 0; ipk < numpeaks; ipk++) {
    // Spectrum
    specnum_t specid = static_cast<specnum_t>((*col)[ipk]);
    m_spectraSet.insert(specid);

    std::stringstream outss;
    outss << "Peak " << ipk << ": specid = " << specid;
    g_log.debug(outss.str());
  }

  specnum_t icount = 0;
<<<<<<< HEAD
  for (auto pit = m_spectraSet.begin(); pit != m_spectraSet.end(); ++pit) {
    m_SpectrumMap.emplace(*pit, icount);
=======
  for (const auto specnum : m_spectraSet) {
    m_SpectrumMap.emplace(specnum, icount);
>>>>>>> a038867d
    ++icount;
  }

  return;
}

//----------------------------------------------------------------------------------------------
/** Get the IPeakFunction part in the input function
  */
API::IPeakFunction_sptr
GeneratePeaks::getPeakFunction(API::IFunction_sptr infunction) {
  // Not a composite function
  API::CompositeFunction_sptr compfunc =
      boost::dynamic_pointer_cast<API::CompositeFunction>(infunction);

  // If it is a composite function (complete part for return)
  if (compfunc) {
    for (size_t i = 0; i < compfunc->nFunctions(); ++i) {
      API::IFunction_sptr subfunc = compfunc->getFunction(i);
      API::IPeakFunction_sptr peakfunc =
          boost::dynamic_pointer_cast<API::IPeakFunction>(subfunc);
      if (peakfunc)
        return peakfunc;
    }
  }

  // Return if not a composite function
  API::IPeakFunction_sptr peakfunc =
      boost::dynamic_pointer_cast<API::IPeakFunction>(infunction);

  return peakfunc;
}

//----------------------------------------------------------------------------------------------
/** Find out whether a function has a certain parameter
 */
bool GeneratePeaks::hasParameter(API::IFunction_sptr function,
                                 std::string paramname) {
  std::vector<std::string> parnames = function->getParameterNames();
  std::vector<std::string>::iterator piter;
  piter = std::find(parnames.begin(), parnames.end(), paramname);
  return piter != parnames.end();
}

//----------------------------------------------------------------------------------------------
/** Create output workspace
 */
API::MatrixWorkspace_sptr GeneratePeaks::createOutputWorkspace() {
  // Reference workspace and output workspace
  API::MatrixWorkspace_sptr outputWS;

  m_newWSFromParent = true;
  if (!inputWS && binParameters.empty()) {
    // Error! Neither bin parameters or reference workspace is given.
    std::string errmsg(
        "Must define either InputWorkspace or BinningParameters.");
    g_log.error(errmsg);
    throw std::invalid_argument(errmsg);
  } else if (inputWS) {
    // Generate Workspace2D from input workspace
    if (!binParameters.empty())
      g_log.notice()
          << "Both binning parameters and input workspace are given. "
          << "Using input worksapce to generate output workspace!\n";

    outputWS = API::WorkspaceFactory::Instance().create(
        inputWS, inputWS->getNumberHistograms(), inputWS->dataX(0).size(),
        inputWS->dataY(0).size());

    // Only copy the X-values from spectra with peaks specified in the table
    // workspace.
<<<<<<< HEAD
    for (auto siter = m_spectraSet.begin(); siter != m_spectraSet.end();
         ++siter) {
      specnum_t iws = *siter;
=======
    for (const auto &iws : m_spectraSet) {
>>>>>>> a038867d
      std::copy(inputWS->dataX(iws).begin(), inputWS->dataX(iws).end(),
                outputWS->dataX(iws).begin());
    }

    m_newWSFromParent = true;
  } else {
    // Generate a one-spectrum Workspace2D from binning
    outputWS = createDataWorkspace(binParameters);
    m_newWSFromParent = false;
  }

  return outputWS;
}

//----------------------------------------------------------------------------------------------
/** Create a Workspace2D (MatrixWorkspace) with given spectra and bin parameters
 */
MatrixWorkspace_sptr
GeneratePeaks::createDataWorkspace(std::vector<double> binparameters) {
  // Check validity
  if (m_spectraSet.empty())
    throw std::invalid_argument(
        "Input spectra list is empty. Unable to generate a new workspace.");

  if (binparameters.size() < 3) {
    std::stringstream errss;
    errss << "Number of input binning parameters are not enough ("
          << binparameters.size() << "). "
          << "Binning parameters should be 3 (x0, step, xf).";
    g_log.error(errss.str());
    throw std::invalid_argument(errss.str());
  }

  double x0 = binparameters[0];
  double dx = binparameters[1];
  double xf = binparameters[2];
  if (x0 >= xf || (xf - x0) < dx || dx == 0.) {
    std::stringstream errss;
    errss << "Order of input binning parameters is not correct.  It is not "
             "logical to have "
          << "x0 = " << x0 << ", xf = " << xf << ", dx = " << dx;
    g_log.error(errss.str());
    throw std::invalid_argument(errss.str());
  }

  // Determine number of x values
  std::vector<double> xarray;
  double xvalue = x0;
  while (xvalue <= xf) {
    // Push current value to vector
    xarray.push_back(xvalue);

    // Calculate next value, linear or logarithmic
    if (dx > 0)
      xvalue += dx;
    else
      xvalue += fabs(dx) * xvalue;
  }
  size_t numxvalue = xarray.size();

  // Create new workspace
  MatrixWorkspace_sptr ws = API::WorkspaceFactory::Instance().create(
      "Workspace2D", m_spectraSet.size(), numxvalue, numxvalue - 1);
  for (size_t ip = 0; ip < m_spectraSet.size(); ip++)
    std::copy(xarray.begin(), xarray.end(), ws->dataX(ip).begin());

  // Set spectrum numbers
  std::map<specnum_t, specnum_t>::iterator spiter;
  for (spiter = m_SpectrumMap.begin(); spiter != m_SpectrumMap.end();
       ++spiter) {
    specnum_t specid = spiter->first;
    specnum_t wsindex = spiter->second;
    g_log.debug() << "Build WorkspaceIndex-Spectrum  " << wsindex << " , "
                  << specid << "\n";
    ws->getSpectrum(wsindex)->setSpectrumNo(specid);
  }

  return ws;
}

//----------------------------------------------------------------------------------------------
/** Add function's parameter names after peak function name
  */
std::vector<std::string>
GeneratePeaks::addFunctionParameterNames(std::vector<std::string> funcnames) {
  std::vector<std::string> vec_funcparnames;

  for (auto &funcname : funcnames) {
    // Add original name in
    vec_funcparnames.push_back(funcname);

    // Add a full function name and parameter names in
    IFunction_sptr tempfunc =
        FunctionFactory::Instance().createFunction(funcname);

    std::stringstream parnamess;
    parnamess << funcname << " (";
    std::vector<std::string> funcpars = tempfunc->getParameterNames();
    for (size_t j = 0; j < funcpars.size(); ++j) {
      parnamess << funcpars[j];
      if (j != funcpars.size() - 1)
        parnamess << ", ";
    }
    parnamess << ")";

    vec_funcparnames.push_back(parnamess.str());
  }

  return vec_funcparnames;
}

} // namespace Mantid
} // namespace Algorithms<|MERGE_RESOLUTION|>--- conflicted
+++ resolved
@@ -652,13 +652,8 @@
   }
 
   specnum_t icount = 0;
-<<<<<<< HEAD
-  for (auto pit = m_spectraSet.begin(); pit != m_spectraSet.end(); ++pit) {
-    m_SpectrumMap.emplace(*pit, icount);
-=======
   for (const auto specnum : m_spectraSet) {
     m_SpectrumMap.emplace(specnum, icount);
->>>>>>> a038867d
     ++icount;
   }
 
@@ -730,13 +725,7 @@
 
     // Only copy the X-values from spectra with peaks specified in the table
     // workspace.
-<<<<<<< HEAD
-    for (auto siter = m_spectraSet.begin(); siter != m_spectraSet.end();
-         ++siter) {
-      specnum_t iws = *siter;
-=======
     for (const auto &iws : m_spectraSet) {
->>>>>>> a038867d
       std::copy(inputWS->dataX(iws).begin(), inputWS->dataX(iws).end(),
                 outputWS->dataX(iws).begin());
     }
