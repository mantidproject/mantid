// Mantid Repository : https://github.com/mantidproject/mantid
//
// Copyright &copy; 2018 ISIS Rutherford Appleton Laboratory UKRI,
//   NScD Oak Ridge National Laboratory, European Spallation Source,
//   Institut Laue - Langevin & CSNS, Institute of High Energy Physics, CAS
// SPDX - License - Identifier: GPL - 3.0 +
#include "MantidAlgorithms/PDCalibration.h"
#include "MantidAPI/FileProperty.h"
#include "MantidAPI/FuncMinimizerFactory.h"
#include "MantidAPI/IEventList.h"
#include "MantidAPI/MatrixWorkspace.h"
#include "MantidAPI/Run.h"
#include "MantidAPI/SpectrumInfo.h"
#include "MantidAPI/TableRow.h"
#include "MantidAPI/WorkspaceGroup.h"
#include "MantidDataObjects/EventWorkspace.h"
#include "MantidDataObjects/MaskWorkspace.h"
#include "MantidDataObjects/SpecialWorkspace2D.h"
#include "MantidDataObjects/TableWorkspace.h"
#include "MantidDataObjects/Workspace2D.h"
#include "MantidDataObjects/WorkspaceCreation.h"
#include "MantidGeometry/IDetector.h"
#include "MantidGeometry/Instrument.h"
#include "MantidGeometry/Instrument/DetectorInfo.h"
#include "MantidHistogramData/Histogram.h"
#include "MantidKernel/ArrayBoundedValidator.h"
#include "MantidKernel/ArrayProperty.h"
#include "MantidKernel/BoundedValidator.h"
#include "MantidKernel/CompositeValidator.h"
#include "MantidKernel/ListValidator.h"
#include "MantidKernel/MandatoryValidator.h"
#include "MantidKernel/RebinParamsValidator.h"
#include "MantidKernel/Unit.h"

#include <algorithm>
#include <cassert>
#include <gsl/gsl_multifit_nlin.h>
#include <gsl/gsl_multimin.h>
#include <limits>
#include <numeric>

namespace Mantid {
namespace Algorithms {

using namespace Mantid::DataObjects;
using namespace Mantid::HistogramData;
using Mantid::API::FileProperty;
using Mantid::API::MatrixWorkspace;
using Mantid::API::MatrixWorkspace_sptr;
using Mantid::API::WorkspaceProperty;
using Mantid::DataObjects::EventWorkspace;
using Mantid::DataObjects::MaskWorkspace_sptr;
using Mantid::Geometry::Instrument_const_sptr;
using Mantid::Kernel::ArrayBoundedValidator;
using Mantid::Kernel::ArrayProperty;
using Mantid::Kernel::BoundedValidator;
using Mantid::Kernel::CompositeValidator;
using Mantid::Kernel::Direction;
using Mantid::Kernel::MandatoryValidator;
using Mantid::Kernel::RebinParamsValidator;
using Mantid::Kernel::StringListValidator;
using std::vector;

// Register the algorithm into the AlgorithmFactory
DECLARE_ALGORITHM(PDCalibration)

namespace { // anonymous
const auto isNonZero = [](const double value) { return value != 0.; };
}

/// private inner class
class PDCalibration::FittedPeaks {
public:
  /**
   * Find the bins with non-zero counts and with minimum and maximum TOF
   *
   * @param wksp :: Input signal workspace
   * @param wkspIndex :: workspace index
   *
   * @throws runtime_error :: more than one detector is associated to the
   * workspace index
   */
  FittedPeaks(const API::MatrixWorkspace_const_sptr &wksp,
              const std::size_t wkspIndex) {
    this->wkspIndex = wkspIndex;

    // convert workspace index into detector id
    const auto &spectrum = wksp->getSpectrum(wkspIndex);
    this->detid = spectrum.getDetectorIDs();

    const auto &X = spectrum.x();
    const auto &Y = spectrum.y();
    tofMin = X.front();
    tofMax = X.back();

    // determine tof min supported by the workspace (non-zero counts)
    size_t minIndex = 0; // want to store value
    for (; minIndex < Y.size(); ++minIndex) {
      if (isNonZero(Y[minIndex])) {
        tofMin = X[minIndex];
        break; // we found the first bin with non-zero counts
      }
    }

    // determine tof max supported by the workspace (non-zero counts)
    size_t maxIndex = Y.size() - 1;
    for (; maxIndex > minIndex; --maxIndex) {
      if (isNonZero(Y[maxIndex])) {
        tofMax = X[maxIndex];
        break; // we found the last bin with non-zero counts
      }
    }
  }

  /**
   * Store the positions of the peak centers, as well as the left and right
   * fit ranges for each peak, in TOF units
   *
   * @param peaksInD :: peak centers, in d-spacing
   * @param peaksInDWindows :: left and right fit ranges for each peak
   * @param difa :: difa diffractometer constant (quadratic term)
   * @param difc :: difc diffractometer constant (linear term)
   * @param tzero :: tzero diffractometer constant (constant term)
   */
  void setPositions(const std::vector<double> &peaksInD,
                    const std::vector<double> &peaksInDWindows,
                    const double difa, const double difc, const double tzero) {
    // clear out old values
    inDPos.clear();
    inTofPos.clear();
    inTofWindows.clear();

    // assign things
    inDPos.assign(peaksInD.begin(), peaksInD.end());
    inTofPos.assign(peaksInD.begin(), peaksInD.end());
    inTofWindows.assign(peaksInDWindows.begin(), peaksInDWindows.end());

    // convert the bits that matter to TOF
    Kernel::Units::dSpacing dSpacingUnit;
    std::vector<double> yunused;
    dSpacingUnit.toTOF(inTofPos, yunused, -1, -1, -1, 0,
                       {{Kernel::UnitParams::difa, difa},
                        {Kernel::UnitParams::difc, difc},
                        {Kernel::UnitParams::tzero, tzero}});
    dSpacingUnit.toTOF(inTofWindows, yunused, -1, -1, -1, 0,
                       {{Kernel::UnitParams::difa, difa},
                        {Kernel::UnitParams::difc, difc},
                        {Kernel::UnitParams::tzero, tzero}});
  }

  std::size_t wkspIndex;
  std::set<detid_t> detid;
  double tofMin; // TOF of bin with minimum TOF and non-zero counts
  double tofMax; // TOF of bin with maximum TOF and non-zero counts
  std::vector<double> inTofPos; // peak centers, in TOF
  // left and right fit ranges for each peak center, in TOF
  std::vector<double> inTofWindows;
  std::vector<double> inDPos; // peak centers, in d-spacing
};

//----------------------------------------------------------------------------------------------
/** Constructor
 */
PDCalibration::PDCalibration() {}

//----------------------------------------------------------------------------------------------
/** Destructor
 */
PDCalibration::~PDCalibration() {}

//----------------------------------------------------------------------------------------------

/// Algorithms name for identification. @see Algorithm::name
const std::string PDCalibration::name() const { return "PDCalibration"; }

/// Algorithm's version for identification. @see Algorithm::version
int PDCalibration::version() const { return 1; }

/// Algorithm's category for identification. @see Algorithm::category
const std::string PDCalibration::category() const {
  return "Diffraction\\Calibration";
}

/// Algorithm's summary for use in the GUI and help. @see Algorithm::summary
const std::string PDCalibration::summary() const {
  return "Calibrate the detector pixels and create a calibration table";
}

//----------------------------------------------------------------------------------------------
/** Initialize the algorithm's properties.
 */
void PDCalibration::init() {
  declareProperty(std::make_unique<WorkspaceProperty<MatrixWorkspace>>(
                      "InputWorkspace", "", Direction::InOut),
                  "Input signal workspace");

  declareProperty(std::make_unique<ArrayProperty<double>>(
                      "TofBinning", std::make_shared<RebinParamsValidator>()),
                  "Min, Step, and Max of time-of-flight bins. "
                  "Logarithmic binning is used if Step is negative.");

  const std::vector<std::string> exts2{".h5", ".cal"};
  declareProperty(std::make_unique<FileProperty>("PreviousCalibrationFile", "",
                                                 FileProperty::OptionalLoad,
                                                 exts2),
                  "Previous calibration file");
  declareProperty(
      std::make_unique<WorkspaceProperty<API::ITableWorkspace>>(
          "PreviousCalibrationTable", "", Direction::Input,
          API::PropertyMode::Optional),
      "Previous calibration table. This overrides results from previous file.");

  // properties about peak positions to fit
  std::vector<std::string> peaktypes{"BackToBackExponential", "Gaussian",
                                     "Lorentzian", "PseudoVoigt"};
  declareProperty("PeakFunction", "Gaussian",
                  std::make_shared<StringListValidator>(peaktypes));
  vector<std::string> bkgdtypes{"Flat", "Linear", "Quadratic"};
  declareProperty("BackgroundType", "Linear",
                  std::make_shared<StringListValidator>(bkgdtypes),
                  "Type of Background.");

  auto peaksValidator = std::make_shared<CompositeValidator>();
  auto mustBePosArr = std::make_shared<Kernel::ArrayBoundedValidator<double>>();
  mustBePosArr->setLower(0.0);
  peaksValidator->add(mustBePosArr);
  peaksValidator->add(
      std::make_shared<MandatoryValidator<std::vector<double>>>());
  declareProperty(
      std::make_unique<ArrayProperty<double>>("PeakPositions", peaksValidator),
      "Comma delimited d-space positions of reference peaks.");

  auto mustBePositive = std::make_shared<BoundedValidator<double>>();
  mustBePositive->setLower(0.0);
  declareProperty(
      "PeakWindow", 0.1, mustBePositive,
      "The maximum window (in d -pace) to the left and right of the "
      "nominal peak center to look for the peak");
  std::vector<std::string> modes{"DIFC", "DIFC+TZERO", "DIFC+TZERO+DIFA"};

  auto min = std::make_shared<BoundedValidator<double>>();
  min->setLower(1e-3);
  declareProperty("PeakWidthPercent", EMPTY_DBL(), min,
                  "The estimated peak width as a percent of the peak"
                  "center value, in d-spacing or TOF units.");

  declareProperty("MinimumPeakHeight", 2.,
                  "Minimum peak height such that all the fitted peaks with "
                  "height under this value will be excluded.");

  declareProperty(
      "MaxChiSq", 100.,
      "Maximum chisq value for individual peak fit allowed. (Default: 100)");

  declareProperty(
      "ConstrainPeakPositions", false,
      "If true, peak centers will be constrained by estimated positions "
      "(highest Y value position) and "
      "the peak width will either be estimated by observation or calculated.");

  declareProperty("CalibrationParameters", "DIFC",
                  std::make_shared<StringListValidator>(modes),
                  "Select calibration parameters to fit.");

  declareProperty(
      std::make_unique<ArrayProperty<double>>("TZEROrange"),
      "Range for allowable TZERO from calibration (default is all)");

  declareProperty(std::make_unique<ArrayProperty<double>>("DIFArange"),
                  "Range for allowable DIFA from calibration (default "
                  "is all)");

  declareProperty(std::make_unique<WorkspaceProperty<API::ITableWorkspace>>(
                      "OutputCalibrationTable", "", Direction::Output),
                  "Output table workspace containing the calibration");

  declareProperty(std::make_unique<WorkspaceProperty<API::WorkspaceGroup>>(
                      "DiagnosticWorkspaces", "", Direction::Output),
                  "Workspaces to promote understanding of calibration results");

  // make group for Input properties
  std::string inputGroup("Input Options");
  setPropertyGroup("InputWorkspace", inputGroup);
  setPropertyGroup("TofBinning", inputGroup);
  setPropertyGroup("PreviousCalibrationFile", inputGroup);
  setPropertyGroup("PreviousCalibrationTable", inputGroup);

  std::string funcgroup("Function Types");
  setPropertyGroup("PeakFunction", funcgroup);
  setPropertyGroup("BackgroundType", funcgroup);

  // make group for FitPeaks properties
  std::string fitPeaksGroup("Peak Fitting");
  setPropertyGroup("PeakPositions", fitPeaksGroup);
  setPropertyGroup("PeakWindow", fitPeaksGroup);
  setPropertyGroup("PeakWidthPercent", fitPeaksGroup);
  setPropertyGroup("MinimumPeakHeight", fitPeaksGroup);
  setPropertyGroup("MaxChiSq", fitPeaksGroup);
  setPropertyGroup("ConstrainPeakPositions", fitPeaksGroup);

  // make group for type of calibration
  std::string calGroup("Calibration Type");
  setPropertyGroup("CalibrationParameters", calGroup);
  setPropertyGroup("TZEROrange", calGroup);
  setPropertyGroup("DIFArange", calGroup);
}

std::map<std::string, std::string> PDCalibration::validateInputs() {
  std::map<std::string, std::string> messages;

  vector<double> tzeroRange = getProperty("TZEROrange");
  if (!tzeroRange.empty()) {
    if (tzeroRange.size() != 2) {
      messages["TZEROrange"] = "Require two values [min,max]";
    } else if (tzeroRange[0] >= tzeroRange[1]) {
      messages["TZEROrange"] = "min must be less than max";
    }
  }

  vector<double> difaRange = getProperty("DIFArange");
  if (!difaRange.empty()) {
    if (difaRange.size() != 2) {
      messages["DIFArange"] = "Require two values [min,max]";
    } else if (difaRange[0] >= difaRange[1]) {
      messages["DIFArange"] = "min must be less than max";
    }
  }

  return messages;
}

namespace {

/// @return ``true`` if an input table contains a column termed "dasid"
bool hasDasIDs(const API::ITableWorkspace_const_sptr &table) {
  const auto columnNames = table->getColumnNames();
  return (std::find(columnNames.begin(), columnNames.end(),
                    std::string("dasid")) != columnNames.end());
}

/**
 * Conversion factor between fit-function width and FWHM. Factors are calculated
 * for "Gaussian" and "Lorentzian" functions. For other functions, a value
 * of 1.0 is returned
 *
 * @param peakshape :: name of the fitting function
 */
double getWidthToFWHM(const std::string &peakshape) {
  // could we use actual peak function here?
  if (peakshape == "Gaussian") {
    return 2 * std::sqrt(2. * std::log(2.));
  } else if (peakshape == "Lorentzian") {
    return 2.;
  } else if (peakshape == "BackToBackExponential") {
    return 1.; // TODO the conversion isn't document in the function
  } else {
    return 1.;
  }
}

} //  end of anonymous namespace

//----------------------------------------------------------------------------------------------
/** Execute the algorithm.
 */
void PDCalibration::exec() {
  vector<double> tofBinningParams = getProperty("TofBinning");
  m_tofMin = tofBinningParams.front();
  m_tofMax = tofBinningParams.back();

  vector<double> tzeroRange = getProperty("TZEROrange");
  if (tzeroRange.size() == 2) {
    m_tzeroMin = tzeroRange[0];
    m_tzeroMax = tzeroRange[1];

    std::stringstream msg;
    msg << "Using tzero range of " << m_tzeroMin << " <= "
        << "TZERO <= " << m_tzeroMax;
    g_log.information(msg.str());
  } else {
    g_log.information("Using all TZERO values");

    m_tzeroMin = std::numeric_limits<double>::lowest();
    m_tzeroMax = std::numeric_limits<double>::max();
  }

  vector<double> difaRange = getProperty("DIFArange");
  if (difaRange.size() == 2) {
    m_difaMin = difaRange[0];
    m_difaMax = difaRange[1];

    std::stringstream msg;
    msg << "Using difa range of " << m_difaMin << " <= "
        << "DIFA <= " << m_difaMax;
    g_log.information(msg.str());
  } else {
    g_log.information("Using all DIFA values");

    m_difaMin = std::numeric_limits<double>::lowest();
    m_difaMax = std::numeric_limits<double>::max();
  }

  m_peaksInDspacing = getProperty("PeakPositions");
  // Sort peak positions, required for correct peak window calculations
  std::sort(m_peaksInDspacing.begin(), m_peaksInDspacing.end());

  const double peakWindowMaxInDSpacing = getProperty("PeakWindow");
  const double minPeakHeight = getProperty("MinimumPeakHeight");
  const double maxChiSquared = getProperty("MaxChiSq");

  const std::string calParams = getPropertyValue("CalibrationParameters");
  if (calParams == std::string("DIFC"))
    m_numberMaxParams = 1;
  else if (calParams == std::string("DIFC+TZERO"))
    m_numberMaxParams = 2;
  else if (calParams == std::string("DIFC+TZERO+DIFA"))
    m_numberMaxParams = 3;
  else
    throw std::runtime_error(
        "Encountered impossible CalibrationParameters value");

  m_uncalibratedWS = loadAndBin();
  setProperty("InputWorkspace", m_uncalibratedWS);

  auto uncalibratedEWS =
      std::dynamic_pointer_cast<EventWorkspace>(m_uncalibratedWS);
  auto isEvent = bool(uncalibratedEWS);

  // Load Previous Calibration or create calibration table from signal file
  if ((!static_cast<std::string>(getProperty("PreviousCalibrationFile"))
            .empty()) ||
      (!getPropertyValue("PreviousCalibrationTable")
            .empty())) { //"PreviousCalibrationTable"
    createCalTableFromExisting();
  } else {
    createCalTableNew(); // calculates "difc" values from instrument geometry
  }
  createInformationWorkspaces();

  // Initialize the mask workspace, will all detectors masked by default
  std::string maskWSName = getPropertyValue("OutputCalibrationTable");
  maskWSName += "_mask";
  declareProperty(std::make_unique<WorkspaceProperty<>>(
                      "MaskWorkspace", maskWSName, Direction::Output),
                  "An output workspace containing the mask");

  MaskWorkspace_sptr maskWS = std::make_shared<DataObjects::MaskWorkspace>(
      m_uncalibratedWS->getInstrument());
  for (size_t i = 0; i < maskWS->getNumberHistograms(); ++i) // REMOVE
    maskWS->setMaskedIndex(i, true); // mask everything to start
  setProperty("MaskWorkspace", maskWS);

  const std::string peakFunction = getProperty("PeakFunction");
  const double WIDTH_TO_FWHM = getWidthToFWHM(peakFunction);
  if (WIDTH_TO_FWHM == 1.) {
    g_log.notice() << "Unknown conversion for \"" << peakFunction
                   << "\", found peak widths and resolution should not be "
                      "directly compared to delta-d/d";
  }
  auto NUMHIST = static_cast<int>(m_uncalibratedWS->getNumberHistograms());

  // A pair of workspaces, one containing the nominal peak centers in TOF units,
  // the other containing the left and right fitting ranges around each nominal
  // peak center, also in TOF units. This for each pixel of the instrument
  auto matrix_pair = createTOFPeakCenterFitWindowWorkspaces(
      m_uncalibratedWS, peakWindowMaxInDSpacing);
  API::MatrixWorkspace_sptr tof_peak_center_ws = matrix_pair.first;
  API::MatrixWorkspace_sptr tof_peak_window_ws = matrix_pair.second;
  //  API::MatrixWorkspace_sptr peak_window_ws =
  //      createTOFPeakFitWindowWorkspace(m_uncalibratedWS, windowsInDSpacing);

  double peak_width_percent = getProperty("PeakWidthPercent");

  const std::string diagnostic_prefix =
      getPropertyValue("DiagnosticWorkspaces");

  // Refine the position of the peak centers starting from the nominal peak
  // centers and fitting them against a peak fit function (e.g. a Gaussian)
  auto algFitPeaks = createChildAlgorithm("FitPeaks", .2, .7);
  algFitPeaks->setLoggingOffset(3);

  algFitPeaks->setProperty("InputWorkspace", m_uncalibratedWS);
  // theoretical peak center
  algFitPeaks->setProperty("PeakCentersWorkspace", tof_peak_center_ws);

  // peak and background functions
  algFitPeaks->setProperty<std::string>("PeakFunction", peakFunction);
  algFitPeaks->setProperty<std::string>("BackgroundType",
                                        getProperty("BackgroundType"));
  // peak range setup
  algFitPeaks->setProperty("FitPeakWindowWorkspace", tof_peak_window_ws);
  algFitPeaks->setProperty("PeakWidthPercent", peak_width_percent);
  algFitPeaks->setProperty("MinimumPeakHeight", minPeakHeight);
  // some fitting strategy
  algFitPeaks->setProperty("FitFromRight", true);
  algFitPeaks->setProperty("HighBackground", false);
  bool constrainPeakPosition = getProperty("ConstrainPeakPositions");
  algFitPeaks->setProperty(
      "ConstrainPeakPositions",
      constrainPeakPosition); // TODO Pete: need to test this option
  //  optimization setup // TODO : need to test LM or LM-MD
  algFitPeaks->setProperty("Minimizer", "Levenberg-Marquardt");
  algFitPeaks->setProperty("CostFunction", "Least squares");

  // FitPeaks will abstract the peak parameters if you ask
  algFitPeaks->setProperty("RawPeakParameters", false);

  // Analysis output
  // If using a Gaussian peak shape plus a constant background, then
  // OutputPeakParametersWorkspace is a table with columns:
  // wsindex_0 peakindex_0  centre width height intensity A0 chi2
  //   ...
  // wsindex_0 peakindex_N  centre width height intensity A0 chi2
  //   ...
  //   ...
  // wsindex_M peakindex_N  centre width height intensity
  algFitPeaks->setPropertyValue("OutputPeakParametersWorkspace",
                                diagnostic_prefix + "_fitparam");
  // contains the same intensities as input m_uncalibratedWS except within
  // the fitting range of each successfully fitted peak. Within this range,
  // the actual intensities are replaced with the values resulting from
  // evaluating the peak function (e.g. a Gaussian peak function)
  algFitPeaks->setPropertyValue("FittedPeaksWorkspace",
                                diagnostic_prefix + "_fitted");

  // run and get the result
  algFitPeaks->executeAsChildAlg();
  g_log.information("finished FitPeaks");

  // get the fit result
  API::ITableWorkspace_sptr fittedTable =
      algFitPeaks->getProperty("OutputPeakParametersWorkspace");
  API::MatrixWorkspace_sptr calculatedWS =
      algFitPeaks->getProperty("FittedPeaksWorkspace");

  // check : for Pete
  if (!fittedTable)
    throw std::runtime_error(
        "FitPeaks does not have output OutputPeakParametersWorkspace.");
  if (fittedTable->rowCount() != NUMHIST * m_peaksInDspacing.size())
    throw std::runtime_error(
        "The number of rows in OutputPeakParametersWorkspace is not correct!");

  // END-OF (FitPeaks)
  const std::string backgroundType = getPropertyValue("BackgroundType");

  API::Progress prog(this, 0.7, 1.0, NUMHIST);

  // calculate fitting ranges to the left and right of each nominal peak
  // center, in d-spacing units
  const auto windowsInDSpacing =
      dSpacingWindows(m_peaksInDspacing, peakWindowMaxInDSpacing);

  // get spectrum info to check workspace index correpsonds to a valid spectrum
  const auto &spectrumInfo = m_uncalibratedWS->spectrumInfo();

  // Scan the table containing the fit parameters for every peak, retrieve the
  // parameters for peaks that were successfully fitting, then use this info
  // to obtain difc, difa, and tzero for each pixel
  // cppcheck-suppress syntaxError
<<<<<<< HEAD
  PRAGMA_OMP(parallel for schedule(dynamic, 1) )
  for (int wkspIndex = 0; wkspIndex < NUMHIST; ++wkspIndex) {
    PARALLEL_START_INTERUPT_REGION
    if (isEvent && uncalibratedEWS->getSpectrum(wkspIndex).empty()) {
      prog.report();
      continue;
    }

    // object to hold the information about the peak positions, detid, and wksp
    // index
    PDCalibration::FittedPeaks peaks(m_uncalibratedWS, wkspIndex);
    auto [difc, difa, tzero] = getDSpacingToTof(
        peaks.detid); // doesn't matter which one - all have same difc etc.
    peaks.setPositions(m_peaksInDspacing, windowsInDSpacing, difa, difc, tzero);

    // includes peaks that aren't used in the fit
    // The following data structures will hold information for the peaks
    // found in the current spectrum
    const size_t numPeaks = m_peaksInDspacing.size();
    // TOF of fitted peak centers, default `nan` for failed fitted peaks
    std::vector<double> tof_vec_full(numPeaks, std::nan(""));
    std::vector<double> d_vec;   // nominal peak centers of fitted peaks
    std::vector<double> tof_vec; // TOF of fitted peak centers only
    // width of fitted peak centers, default `nan` for failed fitted peaks
    std::vector<double> width_vec_full(numPeaks, std::nan(""));
    // height of fitted peak centers, default `nan` for failed fitted peaks
    std::vector<double> height_vec_full(numPeaks, std::nan(""));
    std::vector<double> height2; // the square of the peak height
    // for (size_t i = 0; i < fittedTable->rowCount(); ++i) {
    const size_t rowNumInFitTableOffset = wkspIndex * numPeaks;
    // We assumed that the current spectrum contains peaks near the nominal
    // peak centers. Now we check how many peaks we actually found
    for (size_t peakIndex = 0; peakIndex < numPeaks; ++peakIndex) {
      size_t rowIndexInFitTable = rowNumInFitTableOffset + peakIndex;

      // check indices in PeaksTable
      if (fittedTable->getRef<int>("wsindex", rowIndexInFitTable) != wkspIndex)
        throw std::runtime_error("workspace index mismatch!");
      if (fittedTable->getRef<int>("peakindex", rowIndexInFitTable) !=
          static_cast<int>(peakIndex))
        throw std::runtime_error(
            "peak index mismatch but workspace index matched");

      // get the effective peak parameters
      const double centre =
          fittedTable->getRef<double>("centre", rowIndexInFitTable);
      const double width =
          fittedTable->getRef<double>("width", rowIndexInFitTable);
      const double height =
          fittedTable->getRef<double>("height", rowIndexInFitTable);
      const double chi2 =
          fittedTable->getRef<double>("chi2", rowIndexInFitTable);

      // check chi-square
      if (chi2 > maxChiSquared || chi2 < 0.) {
        continue; // peak fit deemed as failure
      }

      // rule out of peak with wrong position. `centre` should be within its
      // left and right window ranges
      if (peaks.inTofWindows[2 * peakIndex] >= centre ||
          peaks.inTofWindows[2 * peakIndex + 1] <= centre) {
        continue; // peak fit deemed as failure
      }

      // check height: make sure 0 is smaller than 0
      if (height < minPeakHeight + 1.E-15) {
        continue; // peak fit deemed as failure
      }

      // background value at the fitted peak center
      double back_intercept =
          fittedTable->getRef<double>("A0", rowIndexInFitTable);
      double back_slope = 0.;
      double back_quad = 0.;
      switch (backgroundType[0]) {
      case 'Q': // Quadratic
        back_quad = fittedTable->getRef<double>(
            "A2", rowIndexInFitTable); // fall through
      case 'L':                        // Linear
        back_slope = fittedTable->getRef<double>("A1", rowIndexInFitTable);
      }
      double background =
          back_intercept + back_slope * centre + back_quad * centre * centre;

      // ban peaks that are not outside of error bars for the background
      if (height < 0.5 * std::sqrt(height + background)) {
        continue; // peak fit deemed as failure
      }
      // the peak fit was a success. Collect info
      d_vec.emplace_back(m_peaksInDspacing[peakIndex]);
      tof_vec.emplace_back(centre);
      height2.emplace_back(height * height);
      tof_vec_full[peakIndex] = centre;
      width_vec_full[peakIndex] = width;
      height_vec_full[peakIndex] = height;
    }

    // mask a detector if less than two peaks were fitted successfully
    maskWS->setMasked(peaks.detid, d_vec.size() < 2);

    if (d_vec.size() < 2) { // not enough peaks were found
      continue;
    } else {
      // obtain difc, difa, and t0 by fitting the nominal peak center positions,
      // in d-spacing against the fitted peak center positions, in TOF units.
      double difc = 0., t0 = 0., difa = 0.;
      fitDIFCtZeroDIFA_LM(d_vec, tof_vec, height2, difc, t0, difa);
      const auto rowIndexOutputPeaks = m_detidToRow[peaks.detid];
      // chisq represent the deviations between the nominal peak positions and
      // the peak positions using the GSAS formula with optimized difc, difa,
      // and tzero
      double chisq = 0.;
      Mantid::Kernel::Units::dSpacing dSpacingUnit;
      dSpacingUnit.initialize(
          -1., -1., -1., 0,
          Kernel::ExtraParametersMap{{Kernel::UnitParams::difa, difa},
                                     {Kernel::UnitParams::difc, difc},
                                     {Kernel::UnitParams::tzero, t0}});
      for (std::size_t i = 0; i < numPeaks; ++i) {
        if (std::isnan(tof_vec_full[i]))
          continue;
        // Find d-spacing using the GSAS formula with optimized difc, difa, t0
        // for the TOF of the current peak's center.
        const double dspacing = dSpacingUnit.singleFromTOF(tof_vec_full[i]);
        // `temp` is residual between the nominal position in d-spacing for the
        // current peak, and the fitted position in d-spacing
        const double temp = m_peaksInDspacing[i] - dspacing;
        chisq += (temp * temp);
        m_peakPositionTable->cell<double>(rowIndexOutputPeaks, i + 1) =
            dspacing;
        m_peakWidthTable->cell<double>(rowIndexOutputPeaks, i + 1) =
            WIDTH_TO_FWHM * dSpacingUnit.singleFromTOF(width_vec_full[i]);
        m_peakHeightTable->cell<double>(rowIndexOutputPeaks, i + 1) =
            height_vec_full[i];
      }
      m_peakPositionTable->cell<double>(rowIndexOutputPeaks,
                                        m_peaksInDspacing.size() + 1) = chisq;
      m_peakPositionTable->cell<double>(rowIndexOutputPeaks,
                                        m_peaksInDspacing.size() + 2) =
          chisq / static_cast<double>(numPeaks - 1);

      setCalibrationValues(peaks.detid, difc, difa, t0);
    }
    prog.report();

    PARALLEL_END_INTERUPT_REGION
  }
  PARALLEL_CHECK_INTERUPT_REGION

  // sort the calibration tables by increasing detector ID
  m_calibrationTable = sortTableWorkspace(m_calibrationTable);
  setProperty("OutputCalibrationTable", m_calibrationTable);

  // fix-up the diagnostic workspaces
  m_peakPositionTable = sortTableWorkspace(m_peakPositionTable);
  m_peakWidthTable = sortTableWorkspace(m_peakWidthTable);
  m_peakHeightTable = sortTableWorkspace(m_peakHeightTable);

  // a derived table from the position and width
  auto resolutionWksp = calculateResolutionTable();

  // set the diagnostic workspaces out
  auto diagnosticGroup = std::make_shared<API::WorkspaceGroup>();
  // add workspaces calculated by FitPeaks
  API::AnalysisDataService::Instance().addOrReplace(
      diagnostic_prefix + "_fitparam", fittedTable);
  diagnosticGroup->addWorkspace(fittedTable);
  API::AnalysisDataService::Instance().addOrReplace(
      diagnostic_prefix + "_fitted", calculatedWS);
  diagnosticGroup->addWorkspace(calculatedWS);

  // add workspaces calculated by PDCalibration
  API::AnalysisDataService::Instance().addOrReplace(
      diagnostic_prefix + "_dspacing", m_peakPositionTable);
  diagnosticGroup->addWorkspace(m_peakPositionTable);
  API::AnalysisDataService::Instance().addOrReplace(
      diagnostic_prefix + "_width", m_peakWidthTable);
  diagnosticGroup->addWorkspace(m_peakWidthTable);
  API::AnalysisDataService::Instance().addOrReplace(
      diagnostic_prefix + "_height", m_peakHeightTable);
  diagnosticGroup->addWorkspace(m_peakHeightTable);
  API::AnalysisDataService::Instance().addOrReplace(
      diagnostic_prefix + "_resolution", resolutionWksp);
  diagnosticGroup->addWorkspace(resolutionWksp);
  setProperty("DiagnosticWorkspaces", diagnosticGroup);
=======
   PRAGMA_OMP(parallel for schedule(dynamic, 1))
   for (int wkspIndex = 0; wkspIndex < NUMHIST; ++wkspIndex) {
     PARALLEL_START_INTERUPT_REGION
     if ((isEvent && uncalibratedEWS->getSpectrum(wkspIndex).empty()) ||
         !spectrumInfo.hasDetectors(wkspIndex) ||
         spectrumInfo.isMonitor(wkspIndex)) {
       prog.report();
       continue;
     }

     // object to hold the information about the peak positions, detid, and wksp
     // index
     PDCalibration::FittedPeaks peaks(m_uncalibratedWS, wkspIndex);
     auto toTof = getDSpacingToTof(peaks.detid);
     peaks.setPositions(m_peaksInDspacing, windowsInDSpacing, toTof);

     // includes peaks that aren't used in the fit
     // The following data structures will hold information for the peaks
     // found in the current spectrum
     const size_t numPeaks = m_peaksInDspacing.size();
     // TOF of fitted peak centers, default `nan` for failed fitted peaks
     std::vector<double> tof_vec_full(numPeaks, std::nan(""));
     std::vector<double> d_vec;   // nominal peak centers of fitted peaks
     std::vector<double> tof_vec; // TOF of fitted peak centers only
     // width of fitted peak centers, default `nan` for failed fitted peaks
     std::vector<double> width_vec_full(numPeaks, std::nan(""));
     // height of fitted peak centers, default `nan` for failed fitted peaks
     std::vector<double> height_vec_full(numPeaks, std::nan(""));
     std::vector<double> height2; // the square of the peak height
     // for (size_t i = 0; i < fittedTable->rowCount(); ++i) {
     const size_t rowNumInFitTableOffset = wkspIndex * numPeaks;
     // We assumed that the current spectrum contains peaks near the nominal
     // peak centers. Now we check how many peaks we actually found
     for (size_t peakIndex = 0; peakIndex < numPeaks; ++peakIndex) {
       size_t rowIndexInFitTable = rowNumInFitTableOffset + peakIndex;

       // check indices in PeaksTable
       if (fittedTable->getRef<int>("wsindex", rowIndexInFitTable) != wkspIndex)
         throw std::runtime_error("workspace index mismatch!");
       if (fittedTable->getRef<int>("peakindex", rowIndexInFitTable) !=
           static_cast<int>(peakIndex))
         throw std::runtime_error(
             "peak index mismatch but workspace index matched");

       // get the effective peak parameters
       const double centre =
           fittedTable->getRef<double>("centre", rowIndexInFitTable);
       const double width =
           fittedTable->getRef<double>("width", rowIndexInFitTable);
       const double height =
           fittedTable->getRef<double>("height", rowIndexInFitTable);
       const double chi2 =
           fittedTable->getRef<double>("chi2", rowIndexInFitTable);

       // check chi-square
       if (chi2 > maxChiSquared || chi2 < 0.) {
         continue; // peak fit deemed as failure
       }

       // rule out of peak with wrong position. `centre` should be within its
       // left and right window ranges
       if (peaks.inTofWindows[2 * peakIndex] >= centre ||
           peaks.inTofWindows[2 * peakIndex + 1] <= centre) {
         continue; // peak fit deemed as failure
       }

       // check height: make sure 0 is smaller than 0
       if (height < minPeakHeight + 1.E-15) {
         continue; // peak fit deemed as failure
       }

       // background value at the fitted peak center
       double back_intercept =
           fittedTable->getRef<double>("A0", rowIndexInFitTable);
       double back_slope = 0.;
       double back_quad = 0.;
       switch (backgroundType[0]) {
       case 'Q': // Quadratic
         back_quad = fittedTable->getRef<double>(
             "A2", rowIndexInFitTable); // fall through
       case 'L':                        // Linear
         back_slope = fittedTable->getRef<double>("A1", rowIndexInFitTable);
       }
       double background =
           back_intercept + back_slope * centre + back_quad * centre * centre;

       // ban peaks that are not outside of error bars for the background
       if (height < 0.5 * std::sqrt(height + background)) {
         continue; // peak fit deemed as failure
       }
       // the peak fit was a success. Collect info
       d_vec.emplace_back(m_peaksInDspacing[peakIndex]);
       tof_vec.emplace_back(centre);
       height2.emplace_back(height * height);
       tof_vec_full[peakIndex] = centre;
       width_vec_full[peakIndex] = width;
       height_vec_full[peakIndex] = height;
     }

     // mask a detector if less than two peaks were fitted successfully
     maskWS->setMasked(peaks.detid, d_vec.size() < 2);

     if (d_vec.size() < 2) { // not enough peaks were found
       continue;
     } else {
       // obtain difc, difa, and t0 by fitting the nominal peak center
       // positions, in d-spacing against the fitted peak center positions, in
       // TOF units.
       double difc = 0., t0 = 0., difa = 0.;
       fitDIFCtZeroDIFA_LM(d_vec, tof_vec, height2, difc, t0, difa);
       for (auto iter = peaks.detid.begin(); iter != peaks.detid.end();
            ++iter) {
         auto det = *iter;
         const auto rowIndexOutputPeaks = m_detidToRow[det];
         // chisq represent the deviations between the nominal peak positions
         // and the peak positions using the GSAS formula with optimized difc,
         // difa, and tzero
         double chisq = 0.;
         // `converter` if a function that returns a d-spacing for an input TOF
         auto converter =
             Kernel::Diffraction::getTofToDConversionFunc(difc, difa, t0);
         for (std::size_t i = 0; i < numPeaks; ++i) {
           if (std::isnan(tof_vec_full[i]))
             continue;
           // Find d-spacing using the GSAS formula with optimized difc, difa,
           // t0 for the TOF of the current peak's center.
           const double dspacing = converter(tof_vec_full[i]);
           // `temp` is residual between the nominal position in d-spacing for
           // the current peak, and the fitted position in d-spacing
           const double temp = m_peaksInDspacing[i] - dspacing;
           chisq += (temp * temp);
           m_peakPositionTable->cell<double>(rowIndexOutputPeaks, i + 1) =
               dspacing;
           m_peakWidthTable->cell<double>(rowIndexOutputPeaks, i + 1) =
               WIDTH_TO_FWHM * converter(width_vec_full[i]);
           m_peakHeightTable->cell<double>(rowIndexOutputPeaks, i + 1) =
               height_vec_full[i];
         }
         m_peakPositionTable->cell<double>(
             rowIndexOutputPeaks, m_peaksInDspacing.size() + 1) = chisq;
         m_peakPositionTable->cell<double>(rowIndexOutputPeaks,
                                           m_peaksInDspacing.size() + 2) =
             chisq / static_cast<double>(numPeaks - 1);

         setCalibrationValues(det, difc, difa, t0);
       }
     }
     prog.report();

     PARALLEL_END_INTERUPT_REGION
   }
   PARALLEL_CHECK_INTERUPT_REGION

   // sort the calibration tables by increasing detector ID
   m_calibrationTable = sortTableWorkspace(m_calibrationTable);
   setProperty("OutputCalibrationTable", m_calibrationTable);

   // fix-up the diagnostic workspaces
   m_peakPositionTable = sortTableWorkspace(m_peakPositionTable);
   m_peakWidthTable = sortTableWorkspace(m_peakWidthTable);
   m_peakHeightTable = sortTableWorkspace(m_peakHeightTable);

   // a derived table from the position and width
   auto resolutionWksp = calculateResolutionTable();

   // set the diagnostic workspaces out
   auto diagnosticGroup = std::make_shared<API::WorkspaceGroup>();
   // add workspaces calculated by FitPeaks
   API::AnalysisDataService::Instance().addOrReplace(
       diagnostic_prefix + "_fitparam", fittedTable);
   diagnosticGroup->addWorkspace(fittedTable);
   API::AnalysisDataService::Instance().addOrReplace(
       diagnostic_prefix + "_fitted", calculatedWS);
   diagnosticGroup->addWorkspace(calculatedWS);

   // add workspaces calculated by PDCalibration
   API::AnalysisDataService::Instance().addOrReplace(
       diagnostic_prefix + "_dspacing", m_peakPositionTable);
   diagnosticGroup->addWorkspace(m_peakPositionTable);
   API::AnalysisDataService::Instance().addOrReplace(
       diagnostic_prefix + "_width", m_peakWidthTable);
   diagnosticGroup->addWorkspace(m_peakWidthTable);
   API::AnalysisDataService::Instance().addOrReplace(
       diagnostic_prefix + "_height", m_peakHeightTable);
   diagnosticGroup->addWorkspace(m_peakHeightTable);
   API::AnalysisDataService::Instance().addOrReplace(
       diagnostic_prefix + "_resolution", resolutionWksp);
   diagnosticGroup->addWorkspace(resolutionWksp);
   setProperty("DiagnosticWorkspaces", diagnosticGroup);
>>>>>>> a27c971f
}

namespace { // anonymous namespace
            /**
             * Helper function for calculating costs in gsl.
             * @param v vector of parameters that are being modified by gsl (difc, tzero,
             * difa)
             * @param params The parameters being used for the fit
             * @return Sum of the errors
             */
double gsl_costFunction(const gsl_vector *v, void *peaks) {
  // this array is [numPeaks, numParams, vector<tof>, vector<dspace>,
  // vector<height^2>]
  // index as      [0,        1,         2,         , 2+n           , 2+2n]
  const std::vector<double> *peakVec =
      reinterpret_cast<std::vector<double> *>(peaks);
  // number of peaks being fit
  const auto numPeaks = static_cast<size_t>(peakVec->at(0));
  // number of parameters
  const auto numParams = static_cast<size_t>(peakVec->at(1));

  // isn't strictly necessary, but makes reading the code much easier
  const std::vector<double> tofObs(peakVec->begin() + 2,
                                   peakVec->begin() + 2 + numPeaks);
  const std::vector<double> dspace(peakVec->begin() + (2 + numPeaks),
                                   peakVec->begin() + (2 + 2 * numPeaks));
  const std::vector<double> height2(peakVec->begin() + (2 + 2 * numPeaks),
                                    peakVec->begin() + (2 + 3 * numPeaks));

  // create the function to convert tof to dspacing
  double difc = gsl_vector_get(v, 0);
  double tzero = 0.;
  double difa = 0.;
  if (numParams > 1) {
    tzero = gsl_vector_get(v, 1);
    if (numParams > 2)
      difa = gsl_vector_get(v, 2);
  }
  Mantid::Kernel::Units::dSpacing dSpacingUnit;
  dSpacingUnit.initialize(
      -1., -1., -1., 0,
      Kernel::ExtraParametersMap{{Kernel::UnitParams::difa, difa},
                                 {Kernel::UnitParams::difc, difc},
                                 {Kernel::UnitParams::tzero, tzero}});

  // calculate the sum of the residuals from observed peaks
  double errsum = 0.0;
  for (size_t i = 0; i < numPeaks; ++i) {
    const double tofCalib = dSpacingUnit.singleToTOF(dspace[i]);
    const double errsum_i = std::fabs(tofObs[i] - tofCalib) * height2[i];
    errsum += errsum_i;
  }

  return errsum;
}

/**
 * Linear regression of  the nominal peak center positions, in d-spacing
 * against the fitted peak center positions, in TOF units.
 *
 * The equation to carry out the fit depends on the number of fit parameter
 * selected:
 * one fit parameter: TOF = DIFC * d
 * two fit parameter: TOF = DIFC * d + TZERO
 * three fit parameters: TOF = DIFC * d + TZERO + DIFA * d^2
 *
 * @param peaks :: array with structure (numpeaks, numfitparms, tof_1,
 * ...tof_numpeaks, d1,...d_numpeaks, height^2_1,...height^2_numpeaks)
 * @param difc :: will store optimized DIFC fit parameter
 * @param t0 :: will store optimized TZERO fit parameter
 * @param difa :: will store optimized DIFA fit parameter

 * @return cummulative error of the fit, zero if the fit fails
 */
double fitDIFCtZeroDIFA(std::vector<double> &peaks, double &difc, double &t0,
                        double &difa) {
  const auto numParams = static_cast<size_t>(peaks[1]);

  // initial starting point as [DIFC, 0, 0]
  gsl_vector *fitParams = gsl_vector_alloc(numParams);
  gsl_vector_set_all(fitParams, 0.0); // set all parameters to zero
  gsl_vector_set(fitParams, 0, difc);
  if (numParams > 1) {
    gsl_vector_set(fitParams, 1, t0);
    if (numParams > 2) {
      gsl_vector_set(fitParams, 2, difa);
    }
  }

  // Set initial step sizes
  gsl_vector *stepSizes = gsl_vector_alloc(numParams);
  gsl_vector_set_all(stepSizes, 0.1);
  gsl_vector_set(stepSizes, 0, 0.01);

  // Initialize method and iterate
  gsl_multimin_function minex_func;
  minex_func.n = numParams;
  minex_func.f = &gsl_costFunction;
  minex_func.params = &peaks;

  // Set up GSL minimzer - simplex is overkill
  const gsl_multimin_fminimizer_type *minimizerType =
      gsl_multimin_fminimizer_nmsimplex;
  gsl_multimin_fminimizer *minimizer =
      gsl_multimin_fminimizer_alloc(minimizerType, numParams);
  gsl_multimin_fminimizer_set(minimizer, &minex_func, fitParams, stepSizes);

  // Finally do the fitting
  size_t iter = 0; // number of iterations
  const size_t MAX_ITER = 75 * numParams;
  int status = 0;
  do {
    iter++;
    status = gsl_multimin_fminimizer_iterate(minimizer);
    if (status)
      break;

    double size = gsl_multimin_fminimizer_size(minimizer);
    status = gsl_multimin_test_size(size, 1e-4);

  } while (status == GSL_CONTINUE && iter < MAX_ITER);

  // only update calibration values on successful fit
  double errsum = 0.; // return 0. if fit didn't work
  std::string status_msg = gsl_strerror(status);
  if (status_msg == "success") {
    difc = gsl_vector_get(minimizer->x, 0);
    if (numParams > 1) {
      t0 = gsl_vector_get(minimizer->x, 1);
      if (numParams > 2) {
        difa = gsl_vector_get(minimizer->x, 2);
      }
    }
    // return from gsl_costFunction can be accessed as fval
    errsum = minimizer->fval;
  }

  // free memory
  gsl_vector_free(fitParams);
  gsl_vector_free(stepSizes);
  gsl_multimin_fminimizer_free(minimizer);
  return errsum;
}

} // end of anonymous namespace

/**
 * Fit the nominal peak center positions, in d-spacing against the fitted
 * peak center positions, in TOF units. We use the GSAS formula:
 *     TOF = DIFC∗d + DIFA∗d^2 + TZERO
 *
 * No fitting is performed if the number of peaks is less than two.
 *
 * @param d  :: nominal peak center positions, in d-spacing units
 * @param tof :: fitted peak center positions, in TOF units
 * @param height2 :: square of the fitted peak heights
 * @param difc :: output optimized DIFC parameter
 * @param t0 :: output optimized TZERO parameter
 * @param difa :: output optimized DIFA parameter
 */
void PDCalibration::fitDIFCtZeroDIFA_LM(const std::vector<double> &d,
                                        const std::vector<double> &tof,
                                        const std::vector<double> &height2,
                                        double &difc, double &t0,
                                        double &difa) {
  const size_t numPeaks = d.size();
  if (numPeaks <= 1) {
    return; // don't do anything
  }
  // number of fit parameters 1=[DIFC], 2=[DIFC,TZERO], 3=[DIFC,TZERO,DIFA]
  // set the maximum number of parameters that will be used
  // statistics doesn't support having too few peaks
  size_t maxParams = std::min<size_t>(numPeaks - 1, m_numberMaxParams);

  // this must have the same layout as the unpacking in gsl_costFunction above
  // `peaks` has the following structure for a fit session with three peaks
  // and two fit parameters:
  //     3, 2, tof1, tof2, tof3, d1, d2, d3, h21, h22, h23
  std::vector<double> peaks(numPeaks * 3 + 2, 0.);
  peaks[0] = static_cast<double>(d.size());
  peaks[1] = 1.; // number of parameters to fit. Initialize to just one
  for (size_t i = 0; i < numPeaks; ++i) {
    peaks[i + 2] = tof[i];
    peaks[i + 2 + numPeaks] = d[i];
    peaks[i + 2 + 2 * numPeaks] = height2[i];
  }

  // calculate a starting DIFC
  double difc_start = difc;
  if (difc_start == 0.) {
    const double d_sum = std::accumulate(d.begin(), d.end(), 0.);
    const double tof_sum = std::accumulate(tof.begin(), tof.end(), 0.);
    difc_start = tof_sum / d_sum; // number of peaks falls out of division
  }

  // save the best values so far
  double best_errsum = std::numeric_limits<double>::max();
  double best_difc = difc_start;
  double best_t0 = 0.;
  double best_difa = 0.;

  // loop over possible number of parameters, doing up to three sequential fits.
  // We first start with equation TOF = DIFC * d and obtain
  // optimized DIFC which serves as initial guess for next fit with equation
  // TOF = DIFC * d + TZERO, obtaining optimized DIFC and TZERO which serve as
  // initial guess for final fit TOF = DIFC * d + DIFA * d^2 + TZERO.
  for (size_t numParams = 1; numParams <= maxParams; ++numParams) {
    peaks[1] = static_cast<double>(numParams);
    double difc_local = best_difc;
    double t0_local = best_t0;
    double difa_local = best_difa;
    double errsum = fitDIFCtZeroDIFA(peaks, difc_local, t0_local, difa_local);
    if (errsum > 0.) {
      // normalize by degrees of freedom
      errsum = errsum / static_cast<double>(numPeaks - numParams);
      // save the best and forget the rest
      // the selected (DIFC, DIFA, TZERO) correspond to those of the fit that
      // minimizes errsum. It doesn't have to be the last fit.
      if (errsum < best_errsum) {
        if (difa_local > m_difaMax || difa_local < m_difaMin)
          continue; // unphysical fit
        if (t0_local > m_tzeroMax || t0_local < m_tzeroMin)
          continue; // unphysical fit
        best_errsum = errsum;
        best_difc = difc_local;
        best_t0 = t0_local;
        best_difa = difa_local;
      }
    }
  }

  // check that something actually fit and set to the best result
  if (best_difc > 0. && best_errsum < std::numeric_limits<double>::max()) {
    difc = best_difc;
    t0 = best_t0;
    difa = best_difa;
  }
}

/**
 * Fitting ranges to the left and right of peak center
 *
 * Example: if centres = [1, 3, 11] and widthMax=3, then this function returns
 * [(3-1)/2, (3-1)/2, (3-1)/2, 3, 3, 3]
 *
 * @param centres :: peak centers, in d-spacing
 * @param widthMax :: maximum allowable fit range
 * @return array containing left and right ranges for first peak, left and right
 * for second peak, and so on.
 */
vector<double>
PDCalibration::dSpacingWindows(const std::vector<double> &centres,
                               const double widthMax) {
  if (widthMax <= 0. || isEmpty(widthMax)) {
    return vector<double>(); // option is turned off
  }

  const std::size_t numPeaks = centres.size();

  // assumes distance between peaks can be used for window sizes
  assert(numPeaks >= 2);

  vector<double> windows(2 * numPeaks);
  double widthLeft;
  double widthRight;
  for (std::size_t i = 0; i < centres.size(); ++i) {
    // calculate left
    if (i == 0)
      widthLeft = .5 * (centres[1] - centres[0]);
    else
      widthLeft = .5 * (centres[i] - centres[i - 1]);
    widthLeft = std::min(widthLeft, widthMax);

    // calculate right
    if (i + 1 == numPeaks)
      widthRight = .5 * (centres[numPeaks - 1] - centres[numPeaks - 2]);
    else
      widthRight = .5 * (centres[i + 1] - centres[i]);
    widthRight = std::min(widthRight, widthMax);

    // set the windows
    windows[2 * i] = centres[i] - widthLeft;
    windows[2 * i + 1] = centres[i] + widthRight;
  }
  return windows;
}

/**
 * Return a function that converts from d-spacing to TOF units for a particular
 * pixel, evaulating the GSAS conversion formula:
 *                  TOF = DIFC∗d + DIFA∗d^2 + TZERO
 *
 * @param detIds :: set of detector IDs
 */
<<<<<<< HEAD
std::tuple<double, double, double>
PDCalibration::getDSpacingToTof(const detid_t detid) {
  auto rowNum = m_detidToRow[detid];
=======
std::function<double(double)>
PDCalibration::getDSpacingToTof(const std::set<detid_t> &detIds) {
>>>>>>> a27c971f

  // to start this is the old calibration values
  double difc = 0.;
  double difa = 0.;
  double tzero = 0.;
  for (auto detId : detIds) {
    auto rowNum = m_detidToRow[detId];
    difc += m_calibrationTable->getRef<double>("difc", rowNum);
    difa += m_calibrationTable->getRef<double>("difa", rowNum);
    tzero += m_calibrationTable->getRef<double>("tzero", rowNum);
  }
  if (detIds.size() > 1) {
    double norm = 1. / static_cast<double>(detIds.size());
    difc = norm * difc;
    difa = norm * difa;
    tzero = norm * tzero;
  }

  return {difc, difa, tzero};
}

void PDCalibration::setCalibrationValues(const detid_t detid, const double difc,
                                         const double difa,
                                         const double tzero) {

  auto rowNum = m_detidToRow[detid];

  // detid is already there
  m_calibrationTable->cell<double>(rowNum, 1) = difc;
  m_calibrationTable->cell<double>(rowNum, 2) = difa;
  m_calibrationTable->cell<double>(rowNum, 3) = tzero;

  size_t hasDasIdsOffset = 0; // because it adds a column
  if (m_hasDasIds)
    hasDasIdsOffset++;

  const auto tofMinMax = getTOFminmax(difc, difa, tzero);
  m_calibrationTable->cell<double>(rowNum, 4 + hasDasIdsOffset) = tofMinMax[0];
  m_calibrationTable->cell<double>(rowNum, 5 + hasDasIdsOffset) = tofMinMax[1];
}

/**
 * Adjustment of TofMin and TofMax values, to ensure positive values of
 * d-spacing when converting from TOF to d-spacing using the GSAS equation
 *               TOF = DIFC∗d + DIFA∗d^2 + TZERO
 * See calcTofMin and calcTofMax for adjustments to TofMin and TofMax.
 *
 * @return two-item array containing adjusted TofMin and TofMax values
 */
vector<double> PDCalibration::getTOFminmax(const double difc, const double difa,
                                           const double tzero) {
  vector<double> tofminmax(2);

  Kernel::Units::dSpacing dSpacingUnit;
  tofminmax[0] = dSpacingUnit.calcTofMin(difc, difa, tzero, m_tofMin);
  tofminmax[1] = dSpacingUnit.calcTofMax(difc, difa, tzero, m_tofMax);

  return tofminmax;
}
MatrixWorkspace_sptr PDCalibration::load(const std::string &filename) {
  // TODO this assumes that all files are event-based
  const double maxChunkSize = getProperty("MaxChunkSize");
  const double filterBadPulses = getProperty("FilterBadPulses");

  auto alg = createChildAlgorithm("LoadEventAndCompress");
  alg->setLoggingOffset(1);
  alg->setProperty("Filename", filename);
  alg->setProperty("MaxChunkSize", maxChunkSize);
  alg->setProperty("FilterByTofMin", m_tofMin);
  alg->setProperty("FilterByTofMax", m_tofMax);
  alg->setProperty("FilterBadPulses", filterBadPulses);
  alg->setProperty("LoadMonitors", false);
  alg->executeAsChildAlg();
  API::Workspace_sptr workspace = alg->getProperty("OutputWorkspace");

  return std::dynamic_pointer_cast<MatrixWorkspace>(workspace);
}

/// load input workspace and rebin with parameters "TofBinning" provided by User
MatrixWorkspace_sptr PDCalibration::loadAndBin() {
  m_uncalibratedWS = getProperty("InputWorkspace");
  return rebin(m_uncalibratedWS);
}

API::MatrixWorkspace_sptr PDCalibration::rebin(API::MatrixWorkspace_sptr wksp) {
  g_log.information("Binning data in time-of-flight");
  auto rebin = createChildAlgorithm("Rebin");
  rebin->setLoggingOffset(1);
  rebin->setProperty("InputWorkspace", wksp);
  rebin->setProperty("OutputWorkspace", wksp);
  rebin->setProperty("Params", getPropertyValue("TofBinning"));
  rebin->setProperty("PreserveEvents", true);
  rebin->executeAsChildAlg();
  wksp = rebin->getProperty("OutputWorkspace");

  return wksp;
}

/**
 * Read a calibration table workspace provided by user, or load from a file
 * provided by User
 *
 * Every pixel may need adjustment of TofMin and TofMax values, to ensure
 * positive values of d-spacing when converting from TOF to d-spacing using
 * the GSAS equation TOF = DIFC∗d + DIFA∗d^2 + TZERO. See calcTofMin and
 * calcTofMax for adjustments
 * to TofMin and TofMax.
 *
 * The output calibration has columns "detid", "difc", "difa", "tzero",
 * "tofmin", and "tofmax", and possible additional columns "dasid" and "offset"
 */
void PDCalibration::createCalTableFromExisting() {
  API::ITableWorkspace_sptr calibrationTableOld =
      getProperty("PreviousCalibrationTable");
  if (calibrationTableOld == nullptr) {
    // load from file
    std::string filename = getProperty("PreviousCalibrationFile");
    auto alg = createChildAlgorithm("LoadDiffCal");
    alg->setLoggingOffset(1);
    alg->setProperty("Filename", filename);
    alg->setProperty("WorkspaceName", "NOMold"); // TODO
    alg->setProperty("MakeGroupingWorkspace", false);
    alg->setProperty("MakeMaskWorkspace", false);
    alg->setProperty("TofMin", m_tofMin);
    alg->setProperty("TofMax", m_tofMax);
    alg->executeAsChildAlg();
    calibrationTableOld = alg->getProperty("OutputCalWorkspace");
  }

  m_hasDasIds = hasDasIDs(calibrationTableOld);

  // generate the map of detid -> row
  API::ColumnVector<int> detIDs = calibrationTableOld->getVector("detid");
  const size_t numDets = detIDs.size();
  for (size_t i = 0; i < numDets; ++i) {
    m_detidToRow[static_cast<detid_t>(detIDs[i])] = i;
  }

  // create a new workspace
  m_calibrationTable = std::make_shared<DataObjects::TableWorkspace>();
  // TODO m_calibrationTable->setTitle("");
  m_calibrationTable->addColumn("int", "detid");
  m_calibrationTable->addColumn("double", "difc");
  m_calibrationTable->addColumn("double", "difa");
  m_calibrationTable->addColumn("double", "tzero");
  if (m_hasDasIds)
    m_calibrationTable->addColumn("int", "dasid");
  m_calibrationTable->addColumn("double", "tofmin");
  m_calibrationTable->addColumn("double", "tofmax");

  // copy over the values
  for (std::size_t rowNum = 0; rowNum < calibrationTableOld->rowCount();
       ++rowNum) {
    API::TableRow newRow = m_calibrationTable->appendRow();

    newRow << calibrationTableOld->getRef<int>("detid", rowNum);
    newRow << calibrationTableOld->getRef<double>("difc", rowNum);
    newRow << calibrationTableOld->getRef<double>("difa", rowNum);
    newRow << calibrationTableOld->getRef<double>("tzero", rowNum);
    if (m_hasDasIds)
      newRow << calibrationTableOld->getRef<int>("dasid", rowNum);

    // adjust tofmin and tofmax for this pixel
    const auto tofMinMax =
        getTOFminmax(calibrationTableOld->getRef<double>("difc", rowNum),
                     calibrationTableOld->getRef<double>("difa", rowNum),
                     calibrationTableOld->getRef<double>("tzero", rowNum));
    newRow << tofMinMax[0]; // tofmin
    newRow << tofMinMax[1]; // tofmax
  }
}

/**
 * Initialize the calibration table workspace. The output calibration
 * has columns "detid", "difc", "difa", "tzero", "tofmin", and "tofmax".
 * "difc" from the instrument geometry: m_n * (L1 + L2)  * 2 * sin(theta) / h
 * "difa", "tzero", and "tofmin" set to zero, "tofmax" to DBL_MAX
 */
void PDCalibration::createCalTableNew() {
  // create new calibraion table for when an old one isn't loaded
  // using the signal workspace and CalculateDIFC
  auto alg = createChildAlgorithm("CalculateDIFC");
  alg->setLoggingOffset(1);
  alg->setProperty("InputWorkspace", m_uncalibratedWS);
  alg->executeAsChildAlg();
  API::MatrixWorkspace_const_sptr difcWS = alg->getProperty("OutputWorkspace");

  // create a new workspace
  m_calibrationTable = std::make_shared<DataObjects::TableWorkspace>();
  // TODO m_calibrationTable->setTitle("");
  m_calibrationTable->addColumn("int", "detid");
  m_calibrationTable->addColumn("double", "difc");
  m_calibrationTable->addColumn("double", "difa");
  m_calibrationTable->addColumn("double", "tzero");
  m_hasDasIds = false;
  m_calibrationTable->addColumn("double", "tofmin");
  m_calibrationTable->addColumn("double", "tofmax");
  setProperty("OutputCalibrationTable", m_calibrationTable);

  const detid2index_map allDetectors =
      difcWS->getDetectorIDToWorkspaceIndexMap(false);

  // copy over the values
  auto it = allDetectors.begin();
  size_t i = 0;
  for (; it != allDetectors.end(); ++it) {
    const detid_t detID = it->first;
    m_detidToRow[detID] = i++;
    const size_t wi = it->second;
    API::TableRow newRow = m_calibrationTable->appendRow();
    newRow << detID;
    newRow << difcWS->y(wi)[0];
    newRow << 0.;      // difa
    newRow << 0.;      // tzero
    newRow << 0.;      // tofmin
    newRow << DBL_MAX; // tofmax
  }
}

/**
 * Table workspaces where the first column is the detector ID and subsequent
 * columns are termed "@x.xxxxx" where x.xxxxx are the peak positions of the
 * "PeakPositions" input property array (the nominal peak center positions)
 */
void PDCalibration::createInformationWorkspaces() {
  // table for the fitted location of the various peaks, in d-spacing units
  m_peakPositionTable = std::make_shared<DataObjects::TableWorkspace>();
  m_peakWidthTable = std::make_shared<DataObjects::TableWorkspace>();
  m_peakHeightTable = std::make_shared<DataObjects::TableWorkspace>();

  m_peakPositionTable->addColumn("int", "detid");
  m_peakWidthTable->addColumn("int", "detid");
  m_peakHeightTable->addColumn("int", "detid");

  for (double dSpacing : m_peaksInDspacing) {
    std::stringstream namess;
    namess << "@" << std::setprecision(5) << dSpacing;
    m_peakPositionTable->addColumn("double", namess.str());
    m_peakWidthTable->addColumn("double", namess.str());
    m_peakHeightTable->addColumn("double", namess.str());
  }
  m_peakPositionTable->addColumn("double", "chisq");
  m_peakPositionTable->addColumn("double", "normchisq");
  // residuals aren't needed for FWHM or height

  // convert the map of m_detidToRow to be a vector of detector ids
  std::vector<detid_t> detIds(m_detidToRow.size());
  for (const auto &it : m_detidToRow) {
    detIds[it.second] = it.first;
  }

  // copy the detector ids from the main table and add lots of NaNs
  for (const auto &detId : detIds) {
    API::TableRow newPosRow = m_peakPositionTable->appendRow();
    API::TableRow newWidthRow = m_peakWidthTable->appendRow();
    API::TableRow newHeightRow = m_peakHeightTable->appendRow();

    newPosRow << detId;
    newWidthRow << detId;
    newHeightRow << detId;

    for (double dSpacing : m_peaksInDspacing) {
      UNUSED_ARG(dSpacing);
      newPosRow << std::nan("");
      newWidthRow << std::nan("");
      newHeightRow << std::nan("");
    }
  }
}

API::MatrixWorkspace_sptr PDCalibration::calculateResolutionTable() {
  DataObjects::SpecialWorkspace2D_sptr resolutionWksp =
      std::make_shared<DataObjects::SpecialWorkspace2D>(
          m_uncalibratedWS->getInstrument());
  resolutionWksp->setTitle("average width/height");

  // assume both tables have the same number of rows b/c the algorithm created
  // both
  // they are also in the same order
  // accessing cells is done by (row, col)
  const size_t numRows = m_peakPositionTable->rowCount();
  const size_t numPeaks = m_peaksInDspacing.size();
  std::vector<double> resolution; // vector of non-nan resolutions
  for (size_t rowIndex = 0; rowIndex < numRows; ++rowIndex) {
    resolution.clear();
    // first column is detid
    const auto detId =
        static_cast<detid_t>(m_peakPositionTable->Int(rowIndex, 0));
    for (size_t peakIndex = 1; peakIndex < numPeaks + 1; ++peakIndex) {
      const double pos = m_peakPositionTable->Double(rowIndex, peakIndex);
      if (std::isnormal(pos)) {
        resolution.emplace_back(m_peakWidthTable->Double(rowIndex, peakIndex) /
                                pos);
      }
    }
    if (resolution.empty()) {
      resolutionWksp->setValue(detId, 0., 0.); // instview doesn't like nan
    } else {
      // calculate the mean
      const double mean =
          std::accumulate(resolution.begin(), resolution.end(), 0.) /
          static_cast<double>(resolution.size());
      double stddev = 0.;
      for (const auto value : resolution) {
        stddev += (value - mean) * (value * mean);
      }
      stddev = std::sqrt(stddev / static_cast<double>(resolution.size() - 1));
      resolutionWksp->setValue(detId, mean, stddev);
    }
  }

  return resolutionWksp;
}

/// sort the calibration table according increasing values in column "detid"
API::ITableWorkspace_sptr
PDCalibration::sortTableWorkspace(API::ITableWorkspace_sptr &table) {
  auto alg = createChildAlgorithm("SortTableWorkspace");
  alg->setLoggingOffset(1);
  alg->setProperty("InputWorkspace", table);
  alg->setProperty("OutputWorkspace", table);
  alg->setProperty("Columns", "detid");
  alg->executeAsChildAlg();
  table = alg->getProperty("OutputWorkspace");

  return table;
}

/**
 *  A pair of workspaces, one containing the nominal peak centers in TOF units,
 *  the other containing the left and right fitting ranges around each nominal
 *  peak center, also in TOF units
 *
 *  Because each pixel has a different set of difc, difa, and tzero values,
 *  the position of the nominal peak centers (and the fitting ranges)
 *  will be different when expressed in TOF units. Thus, they have to be
 *  calculated for each pixel.
 *
 *  @param dataws :: input signal workspace
 *  @param peakWindowMaxInDSpacing:: The maximum window (in d -pace) to the
 *  left and right of the nominal peak center to look for the peak
 */
std::pair<API::MatrixWorkspace_sptr, API::MatrixWorkspace_sptr>
PDCalibration::createTOFPeakCenterFitWindowWorkspaces(
    const API::MatrixWorkspace_sptr &dataws,
    const double peakWindowMaxInDSpacing) {

  // calculate fitting ranges to the left and right of each nominal peak
  // center, in d-spacing units
  const auto windowsInDSpacing =
      dSpacingWindows(m_peaksInDspacing, peakWindowMaxInDSpacing);

  for (std::size_t i = 0; i < m_peaksInDspacing.size(); ++i) {
    g_log.information() << "[" << i << "] " << windowsInDSpacing[2 * i] << " < "
                        << m_peaksInDspacing[i] << " < "
                        << windowsInDSpacing[2 * i + 1] << std::endl;
  }

  // create workspaces for nominal peak centers and fit ranges
  size_t numspec = dataws->getNumberHistograms();
  size_t numpeaks = m_peaksInDspacing.size();
  MatrixWorkspace_sptr peak_pos_ws =
      create<Workspace2D>(numspec, Points(numpeaks));
  MatrixWorkspace_sptr peak_window_ws =
      create<Workspace2D>(numspec, Points(numpeaks * 2));

  const auto NUM_HIST = static_cast<int64_t>(dataws->getNumberHistograms());
  API::Progress prog(this, 0., .2, NUM_HIST);

  PRAGMA_OMP(parallel for schedule(dynamic, 1) )
  for (int64_t iws = 0; iws < static_cast<int64_t>(NUM_HIST); ++iws) {
    PARALLEL_START_INTERUPT_REGION
    // calculatePositionWindowInTOF
    PDCalibration::FittedPeaks peaks(dataws, static_cast<size_t>(iws));
    // toTof is a function that converts from d-spacing to TOF for a particular
    // pixel
    auto [difc, difa, tzero] = getDSpacingToTof(peaks.detid);
    // setpositions initializes peaks.inTofPos and peaks.inTofWindows
    peaks.setPositions(m_peaksInDspacing, windowsInDSpacing, difa, difc, tzero);
    peak_pos_ws->setPoints(iws, peaks.inTofPos);
    peak_window_ws->setPoints(iws, peaks.inTofWindows);
    prog.report();

    PARALLEL_END_INTERUPT_REGION
  }
  PARALLEL_CHECK_INTERUPT_REGION

  return std::make_pair(peak_pos_ws, peak_window_ws);
}

} // namespace Algorithms
} // namespace Mantid<|MERGE_RESOLUTION|>--- conflicted
+++ resolved
@@ -558,17 +558,18 @@
   // parameters for peaks that were successfully fitting, then use this info
   // to obtain difc, difa, and tzero for each pixel
   // cppcheck-suppress syntaxError
-<<<<<<< HEAD
   PRAGMA_OMP(parallel for schedule(dynamic, 1) )
   for (int wkspIndex = 0; wkspIndex < NUMHIST; ++wkspIndex) {
     PARALLEL_START_INTERUPT_REGION
-    if (isEvent && uncalibratedEWS->getSpectrum(wkspIndex).empty()) {
+    if ((isEvent && uncalibratedEWS->getSpectrum(wkspIndex).empty()) ||
+        !spectrumInfo.hasDetectors(wkspIndex) ||
+        spectrumInfo.isMonitor(wkspIndex)) {
       prog.report();
       continue;
     }
 
-    // object to hold the information about the peak positions, detid, and wksp
-    // index
+    // object to hold the information about the peak positions, detid, and
+    // wksp index
     PDCalibration::FittedPeaks peaks(m_uncalibratedWS, wkspIndex);
     auto [difc, difa, tzero] = getDSpacingToTof(
         peaks.detid); // doesn't matter which one - all have same difc etc.
@@ -663,45 +664,49 @@
     if (d_vec.size() < 2) { // not enough peaks were found
       continue;
     } else {
-      // obtain difc, difa, and t0 by fitting the nominal peak center positions,
-      // in d-spacing against the fitted peak center positions, in TOF units.
+      // obtain difc, difa, and t0 by fitting the nominal peak center
+      // positions, in d-spacing against the fitted peak center positions, in
+      // TOF units.
       double difc = 0., t0 = 0., difa = 0.;
       fitDIFCtZeroDIFA_LM(d_vec, tof_vec, height2, difc, t0, difa);
-      const auto rowIndexOutputPeaks = m_detidToRow[peaks.detid];
-      // chisq represent the deviations between the nominal peak positions and
-      // the peak positions using the GSAS formula with optimized difc, difa,
-      // and tzero
-      double chisq = 0.;
-      Mantid::Kernel::Units::dSpacing dSpacingUnit;
-      dSpacingUnit.initialize(
-          -1., -1., -1., 0,
-          Kernel::ExtraParametersMap{{Kernel::UnitParams::difa, difa},
-                                     {Kernel::UnitParams::difc, difc},
-                                     {Kernel::UnitParams::tzero, t0}});
-      for (std::size_t i = 0; i < numPeaks; ++i) {
-        if (std::isnan(tof_vec_full[i]))
-          continue;
-        // Find d-spacing using the GSAS formula with optimized difc, difa, t0
-        // for the TOF of the current peak's center.
-        const double dspacing = dSpacingUnit.singleFromTOF(tof_vec_full[i]);
-        // `temp` is residual between the nominal position in d-spacing for the
-        // current peak, and the fitted position in d-spacing
-        const double temp = m_peaksInDspacing[i] - dspacing;
-        chisq += (temp * temp);
-        m_peakPositionTable->cell<double>(rowIndexOutputPeaks, i + 1) =
-            dspacing;
-        m_peakWidthTable->cell<double>(rowIndexOutputPeaks, i + 1) =
-            WIDTH_TO_FWHM * dSpacingUnit.singleFromTOF(width_vec_full[i]);
-        m_peakHeightTable->cell<double>(rowIndexOutputPeaks, i + 1) =
-            height_vec_full[i];
+      for (auto iter = peaks.detid.begin(); iter != peaks.detid.end(); ++iter) {
+        auto det = *iter;
+        const auto rowIndexOutputPeaks = m_detidToRow[det];
+        // chisq represent the deviations between the nominal peak positions
+        // and the peak positions using the GSAS formula with optimized difc,
+        // difa, and tzero
+        double chisq = 0.;
+        Mantid::Kernel::Units::dSpacing dSpacingUnit;
+        dSpacingUnit.initialize(
+            -1., -1., -1., 0,
+            Kernel::ExtraParametersMap{{Kernel::UnitParams::difa, difa},
+                                       {Kernel::UnitParams::difc, difc},
+                                       {Kernel::UnitParams::tzero, t0}});
+        for (std::size_t i = 0; i < numPeaks; ++i) {
+          if (std::isnan(tof_vec_full[i]))
+            continue;
+          // Find d-spacing using the GSAS formula with optimized difc, difa,
+          // t0 for the TOF of the current peak's center.
+          const double dspacing = dSpacingUnit.singleFromTOF(tof_vec_full[i]);
+          // `temp` is residual between the nominal position in d-spacing for
+          // the current peak, and the fitted position in d-spacing
+          const double temp = m_peaksInDspacing[i] - dspacing;
+          chisq += (temp * temp);
+          m_peakPositionTable->cell<double>(rowIndexOutputPeaks, i + 1) =
+              dspacing;
+          m_peakWidthTable->cell<double>(rowIndexOutputPeaks, i + 1) =
+              WIDTH_TO_FWHM * dSpacingUnit.singleFromTOF(width_vec_full[i]);
+          m_peakHeightTable->cell<double>(rowIndexOutputPeaks, i + 1) =
+              height_vec_full[i];
+        }
+        m_peakPositionTable->cell<double>(rowIndexOutputPeaks,
+                                          m_peaksInDspacing.size() + 1) = chisq;
+        m_peakPositionTable->cell<double>(rowIndexOutputPeaks,
+                                          m_peaksInDspacing.size() + 2) =
+            chisq / static_cast<double>(numPeaks - 1);
+
+        setCalibrationValues(det, difc, difa, t0);
       }
-      m_peakPositionTable->cell<double>(rowIndexOutputPeaks,
-                                        m_peaksInDspacing.size() + 1) = chisq;
-      m_peakPositionTable->cell<double>(rowIndexOutputPeaks,
-                                        m_peaksInDspacing.size() + 2) =
-          chisq / static_cast<double>(numPeaks - 1);
-
-      setCalibrationValues(peaks.detid, difc, difa, t0);
     }
     prog.report();
 
@@ -745,197 +750,6 @@
       diagnostic_prefix + "_resolution", resolutionWksp);
   diagnosticGroup->addWorkspace(resolutionWksp);
   setProperty("DiagnosticWorkspaces", diagnosticGroup);
-=======
-   PRAGMA_OMP(parallel for schedule(dynamic, 1))
-   for (int wkspIndex = 0; wkspIndex < NUMHIST; ++wkspIndex) {
-     PARALLEL_START_INTERUPT_REGION
-     if ((isEvent && uncalibratedEWS->getSpectrum(wkspIndex).empty()) ||
-         !spectrumInfo.hasDetectors(wkspIndex) ||
-         spectrumInfo.isMonitor(wkspIndex)) {
-       prog.report();
-       continue;
-     }
-
-     // object to hold the information about the peak positions, detid, and wksp
-     // index
-     PDCalibration::FittedPeaks peaks(m_uncalibratedWS, wkspIndex);
-     auto toTof = getDSpacingToTof(peaks.detid);
-     peaks.setPositions(m_peaksInDspacing, windowsInDSpacing, toTof);
-
-     // includes peaks that aren't used in the fit
-     // The following data structures will hold information for the peaks
-     // found in the current spectrum
-     const size_t numPeaks = m_peaksInDspacing.size();
-     // TOF of fitted peak centers, default `nan` for failed fitted peaks
-     std::vector<double> tof_vec_full(numPeaks, std::nan(""));
-     std::vector<double> d_vec;   // nominal peak centers of fitted peaks
-     std::vector<double> tof_vec; // TOF of fitted peak centers only
-     // width of fitted peak centers, default `nan` for failed fitted peaks
-     std::vector<double> width_vec_full(numPeaks, std::nan(""));
-     // height of fitted peak centers, default `nan` for failed fitted peaks
-     std::vector<double> height_vec_full(numPeaks, std::nan(""));
-     std::vector<double> height2; // the square of the peak height
-     // for (size_t i = 0; i < fittedTable->rowCount(); ++i) {
-     const size_t rowNumInFitTableOffset = wkspIndex * numPeaks;
-     // We assumed that the current spectrum contains peaks near the nominal
-     // peak centers. Now we check how many peaks we actually found
-     for (size_t peakIndex = 0; peakIndex < numPeaks; ++peakIndex) {
-       size_t rowIndexInFitTable = rowNumInFitTableOffset + peakIndex;
-
-       // check indices in PeaksTable
-       if (fittedTable->getRef<int>("wsindex", rowIndexInFitTable) != wkspIndex)
-         throw std::runtime_error("workspace index mismatch!");
-       if (fittedTable->getRef<int>("peakindex", rowIndexInFitTable) !=
-           static_cast<int>(peakIndex))
-         throw std::runtime_error(
-             "peak index mismatch but workspace index matched");
-
-       // get the effective peak parameters
-       const double centre =
-           fittedTable->getRef<double>("centre", rowIndexInFitTable);
-       const double width =
-           fittedTable->getRef<double>("width", rowIndexInFitTable);
-       const double height =
-           fittedTable->getRef<double>("height", rowIndexInFitTable);
-       const double chi2 =
-           fittedTable->getRef<double>("chi2", rowIndexInFitTable);
-
-       // check chi-square
-       if (chi2 > maxChiSquared || chi2 < 0.) {
-         continue; // peak fit deemed as failure
-       }
-
-       // rule out of peak with wrong position. `centre` should be within its
-       // left and right window ranges
-       if (peaks.inTofWindows[2 * peakIndex] >= centre ||
-           peaks.inTofWindows[2 * peakIndex + 1] <= centre) {
-         continue; // peak fit deemed as failure
-       }
-
-       // check height: make sure 0 is smaller than 0
-       if (height < minPeakHeight + 1.E-15) {
-         continue; // peak fit deemed as failure
-       }
-
-       // background value at the fitted peak center
-       double back_intercept =
-           fittedTable->getRef<double>("A0", rowIndexInFitTable);
-       double back_slope = 0.;
-       double back_quad = 0.;
-       switch (backgroundType[0]) {
-       case 'Q': // Quadratic
-         back_quad = fittedTable->getRef<double>(
-             "A2", rowIndexInFitTable); // fall through
-       case 'L':                        // Linear
-         back_slope = fittedTable->getRef<double>("A1", rowIndexInFitTable);
-       }
-       double background =
-           back_intercept + back_slope * centre + back_quad * centre * centre;
-
-       // ban peaks that are not outside of error bars for the background
-       if (height < 0.5 * std::sqrt(height + background)) {
-         continue; // peak fit deemed as failure
-       }
-       // the peak fit was a success. Collect info
-       d_vec.emplace_back(m_peaksInDspacing[peakIndex]);
-       tof_vec.emplace_back(centre);
-       height2.emplace_back(height * height);
-       tof_vec_full[peakIndex] = centre;
-       width_vec_full[peakIndex] = width;
-       height_vec_full[peakIndex] = height;
-     }
-
-     // mask a detector if less than two peaks were fitted successfully
-     maskWS->setMasked(peaks.detid, d_vec.size() < 2);
-
-     if (d_vec.size() < 2) { // not enough peaks were found
-       continue;
-     } else {
-       // obtain difc, difa, and t0 by fitting the nominal peak center
-       // positions, in d-spacing against the fitted peak center positions, in
-       // TOF units.
-       double difc = 0., t0 = 0., difa = 0.;
-       fitDIFCtZeroDIFA_LM(d_vec, tof_vec, height2, difc, t0, difa);
-       for (auto iter = peaks.detid.begin(); iter != peaks.detid.end();
-            ++iter) {
-         auto det = *iter;
-         const auto rowIndexOutputPeaks = m_detidToRow[det];
-         // chisq represent the deviations between the nominal peak positions
-         // and the peak positions using the GSAS formula with optimized difc,
-         // difa, and tzero
-         double chisq = 0.;
-         // `converter` if a function that returns a d-spacing for an input TOF
-         auto converter =
-             Kernel::Diffraction::getTofToDConversionFunc(difc, difa, t0);
-         for (std::size_t i = 0; i < numPeaks; ++i) {
-           if (std::isnan(tof_vec_full[i]))
-             continue;
-           // Find d-spacing using the GSAS formula with optimized difc, difa,
-           // t0 for the TOF of the current peak's center.
-           const double dspacing = converter(tof_vec_full[i]);
-           // `temp` is residual between the nominal position in d-spacing for
-           // the current peak, and the fitted position in d-spacing
-           const double temp = m_peaksInDspacing[i] - dspacing;
-           chisq += (temp * temp);
-           m_peakPositionTable->cell<double>(rowIndexOutputPeaks, i + 1) =
-               dspacing;
-           m_peakWidthTable->cell<double>(rowIndexOutputPeaks, i + 1) =
-               WIDTH_TO_FWHM * converter(width_vec_full[i]);
-           m_peakHeightTable->cell<double>(rowIndexOutputPeaks, i + 1) =
-               height_vec_full[i];
-         }
-         m_peakPositionTable->cell<double>(
-             rowIndexOutputPeaks, m_peaksInDspacing.size() + 1) = chisq;
-         m_peakPositionTable->cell<double>(rowIndexOutputPeaks,
-                                           m_peaksInDspacing.size() + 2) =
-             chisq / static_cast<double>(numPeaks - 1);
-
-         setCalibrationValues(det, difc, difa, t0);
-       }
-     }
-     prog.report();
-
-     PARALLEL_END_INTERUPT_REGION
-   }
-   PARALLEL_CHECK_INTERUPT_REGION
-
-   // sort the calibration tables by increasing detector ID
-   m_calibrationTable = sortTableWorkspace(m_calibrationTable);
-   setProperty("OutputCalibrationTable", m_calibrationTable);
-
-   // fix-up the diagnostic workspaces
-   m_peakPositionTable = sortTableWorkspace(m_peakPositionTable);
-   m_peakWidthTable = sortTableWorkspace(m_peakWidthTable);
-   m_peakHeightTable = sortTableWorkspace(m_peakHeightTable);
-
-   // a derived table from the position and width
-   auto resolutionWksp = calculateResolutionTable();
-
-   // set the diagnostic workspaces out
-   auto diagnosticGroup = std::make_shared<API::WorkspaceGroup>();
-   // add workspaces calculated by FitPeaks
-   API::AnalysisDataService::Instance().addOrReplace(
-       diagnostic_prefix + "_fitparam", fittedTable);
-   diagnosticGroup->addWorkspace(fittedTable);
-   API::AnalysisDataService::Instance().addOrReplace(
-       diagnostic_prefix + "_fitted", calculatedWS);
-   diagnosticGroup->addWorkspace(calculatedWS);
-
-   // add workspaces calculated by PDCalibration
-   API::AnalysisDataService::Instance().addOrReplace(
-       diagnostic_prefix + "_dspacing", m_peakPositionTable);
-   diagnosticGroup->addWorkspace(m_peakPositionTable);
-   API::AnalysisDataService::Instance().addOrReplace(
-       diagnostic_prefix + "_width", m_peakWidthTable);
-   diagnosticGroup->addWorkspace(m_peakWidthTable);
-   API::AnalysisDataService::Instance().addOrReplace(
-       diagnostic_prefix + "_height", m_peakHeightTable);
-   diagnosticGroup->addWorkspace(m_peakHeightTable);
-   API::AnalysisDataService::Instance().addOrReplace(
-       diagnostic_prefix + "_resolution", resolutionWksp);
-   diagnosticGroup->addWorkspace(resolutionWksp);
-   setProperty("DiagnosticWorkspaces", diagnosticGroup);
->>>>>>> a27c971f
 }
 
 namespace { // anonymous namespace
@@ -1137,11 +951,11 @@
   double best_t0 = 0.;
   double best_difa = 0.;
 
-  // loop over possible number of parameters, doing up to three sequential fits.
-  // We first start with equation TOF = DIFC * d and obtain
-  // optimized DIFC which serves as initial guess for next fit with equation
-  // TOF = DIFC * d + TZERO, obtaining optimized DIFC and TZERO which serve as
-  // initial guess for final fit TOF = DIFC * d + DIFA * d^2 + TZERO.
+  // loop over possible number of parameters, doing up to three sequential
+  // fits. We first start with equation TOF = DIFC * d and obtain optimized
+  // DIFC which serves as initial guess for next fit with equation TOF = DIFC
+  // * d + TZERO, obtaining optimized DIFC and TZERO which serve as initial
+  // guess for final fit TOF = DIFC * d + DIFA * d^2 + TZERO.
   for (size_t numParams = 1; numParams <= maxParams; ++numParams) {
     peaks[1] = static_cast<double>(numParams);
     double difc_local = best_difc;
@@ -1183,8 +997,8 @@
  *
  * @param centres :: peak centers, in d-spacing
  * @param widthMax :: maximum allowable fit range
- * @return array containing left and right ranges for first peak, left and right
- * for second peak, and so on.
+ * @return array containing left and right ranges for first peak, left and
+ * right for second peak, and so on.
  */
 vector<double>
 PDCalibration::dSpacingWindows(const std::vector<double> &centres,
@@ -1224,21 +1038,14 @@
 }
 
 /**
- * Return a function that converts from d-spacing to TOF units for a particular
- * pixel, evaulating the GSAS conversion formula:
- *                  TOF = DIFC∗d + DIFA∗d^2 + TZERO
+ * Return a function that converts from d-spacing to TOF units for a
+ * particular pixel, evaulating the GSAS conversion formula: TOF = DIFC∗d +
+ * DIFA∗d^2 + TZERO
  *
  * @param detIds :: set of detector IDs
  */
-<<<<<<< HEAD
 std::tuple<double, double, double>
-PDCalibration::getDSpacingToTof(const detid_t detid) {
-  auto rowNum = m_detidToRow[detid];
-=======
-std::function<double(double)>
 PDCalibration::getDSpacingToTof(const std::set<detid_t> &detIds) {
->>>>>>> a27c971f
-
   // to start this is the old calibration values
   double difc = 0.;
   double difa = 0.;
@@ -1316,7 +1123,8 @@
   return std::dynamic_pointer_cast<MatrixWorkspace>(workspace);
 }
 
-/// load input workspace and rebin with parameters "TofBinning" provided by User
+/// load input workspace and rebin with parameters "TofBinning" provided by
+/// User
 MatrixWorkspace_sptr PDCalibration::loadAndBin() {
   m_uncalibratedWS = getProperty("InputWorkspace");
   return rebin(m_uncalibratedWS);
@@ -1347,7 +1155,8 @@
  * to TofMin and TofMax.
  *
  * The output calibration has columns "detid", "difc", "difa", "tzero",
- * "tofmin", and "tofmax", and possible additional columns "dasid" and "offset"
+ * "tofmin", and "tofmax", and possible additional columns "dasid" and
+ * "offset"
  */
 void PDCalibration::createCalTableFromExisting() {
   API::ITableWorkspace_sptr calibrationTableOld =
@@ -1413,8 +1222,8 @@
 /**
  * Initialize the calibration table workspace. The output calibration
  * has columns "detid", "difc", "difa", "tzero", "tofmin", and "tofmax".
- * "difc" from the instrument geometry: m_n * (L1 + L2)  * 2 * sin(theta) / h
- * "difa", "tzero", and "tofmin" set to zero, "tofmax" to DBL_MAX
+ * "difc" from the instrument geometry: m_n * (L1 + L2)  * 2 * sin(theta) /
+ * h "difa", "tzero", and "tofmin" set to zero, "tofmax" to DBL_MAX
  */
 void PDCalibration::createCalTableNew() {
   // create new calibraion table for when an old one isn't loaded
@@ -1514,10 +1323,9 @@
           m_uncalibratedWS->getInstrument());
   resolutionWksp->setTitle("average width/height");
 
-  // assume both tables have the same number of rows b/c the algorithm created
-  // both
-  // they are also in the same order
-  // accessing cells is done by (row, col)
+  // assume both tables have the same number of rows b/c the algorithm
+  // created both they are also in the same order accessing cells is done by
+  // (row, col)
   const size_t numRows = m_peakPositionTable->rowCount();
   const size_t numPeaks = m_peaksInDspacing.size();
   std::vector<double> resolution; // vector of non-nan resolutions
@@ -1567,9 +1375,9 @@
 }
 
 /**
- *  A pair of workspaces, one containing the nominal peak centers in TOF units,
- *  the other containing the left and right fitting ranges around each nominal
- *  peak center, also in TOF units
+ *  A pair of workspaces, one containing the nominal peak centers in TOF
+ * units, the other containing the left and right fitting ranges around each
+ * nominal peak center, also in TOF units
  *
  *  Because each pixel has a different set of difc, difa, and tzero values,
  *  the position of the nominal peak centers (and the fitting ranges)
