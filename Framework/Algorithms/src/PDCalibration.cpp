--- conflicted
+++ resolved
@@ -828,13 +828,8 @@
   // calculate the sum of the residuals from observed peaks
   double errsum = 0.0;
   for (size_t i = 0; i < numPeaks; ++i) {
-<<<<<<< HEAD
     const double tofCalib = dSpacingUnit.singleToTOF(dspace[i]);
-    const double errsum_i = std::fabs(tofObs[i] - tofCalib) * height2[i];
-=======
-    const double tofCalib = converter(dspace[i]);
     const double errsum_i = std::fabs(tofObs[i] - tofCalib) * weights[i];
->>>>>>> 5bcd066c
     errsum += errsum_i;
   }
 
