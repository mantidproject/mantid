--- conflicted
+++ resolved
@@ -47,12 +47,7 @@
   const auto blocksize = inputWS->blocksize();
   const size_t nreports(
       static_cast<size_t>(inputWS->getNumberHistograms() * blocksize));
-<<<<<<< HEAD
-  m_progress = boost::shared_ptr<API::Progress>(
-      new API::Progress(this, 0.0, 1.0, nreports));
-=======
   m_progress = std::make_unique<API::Progress>(this, 0.0, 1.0, nreports);
->>>>>>> a4bc46ff
   // Compute input caches
   this->initCachedValues(inputWS);
 
