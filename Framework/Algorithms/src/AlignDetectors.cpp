--- conflicted
+++ resolved
@@ -330,28 +330,8 @@
     PARALLEL_START_INTERUPT_REGION
     try {
       // Get the input spectrum number at this workspace index
-<<<<<<< HEAD
-      auto spec = outputWS.getSpectrum(size_t(i));
-      auto toDspacing = converter.getConversionFunc(spec->getDetectorIDs());
-=======
-      auto &inSpec = inputWS->getSpectrum(size_t(i));
-      auto toDspacing = converter.getConversionFunc(inSpec.getDetectorIDs());
-
-      // Get references to the x data
-      MantidVec &xOut = outputWS->dataX(i);
-
-      // Make sure reference to input X vector is obtained after output one
-      // because in the case
-      // where the input & output workspaces are the same, it might move if the
-      // vectors were shared.
-      const MantidVec &xIn = inSpec.readX();
-
-      std::transform(xIn.begin(), xIn.end(), xOut.begin(), toDspacing);
-
-      // Copy the Y&E data
-      outputWS->dataY(i) = inSpec.readY();
-      outputWS->dataE(i) = inSpec.readE();
->>>>>>> ec7bc5cb
+      auto &spec = outputWS.getSpectrum(size_t(i));
+      auto toDspacing = converter.getConversionFunc(spec.getDetectorIDs());
 
       auto &x = outputWS.mutableX(i);
       std::transform(x.begin(), x.end(), x.begin(), toDspacing);
@@ -374,13 +354,8 @@
     PARALLEL_START_INTERUPT_REGION
 
     auto toDspacing = converter.getConversionFunc(
-<<<<<<< HEAD
-        outputWS.getSpectrum(size_t(i))->getDetectorIDs());
-    outputWS.getEventList(i).convertTof(toDspacing);
-=======
-        outputWS->getSpectrum(size_t(i)).getDetectorIDs());
-    outputWS->getSpectrum(i).convertTof(toDspacing);
->>>>>>> ec7bc5cb
+        outputWS.getSpectrum(size_t(i)).getDetectorIDs());
+    outputWS.getSpectrum(i).convertTof(toDspacing);
 
     progress.report();
     PARALLEL_END_INTERUPT_REGION
