//----------------------------------------------------------------------
// Includes
//----------------------------------------------------------------------
#include "MantidAlgorithms/FitPeaks.h"
#include "MantidAPI/Axis.h"
#include "MantidAPI/CompositeFunction.h"
#include "MantidAPI/CostFunctionFactory.h"
#include "MantidAPI/FuncMinimizerFactory.h"
#include "MantidAPI/FunctionFactory.h"
#include "MantidAPI/FunctionProperty.h"
#include "MantidAPI/TableRow.h"
#include "MantidAPI/WorkspaceFactory.h"
#include "MantidAPI/WorkspaceProperty.h"
#include "MantidAlgorithms/FindPeakBackground.h"
#include "MantidDataObjects/TableWorkspace.h"
#include "MantidDataObjects/Workspace2D.h"
#include "MantidHistogramData/HistogramIterator.h"
#include "MantidKernel/ArrayProperty.h"
#include "MantidKernel/BoundedValidator.h"
#include "MantidKernel/IValidator.h"
#include "MantidKernel/ListValidator.h"
#include "MantidKernel/StartsWithValidator.h"

#include "MantidAPI/MultiDomainFunction.h"

#include "boost/algorithm/string.hpp"
#include "boost/algorithm/string/trim.hpp"

using namespace Mantid;
using namespace Mantid::API;
using namespace Mantid::DataObjects;
using namespace Mantid::Kernel;
using Mantid::HistogramData::HistogramX;
using Mantid::HistogramData::HistogramY;

using namespace std;

const size_t MIN_EVENTS = 100;

namespace Mantid {
namespace Algorithms {

namespace FitPeaksAlgorithm {

//----------------------------------------------------------------------------------------------
/** Initiailization
 * @brief PeakFitResult::PeakFitResult
 * @param num_peaks
 * @param num_params
 */
PeakFitResult::PeakFitResult(size_t num_peaks, size_t num_params) {
  // check input
  if (num_peaks == 0 || num_params == 0)
    throw std::runtime_error("No peak or no parameter error.");
  function_parameters_number_ = num_params;

  //
  fitted_peak_positions.resize(num_peaks, -1);
  costs.resize(num_peaks, DBL_MAX);
  function_parameters_vector.resize(num_peaks);
  for (size_t ipeak = 0; ipeak < num_peaks; ++ipeak) {
    function_parameters_vector[ipeak].resize(num_params);
  }

  return;
}

//----------------------------------------------------------------------------------------------
/**
 * @brief PeakFitResult::getNumberParameters
 * @return
 */
size_t PeakFitResult::getNumberParameters() {
  return function_parameters_number_;
}

double PeakFitResult::getParameterValue(size_t ipeak, size_t iparam) {
  return function_parameters_vector[ipeak][iparam];
}

//----------------------------------------------------------------------------------------------
/**
 * @brief PeakFitResult::getPeakPosition
 * @param ipeak
 * @return
 */
double PeakFitResult::getPeakPosition(size_t ipeak) {
  return fitted_peak_positions[ipeak];
}

//----------------------------------------------------------------------------------------------
/**
 * @brief PeakFitResult::getCost
 * @param ipeak
 * @return
 */
double PeakFitResult::getCost(size_t ipeak) { return costs[ipeak]; }

//----------------------------------------------------------------------------------------------
/** set the peak fitting record/parameter for one peak
 * @brief PeakFitResult::setRecord
 * @param ipeak
 * @param cost
 * @param peak_position
 * @param fit_functions
 */
void PeakFitResult::setRecord(size_t ipeak, const double cost,
                              const double peak_position,
                              FitFunction fit_functions) {
  // check input
  if (ipeak >= costs.size())
    throw std::runtime_error("Peak index is out of range.");

  // set the values
  costs[ipeak] = cost;

  // set peak position
  fitted_peak_positions[ipeak] = peak_position;

  // transfer from peak function to vector
  size_t peak_num_params = fit_functions.peakfunction->nParams();
  for (size_t ipar = 0; ipar < peak_num_params; ++ipar) {
    // peak function
    function_parameters_vector[ipeak][ipar] =
        fit_functions.peakfunction->getParameter(ipar);
  }
  for (size_t ipar = 0; ipar < fit_functions.bkgdfunction->nParams(); ++ipar) {
    // background function
    function_parameters_vector[ipeak][ipar + peak_num_params] =
        fit_functions.bkgdfunction->getParameter(ipar);
  }

  return;
}
}

//----------------------------------------------------------------------------------------------
/** Get an index of a value in a sorted vector.  The index should be the item
 * with value nearest to X
  */
size_t findXIndex(const HistogramX &vecx, double x) {
  size_t index;
  if (x <= vecx.front()) {
    index = 0;
  } else if (x >= vecx.back()) {
    index = vecx.size() - 1;
  } else {
    vector<double>::const_iterator fiter =
        lower_bound(vecx.begin(), vecx.end(), x);
    if (fiter == vecx.end())
      throw runtime_error("It seems impossible to have this value. ");

    index = static_cast<size_t>(fiter - vecx.begin());
    if (x - vecx[index - 1] < vecx[index] - x)
      --index;
  }

  return index;
}

enum PeakFitResult { NOSIGNAL, LOWPEAK, OUTOFBOUND, GOOD };

//----------------------------------------------------------------------------------------------
/** constructor
 * @brief FitPeaks::FitPeaks
 */
FitPeaks::FitPeaks()
    : m_fitPeaksFromRight(true), m_numPeaksToFit(0), m_minPeakHeight(20.),
      m_bkgdSimga(1.), m_peakPosTolCase234(false) {}

//----------------------------------------------------------------------------------------------
/** initialize the properties
 * @brief FitPeaks::init
 */
void FitPeaks::init() {
  declareProperty(Kernel::make_unique<WorkspaceProperty<MatrixWorkspace>>(
                      "InputWorkspace", "", Direction::Input),
                  "Name of the input workspace for peak fitting.");
  declareProperty(Kernel::make_unique<WorkspaceProperty<MatrixWorkspace>>(
                      "OutputWorkspace", "", Direction::Output),
                  "Name of the output workspace containing peak centers for "
                  "fitting offset."
                  "The output workspace is point data."
                  "Each workspace index corresponds to a spectrum. "
                  "Each X value ranges from 0 to N-1, where N is the number of "
                  "peaks to fit. "
                  "Each Y value is the peak position obtained by peak fitting. "
                  "Negative value is used for error signals. "
                  "-1 for data is zero;  -2 for maximum value is smaller than "
                  "specified minimum value."
                  "and -3 for non-converged fitting.");

  // properties about fitting range and criteria
  declareProperty("StartWorkspaceIndex", EMPTY_INT(),
                  "Starting workspace index for fit");
  declareProperty("StopWorkspaceIndex", EMPTY_INT(),
                  "Last workspace index to fit (which is included)");

  // properties about peak positions to fit
  declareProperty(Kernel::make_unique<ArrayProperty<double>>("PeakCenters"),
                  "List of peak centers to fit against.");
  declareProperty(
      Kernel::make_unique<WorkspaceProperty<MatrixWorkspace>>(
          "PeakCentersWorkspace", "", Direction::Input, PropertyMode::Optional),
      "MatrixWorkspace containing peak centers");

  std::string peakcentergrp("Peak Positions");
  setPropertyGroup("PeakCenters", peakcentergrp);
  setPropertyGroup("PeakCentersWorkspace", peakcentergrp);

  // properties about peak profile
  std::vector<std::string> peakNames =
      FunctionFactory::Instance().getFunctionNames<API::IPeakFunction>();
  declareProperty("PeakFunction", "Gaussian",
                  boost::make_shared<StringListValidator>(peakNames));
  vector<string> bkgdtypes{"Flat", "Linear", "Quadratic"};
  declareProperty("BackgroundType", "Linear",
                  boost::make_shared<StringListValidator>(bkgdtypes),
                  "Type of Background.");

  std::string funcgroup("Function Types");
  setPropertyGroup("PeakFunction", funcgroup);
  setPropertyGroup("BackgroundType", funcgroup);

  // properties about peak range including fitting window and peak width
  // (percentage)
  declareProperty(
      Kernel::make_unique<ArrayProperty<double>>("FitWindowBoundaryList"),
      "List of left boundaries of the peak fitting window corresponding to "
      "PeakCenters.");

  declareProperty(Kernel::make_unique<WorkspaceProperty<MatrixWorkspace>>(
                      "FitPeakWindowWorkspace", "", Direction::Input,
                      PropertyMode::Optional),
                  "MatrixWorkspace for of peak windows");

  auto min = boost::make_shared<BoundedValidator<double>>();
  min->setLower(1e-3);
  declareProperty("PeakWidthPercent", EMPTY_DBL(), min,
                  "The estimated peak width as a "
                  "percentage of the d-spacing "
                  "of the center of the peak.");

  std::string fitrangeegrp("Peak Range Setup");
  setPropertyGroup("PeakWidthPercent", fitrangeegrp);
  setPropertyGroup("FitWindowBoundaryList", fitrangeegrp);
  setPropertyGroup("FitPeakWindowWorkspace", fitrangeegrp);

  // properties about peak parameters' names and value
  declareProperty(
      Kernel::make_unique<ArrayProperty<std::string>>("PeakParameterNames"),
      "List of peak parameters' names");
  declareProperty(
      Kernel::make_unique<ArrayProperty<double>>("PeakParameterValues"),
      "List of peak parameters' value");
  declareProperty(Kernel::make_unique<WorkspaceProperty<TableWorkspace>>(
                      "PeakParameterValueTable", "", Direction::Input,
                      PropertyMode::Optional),
                  "Name of the an optional workspace, whose each column "
                  "corresponds to given peak parameter names"
                  ", and each row corresponds to a subset of spectra.");

  std::string startvaluegrp("Strting Parameters Setup");
  setPropertyGroup("PeakParameterNames", startvaluegrp);
  setPropertyGroup("PeakParameterValues", startvaluegrp);
  setPropertyGroup("PeakParameterValueTable", startvaluegrp);

  // optimization setup
  declareProperty("FitFromRight", true,
                  "Flag for the order to fit peaks.  If true, peaks are fitted "
                  "from rightmost;"
                  "Otherwise peaks are fitted from leftmost.");

  std::vector<std::string> minimizerOptions =
      API::FuncMinimizerFactory::Instance().getKeys();
  declareProperty("Minimizer", "Levenberg-Marquardt",
                  Kernel::IValidator_sptr(
                      new Kernel::StartsWithValidator(minimizerOptions)),
                  "Minimizer to use for fitting. Minimizers available are "
                  "\"Levenberg-Marquardt\", \"Simplex\","
                  "\"Conjugate gradient (Fletcher-Reeves imp.)\", \"Conjugate "
                  "gradient (Polak-Ribiere imp.)\", \"BFGS\", and "
                  "\"Levenberg-MarquardtMD\"");

  std::array<string, 2> costFuncOptions = {{"Least squares", "Rwp"}};
  declareProperty("CostFunction", "Least squares",
                  Kernel::IValidator_sptr(
                      new Kernel::ListValidator<std::string>(costFuncOptions)),
                  "Cost functions");

  std::string optimizergrp("Optimization Setup");
  setPropertyGroup("Minimizer", optimizergrp);
  setPropertyGroup("CostFunction", optimizergrp);

  // other helping information
  declareProperty(
      "FindBackgroundSigma", 1.0,
      "Multiplier of standard deviations of the variance for convergence of "
      "peak elimination.  Default is 1.0. ");

  declareProperty("HighBackground", true,
                  "Flag whether the data has high background comparing to "
                  "peaks' intensities. "
                  "For example, vanadium peaks usually have high background.");

  declareProperty(
      Kernel::make_unique<WorkspaceProperty<MatrixWorkspace>>(
          "EventNumberWorkspace", "", Direction::Input, PropertyMode::Optional),
      "Name of an optional workspace, whose each spectrum corresponds to each "
      "spectrum "
      "in input workspace. "
      "It has 1 value of each spectrum, standing for the number of events of "
      "the corresponding spectrum.");

  declareProperty(
      Kernel::make_unique<ArrayProperty<double>>("PositionTolerance"),
      "List of tolerance on fitted peak positions against given peak positions."
      "If there is only one value given, then ");

  declareProperty("MinimumPeakHeight", EMPTY_DBL(),
                  "Minimum peak height such that all the fitted peaks with "
                  "height under this value will be excluded.");

  declareProperty(
      "ConstrainPeakPositions", true,
      "If true peak position will be constrained by estimated positions "
      "(highest Y value position) and "
      "the peak width either estimted by observation or calculate.");

  std::string helpgrp("Additional Information");

  setPropertyGroup("EventNumberWorkspace", helpgrp);

  // additional output for reviewing
  declareProperty(Kernel::make_unique<WorkspaceProperty<API::ITableWorkspace>>(
                      "OutputPeakParametersWorkspace", "", Direction::Output),
                  "Name of workspace containing all fitted peak parameters.  "
                  "X-values are spectra/workspace index.");
  declareProperty(
      Kernel::make_unique<WorkspaceProperty<MatrixWorkspace>>(
          "FittedPeaksWorkspace", "", Direction::Output,
          PropertyMode::Optional),
      "Name of the output matrix workspace with fitted peak. "
      "This output workspace have the same dimesion as the input workspace."
      "The Y values belonged to peaks to fit are replaced by fitted value. "
      "Values of estimated background are used if peak fails to be fit.");

  std::string addoutgrp("Analysis");
  setPropertyGroup("OutputPeakParametersWorkspace", addoutgrp);
  setPropertyGroup("FittedPeaksWorkspace", addoutgrp);

  return;
}

//----------------------------------------------------------------------------------------------
/** main method to fit peaks
 * @brief FitPeaks::exec
 */
void FitPeaks::exec() {
  // process inputs
  processInputs();

  // create output workspaces
  generateOutputPeakPositionWS();
  generateFittedParametersValueWorkspace();
  generateCalculatedPeaksWS();

  // fit peaks
  fitPeaks();

  // set the output workspaces to properites
  processOutputs();
}

//----------------------------------------------------------------------------------------------
/** process inputs
 * @brief FitPeaks::processInputs
 */
void FitPeaks::processInputs() {
  // input workspaces
  m_inputMatrixWS = getProperty("InputWorkspace");
  std::string event_ws_name = getPropertyValue("EventNumberWorkspace");
  if (event_ws_name.empty())
    m_eventNumberWS = nullptr;
  else
    m_eventNumberWS = getProperty("EventNumberWorkspace");

  if (m_inputMatrixWS->getAxis(0)->unit()->unitID() == "dSpacing")
    m_inputIsDSpace = true;
  else
    m_inputIsDSpace = false;

  // spectra to fit
  int start_wi = getProperty("StartWorkspaceIndex");
  if (isEmpty(start_wi))
    m_startWorkspaceIndex = 0;
  else
    m_startWorkspaceIndex = static_cast<size_t>(start_wi);

  // last spectrum's workspace index, which is included
  int stop_wi = getProperty("StopWorkspaceIndex");
  if (isEmpty(stop_wi))
    m_stopWorkspaceIndex = m_inputMatrixWS->getNumberHistograms() - 1;
  else {
    m_stopWorkspaceIndex = static_cast<size_t>(stop_wi);
    if (m_stopWorkspaceIndex > m_inputMatrixWS->getNumberHistograms() - 1)
      m_stopWorkspaceIndex = m_inputMatrixWS->getNumberHistograms() - 1;
  }

  // optimizer, cost function and fitting scheme
  m_minimizer = getPropertyValue("Minimizer");
  m_costFunction = getPropertyValue("CostFunction");
  m_fitPeaksFromRight = getProperty("FitFromRight");
  m_constrainPeaksPosition = getProperty("ConstrainPeakPositions");

  // Peak centers, tolerance and fitting range
  processInputPeakCenters();
  // check
  if (m_numPeaksToFit == 0)
    throw std::runtime_error("number of peaks to fit is zero.");
  // about how to estimate the peak width
  m_peakDSpacePercentage = getProperty("PeakWidthPercent");
  if (isEmpty(m_peakDSpacePercentage))
    m_peakDSpacePercentage = -1;
  else if (m_peakDSpacePercentage <= 0)
    throw std::invalid_argument(
        "Peak D-spacing percentage cannot be negative or zero!");
  g_log.debug() << "DeltaD/D = " << m_peakDSpacePercentage << "\n";

  // set up background
  m_highBackground = getProperty("HighBackground");
  m_bkgdSimga = getProperty("FindBackgroundSigma");

  // Set up peak and background functions
  processInputFunctions();
  // about peak width and other peak parameter estimating method
  if (m_inputIsDSpace && m_peakDSpacePercentage > 0)
    m_peakWidthEstimateApproach = EstimatePeakWidth::InstrumentResolution;
  else if (m_peakFunction->name() == "Gaussian")
    m_peakWidthEstimateApproach = EstimatePeakWidth::Observation;
  else
    m_peakWidthEstimateApproach = EstimatePeakWidth::NoEstimation;
  g_log.debug() << "Process inputs [3] peak type: " << m_peakFunction->name()
                << ", background type: " << m_bkgdFunction->name() << "\n";

  processInputPeakTolerance();
  processInputFitRanges();

  return;
}

//----------------------------------------------------------------------------------------------
/** process inputs for peak profile and background
 * @brief FitPeaks::processInputFunctions
 */
void FitPeaks::processInputFunctions() {
  // peak functions
  std::string peakfunctiontype = getPropertyValue("PeakFunction");
  m_peakFunction = boost::dynamic_pointer_cast<IPeakFunction>(
      API::FunctionFactory::Instance().createFunction(peakfunctiontype));

  // background functions
  std::string bkgdfunctiontype = getPropertyValue("BackgroundType");
  std::string bkgdname;
  if (bkgdfunctiontype == "Linear")
    bkgdname = "LinearBackground";
  else if (bkgdfunctiontype == "Flat")
    bkgdname = "FlatBackground";
  else
    bkgdname = bkgdfunctiontype;
  m_bkgdFunction = boost::dynamic_pointer_cast<IBackgroundFunction>(
      API::FunctionFactory::Instance().createFunction(bkgdname));
  if (m_highBackground)
    m_linearBackgroundFunction =
        boost::dynamic_pointer_cast<IBackgroundFunction>(
            API::FunctionFactory::Instance().createFunction(
                "LinearBackground"));
  else
    m_linearBackgroundFunction = nullptr;

  // input peak parameters
  std::string partablename = getPropertyValue("PeakParameterValueTable");
  m_peakParamNames = getProperty("PeakParameterNames");
  if (partablename.empty() && (!m_peakParamNames.empty())) {
    // use uniform starting value of peak parameters
    m_initParamValues = getProperty("PeakParameterValues");
    // check whether given parameter names and initial values match
    if (m_peakParamNames.size() != m_initParamValues.size())
      throw std::invalid_argument("PeakParameterNames and PeakParameterValues "
                                  "have different number of items.");
    // convert the parameter name in string to parameter name in integer index
    convertParametersNameToIndex();
    // set the flag
    m_uniformProfileStartingValue = true;
  } else if ((!partablename.empty()) && m_peakParamNames.empty()) {
    // use non-uniform starting value of peak parameters
    m_uniformProfileStartingValue = false;
    m_profileStartingValueTable = getProperty(partablename);
  } else if ((!partablename.empty()) && m_peakParamNames.size() > 0) {
    // user specifies both of them causing confusion
    throw std::invalid_argument("Parameter value table and initial parameter "
                                "name/value vectors cannot be given "
                                "simultanenously.");
  } else {
    // user specifies nothing
    g_log.warning("Neither parameter value table nor initial "
                  "parameter name/value vectors is specified. Fitting might "
                  "not be reliable for peak profile other than Gaussian");
  }

  return;
}

//----------------------------------------------------------------------------------------------
/** process and check for inputs about peak fitting range (i.e., window)
 * Note: What is the output of the method?
 * @brief FitPeaks::processInputFitRanges
 */
void FitPeaks::processInputFitRanges() {
  // get peak fit window
  std::vector<double> peakwindow = getProperty("FitWindowBoundaryList");
  std::string peakwindowname = getPropertyValue("FitPeakWindowWorkspace");
  API::MatrixWorkspace_const_sptr peakwindowws =
      getProperty("FitPeakWindowWorkspace");

  // in most case, calculate window by instrument resolution is False
  m_calculateWindowInstrument = false;

  if ((!peakwindow.empty()) && peakwindowname.empty()) {
    // Peak windows are uniform among spectra: use vector for peak windows
    m_uniformPeakWindows = true;

    // check peak positions
    if (!m_uniformPeakPositions)
      throw std::invalid_argument(
          "Uniform peak range/window requires uniform peak positions.");
    // check size
    if (peakwindow.size() != m_numPeaksToFit * 2)
      throw std::invalid_argument(
          "Peak window vector must be twice as large as number of peaks.");

    // set up window to m_peakWindowVector
    m_peakWindowVector.resize(m_numPeaksToFit);
    for (size_t i = 0; i < m_numPeaksToFit; ++i) {
      std::vector<double> peakranges(2);
      peakranges[0] = peakwindow[i * 2];
      peakranges[1] = peakwindow[i * 2 + 1];
      // check peak window (range) against peak centers
      if ((peakranges[0] < m_peakCenters[i]) &&
          (m_peakCenters[i] < peakranges[1])) {
        // pass check: set
        m_peakWindowVector[i] = peakranges;
      } else {
        // failed
        std::stringstream errss;
        errss << "Peak " << i
              << ": user specifies an invalid range and peak center against "
              << peakranges[0] << " < " << m_peakCenters[i] << " < "
              << peakranges[1];
        throw std::invalid_argument(errss.str());
      }
    } // END-FOR
    // END for uniform peak window
<<<<<<< HEAD
  } else if (peakwindow.size() == 0 && peakwindowws != nullptr) {
=======
  } else if (peakwindow.empty() && (!peakwindowname.empty())) {
>>>>>>> 80f0e627
    // use matrix workspace for non-uniform peak windows
    m_peakWindowWorkspace = getProperty("FitPeakWindowWorkspace");
    m_uniformPeakWindows = false;

    // check size
    if (m_peakWindowWorkspace->getNumberHistograms() ==
        m_inputMatrixWS->getNumberHistograms())
      m_partialWindowSpectra = false;
    else if (m_peakWindowWorkspace->getNumberHistograms() ==
             (m_stopWorkspaceIndex - m_startWorkspaceIndex + 1))
      m_partialWindowSpectra = true;
    else
      throw std::invalid_argument(
          "Peak window workspace has unmatched number of spectra");

    // check range for peak windows and peak positions
    size_t window_index_start(0);
    if (m_partialWindowSpectra)
      window_index_start = m_startWorkspaceIndex;
    size_t center_index_start(0);
    if (m_partialSpectra)
      center_index_start = m_startWorkspaceIndex;

    // check each spectrum whether the window is defined with the correct size
    for (size_t wi = 0; wi < m_peakWindowWorkspace->getNumberHistograms();
         ++wi) {
      // check size
      if (m_peakWindowWorkspace->y(wi).size() != m_numPeaksToFit * 2) {
        std::stringstream errss;
        errss << "Peak window workspace index " << wi
              << " has incompatible number of fit windows (x2) "
              << m_peakWindowWorkspace->y(wi).size()
              << "with the number of peaks " << m_numPeaksToFit << " to fit.";
        throw std::invalid_argument(errss.str());
      }

      // check window range against peak center
      size_t window_index = window_index_start + wi;
      size_t center_index = window_index - center_index_start;

      for (size_t ipeak = 0; ipeak < m_numPeaksToFit; ++ipeak) {
        double left_w_bound = m_peakWindowWorkspace->y(wi)[ipeak * 2];
        double right_w_bound = m_peakWindowWorkspace->y(wi)[ipeak * 2 + 1];
        double center = m_peakCenterWorkspace->x(center_index)[ipeak];
        if (!(left_w_bound < center && center < right_w_bound)) {
          std::stringstream errss;
          errss << "Workspace index " << wi << " has incompatible peak window ("
                << left_w_bound << ", " << right_w_bound << ") with " << ipeak
                << "-th expected peak's center " << center;
          throw std::runtime_error(errss.str());
        }
      }
    }
  } else if (peakwindow.empty()) {
    // no peak window is defined, then the peak window will be estimated by
    // delta(D)/D
    if (m_inputIsDSpace && m_peakDSpacePercentage > 0)
      m_calculateWindowInstrument = true;
    else
      throw std::invalid_argument("Without definition of peak window, the "
                                  "input workspace must be in unit of dSpacing "
                                  "and Delta(D)/D must be given!");

  } else {
    // non-supported situation
    throw std::invalid_argument("One and only one of peak window array and "
                                "peak window workspace can be specified.");
  }

  return;
}

//----------------------------------------------------------------------------------------------
/** Processing peaks centers and fitting tolerance information from input.  the
 * parameters that are
 * set including
 * 1. m_peakCenters/m_peakCenterWorkspace/m_uniformPeakPositions
 * (bool)/m_partialSpectra (bool)
 * 2. m_peakPosTolerances (vector)
 * 3. m_numPeaksToFit
 * @brief FitPeaks::processInputPeakCenters
 */
void FitPeaks::processInputPeakCenters() {
  // peak centers
  m_peakCenters = getProperty("PeakCenters");
  API::MatrixWorkspace_const_sptr peakcenterws =
      getProperty("PeakCentersWorkspace");
  if (!peakcenterws)
    g_log.error("There is no peak center workspace");

  std::string peakpswsname = getPropertyValue("PeakCentersWorkspace");
<<<<<<< HEAD
  if (m_peakCenters.size() > 0 && peakcenterws == nullptr) {
=======
  if ((!m_peakCenters.empty()) && peakpswsname.empty()) {
>>>>>>> 80f0e627
    // peak positions are uniform among all spectra
    m_uniformPeakPositions = true;
    // number of peaks to fit!
    m_numPeaksToFit = m_peakCenters.size();
<<<<<<< HEAD
  } else if (m_peakCenters.size() == 0 && peakcenterws != nullptr) {
=======
  } else if (m_peakCenters.empty() && (!peakpswsname.empty())) {
>>>>>>> 80f0e627
    // peak positions can be different among spectra
    m_uniformPeakPositions = false;
    m_peakCenterWorkspace = getProperty("PeakCentersWorkspace");
    // number of peaks to fit!
    m_numPeaksToFit = m_peakCenterWorkspace->x(0).size();

    // check matrix worksapce for peak positions
    const size_t numhist = m_peakCenterWorkspace->getNumberHistograms();
    if (numhist == m_inputMatrixWS->size())
      m_partialSpectra = false;
    else if (numhist == m_stopWorkspaceIndex - m_startWorkspaceIndex + 1)
      m_partialSpectra = true;
    else
      throw std::invalid_argument(
          "Input peak center workspace has wrong number of spectra.");

  } else {
    std::stringstream errss;
    errss << "One and only one in 'PeakCenters' (vector) and "
             "'PeakCentersWorkspace' shall be given. "
          << "'PeakCenters' has size " << m_peakCenters.size()
          << ", and name of peak center workspace "
          << "is " << peakpswsname;
    throw std::invalid_argument(errss.str());
  }

  return;
}

//----------------------------------------------------------------------------------------------
/** Processing peak fitting tolerance information from input.  The parameters
 * that are
 * set including
 * 2. m_peakPosTolerances (vector)
 * @brief FitPeaks::ProcessInputPeakTolerance
 */
void FitPeaks::processInputPeakTolerance() {
  // check code integrity
  if (m_numPeaksToFit == 0)
    throw std::runtime_error("ProcessInputPeakTolerance() must be called after "
                             "ProcessInputPeakCenters()");

  // peak tolerance
  m_peakPosTolerances = getProperty("PositionTolerance");

  if (m_peakPosTolerances.empty()) {
    // case 2, 3, 4
    m_peakPosTolerances.clear();
    m_peakPosTolCase234 = true;
  } else if (m_peakPosTolerances.size() == 1) {
    // only 1 uniform peak position tolerance is defined: expand to all peaks
    double peak_tol = m_peakPosTolerances[0];
    m_peakPosTolerances.resize(m_numPeaksToFit, peak_tol);
  } else if (m_peakPosTolerances.size() != m_numPeaksToFit) {
    // not uniform but number of peaks does not match
    g_log.error() << "number of peak position tolerance "
                  << m_peakPosTolerances.size()
                  << " is not same as number of peaks " << m_numPeaksToFit
                  << "\n";
    throw std::runtime_error("Number of peak position tolerances and number of "
                             "peaks to fit are inconsistent.");
  }

  // minimum peak height: set default to zero
  m_minPeakHeight = getProperty("MinimumPeakHeight");
  if (isEmpty(m_minPeakHeight))
    m_minPeakHeight = 0.;

  return;
}

//----------------------------------------------------------------------------------------------
/** Convert the input initial parameter name/value to parameter index/value for
 * faster access
 * according to the parameter name and peak profile function
 * @brief FitPeaks::ConvertParametersNameToIndex
 * Output: m_initParamIndexes will be set up
 */
void FitPeaks::convertParametersNameToIndex() {
  // get a map for peak profile parameter name and parameter index
  std::map<std::string, size_t> parname_index_map;
  for (size_t iparam = 0; iparam < m_peakFunction->nParams(); ++iparam)
    parname_index_map.insert(
        std::make_pair(m_peakFunction->parameterName(iparam), iparam));

  // define peak parameter names (class variable) if using table
  if (m_profileStartingValueTable)
    m_peakParamNames = m_profileStartingValueTable->getColumnNames();

  // map the input parameter names to parameter indexes
  for (const auto &paramName : m_peakParamNames) {
    std::map<std::string, size_t>::iterator locator =
        parname_index_map.find(paramName);
    if (locator != parname_index_map.end())
      m_initParamIndexes.push_back(locator->second);
    else {
      // a parameter name that is not defined in the peak profile function.  An
      // out-of-range index is thus set to this
      g_log.warning() << "Given peak parameter " << paramName
                      << " is not an allowed parameter of peak "
                         "function " << m_peakFunction->name() << "\n";
      m_initParamIndexes.push_back(m_peakFunction->nParams() * 10);
    }
  }

  return;
}

//----------------------------------------------------------------------------------------------
/** main method to fit peaks among all
 * @brief FitPeaks::fitPeaks
 */
void FitPeaks::fitPeaks() {
  // cppcheck-suppress syntaxError
  PRAGMA_OMP(parallel for schedule(dynamic, 1) )
  for (int wi = static_cast<int>(m_startWorkspaceIndex);
       wi <= static_cast<int>(m_stopWorkspaceIndex); ++wi) {

    PARALLEL_START_INTERUPT_REGION

    // peaks to fit
    std::vector<double> expected_peak_centers =
        getExpectedPeakPositions(static_cast<size_t>(wi));

    // initialize output for this
    size_t numfuncparams =
        m_peakFunction->nParams() + m_bkgdFunction->nParams();
    boost::shared_ptr<FitPeaksAlgorithm::PeakFitResult> fit_result =
        boost::make_shared<FitPeaksAlgorithm::PeakFitResult>(m_numPeaksToFit,
                                                             numfuncparams);

    // check number of events
    bool noevents(false);
    if (m_eventNumberWS &&
        m_eventNumberWS->histogram(static_cast<size_t>(wi)).x()[0] < 1.0) {
      // no event with additional event number workspace
      noevents = true;
    } else if (m_inputEventWS &&
               m_inputEventWS->getNumberEvents() < MIN_EVENTS) {
      // too few events for peak fitting
      noevents = true;
    } else {
      // fit
      fitSpectrumPeaks(static_cast<size_t>(wi), expected_peak_centers,
                       fit_result);
      //    fitted_peak_centers, fitted_parameters, &peak_chi2_vec);
    }

    PARALLEL_CRITICAL(FindPeaks_WriteOutput) {
      writeFitResult(static_cast<size_t>(wi), expected_peak_centers, fit_result,
                     // fitted_peak_centers, fitted_parameters, peak_chi2_vec,
                     noevents);
    }

    PARALLEL_END_INTERUPT_REGION
  }

  PARALLEL_CHECK_INTERUPT_REGION
}

//----------------------------------------------------------------------------------------------
/** Fit peaks across one single spectrum
 * @brief FitPeaks::fitSpectrumPeaks
 * @param wi
 * @param expected_peak_centers
 * @param fit_result
 */
void FitPeaks::fitSpectrumPeaks(
    size_t wi, const std::vector<double> &expected_peak_centers,
    boost::shared_ptr<FitPeaksAlgorithm::PeakFitResult> fit_result) {
  // Set up sub algorithm Fit for peak and background
  IAlgorithm_sptr peak_fitter; // both peak and background (combo)
  try {
    peak_fitter = createChildAlgorithm("Fit", -1, -1, false);
  } catch (Exception::NotFoundError &) {
    std::stringstream errss;
    errss << "The FitPeak algorithm requires the CurveFitting library";
    g_log.error(errss.str());
    throw std::runtime_error(errss.str());
  }

  // Clone the function
  IPeakFunction_sptr peakfunction =
      boost::dynamic_pointer_cast<API::IPeakFunction>(m_peakFunction->clone());
  IBackgroundFunction_sptr bkgdfunction =
      boost::dynamic_pointer_cast<API::IBackgroundFunction>(
          m_bkgdFunction->clone());
  CompositeFunction_sptr compfunc = boost::make_shared<CompositeFunction>();
  compfunc->addFunction(peakfunction);
  compfunc->addFunction(bkgdfunction);

  // high background to reduce
  API::IBackgroundFunction_sptr high_bkgd_func(nullptr);
  if (m_linearBackgroundFunction)
    high_bkgd_func = boost::dynamic_pointer_cast<API::IBackgroundFunction>(
        m_linearBackgroundFunction->clone());

  // set up properties of algorithm (reference) 'Fit'
  peak_fitter->setProperty("Minimizer", m_minimizer);
  peak_fitter->setProperty("CostFunction", m_costFunction);
  peak_fitter->setProperty("CalcErrors", true);

  for (size_t fit_index = 0; fit_index < m_numPeaksToFit; ++fit_index) {

    // convert fit index to peak index (in ascending order)
    size_t peak_index(fit_index);
    if (m_fitPeaksFromRight)
      peak_index = m_numPeaksToFit - fit_index - 1;

    // get expected peak position
    double expected_peak_pos = expected_peak_centers[peak_index];
    double x0 = m_inputMatrixWS->histogram(wi).x().front();
    double xf = m_inputMatrixWS->histogram(wi).x().back();
    double cost(DBL_MAX);
    if (expected_peak_pos <= x0 || expected_peak_pos >= xf) {
      // out of range and there won't be any fit
      peakfunction->setIntensity(0);
      peakfunction->setCentre(expected_peak_pos);
    } else {
      // find out the peak position to fit
      std::pair<double, double> peak_window_i =
          getPeakFitWindow(wi, peak_index);

      bool observe_peak_width =
          decideToEstimatePeakWidth(fit_index, peakfunction);

      // do fitting with peak and background function (no analysis at this
      // point)
      cost = fitIndividualPeak(wi, peak_fitter, expected_peak_pos,
                               peak_window_i, m_highBackground, high_bkgd_func,
                               observe_peak_width, peakfunction, bkgdfunction);
    }

    // process fitting result
    FitPeaksAlgorithm::FitFunction fit_function;
    fit_function.peakfunction = peakfunction;
    fit_function.bkgdfunction = bkgdfunction;

    processSinglePeakFitResult(wi, peak_index, cost, expected_peak_centers,
                               fit_function, fit_result);
  }

  return;
}

//----------------------------------------------------------------------------------------------
/** Decide whether to estimate peak width.  If not, then set the width related
 * peak parameters from
 * user specified starting value
 * @brief FitPeaks::DecideToEstimatePeakWidth
 * @param peak_index
 * @param peak_function
 * @return
 */
bool FitPeaks::decideToEstimatePeakWidth(
    size_t peak_index, API::IPeakFunction_sptr peak_function) {
  bool observe_peak_width(false);

  if (!m_initParamIndexes.empty()) {
    // user specifies starting value of peak parameters
    if (peak_index == 0) {
      // first peak.  using the user-specified value
      for (size_t i = 0; i < m_initParamIndexes.size(); ++i) {
        size_t param_index = m_initParamIndexes[i];
        double param_value = m_initParamValues[i];
        peak_function->setParameter(param_index, param_value);
      }
    } else {
      // using the fitted paramters from the previous fitting result
      // do noting
    }
  } else {
    // by observation
    observe_peak_width = true;
  }

  return observe_peak_width;
}

//----------------------------------------------------------------------------------------------
/** retrieve the fitted peak information from functions and set to output
 * vectors
 * @brief FitPeaks::processSinglePeakFitResult
 * @param wsindex
 * @param peakindex
 * @param cost
 * @param expected_peak_positions
 * @param fitfunction
 * @param fit_result
 */
void FitPeaks::processSinglePeakFitResult(
    size_t wsindex, size_t peakindex, const double cost,
    const std::vector<double> &expected_peak_positions,
    FitPeaksAlgorithm::FitFunction fitfunction,
    boost::shared_ptr<FitPeaksAlgorithm::PeakFitResult> fit_result) {
  // determine peak position tolerance
  double postol(DBL_MAX);
  bool case23(false);
  if (m_peakPosTolCase234) {
    // peak tolerance is not defined
    if (m_numPeaksToFit == 1) {
      // case (d) one peak only
      postol = m_inputMatrixWS->histogram(wsindex).x().back() -
               m_inputMatrixWS->histogram(wsindex).x().front();
    } else {
      // case b and c: more than 1 peaks without defined peak tolerance
      case23 = true;
    }
  } else {
    // user explicitly specified
    if (peakindex >= m_peakPosTolerances.size())
      throw std::runtime_error("Peak tolerance out of index");
    postol = m_peakPosTolerances[peakindex];
  }

  // get peak position and analyze the fitting is good or not by various
  // criteria
  double peak_pos = fitfunction.peakfunction->centre();
  bool good_fit(false);
  if ((cost < 0) || (cost >= DBL_MAX - 1.)) {
    // unphysical cost function value
    peak_pos = -4;
  } else if (fitfunction.peakfunction->height() < m_minPeakHeight) {
    // peak height is under minimum request
    peak_pos = -3;
  } else if (case23) {
    // case b and c to check peak position without defined peak tolerance
    std::pair<double, double> fitwindow = getPeakFitWindow(wsindex, peakindex);
    if (fitwindow.first < fitwindow.second) {
      // peak fit window is specified or calculated: use peak window as position
      // tolerance
      if (peak_pos < fitwindow.first || peak_pos > fitwindow.second) {
        // peak is out of fit window
        peak_pos = -2;
        g_log.debug() << "Peak position " << peak_pos << " is out of fit "
                      << "window boundary " << fitwindow.first << ", "
                      << fitwindow.second << "\n";
      } else
        good_fit = true;
    } else {
      // use the 1/2 distance to neiboring peak without defined peak window
      double left_bound(-1);
      if (peakindex > 0)
        left_bound = 0.5 * (expected_peak_positions[peakindex] -
                            expected_peak_positions[peakindex - 1]);
      double right_bound(-1);
      if (peakindex < m_numPeaksToFit - 1)
        right_bound = 0.5 * (expected_peak_positions[peakindex + 1] -
                             expected_peak_positions[peakindex]);
      if (left_bound < 0)
        left_bound = right_bound;
      if (right_bound < left_bound)
        right_bound = left_bound;
      if (left_bound < 0 || right_bound < 0)
        throw std::runtime_error("Code logic error such that left or right "
                                 "boundary of peak position is negative.");
      if (peak_pos < left_bound || peak_pos > right_bound)
        peak_pos = -2.5;
      else
        good_fit = true;
    }
  } else if (fabs(fitfunction.peakfunction->centre() -
                  expected_peak_positions[peakindex]) > postol) {
    // peak center is not within tolerance
    peak_pos = -5;
    g_log.debug() << "Peak position difference "
                  << fabs(fitfunction.peakfunction->centre() -
                          expected_peak_positions[peakindex])
                  << " is out of range of tolerance: " << postol << "\n";
  } else {
    // all criteria are passed
    good_fit = true;
  }

  // set cost function to DBL_MAX if fitting is bad
  double adjust_cost(cost);
  if (!good_fit) {
    // set the cost function value to DBL_MAX
    adjust_cost = DBL_MAX;
  }

  // reset cost
  if (adjust_cost > DBL_MAX - 1) {
    fitfunction.peakfunction->setIntensity(0);
  }

  // chi2
  fit_result->setRecord(peakindex, adjust_cost, peak_pos, fitfunction);

  return;
}

//----------------------------------------------------------------------------------------------
// TODO/NOW - Implement such that it can be parallelized
/** calculate fitted peaks with background in the output workspace
 * @brief FitPeaks::calculateFittedPeaks
 */
void FitPeaks::calculateFittedPeaks() {
  // check
  if (!m_fittedParamTable)
    throw std::runtime_error("No parameters");

  size_t num_peakfunc_params = m_peakFunction->nParams();
  size_t num_bkgdfunc_params = m_bkgdFunction->nParams();

  // TODO/LATER - Implement OpenMP parallelizatoin
  for (size_t iws = m_startWorkspaceIndex; iws <= m_stopWorkspaceIndex; ++iws) {
    // TODO/LATER - Parallelization macro shall be put here

    // get a copy of peak function and background function
    IPeakFunction_sptr peak_function =
        boost::dynamic_pointer_cast<IPeakFunction>(m_peakFunction->clone());
    IBackgroundFunction_sptr bkgd_function =
        boost::dynamic_pointer_cast<IBackgroundFunction>(
            m_bkgdFunction->clone());

    for (size_t ipeak = 0; ipeak < m_numPeaksToFit; ++ipeak) {
      // get and set the peak function parameters
      size_t row_index =
          (iws - m_startWorkspaceIndex) * m_numPeaksToFit + ipeak;
      for (size_t ipar = 0; ipar < num_peakfunc_params; ++ipar) {
        double value_i = m_fittedParamTable->cell<double>(row_index, 2 + ipar);
        peak_function->setParameter(ipar, value_i);
      }

      // check whether the peak has a fit or not
      if (fabs(peak_function->height()) < 1.E-20)
        continue;

      // get and set the background function parameters
      for (size_t ipar = 0; ipar < num_bkgdfunc_params; ++ipar) {
        double value_i = m_fittedParamTable->cell<double>(
            row_index, 2 + num_peakfunc_params + ipar);
        bkgd_function->setParameter(ipar, value_i);
      }

      // use domain and function to calcualte
      // get the range of start and stop to construct a function domain
      auto vec_x = m_fittedPeakWS->x(iws);
      std::pair<double, double> peakwindow = getPeakFitWindow(iws, ipeak);
      std::vector<double>::const_iterator start_x_iter =
          std::lower_bound(vec_x.begin(), vec_x.end(), peakwindow.first);
      std::vector<double>::const_iterator stop_x_iter =
          std::lower_bound(vec_x.begin(), vec_x.end(), peakwindow.second);

      if (start_x_iter == stop_x_iter)
        throw std::runtime_error("Range size is zero");

      FunctionDomain1DVector domain(start_x_iter, stop_x_iter);
      FunctionValues values(domain);
      CompositeFunction_sptr comp_func =
          boost::make_shared<API::CompositeFunction>();
      comp_func->addFunction(peak_function);
      comp_func->addFunction(bkgd_function);
      comp_func->function(domain, values);

      // copy over the values
      size_t istart = static_cast<size_t>(start_x_iter - vec_x.begin());
      size_t istop = static_cast<size_t>(stop_x_iter - vec_x.begin());
      for (size_t yindex = istart; yindex < istop; ++yindex)
        m_fittedPeakWS->dataY(iws)[yindex] =
            values.getCalculated(yindex - istart);
    } // END-FOR (ipeak)
  }   // END-FOR (iws)

  return;
}

//----------------------------------------------------------------------------------------------
/**  Estimate background: There are two methods that will be tried.
 * First, algorithm FindPeakBackground will be tried;
 * If it fails, then a linear background estimator will be called.
 * @brief FitPeaks::EstimateBackground
 * @param dataws
 * @param wi
 * @param peak_window
 * @param bkgd_function
 */
void FitPeaks::estimateBackground(MatrixWorkspace_sptr dataws, size_t wi,
                                  const std::pair<double, double> &peak_window,
                                  API::IBackgroundFunction_sptr bkgd_function) {
  // call algorithm FindPeakBackground
  // std::vector<size_t> peak_min_max_indexes;
  std::vector<double> vector_bkgd(3);

  // peak window: if it is not valid, then use an empty peak window
  std::vector<double> peak_window_v(2);
  peak_window_v[0] = peak_window.first;
  peak_window_v[1] = peak_window.second;
  if (peak_window_v[0] >= peak_window_v[1])
    peak_window_v.clear();

  // use the simple way to find linear background
  double bkgd_a1, bkgd_a0;
  this->estimateLinearBackground(dataws, wi, peak_window.first,
                                 peak_window.second, bkgd_a1, bkgd_a0);
  vector_bkgd[0] = bkgd_a0;
  vector_bkgd[1] = bkgd_a1;
  vector_bkgd[2] = 0;

  // set result
  // FIXME - this is not flexible for background other than
  // flat/linear/quadratic
  bkgd_function->setParameter(0, vector_bkgd[0]);
  if (bkgd_function->nParams() > 1)
    bkgd_function->setParameter(1, vector_bkgd[1]);
  if (bkgd_function->nParams() > 2)
    bkgd_function->setParameter(2, vector_bkgd[2]);

  return;
}

//----------------------------------------------------------------------------------------------
/**  Estimate peak profile's parameters values via observation
 * including
 * (1) peak center (2) peak intensity  (3) peak width depending on peak type
 * @brief FitPeaks::EstimatePeakParameters
 * @param dataws
 * @param wi
 * @param peak_window
 * @param peakfunction
 * @param bkgdfunction
 * @param observe_peak_width
 * @return
 */
int FitPeaks::estimatePeakParameters(
    API::MatrixWorkspace_sptr dataws, size_t wi,
    const std::pair<double, double> &peak_window,
    API::IPeakFunction_sptr peakfunction,
    API::IBackgroundFunction_sptr bkgdfunction, bool observe_peak_width) {
  // get the range of start and stop to construct a function domain
  auto vector_x = dataws->x(wi);
  std::vector<double>::const_iterator start_iter =
      std::lower_bound(vector_x.begin(), vector_x.end(), peak_window.first);
  std::vector<double>::const_iterator stop_iter =
      std::lower_bound(vector_x.begin(), vector_x.end(), peak_window.second);
  size_t start_index = static_cast<size_t>(start_iter - vector_x.begin());
  size_t stop_index = static_cast<size_t>(stop_iter - vector_x.begin());

  // calculate background
  if (start_index == stop_index)
    throw std::runtime_error("Range size is zero");

  FunctionDomain1DVector domain(start_iter, stop_iter);
  FunctionValues bkgd_values(domain);
  bkgdfunction->function(domain, bkgd_values);

  const auto vector_y = dataws->y(wi);

  // Estimate peak center
  double peak_center, peak_height;
  size_t peak_center_index;
  int result = observePeakCenter(vector_x, vector_y, bkgd_values, start_index,
                                 stop_index, peak_center, peak_center_index,
                                 peak_height);

  // set the peak center
  if (result == GOOD) {
    // use values from background to locate FWHM
    peakfunction->setCentre(peak_center);
    peakfunction->setHeight(peak_height);
  } else {
    g_log.debug() << "Observation result is NOT good but " << result << "\n";
  }

  // Estimate FHWM (peak width)
  if (result == GOOD && observe_peak_width &&
      m_peakWidthEstimateApproach != EstimatePeakWidth::NoEstimation) {
    // observe peak width
    double peak_width =
        observePeakWidth(vector_x, vector_y, bkgd_values, peak_height,
                         peak_center_index, start_index, stop_index);
    if (peak_width > 0) {
      peakfunction->setFwhm(peak_width);
    }
  }

  return result;
}

//----------------------------------------------------------------------------------------------
/** Guess/estimate peak center and thus height by observation
 * @brief FitPeaks::ObservePeakCenter
 * @param vector_x
 * @param vector_y
 * @param bkgd_values
 * @param start_index
 * @param stop_index
 * @param peak_center
 * @param peak_center_index
 * @param peak_height
 * @return
 */
int FitPeaks::observePeakCenter(const HistogramData::HistogramX &vector_x,
                                const HistogramData::HistogramY &vector_y,
                                FunctionValues &bkgd_values, size_t start_index,
                                size_t stop_index, double &peak_center,
                                size_t &peak_center_index,
                                double &peak_height) {
  // initialize paramters
  double peak_bkgd_max = 0;
  peak_height = 0;
  peak_center_index = -1;
  peak_center = 0;

  // locate highest pure peakk position
  size_t num_pts = min(stop_index - start_index, bkgd_values.size());
  for (size_t i = 0; i < num_pts; ++i) {
    // get index in vector X and y; do the check
    size_t curr_index =
        i + start_index; // current index in full vector X. remember that
    if (curr_index > vector_x.size())
      throw std::logic_error(
          "It is not possible to go out of boundary of vector X");

    // get Y value, reduce by background and check against max Y value
    double y = vector_y[curr_index] - bkgd_values.getCalculated(i);
    if (y > peak_height) {
      peak_height = y;
      peak_center = vector_x[curr_index];
      peak_center_index = curr_index;
    }
    if (vector_y[curr_index] > peak_bkgd_max)
      peak_bkgd_max = vector_y[curr_index];
  }

  // check peak height and determine the case integer to return
  // any case other than GOOD will lead to a non-peak-fit
  const size_t MAGIC3(3);
  int result(0);
  if (peak_bkgd_max < 1.0E-10) {
    // none-event, but no signal within region
    result = NOSIGNAL;
  } else if (peak_height < m_minPeakHeight) {
    // peak too low
    result = LOWPEAK;
  } else if ((peak_center_index - start_index) < MAGIC3 ||
             (stop_index - peak_center_index) < MAGIC3) {
    // peak not at center
    result = OUTOFBOUND;
  } else {
    result = GOOD;
  }

  return result;
}

//----------------------------------------------------------------------------------------------
/**
 * @brief FitPeaks::ObservePeakWidth
 * @param vector_x
 * @param vector_y
 * @param bkgd_values
 * @param peak_height
 * @param ipeak
 * @param istart
 * @param istop
 * @return peak width as double
 */
double FitPeaks::observePeakWidth(const HistogramData::HistogramX &vector_x,
                                  const HistogramData::HistogramY &vector_y,
                                  FunctionValues &bkgd_values,
                                  double peak_height, size_t ipeak,
                                  size_t istart, size_t istop) {
  double peak_width(-0.);

  if (m_peakWidthEstimateApproach == EstimatePeakWidth::InstrumentResolution) {
    // width from guessing from delta(D)/D
    double peak_center = vector_x[ipeak];
    peak_width = peak_center * m_peakDSpacePercentage;
  } else if (m_peakWidthEstimateApproach == EstimatePeakWidth::Observation) {
    // observe peak width by estimating FWHM from observation
    // the approach is to locate the first bin with intensity larger than half
    // peak height from left and right
    // check input
    if (istart >= ipeak || ipeak >= istop)
      throw std::runtime_error(
          "Input error for index of peak, left and right side of fit window");
    if (peak_height <= 0.)
      throw std::runtime_error(
          "It is not possible to have sub zero peak height region");

    // search from the left half maximum
    size_t ileft_max = istart;
    size_t num_pts = min(istop - istart, bkgd_values.size());
    for (size_t i = 0; i <= ipeak; ++i) {
      // get index in vector X and y; do the check
      size_t curr_index =
          i + istart; // current index in full vector X. remember that
      if (curr_index > vector_x.size())
        throw std::logic_error(
            "It is not possible to go out of boundary of vector X");

      // get Y value, reduce by background and check against max Y value
      double y = vector_y[curr_index] - bkgd_values.getCalculated(i);
      if (y >= 0.5 * peak_height) {
        ileft_max = curr_index;
        break;
      } else if (curr_index == ipeak)
        throw std::runtime_error("Found peak center point is the only data "
                                 "point with intensity larger than half "
                                 "maximum");
    }

    // search for the right half maximum
    size_t iright_max = istop;
    for (size_t i = num_pts - 1; i >= ipeak - istart; --i) {
      size_t curr_index =
          i + istart; // current index in full vector X. remember that
      if (curr_index > vector_x.size())
        throw std::logic_error(
            "It is not possible to go out of boundary of vector X");

      // get Y value, reduce by background and check against max Y value
      double y = vector_y[curr_index] - bkgd_values.getCalculated(i);
      // first data point larger than half height from right
      if (y >= 0.5 * peak_height) {
        iright_max = curr_index;
        break;
      } else if (curr_index == ipeak)
        throw std::runtime_error("Found peak center point is the only data "
                                 "point with intensity larger than half "
                                 "maximum");
    }

    peak_width = vector_x[iright_max] - vector_x[ileft_max];
  } else {
    // get from last peak or from input!
    throw std::runtime_error(
        "This case for obsering peak width is not supported.");
  }

  return peak_width;
}

//----------------------------------------------------------------------------------------------
/** Fit background function
 * @brief FitPeaks::FitBackground
 * @param ws_index
 * @param fit_window
 * @param expected_peak_pos
 * @param bkgd_func
 * @return
 */
bool FitPeaks::fitBackground(const size_t &ws_index,
                             const std::pair<double, double> &fit_window,
                             const double &expected_peak_pos,
                             API::IBackgroundFunction_sptr bkgd_func) {

  // find out how to fit background
  size_t start_index =
      findXIndex(m_inputMatrixWS->histogram(ws_index).x(), fit_window.first);
  size_t stop_index =
      findXIndex(m_inputMatrixWS->histogram(ws_index).x(), fit_window.second);
  size_t expected_peak_index =
      findXIndex(m_inputMatrixWS->histogram(ws_index).x(), expected_peak_pos);

  // treat 5 as a magic number - TODO explain why
  bool good_fit(false);
  if (expected_peak_index - start_index > 10 && // TODO explain why 10
      stop_index - expected_peak_index - stop_index > 10) {
    // enough data points left for multi-domain fitting
    // set a smaller fit window
    std::vector<double> vec_min(2);
    std::vector<double> vec_max(2);

    vec_min[0] = fit_window.first;
    vec_max[0] =
        m_inputMatrixWS->histogram(ws_index).x()[expected_peak_index - 5];

    vec_min[1] =
        m_inputMatrixWS->histogram(ws_index).x()[expected_peak_index + 5];
    vec_max[1] = fit_window.second;

    // reset background function value
    bkgd_func->setParameter(0, 0.);
    if (bkgd_func->nParams() > 1)
      bkgd_func->setParameter(1, 0.);

    double chi2 =
        fitFunctionMD(bkgd_func, m_inputMatrixWS, ws_index, vec_min, vec_max);

    // process
    if (chi2 < DBL_MAX - 1) {
      good_fit = true;
    }

  } else {
    // fit as a single domain function.  check whether the result is good or bad

    // TODO FROM HERE!
    g_log.error("Don't know what to do with background fitting with single "
                "domain function!");
  }

  return good_fit;
}

//----------------------------------------------------------------------------------------------
/** Fit an individual peak
 * @brief FitPeaks::FitIndividualPeak
 * @param wi
 * @param fitter
 * @param expected_peak_center
 * @param fitwindow
 * @param high
 * @param high_background_function
 * @param observe_peak_width:: flag to estimate peak width (by observation) or
 * not
 * @param peakfunction
 * @param bkgdfunc
 * @return
 */
double FitPeaks::fitIndividualPeak(
    size_t wi, API::IAlgorithm_sptr fitter, const double expected_peak_center,
    const std::pair<double, double> &fitwindow, const bool high,
    API::IBackgroundFunction_sptr high_background_function,
    const bool observe_peak_width, API::IPeakFunction_sptr peakfunction,
    API::IBackgroundFunction_sptr bkgdfunc) {
  double cost(DBL_MAX);

  if (high) {
    // fit peak with high background!
    cost = fitFunctionHighBackground(
        fitter, fitwindow, wi, expected_peak_center, observe_peak_width,
        peakfunction, bkgdfunc, high_background_function);
  } else {
    // fit peak and background
    cost = fitFunctionSD(fitter, peakfunction, bkgdfunc, m_inputMatrixWS, wi,
                         fitwindow.first, fitwindow.second,
                         expected_peak_center, observe_peak_width, true);
  }

  return cost;
}

//----------------------------------------------------------------------------------------------
/** Fit function in single domain (mostly applied for fitting peak + background)
 * with estimating peak parameters
 * This is the core fitting algorithm to deal with the simplest situation
 * @exception :: Fit.isExecuted is false (cannot be executed)
 * @brief FitPeaks::FitFunctionSD
 * @param fit
 * @param peak_function
 * @param bkgd_function
 * @param dataws
 * @param wsindex
 * @param xmin
 * @param xmax
 * @param expected_peak_center
 * @param observe_peak_width
 * @param estimate_background
 * @return
 */
double FitPeaks::fitFunctionSD(IAlgorithm_sptr fit,
                               API::IPeakFunction_sptr peak_function,
                               API::IBackgroundFunction_sptr bkgd_function,
                               API::MatrixWorkspace_sptr dataws, size_t wsindex,
                               double xmin, double xmax,
                               const double &expected_peak_center,
                               bool observe_peak_width,
                               bool estimate_background) {

  // generate peak window
  std::pair<double, double> peak_window = std::make_pair(xmin, xmax);

  // Estimate background
  if (estimate_background)
    estimateBackground(dataws, wsindex, peak_window, bkgd_function);
  else
    for (size_t n = 0; n < bkgd_function->nParams(); ++n)
      bkgd_function->setParameter(n, 0);

  // Estimate peak profile parameter
  int result =
      estimatePeakParameters(dataws, wsindex, peak_window, peak_function,
                             bkgd_function, observe_peak_width);
  if (result != GOOD)
    peak_function->setCentre(expected_peak_center);

  // Create the composition function
  CompositeFunction_sptr comp_func =
      boost::make_shared<API::CompositeFunction>();
  comp_func->addFunction(peak_function);
  comp_func->addFunction(bkgd_function);
  IFunction_sptr fitfunc = boost::dynamic_pointer_cast<IFunction>(comp_func);

  // Set the properties
  fit->setProperty("Function", fitfunc);
  fit->setProperty("InputWorkspace", dataws);
  fit->setProperty("WorkspaceIndex", static_cast<int>(wsindex));
  fit->setProperty("MaxIterations", 50); // magic number
  fit->setProperty("StartX", xmin);
  fit->setProperty("EndX", xmax);

  if (m_constrainPeaksPosition) {
    // set up a constraint on peak position
    double peak_center = peak_function->centre();
    double peak_width = peak_function->fwhm();
    std::stringstream peak_center_constraint;
    peak_center_constraint << (peak_center - 0.5 * peak_width) << " < f0."
                           << peak_function->getCentreParameterName() << " < "
                           << (peak_center + 0.5 * peak_width);

    // set up a constraint on peak height

    fit->setProperty("Constraints", peak_center_constraint.str());
  }

  // Execute fit and get result of fitting background
  // m_sstream << "FitSingleDomain: " << fit->asString() << ".\n";
  g_log.debug() << "[E1201] FitSingleDomain Before fitting, Fit function: "
                << fit->asString() << "\n";

  fit->executeAsChildAlg();

  g_log.debug() << "[E1202] FitSingleDomain After fitting, Fit function: "
                << fit->asString() << "\n";

  if (!fit->isExecuted()) {
    g_log.error("Fitting peak SD (single domain) failed to execute.");
    throw std::runtime_error(
        "Fitting peak SD (single domain) failed to execute.");
  }

  // Retrieve result
  std::string fitStatus = fit->getProperty("OutputStatus");
  double chi2 = DBL_MAX;
  if (fitStatus == "success") {
    chi2 = fit->getProperty("OutputChi2overDoF");
    fitfunc = fit->getProperty("Function");
  }

  return chi2;
}

//----------------------------------------------------------------------------------------------
/**
 * @brief FitPeaks::FitFunctionMD
 * @param fit_function :: function to fit
 * @param dataws :: matrix workspace to fit with
 * @param wsindex ::  workspace index of the spectrum in matrix workspace
 * @param vec_xmin :: minimin values of domains
 * @param vec_xmax :: maximim values of domains
 * @return
 */
double FitPeaks::fitFunctionMD(API::IFunction_sptr fit_function,
                               API::MatrixWorkspace_sptr dataws, size_t wsindex,
                               std::vector<double> &vec_xmin,
                               std::vector<double> &vec_xmax) {
  // Validate
  if (vec_xmin.size() != vec_xmax.size())
    throw runtime_error("Sizes of xmin and xmax (vectors) are not equal. ");

  // Note: after testing it is found that multi-domain Fit cannot be reused
  API::IAlgorithm_sptr fit;
  try {
    fit = createChildAlgorithm("Fit", -1, -1, false);
  } catch (Exception::NotFoundError &) {
    std::stringstream errss;
    errss << "The FitPeak algorithm requires the CurveFitting library";
    throw std::runtime_error(errss.str());
  }
  // set up background fit instance
  fit->setProperty("Minimizer", m_minimizer);
  fit->setProperty("CostFunction", m_costFunction);
  fit->setProperty("CalcErrors", true);

  // This use multi-domain; but does not know how to set up IFunction_sptr
  // fitfunc,
  boost::shared_ptr<MultiDomainFunction> md_function =
      boost::make_shared<MultiDomainFunction>();

  // Set function first
  md_function->addFunction(fit_function);

  //  set domain for function with index 0 covering both sides
  md_function->clearDomainIndices();
  std::vector<size_t> ii(2);
  ii[0] = 0;
  ii[1] = 1;
  md_function->setDomainIndices(0, ii);

  // Set the properties
  fit->setProperty("Function",
                   boost::dynamic_pointer_cast<IFunction>(md_function));
  fit->setProperty("InputWorkspace", dataws);
  fit->setProperty("WorkspaceIndex", static_cast<int>(wsindex));
  fit->setProperty("StartX", vec_xmin[0]);
  fit->setProperty("EndX", vec_xmax[0]);
  fit->setProperty("InputWorkspace_1", dataws);
  fit->setProperty("WorkspaceIndex_1", static_cast<int>(wsindex));
  fit->setProperty("StartX_1", vec_xmin[1]);
  fit->setProperty("EndX_1", vec_xmax[1]);
  fit->setProperty("MaxIterations", 50);

  // Execute
  fit->execute();
  if (!fit->isExecuted()) {
    throw runtime_error("Fit is not executed on multi-domain function/data. ");
  }

  // Retrieve result
  std::string fitStatus = fit->getProperty("OutputStatus");

  double chi2 = DBL_MAX;
  if (fitStatus == "success") {
    chi2 = fit->getProperty("OutputChi2overDoF");
  }

  return chi2;
}

//----------------------------------------------------------------------------------------------
/** Fit peak with high background
 * @brief FitPeaks::FitFunctionHighBackground
 * @param fit
 * @param fit_window
 * @param ws_index
 * @param expected_peak_center
 * @param observe_peak_width
 * @param peakfunction
 * @param bkgdfunc
 * @param high_bkgd_function
 * @return
 */
double FitPeaks::fitFunctionHighBackground(
    IAlgorithm_sptr fit, const std::pair<double, double> &fit_window,
    const size_t &ws_index, const double &expected_peak_center,
    bool observe_peak_width, API::IPeakFunction_sptr peakfunction,
    API::IBackgroundFunction_sptr bkgdfunc,
    API::IBackgroundFunction_sptr high_bkgd_function) {
  // Fit the background first if there is enough data points
  fitBackground(ws_index, fit_window, expected_peak_center, high_bkgd_function);

  // Get partial of the data
  std::vector<double> vec_x, vec_y, vec_e;
  getRangeData(ws_index, fit_window, vec_x, vec_y, vec_e);

  // Reduce the background
  reduceBackground(high_bkgd_function, vec_x, vec_y);

  // Create a new workspace
  API::MatrixWorkspace_sptr reduced_bkgd_ws =
      createMatrixWorkspace(vec_x, vec_y, vec_e);

  // Fit peak with background
  double cost = fitFunctionSD(fit, peakfunction, bkgdfunc, reduced_bkgd_ws, 0,
                              vec_x.front(), vec_x.back(), expected_peak_center,
                              observe_peak_width, false);

  // add the reduced background back
  bkgdfunc->setParameter(0, bkgdfunc->getParameter(0) +
                                high_bkgd_function->getParameter(0));
  bkgdfunc->setParameter(1, bkgdfunc->getParameter(1) +
                                high_bkgd_function->getParameter(1));

  return cost;
}

//----------------------------------------------------------------------------------------------
/** Create a single spectrum workspace for fitting
 * @brief FitPeaks::CreateMatrixWorkspace
 * @param vec_x
 * @param vec_y
 * @param vec_e
 * @return
 */
API::MatrixWorkspace_sptr
FitPeaks::createMatrixWorkspace(const std::vector<double> &vec_x,
                                const std::vector<double> &vec_y,
                                const std::vector<double> &vec_e) {
  size_t size = vec_x.size();
  size_t ysize = vec_y.size();

  MatrixWorkspace_sptr matrix_ws =
      WorkspaceFactory::Instance().create("Workspace2D", 1, size, ysize);

  auto &dataX = matrix_ws->mutableX(0);
  auto &dataY = matrix_ws->mutableY(0);
  auto &dataE = matrix_ws->mutableE(0);

  dataX.assign(vec_x.cbegin(), vec_x.cend());
  dataY.assign(vec_y.cbegin(), vec_y.cend());
  dataE.assign(vec_e.cbegin(), vec_e.cend());

  return matrix_ws;
}

//----------------------------------------------------------------------------------------------
/**
 * @brief FitPeaks::generateOutputWorkspaces
 */
void FitPeaks::generateOutputPeakPositionWS() {
  // create output workspace for peak positions: can be partial spectra to input
  // workspace
  size_t num_hist = m_stopWorkspaceIndex - m_startWorkspaceIndex + 1;
  m_outputPeakPositionWorkspace = WorkspaceFactory::Instance().create(
      "Workspace2D", num_hist, m_numPeaksToFit, m_numPeaksToFit);
  // set default
  for (size_t wi = 0; wi < num_hist; ++wi) {
    // TODO - Parallization OpenMP

    // convert to workspace index of input data workspace
    size_t inp_wi = wi + m_startWorkspaceIndex;
    std::vector<double> expected_position = getExpectedPeakPositions(inp_wi);
    for (size_t ipeak = 0; ipeak < m_numPeaksToFit; ++ipeak) {
      m_outputPeakPositionWorkspace->dataX(wi)[ipeak] =
          expected_position[ipeak];
    }
  }

  return;
}

//----------------------------------------------------------------------------------------------
/**
 * @brief FitPeaks::GenerateFittedParametersValueWorkspace
 */
void FitPeaks::generateFittedParametersValueWorkspace() {
  // peak parameter workspace
  std::string param_table_name =
      getPropertyValue("OutputPeakParametersWorkspace");

  // check whether it is not asked to create such table workspace
  if (param_table_name.size() == 0) {
    // Skip if it is not specified
    m_fittedParamTable = nullptr;
    return;
  }

  // create
  m_fittedParamTable =
      WorkspaceFactory::Instance().createTable("TableWorkspace");
  // add columns
  m_fittedParamTable->addColumn("int", "wsindex");
  m_fittedParamTable->addColumn("int", "peakindex");
  for (size_t iparam = 0; iparam < m_peakFunction->nParams(); ++iparam)
    m_fittedParamTable->addColumn("double",
                                  m_peakFunction->parameterName(iparam));
  for (size_t iparam = 0; iparam < m_bkgdFunction->nParams(); ++iparam)
    m_fittedParamTable->addColumn("double",
                                  m_bkgdFunction->parameterName(iparam));
  m_fittedParamTable->addColumn("double", "chi2");

  // add rows
  for (size_t iws = m_startWorkspaceIndex; iws <= m_stopWorkspaceIndex; ++iws) {
    for (size_t ipeak = 0; ipeak < m_numPeaksToFit; ++ipeak) {
      size_t row_index = m_fittedParamTable->rowCount();
      m_fittedParamTable->appendRow();
      m_fittedParamTable->cell<int>(row_index, static_cast<size_t>(0)) =
          static_cast<int>(iws);
      m_fittedParamTable->cell<int>(row_index, 1) = static_cast<int>(ipeak);
    }
  }

  return;
}

//----------------------------------------------------------------------------------------------
/** Generate the output MatrixWorkspace for calculated peaks
 * @brief FitPeaks::GenerateCalculatedPeaksWS
 */
void FitPeaks::generateCalculatedPeaksWS() {
  // matrix workspace contained calculated peaks from fitting
  std::string fit_ws_name = getPropertyValue("FittedPeaksWorkspace");
  if (fit_ws_name.size() == 0) {
    // skip if user does not specify
    m_fittedPeakWS = nullptr;
    return;
  }

  // create
  m_fittedPeakWS = API::WorkspaceFactory::Instance().create(m_inputMatrixWS);
  for (size_t iws = 0; iws < m_fittedPeakWS->getNumberHistograms(); ++iws) {
    auto out_vecx = m_fittedPeakWS->histogram(iws).x();
    auto in_vecx = m_inputMatrixWS->histogram(iws).x();
    for (size_t j = 0; j < out_vecx.size(); ++j) {
      m_fittedPeakWS->dataX(iws)[j] = in_vecx[j];
    }
  }

  return;
}

//----------------------------------------------------------------------------------------------
/** set up output workspaces
 * @brief FitPeaks::setOutputProperties
 */
void FitPeaks::processOutputs() {
  setProperty("OutputWorkspace", m_outputPeakPositionWorkspace);

  // optional
  if (m_fittedParamTable)
    setProperty("OutputPeakParametersWorkspace", m_fittedParamTable);

  // optional
  if (m_fittedPeakWS && m_fittedParamTable) {
    g_log.debug("about to calcualte fitted peaks");
    calculateFittedPeaks();
    setProperty("FittedPeaksWorkspace", m_fittedPeakWS);
  }
}

//----------------------------------------------------------------------------------------------
/** Get the expected peak's position
 * @brief FitPeaks::getExpectedPeakPositions
 * @param wi
 * @return
 */
std::vector<double> FitPeaks::getExpectedPeakPositions(size_t wi) {
  // check
  if (wi < m_startWorkspaceIndex || wi > m_stopWorkspaceIndex) {
    std::stringstream errss;
    errss << "Workspace index " << wi << " is out of range ["
          << m_startWorkspaceIndex << ", " << m_stopWorkspaceIndex << "]";
    throw std::runtime_error(errss.str());
  }

  // initialize output array
  std::vector<double> exp_centers(m_numPeaksToFit);

  if (m_uniformPeakPositions) {
    // uniform peak centers among spectra: simple copy
    exp_centers = m_peakCenters;
  } else {
    // no uniform peak center.  locate the input workspace index
    // in the peak center workspace peak in the workspae

    // get the relative workspace index in input peak position workspace
    size_t peak_wi = wi - m_startWorkspaceIndex;
    // get values
    exp_centers = m_peakCenterWorkspace->y(peak_wi).rawData();
  }

  return exp_centers;
}

//----------------------------------------------------------------------------------------------
/** get the peak fit window
 * @brief FitPeaks::getPeakFitWindow
 * @param wi
 * @param ipeak :: index of peak
 * @return
 */
std::pair<double, double> FitPeaks::getPeakFitWindow(size_t wi, size_t ipeak) {
  // check workspace index
  if (wi < m_startWorkspaceIndex || wi > m_stopWorkspaceIndex) {
    std::stringstream errss;
    errss << "Workspace index " << wi << " is out of range ["
          << m_startWorkspaceIndex << ", " << m_stopWorkspaceIndex << "]";
    throw std::runtime_error(errss.str());
  }

  // check peak index
  if (ipeak >= m_numPeaksToFit) {
    std::stringstream errss;
    errss << "Peak index " << ipeak << " is out of range (" << m_numPeaksToFit
          << ")";
    throw std::runtime_error(errss.str());
  }

  double left(0), right(0);
  if (m_calculateWindowInstrument) {
    // calcualte peak window by delta(d)/d
    double peak_pos = getExpectedPeakPositions(wi)[ipeak];
    // calcalate expected peak width
    double estimate_peak_width = peak_pos * m_peakDSpacePercentage;
    // using a MAGIC number to estimate the peak window
    double MAGIC = 3.0;
    left = peak_pos - estimate_peak_width * MAGIC;
    right = peak_pos + estimate_peak_width * MAGIC;
  } else if (m_uniformPeakWindows) {
    // uniform peak fit window
    assert(m_peakWindowVector.size() > 0); // peak fit window must be given!

    left = m_peakWindowVector[ipeak][0];
    right = m_peakWindowVector[ipeak][1];
  } else if (m_peakWindowWorkspace) {
    // no uniform peak fit window.  locate peak in the workspace
    // get workspace index in m_peakWindowWorkspace
    size_t window_wi = wi - m_startWorkspaceIndex;

    left = m_peakWindowWorkspace->y(window_wi)[ipeak * 2];
    right = m_peakWindowWorkspace->y(window_wi)[ipeak * 2 + 1];
  } else {
    throw std::runtime_error("Unhandled case for get peak fit window!");
  }

  return std::make_pair(left, right);
}

//----------------------------------------------------------------------------------------------
/** get vector X, Y and E in a given range
 * @brief FitPeaks::GetRangeData
 * @param iws
 * @param fit_window
 * @param vec_x
 * @param vec_y
 * @param vec_e
 */
void FitPeaks::getRangeData(size_t iws,
                            const std::pair<double, double> &fit_window,
                            std::vector<double> &vec_x,
                            std::vector<double> &vec_y,
                            std::vector<double> &vec_e) {

  // get the original vector of X and determine the start and end index
  const vector<double> orig_x = m_inputMatrixWS->histogram(iws).x().rawData();
  size_t left_index =
      std::lower_bound(orig_x.begin(), orig_x.end(), fit_window.first) -
      orig_x.begin();
  size_t right_index =
      std::lower_bound(orig_x.begin(), orig_x.end(), fit_window.second) -
      orig_x.begin();
  if (left_index >= right_index) {
    std::stringstream err_ss;
    err_ss << "Unable to get subset of histogram from given fit window. "
           << "Fit window: " << fit_window.first << ", " << fit_window.second
           << ". Vector X's range is " << orig_x.front() << ", "
           << orig_x.back();
    throw std::runtime_error(err_ss.str());
  }

  // copy X, Y and E
  size_t num_elements = right_index - left_index;
  vec_x.resize(num_elements);
  std::copy(orig_x.begin() + left_index, orig_x.begin() + right_index,
            vec_x.begin());

  // modify right_index if it is at the end
  if (m_inputMatrixWS->isHistogramData() && right_index == orig_x.size() - 1) {
    right_index -= 1;
    if (right_index == left_index)
      throw std::runtime_error("Histogram workspace have same left and right "
                               "boundary index for Y and E.");
    num_elements -= 1;
  }

  // get original vector of Y and E
  const std::vector<double> orig_y =
      m_inputMatrixWS->histogram(iws).y().rawData();
  const std::vector<double> orig_e =
      m_inputMatrixWS->histogram(iws).e().rawData();
  vec_y.resize(num_elements);
  vec_e.resize(num_elements);
  std::copy(orig_y.begin() + left_index, orig_y.begin() + right_index,
            vec_y.begin());
  std::copy(orig_e.begin() + left_index, orig_e.begin() + right_index,
            vec_e.begin());

  return;
}

//----------------------------------------------------------------------------------------------
// find 2 local minima: draw a line as background to reduce
// find 1 local minima: a flat background
void FitPeaks::reduceBackground(API::IBackgroundFunction_sptr bkgd_func,
                                const std::vector<double> &vec_x,
                                std::vector<double> &vec_y) {

  // find out all local minima
  std::vector<size_t> local_min_indices;
  if ((vec_y)[0] <= (vec_y)[1])
    local_min_indices.push_back(0);
  for (size_t i = 1; i < vec_y.size() - 1; ++i) {
    if ((vec_y)[i] <= (vec_y)[i - 1] && (vec_y)[i] <= (vec_y)[i + 1])
      local_min_indices.push_back(i);
  }
  size_t lastindex = vec_y.size() - 1;
  if ((vec_y)[lastindex] <= (vec_y)[lastindex - 1])
    local_min_indices.push_back(lastindex);

  if (local_min_indices.size() == 0)
    throw std::runtime_error(
        "It is not possible to have less than 0 local minimum for a peak");

  FunctionDomain1DVector vectorx(vec_x.begin(), vec_x.end());
  FunctionValues vector_bkgd(vectorx);
  bkgd_func->function(vectorx, vector_bkgd);

  // Reduce the background from the calculated background
  for (size_t i = 0; i < vec_y.size(); ++i) {
    (vec_y)[i] -= vector_bkgd[i];
    // it is better not to mess up with E here
  }

  return;
}

//----------------------------------------------------------------------------------------------
/** Get index of X value in a given spectrum
 * @brief FitPeaks::getXIndex
 * @param wi
 * @param x
 * @return
 */
size_t FitPeaks::getXIndex(size_t wi, double x) {
  // check input
  if (wi >= m_inputMatrixWS->getNumberHistograms()) {
    std::stringstream errss;
    errss << "getXIndex(): given workspace index " << wi
          << " is out of worspace range [0, "
          << m_inputMatrixWS->getNumberHistograms() << ")";
    throw std::runtime_error(errss.str());
  }

  // get value
  auto vec_x = m_inputMatrixWS->histogram(wi).x();
  auto finditer = std::lower_bound(vec_x.begin(), vec_x.end(), x);
  size_t index = static_cast<size_t>(finditer - vec_x.begin());
  return index;
}

void FitPeaks::estimateLinearBackground(API::MatrixWorkspace_sptr dataws,
                                        size_t wi, double left_window_boundary,
                                        double right_window_boundary,
                                        double &bkgd_a1, double &bkgd_a0) {

  bkgd_a0 = 0.;
  bkgd_a1 = 0.;

  auto &vecX = dataws->x(wi);
  auto &vecY = dataws->y(wi);
  size_t istart = findXIndex(vecX, left_window_boundary);
  size_t istop = findXIndex(vecX, right_window_boundary);

  double left_x = 0.;
  double left_y = 0.;
  double right_x = 0.;
  double right_y = 0.;
  for (size_t i = 0; i < 3; ++i) {
    left_x += vecX[istart + i] / 3.;
    left_y += vecY[istart + i] / 3.;
    right_x += vecX[istop - i] / 3.;
    right_y += vecY[istop - 1] / 3.;
  }

  bkgd_a1 = (left_y - right_y) / (left_x - right_x);
  bkgd_a0 = (left_y * right_x - right_y * left_x) / (right_x - left_x);

  return;
}

//----------------------------------------------------------------------------------------------
/**  Write result of peak fit per spectrum to output analysis workspaces
 * @brief FitPeaks::writeFitResult
 * @param wi
 * @param expected_positions
 * @param fit_result
 * @param noevents
 */
void FitPeaks::writeFitResult(
    size_t wi, const std::vector<double> &expected_positions,
    boost::shared_ptr<FitPeaksAlgorithm::PeakFitResult> fit_result,
    bool noevents) {

  // convert to
  size_t out_wi = wi - m_startWorkspaceIndex;
  if (out_wi >= m_outputPeakPositionWorkspace->getNumberHistograms()) {
    g_log.error() << "workspace index " << wi
                  << " is out of output peak position workspace "
                  << "range of spectra, which contains "
                  << m_outputPeakPositionWorkspace->getNumberHistograms()
                  << " spectra"
                  << "\n";
    throw std::runtime_error(
        "Out of boundary to set output peak position workspace");
  }

  // Fill the output peak position workspace
  for (size_t ipeak = 0; ipeak < m_numPeaksToFit; ++ipeak) {
    double exp_peak_pos(expected_positions[ipeak]);
    double fitted_peak_pos(-1); // default for no event or no signal
    double peak_chi2(-1E20);    // use negative number for NO fit
    if (!noevents) {
      fitted_peak_pos =
          fit_result->getPeakPosition(ipeak); // fitted_positions[ipeak];
      peak_chi2 = fit_result->getCost(ipeak); // peak_chi2_vec[ipeak];
    }

    m_outputPeakPositionWorkspace->mutableX(out_wi)[ipeak] = exp_peak_pos;
    m_outputPeakPositionWorkspace->mutableY(out_wi)[ipeak] = fitted_peak_pos;
    m_outputPeakPositionWorkspace->mutableE(out_wi)[ipeak] = peak_chi2;
  }

  // return if it is not asked to write fitted peak parameters
  if (!m_fittedParamTable)
    return;

  // Output the peak parameters to the table workspace
  // check vector size

  // last column of the table is for chi2
  size_t chi2_index = m_fittedParamTable->columnCount() - 1;
  for (size_t ipeak = 0; ipeak < m_numPeaksToFit; ++ipeak) {
    // get row number
    size_t row_index = out_wi * m_numPeaksToFit + ipeak;
    // check again with the column size versus peak parameter values
    if (fit_result->getNumberParameters() !=
        m_fittedParamTable->columnCount() - 3) {
      g_log.error() << "Peak " << ipeak << " has "
                    << fit_result->getNumberParameters()
                    << " parameters.  Parameter table shall have 3 more "
                       "columns.  But not it has "
                    << m_fittedParamTable->columnCount() << " columns\n";
      throw std::runtime_error(
          "Peak parameter vector for one peak has different sizes to output "
          "table workspace");
    }

    if (noevents) {
      // no signals: just pass
      ;
    } else {
      // case for fit peak with signals
      for (size_t iparam = 0;
           iparam <
               fit_result
                   ->getNumberParameters(); // peak_parameters[ipeak].size();
           ++iparam) {
        size_t col_index = iparam + 2;
        if (col_index >= m_fittedParamTable->columnCount()) {
          stringstream err_ss;
          err_ss << "Try to access FittedParamTable's " << col_index
                 << "-th column, which is out of range [0, "
                 << m_fittedParamTable->columnCount() << ")";
          const std::vector<std::string> &col_names =
              m_fittedParamTable->getColumnNames();
          for (const auto &name : col_names)
            err_ss << name << "  ";
          throw std::runtime_error(err_ss.str());
        }
        m_fittedParamTable->cell<double>(row_index, col_index) =
            fit_result->getParameterValue(ipeak, iparam);
      } // end for (iparam)
      // set chi2
      m_fittedParamTable->cell<double>(row_index, chi2_index) =
          fit_result->getCost(ipeak);
    }
  }

  return;
}

//----------------------------------------------------------------------------------------------
/**
 * @brief FitPeaks::getPeakHeightParameterName
 * @param peak_function
 * @return
 */
std::string FitPeaks::getPeakHeightParameterName(
    API::IPeakFunction_const_sptr peak_function) {
  std::string height_name("");

  std::vector<std::string> peak_parameters = peak_function->getParameterNames();
  for (const auto &name : peak_parameters) {
    if (name == "Height") {
      height_name = "Height";
      break;
    } else if (name == "I") {
      height_name = "I";
      break;
    } else if (name == "Intensity") {
      height_name = "Intensity";
      break;
    }
  }

  if (height_name.empty())
    throw std::runtime_error("Peak height parameter name cannot be found.");

  return height_name;
}

DECLARE_ALGORITHM(FitPeaks)

} // namespace Algorithms
} // namespace Mantid<|MERGE_RESOLUTION|>--- conflicted
+++ resolved
@@ -561,11 +561,7 @@
       }
     } // END-FOR
     // END for uniform peak window
-<<<<<<< HEAD
-  } else if (peakwindow.size() == 0 && peakwindowws != nullptr) {
-=======
-  } else if (peakwindow.empty() && (!peakwindowname.empty())) {
->>>>>>> 80f0e627
+  } else if (peakwindow.empty() && peakwindowws != nullptr) {
     // use matrix workspace for non-uniform peak windows
     m_peakWindowWorkspace = getProperty("FitPeakWindowWorkspace");
     m_uniformPeakWindows = false;
@@ -657,20 +653,12 @@
     g_log.error("There is no peak center workspace");
 
   std::string peakpswsname = getPropertyValue("PeakCentersWorkspace");
-<<<<<<< HEAD
-  if (m_peakCenters.size() > 0 && peakcenterws == nullptr) {
-=======
-  if ((!m_peakCenters.empty()) && peakpswsname.empty()) {
->>>>>>> 80f0e627
+  if ((!m_peakCenters.empty()) && peakcenterws == nullptr) {
     // peak positions are uniform among all spectra
     m_uniformPeakPositions = true;
     // number of peaks to fit!
     m_numPeaksToFit = m_peakCenters.size();
-<<<<<<< HEAD
-  } else if (m_peakCenters.size() == 0 && peakcenterws != nullptr) {
-=======
-  } else if (m_peakCenters.empty() && (!peakpswsname.empty())) {
->>>>>>> 80f0e627
+  } else if (m_peakCenters.empty() && peakcenterws != nullptr) {
     // peak positions can be different among spectra
     m_uniformPeakPositions = false;
     m_peakCenterWorkspace = getProperty("PeakCentersWorkspace");
