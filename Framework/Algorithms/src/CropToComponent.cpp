#include "MantidAPI/AlgorithmManager.h"
#include "MantidAPI/MatrixWorkspace.h"
#include "MantidAlgorithms/CropToComponent.h"
#include "MantidGeometry/IDetector.h"
#include "MantidGeometry/Instrument.h"
#include "MantidKernel/ArrayProperty.h"

namespace {

void getDetectors(
    Mantid::API::MatrixWorkspace_sptr workspace,
    const std::vector<std::string> &componentNames,
    std::vector<Mantid::Geometry::IDetector_const_sptr> &detectors) {
  auto instrument = workspace->getInstrument();
  for (const auto &componentName : componentNames) {
    instrument->getDetectorsInBank(detectors, componentName);
  }
}

void getDetectorIDs(
    std::vector<Mantid::Geometry::IDetector_const_sptr> &detectors,
    std::vector<Mantid::detid_t> &detectorIDs) {
  auto numberOfDetectors = static_cast<int>(detectors.size());
  PARALLEL_FOR_NO_WSP_CHECK()
  for (int index = 0; index < numberOfDetectors; ++index) {
    auto det = detectors[index];
    detectorIDs[index] = det->getID();
  }
}
}

namespace Mantid {
namespace Algorithms {

using Mantid::Kernel::Direction;
using Mantid::API::WorkspaceProperty;

// Register the algorithm into the AlgorithmFactory
DECLARE_ALGORITHM(CropToComponent)

//----------------------------------------------------------------------------------------------

/// Algorithms name for identification. @see Algorithm::name
const std::string CropToComponent::name() const { return "CropToComponent"; }

/// Algorithm's version for identification. @see Algorithm::version
int CropToComponent::version() const { return 1; }

/// Algorithm's category for identification. @see Algorithm::category
const std::string CropToComponent::category() const {
  return "Transforms\\Splitting";
}

/// Algorithm's summary for use in the GUI and help. @see Algorithm::summary
const std::string CropToComponent::summary() const {
  return "Crops a workspace to a set of components.";
}

//----------------------------------------------------------------------------------------------
/** Initialize the algorithm's properties.
 */
void CropToComponent::init() {
  declareProperty(
      Kernel::make_unique<WorkspaceProperty<Mantid::API::MatrixWorkspace>>(
          "InputWorkspace", "", Direction::Input),
      "An input workspace.");
  declareProperty(
      Kernel::make_unique<WorkspaceProperty<Mantid::API::MatrixWorkspace>>(
          "OutputWorkspace", "", Direction::Output),
      "An output workspace.");
  declareProperty(
      Kernel::make_unique<Mantid::Kernel::ArrayProperty<std::string>>(
          "ComponentNames"),
      "List of component names which are used to crop the workspace."
      "to.");
  declareProperty("OrderByDetId", false,
                  "Whether to order the elements of "
                  "the component by increasing detector ID.");
}

//----------------------------------------------------------------------------------------------
/** Execute the algorithm.
 */
void CropToComponent::exec() {
  // Get the names of the components
  std::vector<std::string> componentNames = getProperty("ComponentNames");
  Mantid::API::MatrixWorkspace_sptr inputWorkspace =
      getProperty("InputWorkspace");

  // Get all detectors
  std::vector<Mantid::Geometry::IDetector_const_sptr> detectors;
  getDetectors(inputWorkspace, componentNames, detectors);

  // Get the detector IDs from the Detectors
  std::vector<detid_t> detectorIDs(detectors.size());
  getDetectorIDs(detectors, detectorIDs);
<<<<<<< HEAD
  std::sort(detectorIDs.begin(), detectorIDs.end());
=======

  const bool orderByDetID = getProperty("OrderByDetId");
  if (orderByDetID) {
    std::sort(detectorIDs.begin(), detectorIDs.end());
  }

>>>>>>> c1fd2917
  // Run ExtractSpectra in order to obtain the cropped workspace
  auto extract_alg = Mantid::API::AlgorithmManager::Instance().createUnmanaged(
      "ExtractSpectra");
  extract_alg->setChild(true);
  extract_alg->initialize();
  extract_alg->setProperty("InputWorkspace", inputWorkspace);
  extract_alg->setProperty("OutputWorkspace", "dummy");
  extract_alg->setProperty("DetectorList", detectorIDs);
  extract_alg->execute();
  Mantid::API::MatrixWorkspace_sptr outputWorkspace =
      extract_alg->getProperty("OutputWorkspace");

  // Set the output
  setProperty("OutputWorkspace", outputWorkspace);
}

std::map<std::string, std::string> CropToComponent::validateInputs() {
  std::map<std::string, std::string> result;
  Mantid::API::MatrixWorkspace_sptr inputWorkspace =
      getProperty("InputWorkspace");
  std::vector<std::string> componentNames = getProperty("ComponentNames");

  // Make sure that the component exists on the input workspace
  auto instrument = inputWorkspace->getInstrument();
  for (auto &componentName : componentNames) {
    auto detector = instrument->getComponentByName(componentName);
    if (!detector) {
      std::string message =
          "The component name " + componentName +
          " does not exist on the workspace. Specify a valid component.";
      result["ComponentNames"] = message;
      break;
    }
  }
  return result;
}

} // namespace Algorithms
} // namespace Mantid<|MERGE_RESOLUTION|>--- conflicted
+++ resolved
@@ -94,16 +94,12 @@
   // Get the detector IDs from the Detectors
   std::vector<detid_t> detectorIDs(detectors.size());
   getDetectorIDs(detectors, detectorIDs);
-<<<<<<< HEAD
-  std::sort(detectorIDs.begin(), detectorIDs.end());
-=======
 
   const bool orderByDetID = getProperty("OrderByDetId");
   if (orderByDetID) {
     std::sort(detectorIDs.begin(), detectorIDs.end());
   }
 
->>>>>>> c1fd2917
   // Run ExtractSpectra in order to obtain the cropped workspace
   auto extract_alg = Mantid::API::AlgorithmManager::Instance().createUnmanaged(
       "ExtractSpectra");
