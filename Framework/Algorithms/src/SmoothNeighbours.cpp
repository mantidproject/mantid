--- conflicted
+++ resolved
@@ -641,17 +641,10 @@
       double weight = it->second;
       double weightSquared = weight * weight;
 
-<<<<<<< HEAD
       const auto &inSpec = m_inWS->getSpectrum(inWI);
-      const MantidVec &inY = inSpec.readY();
-      const MantidVec &inE = inSpec.readE();
-      const MantidVec &inX = inSpec.readX();
-=======
-      const auto &inSpec = inWS->getSpectrum(inWI);
       const auto &inY = inSpec.y();
       const auto &inE = inSpec.e();
       const auto &inX = inSpec.x();
->>>>>>> df768b0f
 
       for (size_t i = 0; i < YLength; i++) {
         // Add the weighted signal
@@ -811,11 +804,7 @@
   PARALLEL_CHECK_INTERUPT_REGION
 
   // Give the 0-th X bins to all the output spectra.
-<<<<<<< HEAD
-  outWS->setAllX(HistogramData::BinEdges(m_inWS->refX(0)));
-=======
   outWS->setAllX(inWS->binEdges(0));
->>>>>>> df768b0f
   if (expandSumAllPixels)
     spreadPixels(outWS);
 }
