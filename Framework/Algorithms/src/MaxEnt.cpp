#include "MantidAlgorithms/MaxEnt.h"
#include "MantidAPI/EqualBinSizesValidator.h"
#include "MantidAPI/MatrixWorkspace.h"
#include "MantidAPI/TextAxis.h"
#include "MantidAPI/WorkspaceFactory.h"
#include "MantidAlgorithms/MaxEnt/MaxentEntropyNegativeValues.h"
#include "MantidAlgorithms/MaxEnt/MaxentEntropyPositiveValues.h"
#include "MantidAlgorithms/MaxEnt/MaxentSpaceComplex.h"
#include "MantidAlgorithms/MaxEnt/MaxentSpaceReal.h"
#include "MantidAlgorithms/MaxEnt/MaxentTransformFourier.h"
#include "MantidAlgorithms/MaxEnt/MaxentTransformMultiFourier.h"
#include "MantidHistogramData/LinearGenerator.h"
#include "MantidKernel/BoundedValidator.h"
#include "MantidKernel/ListValidator.h"
#include "MantidKernel/UnitFactory.h"
#include "MantidKernel/VectorHelper.h"
#include <algorithm>
#include <gsl/gsl_linalg.h>
#include <numeric>

namespace Mantid {
namespace Algorithms {

using Mantid::HistogramData::LinearGenerator;
using Mantid::HistogramData::Points;

using namespace API;
using namespace Kernel;

// Register the algorithm into the AlgorithmFactory
DECLARE_ALGORITHM(MaxEnt)

namespace {

// Maps defining the inverse caption and label for the reconstructed image
// Example:
// The input workspaces (X axis) is in (Time, s)
// The output image should be in (Frequency, Hz)

// Defines the new caption
std::map<std::string, std::string> inverseCaption = {{"Time", "Frequency"},
                                                     {"Frequency", "Time"},
                                                     {"d-Spacing", "q"},
                                                     {"q", "d-Spacing"}};
// Defines the new label
std::map<std::string, std::string> inverseLabel = {{"s", "Hz"},
                                                   {"microsecond", "MHz"},
                                                   {"Hz", "s"},
                                                   {"MHz", "microsecond"},
                                                   {"Angstrom", "Angstrom^-1"},
                                                   {"Angstrom^-1", "Angstrom"}};
// A threshold for small singular values
const double THRESHOLD = 1E-6;

/** removes zeros from converged results
 * @param ws :: [input] The input workspace with zeros
 * @param itCount [input] The number of iterations this alg used for each
 * spectrum
 * @param yLabel :: [input] y-label to use for returned ws
 * @return : ws cut down in lenght to maxIt
 */
MatrixWorkspace_sptr removeZeros(MatrixWorkspace_sptr &ws,
                                 const std::vector<size_t> &itCount,
                                 const std::string &yLabel) {

  ws->setYUnitLabel(yLabel);
  ws->getAxis(0)->unit() = UnitFactory::Instance().create("Label");
  Unit_sptr unit = ws->getAxis(0)->unit();
  boost::shared_ptr<Units::Label> label =
      boost::dynamic_pointer_cast<Units::Label>(unit);
  label->setLabel("Number of Iterations", "");

  const size_t nspec = ws->getNumberHistograms();
  if (itCount.empty()) {
    return ws; // In case, we don't have any spectra
  }
  for (size_t spec = 0; spec < nspec; spec++) {
    auto &dataX = ws->dataX(spec);
    dataX.resize(itCount[spec]);
    auto &dataY = ws->dataY(spec);
    dataY.resize(itCount[spec]);
    auto &dataE = ws->dataE(spec);
    dataE.resize(itCount[spec]);
  }
  return ws;
}
} // namespace

//----------------------------------------------------------------------------------------------

/// Algorithm's name for identification. @see Algorithm::name
const std::string MaxEnt::name() const { return "MaxEnt"; }

/// Algorithm's version for identification. @see Algorithm::version
int MaxEnt::version() const { return 1; }

/// Algorithm's category for identification. @see Algorithm::category
const std::string MaxEnt::category() const { return "Arithmetic\\FFT"; }

/// Algorithm's summary for use in the GUI and help. @see Algorithm::summary
const std::string MaxEnt::summary() const {
  return "Runs Maximum Entropy method on every spectrum of an input workspace. "
         "It currently works for the case where data and image are related by a"
         " 1D Fourier transform.";
}

//----------------------------------------------------------------------------------------------
/** Initialize the algorithm's properties.
 */
void MaxEnt::init() {

  // X values in input workspace must be (almost) equally spaced
  const double warningLevel = 0.01;
  const double errorLevel = 0.5;
  declareProperty(
      make_unique<WorkspaceProperty<>>(
          "InputWorkspace", "", Direction::Input,
          boost::make_shared<EqualBinSizesValidator>(errorLevel, warningLevel)),
      "An input workspace.");

  declareProperty("ComplexData", false,
                  "If true, the input data is assumed to be complex and the "
                  "input workspace is expected to have an even number of "
                  "histograms (2N). Spectrum numbers S and S+N are assumed to "
                  "be the real and imaginary part of the complex signal "
                  "respectively.");

  declareProperty("ComplexImage", true,
                  "If true, the algorithm will use complex images for the "
                  "calculations. This is the recommended option when there is "
                  "no prior knowledge about the image. If the image is known "
                  "to be real, this option can be set to false and the "
                  "algorithm will only consider the real part for "
                  "calculations.");

  declareProperty("PositiveImage", false,
                  "If true, the reconstructed image is only allowed to take "
                  "positive values. It can take negative values otherwise. "
                  "This option defines the entropy formula that will be used "
                  "for the calculations (see next section for more details).");

  declareProperty("AutoShift", false,
                  "Automatically calculate and apply phase shift. Zero on the "
                  "X axis is assumed to be in the first bin. If it is not, "
                  "setting this property will automatically correct for this.");

  auto mustBePositive = boost::make_shared<BoundedValidator<size_t>>();
  mustBePositive->setLower(0);
  declareProperty(make_unique<PropertyWithValue<size_t>>(
                      "ResolutionFactor", 1, mustBePositive, Direction::Input),
                  "An integer number indicating the factor by which the number "
                  "of points will be increased in the image and reconstructed "
                  "data");

  auto mustBeNonNegative = boost::make_shared<BoundedValidator<double>>();
  mustBeNonNegative->setLower(1E-12);
  declareProperty(
      make_unique<PropertyWithValue<double>>("A", 0.4, mustBeNonNegative,
                                             Direction::Input),
      "A maximum entropy constant. This algorithm was first developed for the "
      "ISIS muon group where the default 0.4 was found to give good "
      "reconstructions. "
      "In general the user will need to experiment with this value. Choosing a "
      "small value may lead to unphysical spiky reconstructions and choosing "
      "an increasingly large "
      "value the reconstruction will start to resamble that of a direct "
      "fourier "
      "transform reconstruction. However, where the data contain a "
      "zero Fourier data point with a small error the "
      "reconstruction will be insensitive to the choice "
      "of this property (and increasing so the more well determined "
      "this data point is).");

  declareProperty(
      make_unique<PropertyWithValue<double>>(
          "ChiTargetOverN", 1.0, mustBeNonNegative, Direction::Input),
      "Target value of Chi-square divided by the number of data points (N)");

  declareProperty(make_unique<PropertyWithValue<double>>(
                      "ChiEps", 0.001, mustBeNonNegative, Direction::Input),
                  "Required precision for Chi-square");

  declareProperty(
      make_unique<PropertyWithValue<double>>(
          "DistancePenalty", 0.1, mustBeNonNegative, Direction::Input),
      "Distance penalty applied to the current image at each iteration.");

  declareProperty(
      make_unique<PropertyWithValue<double>>(
          "MaxAngle", 0.001, mustBeNonNegative, Direction::Input),
      "Maximum degree of non-parallelism between S (the entropy) and C "
      "(chi-squared). These needs to be parallel. Chosing a smaller "
      "shouldn't change the output. However, if you find this is the "
      "case please let the Mantid team know since this indicates that "
      "the default value of this proporty may need changing or "
      "other changes to this implementation are required.");

  mustBePositive = boost::make_shared<BoundedValidator<size_t>>();
  mustBePositive->setLower(1);
  declareProperty(make_unique<PropertyWithValue<size_t>>(
                      "MaxIterations", 20000, mustBePositive, Direction::Input),
                  "Maximum number of iterations.");

  declareProperty(make_unique<PropertyWithValue<size_t>>("AlphaChopIterations",
                                                         500, mustBePositive,
                                                         Direction::Input),
                  "Maximum number of iterations in alpha chop.");
  declareProperty(
      make_unique<WorkspaceProperty<>>(
          "DataLinearAdj", "", Direction::Input, PropertyMode::Optional,
          boost::make_shared<EqualBinSizesValidator>(errorLevel, warningLevel)),
      "Adjusts the calculated data by multiplying each value by the "
      "corresponding Y value of this workspace. "
      "The data in this workspace is complex in the same manner as complex "
      "input data.");
  declareProperty(
      make_unique<WorkspaceProperty<>>(
          "DataConstAdj", "", Direction::Input, PropertyMode::Optional,
          boost::make_shared<EqualBinSizesValidator>(errorLevel, warningLevel)),
      "Adjusts the calculated data by adding to each value the corresponding Y "
      "value of this workspace. "
      "If DataLinearAdj is also specified, this addition is done after its "
      "multiplication. "
      "See equation in documentation for how DataLinearAdj and DataConstAdj "
      "are applied. "
      "The data in this workspace is complex in the same manner as complex "
      "input data.");
  declareProperty(
      "PerSpectrumReconstruction", true,
      "Reconstruction is done independently on each spectrum. "
      "If false, all the spectra use one image and the reconstructions "
      "differ only through their adjustments. "
      "ComplexData must be set true, when this is false.");

  declareProperty(
      make_unique<WorkspaceProperty<>>("EvolChi", "", Direction::Output),
      "Output workspace containing the evolution of Chi-sq.");
  declareProperty(
      make_unique<WorkspaceProperty<>>("EvolAngle", "", Direction::Output),
      "Output workspace containing the evolution of "
      "non-paralellism between S and C.");
  declareProperty(make_unique<WorkspaceProperty<>>("ReconstructedImage", "",
                                                   Direction::Output),
                  "The output workspace containing the reconstructed image.");
  declareProperty(make_unique<WorkspaceProperty<>>("ReconstructedData", "",
                                                   Direction::Output),
                  "The output workspace containing the reconstructed data.");
}

//----------------------------------------------------------------------------------------------
/** Validate the input properties.
 */
std::map<std::string, std::string> MaxEnt::validateInputs() {

  std::map<std::string, std::string> result;

  MatrixWorkspace_sptr inWS = getProperty("InputWorkspace");

  size_t nHistograms = 0;
  if (inWS) {
    // If the input signal is complex, we expect an even number of histograms
    // in the input workspace

    nHistograms = inWS->getNumberHistograms();
    bool complex = getProperty("ComplexData");
    if (complex && (nHistograms % 2))
      result["InputWorkspace"] = "The number of histograms in the input "
                                 "workspace must be even for complex data";
    if (!complex)
      nHistograms *= 2; // Double number of real histograms to compare with
                        // adjustments, which are always complex.
  }

  // Check linear adjustments, we expect and even number of histograms
  // and if any, they must be sufficient for all spectra in input workspace,
  // if per spectrum reconstruction is done.
  MatrixWorkspace_sptr linAdj = getProperty("DataLinearAdj");
  size_t nAHistograms = 0;
  if (linAdj)
    nAHistograms = linAdj->getNumberHistograms();
  if (nAHistograms % 2)
    result["DataLinearAdj"] =
        "The number of histograms in the linear "
        "adjustments workspace must be even, because they are complex data";
  else if (nAHistograms > 0 && nAHistograms < nHistograms)
    result["DataLinearAdj"] =
        "The number of histograms in the linear "
        "adjustments workspace is insufficient for the input workspace";

  // Check constant adjustments, we expect and even number of histograms
  // and if any, they must be sufficient for all spectra in input workspace,
  // if per spectrum reconstruction is done.
  MatrixWorkspace_sptr constAdj = getProperty("DataConstAdj");
  nAHistograms = 0;
  if (constAdj)
    nAHistograms = constAdj->getNumberHistograms();
  if (nAHistograms % 2)
    result["DataConstAdj"] =
        "The number of histograms in the constant "
        "adjustments workspace must be even, because they are complex data";
  else if (nAHistograms > 0 && nAHistograms < nHistograms)
    result["DataConstAdj"] =
        "The number of histograms in the constant "
        "adjustments workspace is insufficient for the input workspace";

  return result;
}

//----------------------------------------------------------------------------------------------
/** Execute the algorithm.
 */
void MaxEnt::exec() {

  // MaxEnt parameters
  // Complex data?
  const bool complexData = getProperty("ComplexData");
  // Complex image?
  const bool complexImage = getProperty("ComplexImage");
  // Image must be positive?
  const bool positiveImage = getProperty("PositiveImage");
  // Autoshift
  const bool autoShift = getProperty("AutoShift");
  // Increase the number of points in the image by this factor
  const size_t resolutionFactor = getProperty("ResolutionFactor");
  // Background (default level, sky background, etc)
  const double background = getProperty("A");
  // Chi target
  const double ChiTargetOverN = getProperty("ChiTargetOverN");
  // Required precision for Chi arget
  const double chiEps = getProperty("ChiEps");
  // Maximum degree of non-parallelism between S and C
  const double angle = getProperty("MaxAngle");
  // Distance penalty for current image
  const double distEps = getProperty("DistancePenalty");
  // Maximum number of iterations
  const size_t nIter = getProperty("MaxIterations");
  // Maximum number of iterations in alpha chop
  const size_t alphaIter = getProperty("AlphaChopIterations");
  // Number of spectra and datapoints
  // Read input workspace
  MatrixWorkspace_const_sptr inWS = getProperty("InputWorkspace");
  // Number of spectra
  size_t nHist = inWS->getNumberHistograms();
  // Number of data points - assumed to be constant between spectra or
  // this will throw an exception
  size_t npoints = inWS->blocksize() * resolutionFactor;
  // Number of X bins
  const size_t npointsX = inWS->isHistogramData() ? npoints + 1 : npoints;
  // Linear adjustment of calculated data
  MatrixWorkspace_const_sptr dataLinearAdj = getProperty("DataLinearAdj");
  // Constant adjustment of calculated data
  MatrixWorkspace_const_sptr dataConstAdj = getProperty("DataConstAdj");
  // Add spectra in reconstruction if false
  const bool perSpectrumReconstruction =
      getProperty("PerSpectrumReconstruction");

  // For now have the requirement that data must have non-zero
  // (and positive!) errors
  for (size_t s = 0; s < nHist; s++) {
    auto errors = inWS->e(s).rawData();

    size_t npoints = errors.size();
    for (size_t i = 0; i < npoints; i++) {
      if (errors[i] <= 0.0) {
        throw std::invalid_argument(
            "Input data must have all errors non-zero.");
      }
    }
  }

  // Is our data space real or complex?
  MaxentSpace_sptr dataSpace;
  if (complexData) {
    dataSpace = boost::make_shared<MaxentSpaceComplex>();
  } else {
    dataSpace = boost::make_shared<MaxentSpaceReal>();
  }
  // Is our image space real or complex?
  MaxentSpace_sptr imageSpace;
  if (complexImage) {
    imageSpace = boost::make_shared<MaxentSpaceComplex>();
  } else {
    imageSpace = boost::make_shared<MaxentSpaceReal>();
  }
  // The type of transform. Currently a 1D Fourier Transform or Multiple ID
  // Fourier transform
  MaxentTransform_sptr transform;
  if (perSpectrumReconstruction) {
    transform =
        boost::make_shared<MaxentTransformFourier>(dataSpace, imageSpace);
  } else {
    auto complexDataSpace = boost::make_shared<MaxentSpaceComplex>();
    transform = boost::make_shared<MaxentTransformMultiFourier>(
        complexDataSpace, imageSpace, nHist / 2);
  }

  // The type of entropy we are going to use (depends on the type of image,
  // positive only, or positive and/or negative)
  MaxentEntropy_sptr entropy;
  if (positiveImage) {
    entropy = boost::make_shared<MaxentEntropyPositiveValues>();
  } else {
    entropy = boost::make_shared<MaxentEntropyNegativeValues>();
  }

  // Entropy and transform is all we need to set up a calculator
  MaxentCalculator maxentCalculator = MaxentCalculator(entropy, transform);

  // Output workspaces
  MatrixWorkspace_sptr outImageWS;
  MatrixWorkspace_sptr outDataWS;
  MatrixWorkspace_sptr outEvolChi;
  MatrixWorkspace_sptr outEvolTest;

  size_t nDataSpec = complexData ? nHist / 2 : nHist;
  size_t nImageSpec = nDataSpec;
  size_t nSpecConcat = 1;
  if (!perSpectrumReconstruction) {
    nSpecConcat = nImageSpec;
    nImageSpec = 1;
  }
  outImageWS = WorkspaceFactory::Instance().create(inWS, 2 * nImageSpec,
                                                   npoints, npoints);
  for (size_t i = 0; i < outImageWS->getNumberHistograms(); ++i)
    outImageWS->getSpectrum(i).setDetectorID(static_cast<detid_t>(i + 1));
  outDataWS = WorkspaceFactory::Instance().create(inWS, 2 * nDataSpec, npointsX,
                                                  npoints);
  for (size_t i = 0; i < outDataWS->getNumberHistograms(); ++i)
    outDataWS->getSpectrum(i).setDetectorID(static_cast<detid_t>(i + 1));
  outEvolChi =
      WorkspaceFactory::Instance().create(inWS, nImageSpec, nIter, nIter);
  outEvolTest =
      WorkspaceFactory::Instance().create(inWS, nImageSpec, nIter, nIter);

  npoints = complexImage ? npoints * 2 : npoints;
  std::vector<size_t> iterationCounts;
  iterationCounts.reserve(nImageSpec);
  outEvolChi->setPoints(0, Points(nIter, LinearGenerator(0.0, 1.0)));

  size_t dataLength = complexData ? 2 * inWS->y(0).size() : inWS->y(0).size();
  dataLength *= nSpecConcat;

  for (size_t spec = 0; spec < nImageSpec; spec++) {

    // Start distribution (flat background)
    std::vector<double> image(npoints, background);

    std::vector<double> data(dataLength, 0.0);
    std::vector<double> errors(dataLength, 0.0);
    if (complexData) {
      data = toComplex(inWS, spec, false,
                       !perSpectrumReconstruction); // 3rd arg false -> data
      errors = toComplex(inWS, spec, true,
                         !perSpectrumReconstruction); // 3rd arg true -> errors
    } else {
      if (!perSpectrumReconstruction) {
        throw std::invalid_argument(
            "ComplexData must be true, if PerSpectrumReconstruction is false.");
      } else {
        data = inWS->y(spec).rawData();
        errors = inWS->e(spec).rawData();
      }
    }

    std::vector<double> linearAdjustments;
    std::vector<double> constAdjustments;
    if (dataLinearAdj) {
      linearAdjustments =
          toComplex(dataLinearAdj, spec, false, !perSpectrumReconstruction);
    }
    if (dataConstAdj) {
      constAdjustments =
          toComplex(dataConstAdj, spec, false, !perSpectrumReconstruction);
    }

    // To record the algorithm's progress
    std::vector<double> evolChi(nIter, 0.);
    std::vector<double> evolTest(nIter, 0.);

    // Progress
    Progress progress(this, 0.0, 1.0, nIter);

    // Run maxent algorithm
    bool converged = false;
    for (size_t it = 0; it < nIter; it++) {

      // Iterates one step towards the solution. This means calculating
      // quadratic coefficients, search directions, angle and chi-sq
      maxentCalculator.iterate(data, errors, image, background,
                               linearAdjustments, constAdjustments);

      // Calculate delta to construct new image (SB eq. 25)
      double currChisq = maxentCalculator.getChisq();
      auto coeffs = maxentCalculator.getQuadraticCoefficients();
      auto delta = move(coeffs, ChiTargetOverN / currChisq, chiEps, alphaIter);

      // Apply distance penalty (SB eq. 33)
      delta = applyDistancePenalty(delta, coeffs, image, background, distEps);

      // Update image
      auto dirs = maxentCalculator.getSearchDirections();
      image = updateImage(image, delta, dirs);

      // Record the evolution of Chi-square and angle(S,C)
      double currAngle = maxentCalculator.getAngle();
      evolChi[it] = currChisq;
      evolTest[it] = currAngle;

      // Stop condition for convergence, solution found
      if ((std::abs(currChisq / ChiTargetOverN - 1.) < chiEps) &&
          (currAngle < angle)) {

        // it + 1 iterations have been done because we count from zero
<<<<<<< HEAD
        g_log.information() << "Converged after " << it + 1 << " iterations"
                            << std::endl;
=======
        g_log.information()
            << "Stopped after " << it + 1 << " iterations" << std::endl;
>>>>>>> 5da22c7f
        iterationCounts.push_back(it + 1);
        converged = true;
        break;
      }

      // Check for canceling the algorithm
      if (!(it % 1000)) {
        interruption_point();
      }

      progress.report();

    } // Next Iteration

    // If we didn't converge, we still need to record the number of iterations
    if (!converged) {
      iterationCounts.push_back(nIter);
    }

    // Get calculated data
    auto solData = maxentCalculator.getReconstructedData();
    auto solImage = maxentCalculator.getImage();

    // Populate the output workspaces
    populateDataWS(inWS, spec, nDataSpec, solData, !perSpectrumReconstruction,
                   complexData, outDataWS);
    populateImageWS(inWS, spec, nImageSpec, solImage, complexImage, outImageWS,
                    autoShift);

    // Populate workspaces recording the evolution of Chi and Test
    // X values
    outEvolChi->setSharedX(spec, outEvolChi->sharedX(0));
    outEvolTest->setSharedX(spec, outEvolChi->sharedX(0));

    // Y values
    outEvolChi->setCounts(spec, std::move(evolChi));
    outEvolTest->setCounts(spec, std::move(evolTest));
    // No errors

  } // Next spectrum
  setProperty("EvolChi",
              removeZeros(outEvolChi, iterationCounts, "Chi squared"));
  setProperty("EvolAngle",
              removeZeros(outEvolTest, iterationCounts, "Maximum Angle"));
  setProperty("ReconstructedImage", outImageWS);
  setProperty("ReconstructedData", outDataWS);
}

//----------------------------------------------------------------------------------------------

<<<<<<< HEAD
/** Returns a given spectrum or sum of spectra as a complex number
* @param inWS :: [input] The input workspace containing all the spectra
* @param spec :: [input] The spectrum of interest
* @param errors :: [input] If true, returns the errors, otherwise returns the
* counts
* @param concatSpec :: [input] If true, use concatenation of all spectra
* (ignoring spec)
* @return : Spectrum 'spec' as a complex vector
*/
=======
/** Returns a given spectrum as a complex number
 * @param inWS :: [input] The input workspace containing all the spectra
 * @param spec :: [input] The spectrum of interest
 * @param errors :: [input] If true, returns the errors, otherwise returns the
 * counts
 * @return : Spectrum 'spec' as a complex vector
 */
>>>>>>> 5da22c7f
std::vector<double> MaxEnt::toComplex(API::MatrixWorkspace_const_sptr &inWS,
                                      size_t spec, bool errors,
                                      bool concatSpec) {
  const size_t numBins = inWS->y(0).size();
  size_t nSpec = inWS->getNumberHistograms() / 2;
  std::vector<double> result;
  result.reserve(2 * numBins);

  if (inWS->getNumberHistograms() % 2)
    throw std::invalid_argument(
        "Cannot convert input workspace to complex data");

  size_t nSpecOfInterest = (concatSpec ? nSpec : 1);
  size_t firstSpecOfInterest = (concatSpec ? 0 : spec);

  for (size_t s = firstSpecOfInterest;
       s < firstSpecOfInterest + nSpecOfInterest; s++) {
    if (!errors) {
      for (size_t i = 0; i < numBins; i++) {
        result.emplace_back(inWS->y(s)[i]);
        result.emplace_back(inWS->y(s + nSpec)[i]);
      }
    } else {
      for (size_t i = 0; i < numBins; i++) {
        result.emplace_back(inWS->e(s)[i]);
        result.emplace_back(inWS->e(s + nSpec)[i]);
      }
    }
  }

  return result;
}

/** Bisection method to move delta one step closer towards the solution
 * @param coeffs :: [input] The current quadratic coefficients
 * @param ChiTargetOverN :: [input] The requested Chi target over N
 * (data points)
 * @param chiEps :: [input] Precision required for Chi target
 * @param alphaIter :: [input] Maximum number of iterations in the bisection
 * method (alpha chop)
 * @return : The increment length to be added to the current image
 */
std::vector<double> MaxEnt::move(const QuadraticCoefficients &coeffs,
                                 double ChiTargetOverN, double chiEps,
                                 size_t alphaIter) {

  double aMin = 0.; // Minimum alpha
  double aMax = 1.; // Maximum alpha

  // Dimension, number of search directions
  size_t dim = coeffs.c2.size().first;

  std::vector<double> deltaMin(dim, 0); // delta at alpha min
  std::vector<double> deltaMax(dim, 0); // delta at alpha max

  double chiMin = calculateChi(coeffs, aMin, deltaMin); // Chi at alpha min
  double chiMax = calculateChi(coeffs, aMax, deltaMax); // Chi at alpha max

  double dchiMin = chiMin - ChiTargetOverN; // max - target
  double dchiMax = chiMax - ChiTargetOverN; // min - target

  if (dchiMin * dchiMax > 0) {
    // ChiTargetOverN could be outside the range [chiMin, chiMax]

    if (fabs(dchiMin) < fabs(dchiMax)) {
      return deltaMin;
    } else {
      return deltaMax;
    }
    //    throw std::runtime_error("Error in alpha chop\n");
  }

  // Initial values of eps and iter to start while loop
  double eps = 2. * chiEps;
  size_t iter = 0;

  // Bisection method

  std::vector<double> delta(dim, 0); // delta at current alpha

  while ((fabs(eps / ChiTargetOverN) > chiEps) && (iter < alphaIter)) {

    double aMid = 0.5 * (aMin + aMax);
    double chiMid = calculateChi(coeffs, aMid, delta);

    eps = chiMid - ChiTargetOverN;

    if (dchiMin * eps > 0) {
      aMin = aMid;
      dchiMin = eps;
    }

    if (dchiMax * eps > 0) {
      aMax = aMid;
      dchiMax = eps;
    }

    iter++;
  }

  // Check if move was successful
  if ((fabs(eps / ChiTargetOverN) > chiEps) || (iter > alphaIter)) {
    throw std::runtime_error("Error encountered when calculating solution "
                             "image. No convergence in alpha chop.\n");
  }

  return delta;
}

/** Calculates Chi given the quadratic coefficients and an alpha value by
 * solving the matrix equation A*b = B
 * @param coeffs :: [input] The quadratic coefficients
 * @param a :: [input] The alpha value
 * @param b :: [output] The solution
 * @return :: The calculated chi-square
 */
double MaxEnt::calculateChi(const QuadraticCoefficients &coeffs, double a,
                            std::vector<double> &b) {

  size_t dim = coeffs.c2.size().first;

  double ax = a;
  double bx = 1 - ax;

  Kernel::DblMatrix A(dim, dim);
  Kernel::DblMatrix B(dim, 1);

  // Construct the matrix A and vector B such that Ax=B
  for (size_t k = 0; k < dim; k++) {
    for (size_t l = 0; l < dim; l++) {
      A[k][l] = bx * coeffs.c2[k][l] - ax * coeffs.s2[k][l];
    }
    B[k][0] = -bx * coeffs.c1[k][0] + ax * coeffs.s1[k][0];
  }

  // Alternatives I have tried:
  // Gauss-Jordan
  // LU
  // SVD seems to work better

  // Solve using SVD
  b = solveSVD(A, B);

  // Now compute Chi
  double ww = 0.;
  for (size_t k = 0; k < dim; k++) {
    double z = 0.;
    for (size_t l = 0; l < dim; l++) {
      z += coeffs.c2[k][l] * b[l];
    }
    ww += b[k] * (coeffs.c1[k][0] + 0.5 * z);
  }

  // Return chi
  return ww + 1.;
}

/** Solves A*x = B using SVD
 * @param A :: [input] The matrix A
 * @param B :: [input] The vector B
 * @return :: The solution x
 */
std::vector<double> MaxEnt::solveSVD(DblMatrix &A, const DblMatrix &B) {

  size_t dim = A.size().first;

  auto a = gsl_matrix_view_array(A[0], dim, dim);
  auto b = gsl_vector_const_view_array(B[0], dim);

  std::vector<double> vVec(dim * dim), sVec(dim), wVec(dim), delta(dim);

  auto v = gsl_matrix_view_array(vVec.data(), dim, dim);
  auto s = gsl_vector_view_array(sVec.data(), dim);
  auto w = gsl_vector_view_array(wVec.data(), dim);
  auto x = gsl_vector_view_array(delta.data(), dim);

  // Singular value decomposition
  gsl_linalg_SV_decomp(&a.matrix, &v.matrix, &s.vector, &w.vector);

  // A could be singular or ill-conditioned. We can use SVD to obtain a least
  // squares solution by setting the small (compared to the maximum) singular
  // values to zero

  // Find largest sing value
  double max = *std::max_element(sVec.begin(), sVec.end());

  // Apply a threshold to small singular values
  double threshold = THRESHOLD * max;
  std::transform(sVec.begin(), sVec.end(), sVec.begin(),
                 [&threshold](double el) { return el > threshold ? el : 0.0; });

  // Solve A*x = B
  gsl_linalg_SV_solve(&a.matrix, &v.matrix, &s.vector, &b.vector, &x.vector);

  return delta;
}

/** Applies a distance penalty
 * @param delta :: [input] The current increment
 * @param coeffs :: [input] The quadratic coefficients
 * @param image :: [input] The current image
 * @param background :: [input] The background
 * @param distEps :: [input] The distance constraint
 * @return :: The new increment
 */
std::vector<double> MaxEnt::applyDistancePenalty(
    const std::vector<double> &delta, const QuadraticCoefficients &coeffs,
    const std::vector<double> &image, double background, double distEps) {

  double sum = 0.;
  for (double point : image)
    sum += fabs(point);

  size_t dim = coeffs.s2.size().first;

  double dist = 0.;

  for (size_t k = 0; k < dim; k++) {
    double sum = 0.0;
    for (size_t l = 0; l < dim; l++)
      sum -= coeffs.s2[k][l] * delta[l];
    dist += delta[k] * sum;
  }

  if (dist > distEps * sum / background) {
    auto newDelta = delta;
    for (size_t k = 0; k < delta.size(); k++) {
      newDelta[k] *= sqrt(distEps * sum / dist / background);
    }
    return newDelta;
  }
  return delta;
}

/**
 * Updates the image according to an increment delta
 * @param image : [input] The current image as a vector (can be real or complex)
 * @param delta : [input] The increment delta as a vector (can be real or
 * complex)
 * @param dirs : [input] The search directions
 * @return : The new image
 */
std::vector<double>
MaxEnt::updateImage(const std::vector<double> &image,
                    const std::vector<double> &delta,
                    const std::vector<std::vector<double>> dirs) {

  if (image.empty() || dirs.empty() || (delta.size() != dirs.size())) {
    throw std::runtime_error("Cannot calculate new image");
  }

  std::vector<double> newImage = image;

  // Calculate the new image
  for (size_t i = 0; i < image.size(); i++) {
    for (size_t k = 0; k < delta.size(); k++) {
      newImage[i] += delta[k] * dirs[k][i];
    }
  }
  return newImage;
}

<<<<<<< HEAD
/** Populates the image output workspace
* @param inWS :: [input] The input workspace
* @param spec :: [input] The current spectrum being analyzed
* @param nspec :: [input] The total number of histograms in the input workspace
* @param result :: [input] The image to be written in the output workspace (can
* be real or complex vector)
* @param complex :: [input] True if the result is a complex vector, false
* otherwise
* @param outWS :: [input] The output workspace to populate
* @param autoShift :: [input] Whether or not to correct the phase shift
*/
=======
/** Populates the output workspaces
 * @param inWS :: [input] The input workspace
 * @param spec :: [input] The current spectrum being analyzed
 * @param nspec :: [input] The total number of histograms in the input workspace
 * @param result :: [input] The image to be written in the output workspace (can
 * be real or complex vector)
 * @param complex :: [input] True if the result is a complex vector, false
 * otherwise
 * @param outWS :: [input] The output workspace to populate
 * @param autoShift :: [input] Whether or not to correct the phase shift
 */
>>>>>>> 5da22c7f
void MaxEnt::populateImageWS(MatrixWorkspace_const_sptr &inWS, size_t spec,
                             size_t nspec, const std::vector<double> &result,
                             bool complex, MatrixWorkspace_sptr &outWS,
                             bool autoShift) {

  if (complex && result.size() % 2)
    throw std::invalid_argument(
        "Cannot write image results to output workspaces");

  int npoints = complex ? static_cast<int>(result.size() / 2)
                        : static_cast<int>(result.size());
  MantidVec X(npoints);
  MantidVec YR(npoints);
  MantidVec YI(npoints);
  MantidVec E(npoints, 0.);

  auto dataPoints = inWS->points(spec);
  double x0 = dataPoints[0];
  double dx = dataPoints[1] - x0;

  double delta = 1. / dx / npoints;
  const int isOdd = (inWS->y(0).size() % 2) ? 1 : 0;

  double shift = x0 * 2. * M_PI;
  if (!autoShift)
    shift = 0.;

  // X values
  for (int i = 0; i < npoints; i++) {
    X[i] = delta * (-npoints / 2 + i);
  }

  // Y values
  if (complex) {
    for (int i = 0; i < npoints; i++) {
      int j = (npoints / 2 + i + isOdd) % npoints;
      double xShift = X[i] * shift;
      double c = cos(xShift);
      double s = sin(xShift);
      YR[i] = result[2 * j] * c - result[2 * j + 1] * s;
      YI[i] = result[2 * j] * s + result[2 * j + 1] * c;
      YR[i] *= dx;
      YI[i] *= dx;
    }
  } else {
    for (int i = 0; i < npoints; i++) {
      int j = (npoints / 2 + i + isOdd) % npoints;
      double xShift = X[i] * shift;
      double c = cos(xShift);
      double s = sin(xShift);
      YR[i] = result[j] * c;
      YI[i] = result[j] * s;
      YR[i] *= dx;
      YI[i] *= dx;
    }
  }

  // X caption & label
  auto inputUnit = inWS->getAxis(0)->unit();
  if (inputUnit) {
    boost::shared_ptr<Kernel::Units::Label> lblUnit =
        boost::dynamic_pointer_cast<Kernel::Units::Label>(
            UnitFactory::Instance().create("Label"));
    if (lblUnit) {

      lblUnit->setLabel(
          inverseCaption[inWS->getAxis(0)->unit()->caption()],
          inverseLabel[inWS->getAxis(0)->unit()->label().ascii()]);
      outWS->getAxis(0)->unit() = lblUnit;
    }
  }

  outWS->mutableX(spec) = std::move(X);
  outWS->mutableY(spec) = std::move(YR);
  outWS->mutableE(spec) = std::move(E);
  outWS->setSharedX(nspec + spec, outWS->sharedX(spec));
  outWS->mutableY(nspec + spec) = std::move(YI);
  outWS->setSharedE(nspec + spec, outWS->sharedE(spec));
}

<<<<<<< HEAD
/** Populates the data output workspace
* @param inWS :: [input] The input workspace
* @param spec :: [input] The current spectrum being analyzed
* @param nspec :: [input] The total number of histograms in the input workspace
* @param result :: [input] The reconstructed data to be written in the output
* workspace (can be a real or complex vector)
* @param complex :: [input] True if result is a complex vector, false otherwise
* @param concatenated :: [input] True if result is concatenated spectra,
* then all spectra are analyzed and spec must be 0.
* @param outWS :: [input] The output workspace to populate
*/
=======
/** Populates the output workspaces
 * @param inWS :: [input] The input workspace
 * @param spec :: [input] The current spectrum being analyzed
 * @param nspec :: [input] The total number of histograms in the input workspace
 * @param result :: [input] The reconstructed data to be written in the output
 * workspace (can be a real or complex vector)
 * @param complex :: [input] True if result is a complex vector, false otherwise
 * @param outWS :: [input] The output workspace to populate
 */
>>>>>>> 5da22c7f
void MaxEnt::populateDataWS(MatrixWorkspace_const_sptr &inWS, size_t spec,
                            size_t nspec, const std::vector<double> &result,
                            bool concatenated, bool complex,
                            MatrixWorkspace_sptr &outWS) {

  if (complex && result.size() % 2)
    throw std::invalid_argument(
        "Cannot write data results to output workspaces");
  if (concatenated && !complex)
    throw std::invalid_argument("Concatenated data results must be complex");
  if (concatenated && result.size() % nspec * 2)
    throw std::invalid_argument(
        "Cannot write complex concatenated data results to output workspaces");
  if (concatenated && spec != 0)
    throw std::invalid_argument("Cannot write concatenated data results to "
                                "output workspaces from non-first spectrum");

  int resultLength = complex ? static_cast<int>(result.size() / 2)
                             : static_cast<int>(result.size());
  size_t spectrumLength = (concatenated ? resultLength / nspec : resultLength);
  size_t spectrumLengthX =
      inWS->isHistogramData() ? spectrumLength + 1 : spectrumLength;
  size_t nSpecAnalyzed = (concatenated ? nspec : 1);

  // Here we assume equal constant binning for all spectra analyzed
  double x0 = inWS->x(spec)[0];
  double dx = inWS->x(spec)[1] - x0;

  // Loop over each spectrum being analyzed - one spectrum unless concatenated
  for (size_t specA = spec; specA < spec + nSpecAnalyzed; specA++) {

    MantidVec X(spectrumLengthX);
    MantidVec YR(spectrumLength);
    MantidVec YI(spectrumLength);
    MantidVec E(spectrumLength, 0.);

    // X values
    for (size_t i = 0; i < spectrumLengthX; i++) {
      X[i] = x0 + static_cast<double>(i) * dx;
    }

    // Y values
    if (complex) {
      if (concatenated) {
        // note the spec=0, so specA starts from 0 in this case.
        for (size_t i = 0; i < spectrumLength; i++) {
          YR[i] = result[2 * i + 2 * specA * spectrumLength];
          YI[i] = result[2 * i + 1 + 2 * specA * spectrumLength];
        }
      } else {
        for (size_t i = 0; i < spectrumLength; i++) {
          YR[i] = result[2 * i];
          YI[i] = result[2 * i + 1];
        }
      }
    } else {
      for (size_t i = 0; i < spectrumLength; i++) {
        YR[i] = result[i];
        YI[i] = 0.;
      }
    }

    outWS->mutableX(specA) = std::move(X);
    outWS->mutableY(specA) = std::move(YR);
    outWS->mutableE(specA) = std::move(E);
    outWS->mutableY(nspec + specA) = std::move(YI);
    outWS->setSharedX(nspec + specA, outWS->sharedX(spec));
    outWS->setSharedE(nspec + specA, outWS->sharedE(spec));
  } // Next spectrum if concatenated
}

} // namespace Algorithms
} // namespace Mantid<|MERGE_RESOLUTION|>--- conflicted
+++ resolved
@@ -511,13 +511,8 @@
           (currAngle < angle)) {
 
         // it + 1 iterations have been done because we count from zero
-<<<<<<< HEAD
         g_log.information() << "Converged after " << it + 1 << " iterations"
                             << std::endl;
-=======
-        g_log.information()
-            << "Stopped after " << it + 1 << " iterations" << std::endl;
->>>>>>> 5da22c7f
         iterationCounts.push_back(it + 1);
         converged = true;
         break;
@@ -568,7 +563,6 @@
 
 //----------------------------------------------------------------------------------------------
 
-<<<<<<< HEAD
 /** Returns a given spectrum or sum of spectra as a complex number
 * @param inWS :: [input] The input workspace containing all the spectra
 * @param spec :: [input] The spectrum of interest
@@ -578,15 +572,6 @@
 * (ignoring spec)
 * @return : Spectrum 'spec' as a complex vector
 */
-=======
-/** Returns a given spectrum as a complex number
- * @param inWS :: [input] The input workspace containing all the spectra
- * @param spec :: [input] The spectrum of interest
- * @param errors :: [input] If true, returns the errors, otherwise returns the
- * counts
- * @return : Spectrum 'spec' as a complex vector
- */
->>>>>>> 5da22c7f
 std::vector<double> MaxEnt::toComplex(API::MatrixWorkspace_const_sptr &inWS,
                                       size_t spec, bool errors,
                                       bool concatSpec) {
@@ -849,7 +834,6 @@
   return newImage;
 }
 
-<<<<<<< HEAD
 /** Populates the image output workspace
 * @param inWS :: [input] The input workspace
 * @param spec :: [input] The current spectrum being analyzed
@@ -861,19 +845,6 @@
 * @param outWS :: [input] The output workspace to populate
 * @param autoShift :: [input] Whether or not to correct the phase shift
 */
-=======
-/** Populates the output workspaces
- * @param inWS :: [input] The input workspace
- * @param spec :: [input] The current spectrum being analyzed
- * @param nspec :: [input] The total number of histograms in the input workspace
- * @param result :: [input] The image to be written in the output workspace (can
- * be real or complex vector)
- * @param complex :: [input] True if the result is a complex vector, false
- * otherwise
- * @param outWS :: [input] The output workspace to populate
- * @param autoShift :: [input] Whether or not to correct the phase shift
- */
->>>>>>> 5da22c7f
 void MaxEnt::populateImageWS(MatrixWorkspace_const_sptr &inWS, size_t spec,
                              size_t nspec, const std::vector<double> &result,
                              bool complex, MatrixWorkspace_sptr &outWS,
@@ -954,7 +925,6 @@
   outWS->setSharedE(nspec + spec, outWS->sharedE(spec));
 }
 
-<<<<<<< HEAD
 /** Populates the data output workspace
 * @param inWS :: [input] The input workspace
 * @param spec :: [input] The current spectrum being analyzed
@@ -966,17 +936,6 @@
 * then all spectra are analyzed and spec must be 0.
 * @param outWS :: [input] The output workspace to populate
 */
-=======
-/** Populates the output workspaces
- * @param inWS :: [input] The input workspace
- * @param spec :: [input] The current spectrum being analyzed
- * @param nspec :: [input] The total number of histograms in the input workspace
- * @param result :: [input] The reconstructed data to be written in the output
- * workspace (can be a real or complex vector)
- * @param complex :: [input] True if result is a complex vector, false otherwise
- * @param outWS :: [input] The output workspace to populate
- */
->>>>>>> 5da22c7f
 void MaxEnt::populateDataWS(MatrixWorkspace_const_sptr &inWS, size_t spec,
                             size_t nspec, const std::vector<double> &result,
                             bool concatenated, bool complex,
