--- conflicted
+++ resolved
@@ -156,7 +156,6 @@
     const OptionalDouble &stitchingEndOverlap) {
   /*make struct of optional inputs to refactor method arguments*/
   /*make a using statements defining OptionalInteger for MonitorIndex*/
-<<<<<<< HEAD
 
   // Convert first transmission workspace units to wavelength
   auto convertUnitsAlg = this->createChildAlgorithm("ConvertUnits");
@@ -167,14 +166,9 @@
   convertUnitsAlg->execute();
   firstTransmissionRun = convertUnitsAlg->getProperty("OutputWorkspace");
 
-  auto trans1InLam = toLam(firstTransmissionRun, processingCommands,
-                           i0MonitorIndex, wavelengthInterval,
-                           wavelengthMonitorBackgroundInterval, wavelengthStep);
-=======
   auto trans1InLam =
       toLam(firstTransmissionRun, processingCommands, i0MonitorIndex,
             wavelengthInterval, wavelengthMonitorBackgroundInterval);
->>>>>>> d004e3ae
   MatrixWorkspace_sptr trans1Detector = trans1InLam.get<0>();
   MatrixWorkspace_sptr trans1Monitor = trans1InLam.get<1>();
 
