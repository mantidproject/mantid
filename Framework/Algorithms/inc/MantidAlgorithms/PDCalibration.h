--- conflicted
+++ resolved
@@ -44,12 +44,8 @@
   void createCalTableFromExisting();
   void createCalTableNew();
   void createInformationWorkspaces();
-<<<<<<< HEAD
-  std::tuple<double, double, double> getDSpacingToTof(const detid_t detid);
-=======
-  std::function<double(double)>
+  std::tuple<double, double, double>
   getDSpacingToTof(const std::set<detid_t> &detIds);
->>>>>>> a27c971f
   std::vector<double> dSpacingWindows(const std::vector<double> &centres,
                                       const double widthMax);
   std::vector<double> getTOFminmax(const double difc, const double difa,
