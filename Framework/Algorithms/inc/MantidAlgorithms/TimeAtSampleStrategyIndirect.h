#ifndef MANTID_ALGORITHMS_TIMEATSAMPLESTRATEGYINDIRECT_H_
#define MANTID_ALGORITHMS_TIMEATSAMPLESTRATEGYINDIRECT_H_

#include "MantidKernel/System.h"
#include "MantidAlgorithms/TimeAtSampleStrategy.h"
#include <boost/shared_ptr.hpp>

namespace Mantid {

namespace API {
class MatrixWorkspace;
}

namespace Algorithms {

/** TimeAtSampleStrategyIndirect : Determine Time At Sample for an indirect
  instrument setup.

  Copyright &copy; 2015 ISIS Rutherford Appleton Laboratory, NScD Oak Ridge
  National Laboratory & European Spallation Source

  This file is part of Mantid.

  Mantid is free software; you can redistribute it and/or modify
  it under the terms of the GNU General Public License as published by
  the Free Software Foundation; either version 3 of the License, or
  (at your option) any later version.

  Mantid is distributed in the hope that it will be useful,
  but WITHOUT ANY WARRANTY; without even the implied warranty of
  MERCHANTABILITY or FITNESS FOR A PARTICULAR PURPOSE.  See the
  GNU General Public License for more details.

  You should have received a copy of the GNU General Public License
  along with this program.  If not, see <http://www.gnu.org/licenses/>.

  File change history is stored at: <https://github.com/mantidproject/mantid>
  Code Documentation is available at: <http://doxygen.mantidproject.org>
*/
class DLLExport TimeAtSampleStrategyIndirect : public TimeAtSampleStrategy {
public:
  TimeAtSampleStrategyIndirect(
      boost::shared_ptr<const Mantid::API::MatrixWorkspace> ws);
<<<<<<< HEAD
  virtual ~TimeAtSampleStrategyIndirect() = default;
  virtual Correction calculate(const size_t &workspace_index) const;
=======
  ~TimeAtSampleStrategyIndirect() override;
  Correction calculate(const size_t &workspace_index) const override;
>>>>>>> fa8a40d8

private:
  /// Workspace to operate on
  boost::shared_ptr<const Mantid::API::MatrixWorkspace> m_ws;
};

} // namespace Algorithms
} // namespace Mantid

#endif /* MANTID_ALGORITHMS_TIMEATSAMPLESTRATEGYINDIRECT_H_ */<|MERGE_RESOLUTION|>--- conflicted
+++ resolved
@@ -41,13 +41,7 @@
 public:
   TimeAtSampleStrategyIndirect(
       boost::shared_ptr<const Mantid::API::MatrixWorkspace> ws);
-<<<<<<< HEAD
-  virtual ~TimeAtSampleStrategyIndirect() = default;
-  virtual Correction calculate(const size_t &workspace_index) const;
-=======
-  ~TimeAtSampleStrategyIndirect() override;
   Correction calculate(const size_t &workspace_index) const override;
->>>>>>> fa8a40d8
 
 private:
   /// Workspace to operate on
