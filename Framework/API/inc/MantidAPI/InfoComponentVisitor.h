--- conflicted
+++ resolved
@@ -71,7 +71,9 @@
   /// Only Assemblies and other NON-detectors yield ranges
   std::vector<std::pair<size_t, size_t>> m_ranges;
 
-<<<<<<< HEAD
+  /// Counter for dropped detectors
+  size_t m_droppedDetectors = 0;
+
   /// Positions
   boost::shared_ptr<std::vector<Eigen::Vector3d>> m_positions;
 
@@ -80,10 +82,6 @@
 
   /// Parameter map to purge.
   Mantid::Geometry::ParameterMap &m_pmap;
-=======
-  /// Counter for dropped detectors
-  size_t m_droppedDetectors = 0;
->>>>>>> 653cf043
 
 public:
   InfoComponentVisitor(const size_t nDetectors,
