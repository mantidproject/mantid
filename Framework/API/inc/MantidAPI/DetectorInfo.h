#ifndef MANTID_API_DETECTORINFO_H_
#define MANTID_API_DETECTORINFO_H_

#include "MantidAPI/DllConfig.h"
#include "MantidKernel/DateAndTime.h"
#include "MantidKernel/Quat.h"
#include "MantidKernel/V3D.h"

#include <boost/shared_ptr.hpp>

#include <mutex>
#include <unordered_map>
#include <vector>

namespace Mantid {
using detid_t = int32_t;
namespace Beamline {
class DetectorInfo;
}
namespace Geometry {
class IComponent;
class IDetector;
class Instrument;
class ParameterMap;
}
namespace API {
class SpectrumInfo;

/** API::DetectorInfo is an intermediate step towards a DetectorInfo that is
  part of Instrument-2.0. The aim is to provide a nearly identical interface
  such that we can start refactoring existing code before the full-blown
  implementation of Instrument-2.0 is available.

  DetectorInfo provides easy access to commonly used parameters of individual
  detectors, such as mask and monitor flags, L1, L2, and 2-theta.

  This class is thread safe for read operations (const access) with OpenMP BUT
  NOT WITH ANY OTHER THREADING LIBRARY such as Poco threads or Intel TBB. There
  are no thread-safety guarantees for write operations (non-const access). Reads
  concurrent with writes or concurrent writes are not allowed.


  @author Simon Heybrock
  @date 2016

  Copyright &copy; 2016 ISIS Rutherford Appleton Laboratory, NScD Oak Ridge
  National Laboratory & European Spallation Source

  This file is part of Mantid.

  Mantid is free software; you can redistribute it and/or modify
  it under the terms of the GNU General Public License as published by
  the Free Software Foundation; either version 3 of the License, or
  (at your option) any later version.

  Mantid is distributed in the hope that it will be useful,
  but WITHOUT ANY WARRANTY; without even the implied warranty of
  MERCHANTABILITY or FITNESS FOR A PARTICULAR PURPOSE.  See the
  GNU General Public License for more details.

  You should have received a copy of the GNU General Public License
  along with this program.  If not, see <http://www.gnu.org/licenses/>.

  File change history is stored at: <https://github.com/mantidproject/mantid>
  Code Documentation is available at: <http://doxygen.mantidproject.org>
*/
class MANTID_API_DLL DetectorInfo {
public:
  DetectorInfo(Beamline::DetectorInfo &detectorInfo,
               boost::shared_ptr<const Geometry::Instrument> instrument,
               Geometry::ParameterMap *pmap = nullptr);

  DetectorInfo(Beamline::DetectorInfo &detectorInfo,
               boost::shared_ptr<const Geometry::Instrument> instrument,
               Geometry::ParameterMap *pmap,
               boost::shared_ptr<const std::unordered_map<detid_t, size_t>>
                   detIdToIndexMap);

  DetectorInfo &operator=(const DetectorInfo &rhs);

  bool isEquivalent(const DetectorInfo &other) const;

  size_t size() const;
  bool isScanning() const;

  bool isMonitor(const size_t index) const;
  bool isMonitor(const std::pair<size_t, size_t> &index) const;
  bool isMasked(const size_t index) const;
  bool isMasked(const std::pair<size_t, size_t> &index) const;
  double l2(const size_t index) const;
  double l2(const std::pair<size_t, size_t> &index) const;
  double twoTheta(const size_t index) const;
  double twoTheta(const std::pair<size_t, size_t> &index) const;
  double signedTwoTheta(const size_t index) const;
  double signedTwoTheta(const std::pair<size_t, size_t> &index) const;
  Kernel::V3D position(const size_t index) const;
  Kernel::V3D position(const std::pair<size_t, size_t> &index) const;
  Kernel::Quat rotation(const size_t index) const;
  Kernel::Quat rotation(const std::pair<size_t, size_t> &index) const;

  void setMasked(const size_t index, bool masked);
  void setMasked(const std::pair<size_t, size_t> &index, bool masked);
  void clearMaskFlags();

  void setPosition(const size_t index, const Kernel::V3D &position);
  void setPosition(const std::pair<size_t, size_t> &index,
                   const Kernel::V3D &position);
  void setRotation(const size_t index, const Kernel::Quat &rotation);
  void setRotation(const std::pair<size_t, size_t> &index,
                   const Kernel::Quat &rotation);

  void setPosition(const Geometry::IComponent &comp, const Kernel::V3D &pos);
  void setRotation(const Geometry::IComponent &comp, const Kernel::Quat &rot);

  const Geometry::IDetector &detector(const size_t index) const;

  // This does not really belong into DetectorInfo, but it seems to be useful
  // while Instrument-2.0 does not exist.
  Kernel::V3D sourcePosition() const;
  Kernel::V3D samplePosition() const;
  double l1() const;

  const std::vector<detid_t> &detectorIDs() const;
  /// Returns the index of the detector with the given detector ID.
  /// This will throw an out of range exception if the detector does not exist.
  size_t indexOf(const detid_t id) const { return m_detIDToIndex->at(id); }

  size_t scanCount(const size_t index) const;
  std::pair<Kernel::DateAndTime, Kernel::DateAndTime>
  scanInterval(const std::pair<size_t, size_t> &index) const;
  void setScanInterval(
      const size_t index,
      const std::pair<Kernel::DateAndTime, Kernel::DateAndTime> &interval);

  void merge(const DetectorInfo &other);

<<<<<<< HEAD
=======
  boost::shared_ptr<const std::unordered_map<detid_t, size_t>>
  detIdToIndexMap() const;
>>>>>>> 4ed3b7e6
  friend class SpectrumInfo;

private:
  const Geometry::IDetector &getDetector(const size_t index) const;
  boost::shared_ptr<const Geometry::IDetector>
  getDetectorPtr(const size_t index) const;
  const Geometry::IComponent &getSource() const;
  const Geometry::IComponent &getSample() const;
  const std::vector<size_t> &
  getAssemblyDetectorIndices(const Geometry::IComponent &comp) const;

  void cacheSource() const;
  void cacheSample() const;

  // These cache init functions are not thread-safe! Use only in combination
  // with std::call_once!
  void doCacheSource() const;
  void doCacheSample() const;
  void cacheL1() const;

  /// Reference to the actual DetectorInfo object (non-wrapping part).
  Beamline::DetectorInfo &m_detectorInfo;

  Geometry::ParameterMap *m_pmap;
  boost::shared_ptr<const Geometry::Instrument> m_instrument;
  std::vector<detid_t> m_detectorIDs;
  boost::shared_ptr<const std::unordered_map<detid_t, size_t>> m_detIDToIndex;
  // The following variables are mutable, since they are initialized (cached)
  // only on demand, by const getters.
  mutable boost::shared_ptr<const Geometry::IComponent> m_source;
  mutable boost::shared_ptr<const Geometry::IComponent> m_sample;
  mutable bool m_sourceGood{false};
  mutable bool m_sampleGood{false};
  mutable Kernel::V3D m_sourcePos;
  mutable Kernel::V3D m_samplePos;
  mutable double m_L1;
  mutable std::once_flag m_sourceCached;
  mutable std::once_flag m_sampleCached;
  mutable std::once_flag m_L1Cached;

  mutable std::vector<boost::shared_ptr<const Geometry::IDetector>>
      m_lastDetector;
  mutable std::vector<
      std::pair<const Geometry::IComponent *, std::vector<size_t>>>
      m_lastAssemblyDetectorIndices;
  mutable std::vector<size_t> m_lastIndex;
};

/// Helper Non-member to make the ID->index mappings for detector IDs
MANTID_API_DLL boost::shared_ptr<const std::unordered_map<detid_t, size_t>>
makeDetIdToIndexMap(const std::vector<detid_t> &detIds);

} // namespace API
} // namespace Mantid

#endif /* MANTID_API_DETECTORINFO_H_ */<|MERGE_RESOLUTION|>--- conflicted
+++ resolved
@@ -134,11 +134,8 @@
 
   void merge(const DetectorInfo &other);
 
-<<<<<<< HEAD
-=======
   boost::shared_ptr<const std::unordered_map<detid_t, size_t>>
   detIdToIndexMap() const;
->>>>>>> 4ed3b7e6
   friend class SpectrumInfo;
 
 private:
