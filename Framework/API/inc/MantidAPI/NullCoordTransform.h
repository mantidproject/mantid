#ifndef MANTIDAPI_NULLCOORDTRANSFORM_H
#define MANTIDAPI_NULLCOORDTRANSFORM_H

#include "MantidAPI/CoordTransform.h"

namespace Mantid {
namespace API {

/** NullCoordTransform : A transform that sets the outVector to have the same
 * values as the inputVector.
 * Therefore has no-effect, for where transforms are not required.
 * @author Owen Arnold
 * @date 14/09/2011
 */
class DLLExport NullCoordTransform : public Mantid::API::CoordTransform {
public:
  NullCoordTransform(size_t ndims = 3);
<<<<<<< HEAD
  virtual ~NullCoordTransform() = default;
  std::string toXMLString() const;
  std::string id() const;
=======
  ~NullCoordTransform() override;
  std::string toXMLString() const override;
  std::string id() const override;
>>>>>>> fa8a40d8
  void apply(const Mantid::coord_t *inputVector,
             Mantid::coord_t *outVector) const override;
  CoordTransform *clone() const override;

private:
  /// Number of dimensions.
  size_t m_ndims;
};
}
}

#endif<|MERGE_RESOLUTION|>--- conflicted
+++ resolved
@@ -15,15 +15,8 @@
 class DLLExport NullCoordTransform : public Mantid::API::CoordTransform {
 public:
   NullCoordTransform(size_t ndims = 3);
-<<<<<<< HEAD
-  virtual ~NullCoordTransform() = default;
-  std::string toXMLString() const;
-  std::string id() const;
-=======
-  ~NullCoordTransform() override;
   std::string toXMLString() const override;
   std::string id() const override;
->>>>>>> fa8a40d8
   void apply(const Mantid::coord_t *inputVector,
              Mantid::coord_t *outVector) const override;
   CoordTransform *clone() const override;
