--- conflicted
+++ resolved
@@ -36,10 +36,7 @@
                     Kernel::IValidator_sptr(new Kernel::NullValidator));
 
   IndexProperty(const IndexProperty &) = default;
-<<<<<<< HEAD
-=======
   // Copy assignment is deleted since there are reference type members.
->>>>>>> a3057c68
   IndexProperty &operator=(const IndexProperty &) = delete;
 
   IndexProperty *clone() const override;
