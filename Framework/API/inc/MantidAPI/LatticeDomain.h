--- conflicted
+++ resolved
@@ -39,11 +39,6 @@
 class MANTID_API_DLL LatticeDomain : public FunctionDomain {
 public:
   LatticeDomain(const std::vector<Kernel::V3D> &hkls);
-<<<<<<< HEAD
-  virtual ~LatticeDomain() = default;
-=======
-  ~LatticeDomain() override {}
->>>>>>> fa8a40d8
 
   size_t size() const override;
 
