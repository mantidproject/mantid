--- conflicted
+++ resolved
@@ -56,12 +56,7 @@
 
   /// Private Constructor for singleton class
   TransformScaleFactoryImpl();
-  /// Private destructor for singleton
-<<<<<<< HEAD
-  virtual ~TransformScaleFactoryImpl() = default;
-=======
-  ~TransformScaleFactoryImpl() override;
->>>>>>> fa8a40d8
+  ~TransformScaleFactoryImpl() override = default;
   /// Override the DynamicFactory::createUnwrapped() method. We don't want it
   /// used here.
   ITransformScale *createUnwrapped(const std::string &className) const override;
