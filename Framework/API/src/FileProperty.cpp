#include "MantidAPI/FileProperty.h"

#include "MantidAPI/FileFinder.h"
#include "MantidKernel/ConfigService.h"
#include "MantidKernel/DirectoryValidator.h"
#include "MantidKernel/FacilityInfo.h"
#include "MantidKernel/Strings.h"

#include <Poco/File.h>
#include <Poco/Path.h>

#include <boost/make_shared.hpp>

#include <cstdlib>
#include <iterator>

namespace Mantid {

namespace API {

using Mantid::Kernel::ConfigService;
using Mantid::Kernel::DirectoryValidator;
using Mantid::Kernel::FileValidator;
using Mantid::Kernel::IValidator_sptr;

namespace {
/**
  * Create the appropriate validator based on the parameters
  * @param action The type of property that is being defined, @see FileAction
  * @param exts A list of extensions, only use for File-type actions and are
  *             passed to the validator
  */
IValidator_sptr createValidator(unsigned int action,
                                const std::vector<std::string> &exts) {
  if (action == FileProperty::Directory ||
      action == FileProperty::OptionalDirectory) {
    return boost::make_shared<DirectoryValidator>(action ==
                                                  FileProperty::Directory);
  } else {
    return boost::make_shared<FileValidator>(
        exts, (action == FileProperty::Load), (action == FileProperty::Save));
  }
}

/**
 * If the given extension doesn't exist in the list then add it
 * @param extension A string listing the extension
 * @param extensions The existing collection
 */
void addExtension(const std::string &extension,
                  std::vector<std::string> &extensions) {
  if (std::find(extensions.begin(), extensions.end(), extension) !=
      extensions.end())
    return;
  else
    extensions.push_back(extension);
}

/**
 * Get the path to the user's home directory (associated with ~) if it is set
 * as an environment variable, and cache it
 * @return The user's home path
 */
const std::string &getHomePath() {
  static std::string homePath;
  static bool initialised(false);

  if (initialised) {
    return homePath;
  }
  initialised = true;

  homePath = std::getenv("HOME"); // Usually set on Windows and UNIX
  if (!homePath.empty()) {
    return homePath;
  }

  homePath = std::getenv("USERPROFILE"); // Not usually set on UNIX
  // Return even if it's an empty string, as we can do no better
  return homePath;
}

/** Expand user variables in file path.
 *  On Windows and UNIX, ~ is replaced by the user's home directory, if found.
 *  If the path contains no user variables, or expansion fails, the path is
 *  returned unchanged, for errors to be dealt with by the calling function.
 *  Note: this function does not support the "~user/blah" format for a named
 *  user's home directory - if this is encountered, the filepath is returned
 *  unchanged.
 *  @param filepath The path to expand
 *  @return The expanded path
 */
std::string expandUser(const std::string &filepath) {
  auto start = filepath.begin();
  auto end = filepath.end();

  // Filepath empty or contains no user variables
  if (start == end || *start != '~')
    return filepath;

  // Position of the first slash after the variable
  auto nextSlash =
      find_if(start, end, [](const char &c) { return c == '/' || c == '\\'; });

  // ~user/blah format - no support for this as yet
  if (std::distance(start, nextSlash) != 1)
    return filepath;

  return getHomePath() + std::string(nextSlash, end);
}

/**
 * Create a given directory if it does not already exist.
 * @param path :: The path to the directory, which can include file stem
 * @returns A string indicating a problem if one occurred
 */
std::string createDirectory(const std::string &path) {
  Poco::Path stempath(path);
  if (stempath.isFile()) {
    stempath.makeParent();
  }

  if (!stempath.toString().empty()) {
    Poco::File stem(stempath);
    if (!stem.exists()) {
      try {
        stem.createDirectories();
      } catch (Poco::Exception &e) {
        std::stringstream msg;
        msg << "Failed to create directory \"" << stempath.toString()
            << "\": " << e.what();
        return msg.str();
      }
    }
  } else {
    return "Invalid directory.";
  }
  return ""; // everything went fine
}
} // Anonymous namespace

//-----------------------------------------------------------------
// Public member functions
//-----------------------------------------------------------------
/**
* Constructor
* @param name The name of the property
* @param defaultValue A default value for the property
* @param action Inndicate whether this should be a load/save
* property
* @param exts The allowed extensions. The front entry in the vector
* will be the default extension
* @param direction An optional direction (default=Input)
*/
FileProperty::FileProperty(const std::string &name,
                           const std::string &defaultValue, unsigned int action,
                           const std::vector<std::string> &exts,
                           unsigned int direction)
    : PropertyWithValue<std::string>(name, defaultValue,
                                     createValidator(action, exts), direction),
      m_action(action), m_defaultExt((!exts.empty()) ? exts.front() : ""),
      m_runFileProp(isLoadProperty() && extsMatchRunFiles()),
      m_oldLoadPropValue(""), m_oldLoadFoundFile("") {}

/**
 * Constructor
 * @param name ::          The name of the property
 * @param default_value :: A default value for the property
 * @param ext ::           The allowed extension
 * @param action ::        An enum indicating whether this should be a load/save
 * property
 * @param direction ::     An optional direction (default=Input)
 */
FileProperty::FileProperty(const std::string &name,
                           const std::string &default_value,
                           unsigned int action, const std::string &ext,
                           unsigned int direction)
    : FileProperty(name, default_value, action,
                   std::vector<std::string>(1, ext), direction) {}

/**
 * Constructor
 * @param name ::          The name of the property
 * @param default_value :: A default value for the property
 * @param exts ::          The braced-list of allowed extensions
 * @param action ::        An enum indicating whether this should be a load/save
 * property
 * @param direction ::     An optional direction (default=Input)
 */
FileProperty::FileProperty(const std::string &name,
                           const std::string &default_value,
                           unsigned int action,
                           std::initializer_list<std::string> exts,
                           unsigned int direction)
    : FileProperty(name, default_value, action, std::vector<std::string>(exts),
                   direction) {}

/**
 * Check if this is a load property
 * @returns True if the property is a Load property and false otherwise
 */
bool FileProperty::isLoadProperty() const {
  return m_action == Load || m_action == OptionalLoad;
}

/**
 * Check if this is a Save property
 * @returns True if the property is a Save property and false otherwise
 */
bool FileProperty::isSaveProperty() const {
  return m_action == Save || m_action == OptionalSave;
}

/**
 * Check if this is a directory selection property
 * @returns True if the property is a Directory property
 */
bool FileProperty::isDirectoryProperty() const {
  return m_action == Directory || m_action == OptionalDirectory;
}

/**
* Check if this property is optional
* @returns True if the property is optinal, false otherwise
*/
bool FileProperty::isOptional() const {
  return (m_action == OptionalLoad || m_action == OptionalSave ||
          m_action == OptionalDirectory);
}

/**
 * Set the value of the property
 * @param propValue :: The value here is treated as relating to a filename
 * @return A string indicating the outcome of the attempt to set the property.
 * An empty string indicates success.
 */
std::string FileProperty::setValue(const std::string &propValue) {
  std::string strippedValue = Kernel::Strings::strip(propValue);

  // Empty value is allowed if optional
  if (strippedValue.empty()) {
    PropertyWithValue<std::string>::setValue("");
    return isEmptyValueValid();
  }

  // Expand user variables, if there are any
  strippedValue = expandUser(strippedValue);

  // If this looks like an absolute path then don't do any searching but make
  // sure the
  // directory exists for a Save property
  if (Poco::Path(strippedValue).isAbsolute()) {
    std::string error;
    if (isSaveProperty()) {
      error = createDirectory(strippedValue);
      if (!error.empty())
        return error;
    }

    return PropertyWithValue<std::string>::setValue(strippedValue);
  }

  std::string errorMsg;
  // For relative paths, differentiate between load and save types
  if (isLoadProperty()) {
    errorMsg = setLoadProperty(strippedValue);
  } else {
    errorMsg = setSaveProperty(strippedValue);
  }
  return errorMsg;
}

/**
 * Checks whether the current value is considered valid. Use the validator
 * unless the
 * value is an empty string. In this case it is only valid if the property is
 * not optional
 * @returns an empty string if the property is valid, otherwise contains an
 * error message
 */
std::string FileProperty::isValid() const {
  const std::string &value = (*this)();
  if (value.empty()) {
    return isEmptyValueValid();
  } else {
    return PropertyWithValue<std::string>::isValid();
  }
}

/**
 * @returns a string depending on whether an empty value is valid
 */
std::string FileProperty::isEmptyValueValid() const {
  if (isOptional()) {
    return "";
  } else {
    return "No file specified.";
  }
}

/**
 * Do the allowed values match the facility preference extensions for run files
 * @returns True if the extensions match those in the facility's preference list
 * for
 * run file extensions, false otherwise
 */
bool FileProperty::extsMatchRunFiles() {
  bool match(false);
  try {
    Kernel::FacilityInfo facilityInfo =
        Kernel::ConfigService::Instance().getFacility();
    const std::vector<std::string> facilityExts = facilityInfo.extensions();
    auto facilityExtsBegin = facilityExts.cbegin();
    auto facilityExtsEnd = facilityExts.cend();
    const std::vector<std::string> allowedExts = this->allowedValues();

    for (const auto &ext : allowedExts) {
      if (std::find(facilityExtsBegin, facilityExtsEnd, ext) !=
          facilityExtsEnd) {
        match = true;
        break;
      }
    }
  } catch (Mantid::Kernel::Exception::NotFoundError &) {
  } // facility could not be found, do nothing this will return the default
  // match of false

  return match;
}

/**
 * Handles the filename if this is a load property
 * @param propValue :: The filename to treat as a filepath to be loaded
 * @returns A string contain the result of the operation, empty if successful.
 */
std::string FileProperty::setLoadProperty(const std::string &propValue) {
  // determine the initial version of foundFile
  std::string foundFile;
  if ((propValue == m_oldLoadPropValue) && (!m_oldLoadFoundFile.empty())) {
    foundFile = m_oldLoadFoundFile;
  }

  // cache the new version of propValue
  m_oldLoadPropValue = propValue;

  // if foundFile is not empty then it is the cached file
  if (foundFile.empty()) {
    if (m_runFileProp) // runfiles go through FileFinder::findRun
    {
      std::vector<std::string> allowedExts(allowedValues());
      std::vector<std::string> exts;
      if (!m_defaultExt.empty()) {
        addExtension(m_defaultExt, exts);

        std::string lower(m_defaultExt);
        std::transform(m_defaultExt.begin(), m_defaultExt.end(), lower.begin(),
                       tolower);
        addExtension(lower, exts);

        std::string upper(m_defaultExt);
        std::transform(m_defaultExt.begin(), m_defaultExt.end(), upper.begin(),
                       toupper);
        addExtension(upper, exts);
      }
      for (auto &ext : allowedExts) {
        std::string lower(ext);
        std::string upper(ext);
        std::transform(ext.begin(), ext.end(), lower.begin(), tolower);
        std::transform(ext.begin(), ext.end(), upper.begin(), toupper);
        addExtension(ext, exts);
        addExtension(lower, exts);
        addExtension(upper, exts);
      }
      foundFile = FileFinder::Instance().findRun(propValue, exts);
    } else // non-runfiles go through FileFinder::getFullPath
    {
      foundFile = FileFinder::Instance().getFullPath(propValue);
    }
  }

  // cache the new version of foundFile
  m_oldLoadFoundFile = foundFile;

  if (foundFile.empty()) {
    return PropertyWithValue<std::string>::setValue(propValue);
  } else {
    return PropertyWithValue<std::string>::setValue(foundFile);
  }
}

/**
 * Handles the filename if this is a save property
 * @param propValue :: The filename to treat as a filepath to be saved
 * @returns A string contain the result of the operation, empty if successful.
 */
std::string FileProperty::setSaveProperty(const std::string &propValue) {
  if (propValue.empty()) {
    if (m_action == OptionalSave) {
      return PropertyWithValue<std::string>::setValue("");
    } else
      return "Empty filename not allowed.";
  }
  std::string errorMsg;
  // We have a relative save path so just prepend the path that is in the
  // 'defaultsave.directory'
  // Note that this catches the Poco::NotFoundException and returns an empty
  // string in that case
  std::string save_path =
      ConfigService::Instance().getString("defaultsave.directory");
  Poco::Path save_dir;
  if (save_path.empty()) {
    save_dir = Poco::Path(propValue).parent();
    // If we only have a stem filename, parent() will make save_dir empty and
    // then Poco::File throws
    if (save_dir.toString().empty()) {
      save_dir = Poco::Path::current();
    }
  } else {
    save_dir = Poco::Path(save_path).makeDirectory();
  }
  errorMsg = createDirectory(save_dir.toString());
  if (errorMsg.empty()) {
    std::string fullpath = save_dir.resolve(propValue).toString();
    errorMsg = PropertyWithValue<std::string>::setValue(fullpath);
  }
  return errorMsg;
}
<<<<<<< HEAD

/**
 * Create a given directory if it does not already exist.
 * @param path :: The path to the directory, which can include file stem
 * @returns A string indicating a problem if one occurred
 */
std::string FileProperty::createDirectory(const std::string &path) const {
  Poco::Path stempath(path);
  if (stempath.isFile()) {
    stempath.makeParent();
  }

  if (!stempath.toString().empty()) {
    Poco::File stem(stempath);
    if (!stem.exists()) {
      try {
        stem.createDirectories();
      } catch (Poco::Exception &e) {
        std::stringstream msg;
        msg << "Failed to create directory \"" << stempath.toString()
            << "\": " << e.what();
        return msg.str();
      }
    }
  } else {
    return "Invalid directory.";
  }
  return ""; // everything went fine
}

/**
 * Check file extension to see if a lower- or upper-cased version will also
 * match if the given one does not exist
 * @param filepath :: A filename whose extension is checked and converted to
 * lower/upper case if necessary.
 * @returns The new filename
 */
std::string FileProperty::convertExtension(const std::string &filepath) const {
  Poco::Path fullpath(filepath);
  std::string ext = fullpath.getExtension();
  if (ext.empty())
    return filepath;
  const size_t nchars = ext.size();
  for (size_t i = 0; i < nchars; ++i) {
    int c = static_cast<int>(ext[i]);
    if (std::islower(c)) {
      ext[i] = static_cast<char>(std::toupper(c));
    } else if (std::isupper(c)) {
      ext[i] = static_cast<char>(std::tolower(c));
    } else {
    }
  }
  fullpath.setExtension(ext);
  return fullpath.toString();
}

/** Expand user variables in file path.
 *  On UNIX, ~ is replaced by the user's home directory, if found.
 *  On Windows, a combination of HOMEPATH and HOMEDRIVE will be used.
 *  If the path contains no user variables, or expansion fails, the path is
 *  returned unchanged, for errors to be dealt with by the calling function
 *  @param filepath The path to expand
 *  @return The expanded path
 */
std::string FileProperty::expandUser(const std::string &filepath) const {
  auto start = filepath.begin();

  if (filepath[0] == '~')
	  return filepath;

  // Position of the first slash after the variable
  auto nextSlash = find_if(start, filepath.end(), &isSlash);

  std::string userHome = findUserHome(filepath);

  // UNIX-style home variable (ie ~/blah)
  if (std::distance(start, nextSlash) == 1) {
    char *home;

    if (!(home = std::getenv("HOME")))
      if (!(home = std::getenv("USERPROFILE")))
        if (!(home = std::getenv("HOMEPATH")))
          // Couldn't find any relevant environment variables
          return filepath;

    std::string homeStr = std::string(home);
    return homeStr + std::string(nextSlash, filepath.end());
  }

  // Windows-style home variables (ie ~user/blah)
  char *drive = std::getenv("HomeDrive");
  char *home = std::getenv("HomePath");
  if (drive && home) {
    std::string driveStr = std::string(drive);
    std::string homeStr = std::string(home);
    return driveStr + homeStr + std::string(nextSlash, filepath.end());
  }

  // Couldn't find enough relevant environment variables
  return filepath;
}

// Based on posixpath.expanduser
std::string FileProperty::findUNIXUserHome(const std::string &filepath) {
	auto start = filepath.begin();
	auto nextSlash = find_if(start, filepath.end(), &isSlash);

	char *home;

	if (std::distance(start, nextSlash) == 1 && (home = std::getenv("HOME")))
		return home;
}

// Based on ntpath.expanduser
std::string FileProperty::findWindowsUserHome(const std::string &filepath) {
	
}

std::string FileProperty::findUserHome(const std::string &filepath) {
#if defined(_WIN32) || defined(_WIN64)
		return findWindowsUserHome(filepath);
#else
		return findUNIXUserHome(filepath);
#endif
}


/** Is a character either a forward- or back-slash? Helper for expandUser
 *  @param c The character to test
 *  @return True if c is "\" or "/"
 */
bool FileProperty::isSlash(const char &c) { return c == '/' || c == '\\'; }
=======
>>>>>>> 93fe32ff
}
}<|MERGE_RESOLUTION|>--- conflicted
+++ resolved
@@ -425,140 +425,5 @@
   }
   return errorMsg;
 }
-<<<<<<< HEAD
-
-/**
- * Create a given directory if it does not already exist.
- * @param path :: The path to the directory, which can include file stem
- * @returns A string indicating a problem if one occurred
- */
-std::string FileProperty::createDirectory(const std::string &path) const {
-  Poco::Path stempath(path);
-  if (stempath.isFile()) {
-    stempath.makeParent();
-  }
-
-  if (!stempath.toString().empty()) {
-    Poco::File stem(stempath);
-    if (!stem.exists()) {
-      try {
-        stem.createDirectories();
-      } catch (Poco::Exception &e) {
-        std::stringstream msg;
-        msg << "Failed to create directory \"" << stempath.toString()
-            << "\": " << e.what();
-        return msg.str();
-      }
-    }
-  } else {
-    return "Invalid directory.";
-  }
-  return ""; // everything went fine
-}
-
-/**
- * Check file extension to see if a lower- or upper-cased version will also
- * match if the given one does not exist
- * @param filepath :: A filename whose extension is checked and converted to
- * lower/upper case if necessary.
- * @returns The new filename
- */
-std::string FileProperty::convertExtension(const std::string &filepath) const {
-  Poco::Path fullpath(filepath);
-  std::string ext = fullpath.getExtension();
-  if (ext.empty())
-    return filepath;
-  const size_t nchars = ext.size();
-  for (size_t i = 0; i < nchars; ++i) {
-    int c = static_cast<int>(ext[i]);
-    if (std::islower(c)) {
-      ext[i] = static_cast<char>(std::toupper(c));
-    } else if (std::isupper(c)) {
-      ext[i] = static_cast<char>(std::tolower(c));
-    } else {
-    }
-  }
-  fullpath.setExtension(ext);
-  return fullpath.toString();
-}
-
-/** Expand user variables in file path.
- *  On UNIX, ~ is replaced by the user's home directory, if found.
- *  On Windows, a combination of HOMEPATH and HOMEDRIVE will be used.
- *  If the path contains no user variables, or expansion fails, the path is
- *  returned unchanged, for errors to be dealt with by the calling function
- *  @param filepath The path to expand
- *  @return The expanded path
- */
-std::string FileProperty::expandUser(const std::string &filepath) const {
-  auto start = filepath.begin();
-
-  if (filepath[0] == '~')
-	  return filepath;
-
-  // Position of the first slash after the variable
-  auto nextSlash = find_if(start, filepath.end(), &isSlash);
-
-  std::string userHome = findUserHome(filepath);
-
-  // UNIX-style home variable (ie ~/blah)
-  if (std::distance(start, nextSlash) == 1) {
-    char *home;
-
-    if (!(home = std::getenv("HOME")))
-      if (!(home = std::getenv("USERPROFILE")))
-        if (!(home = std::getenv("HOMEPATH")))
-          // Couldn't find any relevant environment variables
-          return filepath;
-
-    std::string homeStr = std::string(home);
-    return homeStr + std::string(nextSlash, filepath.end());
-  }
-
-  // Windows-style home variables (ie ~user/blah)
-  char *drive = std::getenv("HomeDrive");
-  char *home = std::getenv("HomePath");
-  if (drive && home) {
-    std::string driveStr = std::string(drive);
-    std::string homeStr = std::string(home);
-    return driveStr + homeStr + std::string(nextSlash, filepath.end());
-  }
-
-  // Couldn't find enough relevant environment variables
-  return filepath;
-}
-
-// Based on posixpath.expanduser
-std::string FileProperty::findUNIXUserHome(const std::string &filepath) {
-	auto start = filepath.begin();
-	auto nextSlash = find_if(start, filepath.end(), &isSlash);
-
-	char *home;
-
-	if (std::distance(start, nextSlash) == 1 && (home = std::getenv("HOME")))
-		return home;
-}
-
-// Based on ntpath.expanduser
-std::string FileProperty::findWindowsUserHome(const std::string &filepath) {
-	
-}
-
-std::string FileProperty::findUserHome(const std::string &filepath) {
-#if defined(_WIN32) || defined(_WIN64)
-		return findWindowsUserHome(filepath);
-#else
-		return findUNIXUserHome(filepath);
-#endif
-}
-
-
-/** Is a character either a forward- or back-slash? Helper for expandUser
- *  @param c The character to test
- *  @return True if c is "\" or "/"
- */
-bool FileProperty::isSlash(const char &c) { return c == '/' || c == '\\'; }
-=======
->>>>>>> 93fe32ff
 }
 }