//----------------------------------------------------------------------
// Includes
//----------------------------------------------------------------------
#include "MantidAPI/AlgorithmManager.h"
#include "MantidAPI/AnalysisDataService.h"
#include "MantidAPI/FrameworkManager.h"
#include "MantidAPI/InstrumentDataService.h"
#include "MantidAPI/MemoryManager.h"
#include "MantidAPI/PropertyManagerDataService.h"
#include "MantidAPI/WorkspaceGroup.h"
#include "MantidKernel/UsageService.h"

#include "MantidKernel/Exception.h"
#include "MantidKernel/LibraryManager.h"
#include "MantidKernel/Memory.h"
#include "MantidKernel/MultiThreaded.h"

#include <Poco/ActiveResult.h>

#include <cstdarg>

#ifdef _WIN32
#include <winsock2.h>
#endif

#ifdef MPI_BUILD
#include <boost/mpi.hpp>
#endif

namespace Mantid {
namespace API {
namespace {
/// static logger
Kernel::Logger g_log("FrameworkManager");
/// Key that that defines the location of the framework plugins
const char *PLUGINS_DIR_KEY = "plugins.directory";
}

/// Default constructor
FrameworkManagerImpl::FrameworkManagerImpl()
#ifdef MPI_BUILD
    : m_mpi_environment()
#endif
{
  // Mantid only understands English...
  setGlobalLocaleToAscii();
  // Setup memory allocation scheme
  Kernel::MemoryOptions::initAllocatorOptions();

#ifdef _WIN32
  WSADATA wsaData;
  WSAStartup(MAKEWORD(2, 2), &wsaData);
#endif

#if defined(_MSC_VER) && _MSC_VER < 1900
  // This causes the exponent to consist of two digits.
  // VC++ >=1900 use standards conforming behaviour and only
  // uses the number of digits required
  _set_output_format(_TWO_DIGIT_EXPONENT);
#endif

  g_log.notice() << Mantid::welcomeMessage() << std::endl;
  loadPluginsUsingKey(PLUGINS_DIR_KEY);
  setNumOMPThreadsToConfigValue();

#ifdef MPI_BUILD
  g_log.notice() << "This MPI process is rank: "
                 << boost::mpi::communicator().rank() << std::endl;
#endif

  g_log.debug() << "FrameworkManager created." << std::endl;

  AsynchronousStartupTasks();
}

/// Destructor
FrameworkManagerImpl::~FrameworkManagerImpl() {}

/// Starts asynchronous tasks that are done as part of Start-up.
void FrameworkManagerImpl::AsynchronousStartupTasks() {
  int updateInstrumentDefinitions = 0;
  int retVal = Kernel::ConfigService::Instance().getValue(
      "UpdateInstrumentDefinitions.OnStartup", updateInstrumentDefinitions);
  if ((retVal == 1) && (updateInstrumentDefinitions == 1)) {
    UpdateInstrumentDefinitions();
  } else {
    g_log.information()
        << "Instrument updates disabled - cannot update instrument definitions."
        << std::endl;
  }

  int checkIfNewerVersionIsAvailable = 0;
  int retValVersionCheck = Kernel::ConfigService::Instance().getValue(
      "CheckMantidVersion.OnStartup", checkIfNewerVersionIsAvailable);
  if ((retValVersionCheck == 1) && (checkIfNewerVersionIsAvailable == 1)) {
    CheckIfNewerVersionIsAvailable();
  } else {
    g_log.information() << "Version check disabled." << std::endl;
  }

  setupUsageReporting();
}

/// Update instrument definitions from github
void FrameworkManagerImpl::UpdateInstrumentDefinitions() {
  try {
    IAlgorithm *algDownloadInstrument =
        this->createAlgorithm("DownloadInstrument");
    algDownloadInstrument->setAlgStartupLogging(false);
    Poco::ActiveResult<bool> result = algDownloadInstrument->executeAsync();
  } catch (Kernel::Exception::NotFoundError &) {
    g_log.debug() << "DowndloadInstrument algorithm is not available - cannot "
                     "update instrument definitions." << std::endl;
  }
}

/// Check if a newer release of Mantid is available
void FrameworkManagerImpl::CheckIfNewerVersionIsAvailable() {
  try {
    IAlgorithm *algCheckVersion = this->createAlgorithm("CheckMantidVersion");
    algCheckVersion->setAlgStartupLogging(false);
    Poco::ActiveResult<bool> result = algCheckVersion->executeAsync();
  } catch (Kernel::Exception::NotFoundError &) {
    g_log.debug() << "CheckMantidVersion algorithm is not available - cannot "
                     "check if a newer version is available." << std::endl;
  }
}

/**
 * Load a set of plugins from the path pointed to by the given config key
 * @param key :: A string containing a key to lookup in the ConfigService
 */
void FrameworkManagerImpl::loadPluginsUsingKey(const std::string &key) {
  Kernel::ConfigServiceImpl &config = Kernel::ConfigService::Instance();
  std::string pluginDir = config.getString(key);
  if (pluginDir.length() > 0) {
    g_log.debug("Loading libraries from \"" + pluginDir + "\"");
    Kernel::LibraryManager::Instance().OpenAllLibraries(pluginDir, false);
  } else {
    g_log.debug("No library directory found in key \"" + key + "\"");
  }
}

/**
 * Set the global locale for all C++ stream operations to use simple ASCII
 * characters.
 * If the system supports it UTF-8 encoding will be used, otherwise the
 * classic C locale is used
 */
void FrameworkManagerImpl::setGlobalLocaleToAscii() {
  // This ensures that all subsequent stream operations interpret everything as
  // simple
  // ASCII. On systems in the UK and US having this as the system default is not
  // an issue.
  // However, systems that have their encoding set differently can see
  // unexpected behavour when
  // translating from string->numeral values. One example is floating-point
  // interpretation in
  // German where a comma is used instead of a period.
  std::locale::global(std::locale::classic());
}

<<<<<<< HEAD
=======
/// Silence NeXus output
void FrameworkManagerImpl::disableNexusOutput() {
  NXMSetError(nullptr, NexusErrorFunction);
}

>>>>>>> 70ad602d
/**
 * Set the number of OpenMP cores to use based on the config value
 */
void FrameworkManagerImpl::setNumOMPThreadsToConfigValue() {
  // Set the number of threads to use for this process
  int maxCores(0);
  int retVal = Kernel::ConfigService::Instance().getValue(
      "MultiThreaded.MaxCores", maxCores);
  if (retVal > 0 && maxCores > 0) {
    setNumOMPThreads(maxCores);
  }
}

/**
 * Set the number of OpenMP cores to use based on the config value
 * @param nthreads :: The maximum number of threads to use
 */
void FrameworkManagerImpl::setNumOMPThreads(const int nthreads) {
  g_log.debug() << "Setting maximum number of threads to " << nthreads << "\n";
  PARALLEL_SET_NUM_THREADS(nthreads);
}

/**
 * Returns the number of OpenMP threads that will be used
 * @returns The number of OpenMP threads that will be used in the next parallel
 * call
 */
int FrameworkManagerImpl::getNumOMPThreads() const {
  return PARALLEL_GET_MAX_THREADS;
}

/** Clears all memory associated with the AlgorithmManager
 *  and with the Analysis & Instrument data services.
 */
void FrameworkManagerImpl::clear() {
  clearAlgorithms();
  clearInstruments();
  clearData();
  clearPropertyManagers();
}

void FrameworkManagerImpl::shutdown() {
  Kernel::UsageService::Instance().shutdown();
  clear();
}

/**
 * Clear memory associated with the AlgorithmManager
 */
void FrameworkManagerImpl::clearAlgorithms() {
  AlgorithmManager::Instance().clear();
}

/**
 * Clear memory associated with the ADS
 */
void FrameworkManagerImpl::clearData() {
  AnalysisDataService::Instance().clear();
  Mantid::API::MemoryManager::Instance().releaseFreeMemory();
}

/**
 * Clear memory associated with the IDS
 */
void FrameworkManagerImpl::clearInstruments() {
  InstrumentDataService::Instance().clear();
}

/**
 * Clear memory associated with the PropertyManagers
 */
void FrameworkManagerImpl::clearPropertyManagers() {
  PropertyManagerDataService::Instance().clear();
}

/** Creates and initialises an instance of an algorithm
 *
 *  @param algName :: The name of the algorithm required
 *  @param version :: The version of the algorithm
 *  @return A pointer to the created algorithm.
 *          WARNING! DO NOT DELETE THIS POINTER, because it is owned
 *          by a shared pointer in the AlgorithmManager.
 *
 *  @throw NotFoundError Thrown if algorithm requested is not registered
 */
IAlgorithm *FrameworkManagerImpl::createAlgorithm(const std::string &algName,
                                                  const int &version) {
  IAlgorithm *alg = AlgorithmManager::Instance().create(algName, version).get();
  return alg;
}

/** Creates an instance of an algorithm and sets the properties provided
 *
 *  @param algName :: The name of the algorithm required
 *  @param propertiesArray :: A single string containing properties in the
 *                         form "Property1=Value1;Property2=Value2;..."
 *  @param version :: The version of the algorithm
 *  @return A pointer to the created algorithm
 *          WARNING! DO NOT DELETE THIS POINTER, because it is owned
 *          by a shared pointer in the AlgorithmManager.
 *
 *  @throw NotFoundError Thrown if algorithm requested is not registered
 *  @throw std::invalid_argument Thrown if properties string is ill-formed
 */
IAlgorithm *
FrameworkManagerImpl::createAlgorithm(const std::string &algName,
                                      const std::string &propertiesArray,
                                      const int &version) {
  // Use the previous method to create the algorithm
  IAlgorithm *alg = AlgorithmManager::Instance()
                        .create(algName, version)
                        .get(); // createAlgorithm(algName);
  alg->setPropertiesWithSimpleString(propertiesArray);

  return alg;
}

/** Creates an instance of an algorithm, sets the properties provided and
 *       then executes it.
 *
 *  @param algName :: The name of the algorithm required
 *  @param propertiesArray :: A single string containing properties in the
 *                         form "Property1=Value1;Property2=Value2;..."
 *  @param version :: The version of the algorithm
 *  @return A pointer to the executed algorithm
 *          WARNING! DO NOT DELETE THIS POINTER, because it is owned
 *          by a shared pointer in the AlgorithmManager.
 *
 *  @throw NotFoundError Thrown if algorithm requested is not registered
 *  @throw std::invalid_argument Thrown if properties string is ill-formed
 *  @throw runtime_error Thrown if algorithm cannot be executed
 */
IAlgorithm *FrameworkManagerImpl::exec(const std::string &algName,
                                       const std::string &propertiesArray,
                                       const int &version) {
  // Make use of the previous method for algorithm creation and property setting
  IAlgorithm *alg = createAlgorithm(algName, propertiesArray, version);

  // Now execute the algorithm
  alg->execute();

  return alg;
}

/** Run any algorithm with a variable number of parameters
 *
 * @param algorithmName
 * @param count :: number of arguments given.
 * @return the algorithm created
 */
IAlgorithm_sptr FrameworkManagerImpl::exec(const std::string &algorithmName,
                                           int count, ...) {
  if (count % 2 == 1) {
    throw std::runtime_error(
        "Must have an even number of parameter/value string arguments");
  }

  // Create the algorithm
  IAlgorithm_sptr alg =
      AlgorithmManager::Instance().createUnmanaged(algorithmName, -1);
  alg->initialize();
  if (!alg->isInitialized())
    throw std::runtime_error(algorithmName + " was not initialized.");

  va_list Params;
  va_start(Params, count);
  for (int i = 0; i < count; i += 2) {
    std::string paramName = va_arg(Params, const char *);
    std::string paramValue = va_arg(Params, const char *);
    alg->setPropertyValue(paramName, paramValue);
  }
  va_end(Params);

  alg->execute();
  return alg;
}

/** Returns a shared pointer to the workspace requested
 *
 *  @param wsName :: The name of the workspace
 *  @return A pointer to the workspace
 *
 *  @throw NotFoundError If workspace is not registered with analysis data
 *service
 */
Workspace *FrameworkManagerImpl::getWorkspace(const std::string &wsName) {
  Workspace *space;
  try {
    space = AnalysisDataService::Instance().retrieve(wsName).get();
  } catch (Kernel::Exception::NotFoundError &) {
    throw Kernel::Exception::NotFoundError("Unable to retrieve workspace",
                                           wsName);
  }
  return space;
}

/** Removes and deletes a workspace from the data service store.
 *
 *  @param wsName :: The user-given name for the workspace
 *  @return true if the workspace was found and deleted
 *
 *  @throw NotFoundError Thrown if workspace cannot be found
 */
bool FrameworkManagerImpl::deleteWorkspace(const std::string &wsName) {
  bool retVal = false;
  boost::shared_ptr<Workspace> ws_sptr;
  try {
    ws_sptr = AnalysisDataService::Instance().retrieve(wsName);
  } catch (Kernel::Exception::NotFoundError &ex) {
    g_log.error() << ex.what() << std::endl;
    return false;
  }

  boost::shared_ptr<WorkspaceGroup> ws_grpsptr =
      boost::dynamic_pointer_cast<WorkspaceGroup>(ws_sptr);
  if (ws_grpsptr) {
    //  selected workspace is a group workspace
    AnalysisDataService::Instance().deepRemoveGroup(wsName);
  }
  // Make sure we drop the references so the memory will get freed when we
  // expect it to
  ws_sptr.reset();
  ws_grpsptr.reset();
  try {
    AnalysisDataService::Instance().remove(wsName);
    retVal = true;
  } catch (Kernel::Exception::NotFoundError &) {
    // workspace was not found
    g_log.error() << "Workspace " << wsName << " could not be found."
                  << std::endl;
    retVal = false;
  }
  Mantid::API::MemoryManager::Instance().releaseFreeMemory();
  return retVal;
}

void FrameworkManagerImpl::setupUsageReporting() {
  int enabled = 0;
  int interval = 0;
  int retVal = Kernel::ConfigService::Instance().getValue(
      "Usage.BufferCheckInterval", interval);
  if ((retVal == 1) && (interval > 0)) {
    Kernel::UsageService::Instance().setInterval(interval);
  }
  retVal = Kernel::ConfigService::Instance().getValue("usagereports.enabled",
                                                      enabled);
  Kernel::UsageService::Instance().setEnabled((retVal == 1) && (enabled > 0));
  Kernel::UsageService::Instance().registerStartup();
}

} // namespace API
} // Namespace Mantid<|MERGE_RESOLUTION|>--- conflicted
+++ resolved
@@ -98,7 +98,8 @@
     g_log.information() << "Version check disabled." << std::endl;
   }
 
-  setupUsageReporting();
+  // the algorithm will see if it should run
+  SendStartupUsageInfo();
 }
 
 /// Update instrument definitions from github
@@ -123,6 +124,27 @@
   } catch (Kernel::Exception::NotFoundError &) {
     g_log.debug() << "CheckMantidVersion algorithm is not available - cannot "
                      "check if a newer version is available." << std::endl;
+  }
+}
+
+/// Sends startup information about OS and Mantid version
+void FrameworkManagerImpl::SendStartupUsageInfo() {
+  // see whether or not to send
+  int sendStartupUsageInfo = 0;
+  int retVal = Kernel::ConfigService::Instance().getValue(
+      "usagereports.enabled", sendStartupUsageInfo);
+  if ((retVal == 0) || (sendStartupUsageInfo == 0)) {
+    return; // exit early
+  }
+
+  // do it
+  try {
+    IAlgorithm *algSendStartupUsage = this->createAlgorithm("SendUsage");
+    algSendStartupUsage->setAlgStartupLogging(false);
+    Poco::ActiveResult<bool> result = algSendStartupUsage->executeAsync();
+  } catch (Kernel::Exception::NotFoundError &) {
+    g_log.debug() << "SendUsage algorithm is not available - cannot update "
+                     "send usage information." << std::endl;
   }
 }
 
@@ -160,14 +182,6 @@
   std::locale::global(std::locale::classic());
 }
 
-<<<<<<< HEAD
-=======
-/// Silence NeXus output
-void FrameworkManagerImpl::disableNexusOutput() {
-  NXMSetError(nullptr, NexusErrorFunction);
-}
-
->>>>>>> 70ad602d
 /**
  * Set the number of OpenMP cores to use based on the config value
  */
