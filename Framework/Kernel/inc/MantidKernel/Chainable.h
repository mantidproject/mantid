--- conflicted
+++ resolved
@@ -50,27 +50,16 @@
   /// boost::optional<std::unique_ptr<ChainableType>> m_successor;
   std::unique_ptr<ChainableType> m_successor;
   /// Provide option for derived classes to check successor and throw if bad
-  virtual void checkSuccessor() const {};
+  virtual void checkSuccessor() const {}
 
 public:
   /// Set the successor
-<<<<<<< HEAD
   template
   <typename T>
   Chainable &setSuccessor(T &&successor){
       m_successor = std::move(successor);
+      checkSuccessor();
       return *m_successor;
-=======
-  Chainable &setSuccessor(std::unique_ptr<ChainableType> &successor) {
-    m_successor = std::move(successor);
-    checkSuccessor();
-    return *m_successor;
-  }
-  Chainable &setSuccessor(std::unique_ptr<ChainableType> &&successor) {
-    m_successor = std::move(successor);
-    checkSuccessor();
-    return *m_successor;
->>>>>>> 6331e6b5
   }
   bool hasSuccessor() const { return m_successor.get() != NULL; }
   virtual ~Chainable() = 0;
