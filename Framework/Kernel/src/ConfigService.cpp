//----------------------------------------------------------------------
// Includes
//----------------------------------------------------------------------

#include "MantidKernel/ConfigService.h"
#include "MantidKernel/DateAndTime.h"
#include "MantidKernel/MantidVersion.h"
#include "MantidKernel/Strings.h"
#include "MantidKernel/Logger.h"
#include "MantidKernel/FilterChannel.h"
#include "MantidKernel/StdoutChannel.h"
#include "MantidKernel/Exception.h"
#include "MantidKernel/FacilityInfo.h"
#include "MantidKernel/NetworkProxy.h"

#include <Poco/Util/LoggingConfigurator.h>
#include <Poco/Util/SystemConfiguration.h>
#include <Poco/Util/PropertyFileConfiguration.h>
#include <Poco/LoggingFactory.h>
#include <Poco/Path.h>
#include <Poco/File.h>
#include <MantidKernel/StringTokenizer.h>
#include <Poco/DOM/DOMParser.h>
#include <Poco/DOM/Document.h>
#include <Poco/DOM/NodeList.h>
#include <Poco/Environment.h>
#include <Poco/Process.h>
#include <Poco/URI.h>
#ifdef _WIN32
#pragma warning(disable : 4250)
#endif
#include <Poco/Logger.h>
#include <Poco/SplitterChannel.h>
#include <Poco/LoggingRegistry.h>
#include <Poco/PipeStream.h>
#include <Poco/StreamCopier.h>

#include <boost/algorithm/string/join.hpp>
#include <boost/regex.hpp>

#include <fstream>

#ifdef __APPLE__
#include <mach-o/dyld.h>
#endif

namespace Mantid {
/**
 * Get the welcome message for Mantid.
 * @returns A string containing the welcome message for Mantid.
 */
std::string welcomeMessage() {
  return "Welcome to Mantid " +
         std::string(Mantid::Kernel::MantidVersion::version()) +
         "\nPlease cite: " + Mantid::Kernel::MantidVersion::paperCitation() +
         " and this release: " + Mantid::Kernel::MantidVersion::doi();
}

namespace Kernel {

namespace { // anonymous namespace for some utility functions

/// static Logger object
Logger g_log("ConfigService");

/**
 * Split the supplied string on semicolons.
 *
 * @param path The path to split.
 * @returns vector containing the splitted path.
 */
std::vector<std::string> splitPath(const std::string &path) {
  std::vector<std::string> splitted;

<<<<<<< HEAD
  if (path.find(";") == std::string::npos) { // don't bother tokenizing
=======
  if (path.find(';') == std::string::npos) { // don't bother tokenizing
>>>>>>> a038867d
    splitted.push_back(path);
  } else {
    int options = Mantid::Kernel::StringTokenizer::TOK_TRIM +
                  Mantid::Kernel::StringTokenizer::TOK_IGNORE_EMPTY;
    Mantid::Kernel::StringTokenizer tokenizer(path, ";,", options);
    auto iend = tokenizer.end();
    for (auto itr = tokenizer.begin(); itr != iend; ++itr) {
      if (!itr->empty()) {
        splitted.push_back(*itr);
      }
    }
  }
  return splitted;
}

} // end of anonymous namespace

/** Inner templated class to wrap the poco library objects that have protected
 *  destructors and expose them as public.
 */
template <typename T> class ConfigServiceImpl::WrappedObject : public T {
public:
  /// The template type of class that is being wrapped
  typedef T element_type;
  /// Simple constructor
  WrappedObject() : T() { m_pPtr = static_cast<T *>(this); }

  /** Constructor with a class to wrap
   *  @param F :: The object to wrap
   */
  template <typename Field> explicit WrappedObject(Field &F) : T(F) {
    m_pPtr = static_cast<T *>(this);
  }

  /// Copy constructor
  WrappedObject(const WrappedObject<T> &A) : T(A) {
    m_pPtr = static_cast<T *>(this);
  }

  /// Overloaded * operator returns the wrapped object pointer
  const T &operator*() const { return *m_pPtr; }
  /// Overloaded * operator returns the wrapped object pointer
  T &operator*() { return m_pPtr; }
  /// Overloaded -> operator returns the wrapped object pointer
  const T *operator->() const { return m_pPtr; }
  /// Overloaded -> operator returns the wrapped object pointer
  T *operator->() { return m_pPtr; }

private:
  /// Private pointer to the wrapped class
  T *m_pPtr;
};

// Back to the ConfigService class itself...

//-------------------------------
// Private member functions
//-------------------------------

/// Private constructor for singleton class
ConfigServiceImpl::ConfigServiceImpl()
    : m_pConf(nullptr), m_pSysConfig(nullptr), m_changed_keys(),
      m_ConfigPaths(), m_AbsolutePaths(), m_strBaseDir(""),
      m_PropertyString(""), m_properties_file_name("Mantid.properties"),
#ifdef MPI_BUILD
      // Use a different user properties file for an mpi-enabled build to avoid
      // confusion if both are used on the same file system
      m_user_properties_file_name("Mantid-mpi.user.properties"),
#else
      m_user_properties_file_name("Mantid.user.properties"),
#endif
      m_DataSearchDirs(), m_UserSearchDirs(), m_InstrumentDirs(),
      m_instr_prefixes(), m_proxyInfo(), m_isProxySet(false) {
  // getting at system details
  m_pSysConfig = new WrappedObject<Poco::Util::SystemConfiguration>;
  m_pConf = nullptr;

  // Register the FilterChannel with the Poco logging factory
  Poco::LoggingFactory::defaultFactory().registerChannelClass(
      "FilterChannel",
      new Poco::Instantiator<Poco::FilterChannel, Poco::Channel>);
  // Register StdChannel with Poco
  Poco::LoggingFactory::defaultFactory().registerChannelClass(
      "StdoutChannel",
      new Poco::Instantiator<Poco::StdoutChannel, Poco::Channel>);

  // Define the directory to search for the Mantid.properties file.
  Poco::File f;

  // First directory: the current working
  m_strBaseDir = Poco::Path::current();
  f = Poco::File(m_strBaseDir + m_properties_file_name);
  if (!f.exists()) {
    // Check the executable directory to see if it includes a mantid.properties
    // file
    m_strBaseDir = getDirectoryOfExecutable();
    f = Poco::File(m_strBaseDir + m_properties_file_name);
    if (!f.exists()) {
      // Last, use the MANTIDPATH environment var
      if (Poco::Environment::has("MANTIDPATH")) {
        // Here we have to follow the convention of the rest of this code and
        // add a trailing slash.
        // Note: adding it to the MANTIDPATH itself will make other parts of the
        // code crash.
        m_strBaseDir = Poco::Environment::get("MANTIDPATH") + "/";
      }
    }
  }

  // Fill the list of possible relative path keys that may require conversion to
  // absolute paths
  m_ConfigPaths.emplace("mantidqt.python_interfaces_directory", true);
  m_ConfigPaths.emplace("plugins.directory", true);
  m_ConfigPaths.emplace("pvplugins.directory", true);
  m_ConfigPaths.emplace("mantidqt.plugins.directory", true);
  m_ConfigPaths.emplace("instrumentDefinition.directory", true);
  m_ConfigPaths.emplace("instrumentDefinition.vtpDirectory", true);
  m_ConfigPaths.emplace("groupingFiles.directory", true);
  m_ConfigPaths.emplace("maskFiles.directory", true);
  m_ConfigPaths.emplace("colormaps.directory", true);
  m_ConfigPaths.emplace("requiredpythonscript.directories", true);
  m_ConfigPaths.emplace("pythonscripts.directory", true);
  m_ConfigPaths.emplace("pythonscripts.directories", true);
  m_ConfigPaths.emplace("python.plugins.directories", true);
  m_ConfigPaths.emplace("user.python.plugins.directories", true);
  m_ConfigPaths.emplace("datasearch.directories", true);
  m_ConfigPaths.emplace("icatDownload.directory", true);

  // attempt to load the default properties file that resides in the directory
  // of the executable
  std::string propertiesFilesList;
  updateConfig(getPropertiesDir() + m_properties_file_name, false, false);
  propertiesFilesList = getPropertiesDir() + m_properties_file_name;

  // Load the local (machine) properties file, if it exists
  Poco::File localFile(getLocalFilename());
  if (localFile.exists()) {
    updateConfig(getLocalFilename(), true, false);
    propertiesFilesList += ", " + getLocalFilename();
  }

  if (Poco::Environment::has("MANTIDPROPERTIES")) {
    // and then append the user properties
    updateConfig(getUserFilename(), true, false);
    propertiesFilesList += ", " + getUserFilename();
    // and the extra one from the environment
    updateConfig(Poco::Environment::get("MANTIDPROPERTIES"), true, true);
    propertiesFilesList += ", " + Poco::Environment::get("MANTIDPROPERTIES");
  } else {
    // Just do the user properties
    updateConfig(getUserFilename(), true, true);
    propertiesFilesList += ", " + getUserFilename();
  }

  updateFacilities();

  g_log.debug() << "ConfigService created." << std::endl;
  g_log.debug() << "Configured Mantid.properties directory of application as "
                << getPropertiesDir() << std::endl;
  g_log.information() << "This is Mantid version " << MantidVersion::version()
                      << " revision " << MantidVersion::revision() << std::endl;
  g_log.information() << "running on " << getComputerName() << " starting "
                      << DateAndTime::getCurrentTime().toFormattedString(
                             "%Y-%m-%dT%H:%MZ") << "\n";
  g_log.information() << "Properties file(s) loaded: " << propertiesFilesList
                      << std::endl;
#ifndef MPI_BUILD // There is no logging to file by default in MPI build
  g_log.information() << "Logging to: " << m_logFilePath << std::endl;
#endif

  // Assert that the appdata and the instrument subdirectory exists
  std::string appDataDir = getAppDataDir();
  Poco::Path path(appDataDir);
  path.pushDirectory("instrument");
  Poco::File file(path);
  // createDirectories will fail gracefully if it is already present - but will
  // throw an error if it cannot create the directory
  try {
    file.createDirectories();
  } catch (Poco::FileException &fe) {
    g_log.error()
        << "Cannot create the local instrument cache directory ["
        << path.toString()
        << "]. Mantid will not be able to update instrument definitions.\n"
        << fe.what() << std::endl;
  }
  Poco::File vtpDir(getVTPFileDirectory());
  try {
    vtpDir.createDirectories();
  } catch (Poco::FileException &fe) {
    g_log.error()
        << "Cannot create the local instrument geometry cache directory ["
        << path.toString()
        << "]. Mantid will be slower at viewing complex instruments.\n"
        << fe.what() << std::endl;
  }
  // must update the cache of instrument paths
  cacheInstrumentPaths();
}

/** Private Destructor
 *  Prevents client from calling 'delete' on the pointer handed out by Instance
 */
ConfigServiceImpl::~ConfigServiceImpl() {
  // std::cerr << "ConfigService destroyed." << std::endl;
  Kernel::Logger::shutdown();
  delete m_pSysConfig;
  delete m_pConf; // potential double delete???
  clearFacilities();
}

/** Loads the config file provided.
 *  If the file contains logging setup instructions then these will be used to
 *setup the logging framework.
 *
 *  @param filename :: The filename and optionally path of the file to load
 *  @param append :: If false (default) then any previous configuration is
 *discarded, otherwise the new keys are added, and repeated keys will override
 *existing ones.
 */
void ConfigServiceImpl::loadConfig(const std::string &filename,
                                   const bool append) {
  delete m_pConf;
  if (!append) {
    // remove the previous property string
    m_PropertyString = "";
    m_changed_keys.clear();
  }

  try {
    // slurp in entire file
    std::string temp;
    bool good = readFile(filename, temp);

    // check if we have failed to open the file
    if ((!good) || (temp == "")) {
      if (filename == getUserPropertiesDir() + m_user_properties_file_name) {
        // write out a fresh file
        createUserPropertiesFile();
      } else {
        throw Exception::FileError("Cannot open file", filename);
      }
    }

    // store the property string
    if ((append) && (m_PropertyString != "")) {
      m_PropertyString = m_PropertyString + "\n" + temp;
    } else {
      m_PropertyString = temp;
    }
  } catch (std::exception &e) {
    // there was a problem loading the file - it probably is not there
    std::cerr << "Problem loading the configuration file " << filename << " "
              << e.what() << std::endl;
    if (!append) {
      // if we have no property values then take the default
      m_PropertyString = defaultConfig();
    }
  }

  // use the cached property string to initialise the POCO property file
  std::istringstream istr(m_PropertyString);
  m_pConf = new WrappedObject<Poco::Util::PropertyFileConfiguration>(istr);
}

/**
 * Read a file and place its contents into the given string
 * @param filename :: The filename of the file to read
 * @param contents :: The file contents will be placed here
 * @returns A boolean indicating whether opening the file was successful
 */
bool ConfigServiceImpl::readFile(const std::string &filename,
                                 std::string &contents) const {
  std::ifstream propFile(filename.c_str(), std::ios::in);
  bool good = propFile.good();
  if (!good) {
    contents = "";
    propFile.close();
    return good;
  }

  // slurp in entire file - extremely unlikely delimiter used as an alternate to
  // \n
  contents.clear();
  getline(propFile, contents, '`');
  propFile.close();
  return good;
}

/** Configures the Poco logging and starts it up
 *
 */
void ConfigServiceImpl::configureLogging() {
  try {
    // Ensure that the logging directory exists
    m_logFilePath = getString("logging.channels.fileChannel.path");
    Poco::Path logpath(m_logFilePath);

    // Undocumented way to override the mantid.log path
    if (Poco::Environment::has("MANTIDLOGPATH")) {
      logpath = Poco::Path(Poco::Environment::get("MANTIDLOGPATH"));
      logpath = logpath.absolute();
      m_logFilePath = logpath.toString();
    }

    // An absolute path makes things simpler
    logpath = logpath.absolute();

    // First, try the logpath given
    if (!m_logFilePath.empty()) {
      try {
        // Save it for later
        m_logFilePath = logpath.toString();

        // make this path point to the parent directory and create it if it does
        // not exist
        Poco::Path parent = logpath;
        parent.makeParent();
        Poco::File(parent).createDirectories();

        // Try to create or append to the file. If it fails, use the default
        FILE *fp = fopen(m_logFilePath.c_str(), "a+");
        if (fp == nullptr) {
          std::cerr
              << "Error writing to log file path given in properties file: \""
              << m_logFilePath << "\". Will use a default path instead."
              << std::endl;
          // Clear the path; this will make it use the default
          m_logFilePath = "";
        } else
          fclose(fp);
      } catch (std::exception &) {
        std::cerr
            << "Error writing to log file path given in properties file: \""
            << m_logFilePath << "\". Will use a default path instead."
            << std::endl;
        // ERROR! Maybe the file is not writable!
        // Clear the path; this will make it use the default
        m_logFilePath = "";
      }
    }

    // The path given was invalid somehow? Use a default
    if (m_logFilePath.empty()) {
      m_logFilePath = getUserPropertiesDir() + "mantid.log";
      // Check whether the file can be written. The Poco::File::canWrite method
      // does not work
      // for files that don't exist, it throws an exception. It also can't be
      // used to check for
      // directory access as the Windows API doesn't return this information
      // correctly for
      // directories.
      FILE *fp = fopen(m_logFilePath.c_str(), "a+");
      if (!fp) {
        // if we cannot write to the default directory then set use the system
        // temp
        logpath = Poco::Path::temp() + "mantid.log";
        m_logFilePath = logpath.toString();
        std::cerr << "Error writing to log file path to default location: \""
                  << m_logFilePath
                  << "\". Will use a system temp path instead: \""
                  << m_logFilePath << "\"" << std::endl;
      } else
        fclose(fp);
    }
    // Set the line in the configuration properties.
    //  this'll be picked up by LoggingConfigurator (somehow)
    m_pConf->setString("logging.channels.fileChannel.path", m_logFilePath);

    // make this path point to the parent directory and create it if it does not
    // exist
    logpath.makeParent();
    if (!logpath.toString().empty()) {
      Poco::File(logpath)
          .createDirectories(); // Also creates all necessary directories
    }

    // Configure the logging framework
    Poco::Util::LoggingConfigurator configurator;
    configurator.configure(m_pConf);
  } catch (std::exception &e) {
    std::cerr << "Trouble configuring the logging framework " << e.what()
              << std::endl;
  }
}

/**
 * Searches the stored list for keys that have been loaded from the config file
 * and may contain
 * relative paths. Any it find are converted to absolute paths and stored
 * separately
 */
void ConfigServiceImpl::convertRelativeToAbsolute() {
  if (m_ConfigPaths.empty())
    return;

  m_AbsolutePaths.clear();
  std::map<std::string, bool>::const_iterator send = m_ConfigPaths.end();
  for (std::map<std::string, bool>::const_iterator sitr = m_ConfigPaths.begin();
       sitr != send; ++sitr) {
    std::string key = sitr->first;
    if (!m_pConf->hasProperty(key))
      continue;

    std::string value(m_pConf->getString(key));
    value = makeAbsolute(value, key);
    m_AbsolutePaths.emplace(key, value);
  }
}

/**
 * Make a relative path or a list of relative paths into an absolute one.
 * @param dir :: The directory to convert
 * @param key :: The key variable this relates to
 * @returns A string containing an absolute path by resolving the relative
 * directory with the executable directory
 */
std::string ConfigServiceImpl::makeAbsolute(const std::string &dir,
                                            const std::string &key) const {
  if (dir.empty()) {
    // Don't do anything for an empty value
    return dir;
  }
  std::string converted;
  // If we have a list, chop it up and convert each one
  if (dir.find_first_of(";,") != std::string::npos) {
    auto splitted = splitPath(dir);
    auto iend = splitted.cend();
    for (auto itr = splitted.begin(); itr != iend;) {
      std::string absolute = makeAbsolute(*itr, key);
      if (absolute.empty()) {
        ++itr;
      } else {
        converted += absolute;
        if (++itr != iend) {
          converted += ";";
        }
      }
    }
    return converted;
  }

  // MG 05/10/09: When the Poco::FilePropertyConfiguration object reads its
  // key/value pairs it
  // treats a backslash as the start of an escape sequence. If the next
  // character does not
  // form a valid sequence then the backslash is removed from the stream. This
  // has the effect
  // of giving malformed paths when using Windows-style directories. E.g
  // C:\Mantid ->C:Mantid
  // and Poco::Path::isRelative throws an exception on this
  bool is_relative(false);
  try {
    is_relative = Poco::Path(dir).isRelative();
  } catch (Poco::PathSyntaxException &) {
    g_log.warning() << "Malformed path detected in the \"" << key
                    << "\" variable, skipping \"" << dir << "\"\n";
    return "";
  }
  if (is_relative) {
    const std::string propFileDir(getPropertiesDir());
    converted = Poco::Path(propFileDir).resolve(dir).toString();
  } else {
    converted = dir;
  }
  converted = Poco::Path(converted).makeDirectory().toString();

  // C++ doesn't have a const version of operator[] for maps so I can't call
  // that here
  auto it = m_ConfigPaths.find(key);
  bool required = false;
  if (it != m_ConfigPaths.end()) {
    required = it->second;
  }
  try {
    if (required && !Poco::File(converted).exists()) {
      g_log.debug() << "Required properties path \"" << converted
                    << "\" in the \"" << key << "\" variable does not exist.\n";
      converted = "";
    }
  } catch (Poco::FileException &) {
    g_log.debug() << "Required properties path \"" << converted
                  << "\" in the \"" << key << "\" variable does not exist.\n";
    converted = "";
  }

  // Backward slashes cannot be allowed to go into our properties file
  // Note this is a temporary fix for ticket #2445.
  // Ticket #2460 prompts a review of our path handling in the config service.
  boost::replace_all(converted, "\\", "/");
  return converted;
}

/**
 * Create the store of data search paths from the 'datasearch.directories' key
 * within the Mantid.properties file.
 * The value of the key should be a semi-colon separated list of directories
 */
void ConfigServiceImpl::cacheDataSearchPaths() {
  std::string paths = getString("datasearch.directories");
  if (paths.empty()) {
    m_DataSearchDirs.clear();
  } else {
    m_DataSearchDirs = splitPath(paths);
  }
}

/**
 * Create the store of user search paths from the 'usersearch.directories' key
 * within the Mantid.properties file.
 * The value of the key should be a semi-colon separated list of directories
 */
void ConfigServiceImpl::cacheUserSearchPaths() {
  m_UserSearchDirs.clear();
  std::string paths = getString("usersearch.directories");
  if (paths.empty()) {
    m_UserSearchDirs.clear();
  } else {
    m_UserSearchDirs = splitPath(paths);
  }
}

/**
 *  The path that is passed should be as returned by makeAbsolute() and
 *  this function will return true if that path is in the list
 *  @param path :: the absolute path name to search for
 *  @return true if the path was found
 */
bool ConfigServiceImpl::isInDataSearchList(const std::string &path) const {
  // the path produced by poco will have \ on windows, but the searchdirs will
  // always have /
  std::string correctedPath = path;
  replace(correctedPath.begin(), correctedPath.end(), '\\', '/');

  auto it =
      std::find_if(m_DataSearchDirs.cbegin(), m_DataSearchDirs.cend(),
                   std::bind2nd(std::equal_to<std::string>(), correctedPath));
  return (it != m_DataSearchDirs.end());
}

/**
 * writes a basic placeholder user.properties file to disk
 * any errors are caught and logged, but not propagated
 */
void ConfigServiceImpl::createUserPropertiesFile() const {
  try {
    std::fstream filestr(
        (getUserPropertiesDir() + m_user_properties_file_name).c_str(),
        std::fstream::out);

    filestr << "# This file can be used to override any properties for this "
               "installation." << std::endl;
    filestr << "# Any properties found in this file will override any that are "
               "found in the Mantid.Properties file" << std::endl;
    filestr << "# As this file will not be replaced with futher installations "
               "of Mantid it is a safe place to put " << std::endl;
    filestr << "# properties that suit your particular installation."
            << std::endl;
    filestr << "#" << std::endl;
    filestr << "# See here for a list of possible options:" << std::endl;
    filestr << "# "
               "http://www.mantidproject.org/"
               "Properties_File#Mantid.User.Properties" << std::endl;
    filestr << std::endl;
    filestr << "##" << std::endl;
    filestr << "## GENERAL" << std::endl;
    filestr << "##" << std::endl;
    filestr << std::endl;
    filestr << "## Set the number of algorithm properties to retain"
            << std::endl;
    filestr << "#algorithms.retained=90" << std::endl;
    filestr << std::endl;
    filestr << "## Hides catagories from the algorithm list in MantidPlot"
            << std::endl;
    filestr << "#algorithms.catagories.hidden=Muons,Inelastic" << std::endl;
    filestr << std::endl;
    filestr << "## Set the maximum number of coures used to run algorithms over"
            << std::endl;
    filestr << "#MultiThreaded.MaxCores=4" << std::endl;
    filestr << std::endl;
    filestr << "##" << std::endl;
    filestr << "## FACILITY AND INSTRUMENT" << std::endl;
    filestr << "##" << std::endl;
    filestr << std::endl;
    filestr << "## Sets the default facility" << std::endl;
    filestr << "## e.g.: ISIS, SNS, ILL" << std::endl;
    filestr << "default.facility=" << std::endl;
    filestr << std::endl;
    filestr << "## Sets the default instrument" << std::endl;
    filestr << "## e.g. IRIS, HET, NIMROD" << std::endl;
    filestr << "default.instrument=" << std::endl;
    filestr << std::endl;
    filestr << std::endl;
    filestr << "## Sets the Q.convention" << std::endl;
    filestr << "## Set to Crystallography for kf-ki instead of default "
               "Inelastic which is ki-kf" << std::endl;
    filestr << "#Q.convention=Crystallography" << std::endl;
    filestr << "##" << std::endl;
    filestr << "## DIRECTORIES" << std::endl;
    filestr << "##" << std::endl;
    filestr << std::endl;
    filestr << "## Sets a list of directories (separated by semi colons) to "
               "search for data" << std::endl;
    filestr << "#datasearch.directories=../data;../isis/data" << std::endl;
    filestr << std::endl;
    filestr << "## Set a list (separated by semi colons) of directories to "
               "look for additional Python scripts" << std::endl;
    filestr << "#pythonscripts.directories=../scripts;../docs/MyScripts"
            << std::endl;
    filestr << std::endl;
    filestr << "## Uncomment to enable archive search - ICat and Orbiter"
            << std::endl;
    filestr << "#datasearch.searcharchive=On" << std::endl;
    filestr << std::endl;
    filestr << "## Sets default save directory" << std::endl;
    filestr << "#defaultsave.directory=../data" << std::endl;
    filestr << std::endl;
    filestr << "##" << std::endl;
    filestr << "## LOGGING" << std::endl;
    filestr << "##" << std::endl;
    filestr << std::endl;
    filestr << "## Uncomment to change logging level" << std::endl;
    filestr << "## Default is information" << std::endl;
    filestr << "## Valid values are: error, warning, notice, information, debug"
            << std::endl;
    filestr << "#logging.loggers.root.level=information" << std::endl;
    filestr << std::endl;
    filestr << "## Sets the lowest level messages to be logged to file"
            << std::endl;
    filestr << "## Default is warning" << std::endl;
    filestr << "## Valid values are: error, warning, notice, information, debug"
            << std::endl;
    filestr << "#logging.channels.fileFilterChannel.level=debug" << std::endl;
    filestr << std::endl;
    filestr << "## Sets the file to write logs to" << std::endl;
    filestr << "#logging.channels.fileChannel.path=../mantid.log" << std::endl;
    filestr << std::endl;
    filestr << "##" << std::endl;
    filestr << "## MantidPlot" << std::endl;
    filestr << "##" << std::endl;
    filestr << std::endl;
    filestr << "## Show invisible workspaces" << std::endl;
    filestr << "#MantidOptions.InvisibleWorkspaces=0" << std::endl;
    filestr << "## Re-use plot instances for different plot types" << std::endl;
    filestr << "#MantidOptions.ReusePlotInstances=Off" << std::endl;
    filestr << std::endl;
    filestr << "## Uncomment to disable use of OpenGL to render unwrapped "
               "instrument views" << std::endl;
    filestr << "#MantidOptions.InstrumentView.UseOpenGL=Off" << std::endl;

    filestr.close();
  } catch (std::runtime_error &ex) {
    g_log.warning() << "Unable to write out user.properties file to "
                    << getUserPropertiesDir() << m_user_properties_file_name
                    << " error: " << ex.what() << std::endl;
  }
}

/**
 * Provides a default Configuration string to use if the config file cannot be
 * loaded.
 * @returns The string value of default properties
 */
std::string ConfigServiceImpl::defaultConfig() const {
  std::string propFile =
      "# logging configuration"
      "# root level message filter (drop to debug for more messages)"
      "logging.loggers.root.level = debug"
      "# splitting the messages to many logging channels"
      "logging.loggers.root.channel.class = SplitterChannel"
      "logging.loggers.root.channel.channel1 = consoleChannel"
      "logging.loggers.root.channel.channel2 = fileFilterChannel"
      "# output to the console - primarily for console based apps"
      "logging.channels.consoleChannel.class = ConsoleChannel"
      "logging.channels.consoleChannel.formatter = f1"
      "# specfic filter for the file channel raising the level to warning "
      "(drop to debug for debugging)"
      "logging.channels.fileFilterChannel.class= FilterChannel"
      "logging.channels.fileFilterChannel.channel= fileChannel"
      "logging.channels.fileFilterChannel.level= warning"
      "# output to a file (For error capturing and debugging)"
      "logging.channels.fileChannel.class = debug"
      "logging.channels.fileChannel.path = ../logs/mantid.log"
      "logging.channels.fileChannel.formatter.class = PatternFormatter"
      "logging.channels.fileChannel.formatter.pattern = %Y-%m-%d %H:%M:%S,%i "
      "[%I] %p %s - %t"
      "logging.formatters.f1.class = PatternFormatter"
      "logging.formatters.f1.pattern = %s-[%p] %t"
      "logging.formatters.f1.times = UTC";
  return propFile;
}

//-------------------------------
// Public member functions
//-------------------------------

/**
 * Removes the user properties file & loads a fresh configuration
 */
void ConfigServiceImpl::reset() {
  // Remove the current user properties file and write a fresh one
  try {
    Poco::File userFile(getUserFilename());
    userFile.remove();
  } catch (Poco::Exception &) {
  }
  createUserPropertiesFile();

  // Now load the original
  const bool append = false;
  const bool updateCaches = true;
  updateConfig(getPropertiesDir() + m_properties_file_name, append,
               updateCaches);
}

/** Updates and existing configuration and restarts the logging
 *  @param filename :: The filename and optionally path of the file to load
 *  @param append ::   If false (default) then any previous configuration is
 * discarded,
 *                  otherwise the new keys are added, and repeated keys will
 * override existing ones.
 *  @param update_caches :: If true(default) then the various property caches
 * are updated
 */
void ConfigServiceImpl::updateConfig(const std::string &filename,
                                     const bool append,
                                     const bool update_caches) {
  loadConfig(filename, append);

  // Ensure that the default save directory makes sense
  /*
  if (!append)
  {
    std::string save_dir = getString("defaultsave.directory");
    if (Poco::trimInPlace(save_dir).size() == 0)
      setString("defaultsave.directory", Poco::Path::home());
  }
  */

  if (update_caches) {
    // Only configure logging once
    configureLogging();
    // Ensure that any relative paths given in the configuration file are
    // relative to the correct directory
    convertRelativeToAbsolute();
    // Configure search paths into a specially saved store as they will be used
    // frequently
    cacheDataSearchPaths();
    appendDataSearchDir(getString("defaultsave.directory"));
    cacheUserSearchPaths();
    cacheInstrumentPaths();
  }
}

/**
 * Save the configuration to the user file
 * @param filename :: The filename for the saved configuration
 * @throw std::runtime_error if the file cannot be opened
 */
void ConfigServiceImpl::saveConfig(const std::string &filename) const {
  // Open and read the user properties file
  std::string updated_file("");

  std::ifstream reader(filename.c_str(), std::ios::in);
  if (reader.bad()) {
    throw std::runtime_error("Error opening user properties file. Cannot save "
                             "updated configuration.");
  }

  std::string file_line(""), output("");
  bool line_continuing(false);
  while (std::getline(reader, file_line)) {
    if (!file_line.empty()) {
      char last = *(file_line.end() - 1);
      if (last == '\\') {
        // If we are not in line continuation mode then need
        // a fresh start line
        if (!line_continuing)
          output = "";
        line_continuing = true;
        output += file_line + "\n";
        continue;
      } else if (line_continuing) {
        output += file_line;
        line_continuing = false;
      } else {
        output = file_line;
      }
    } else {
      output = "";
      updated_file += "\n";
      continue;
    } // end if-else

    // Output is the current line in the file

    // Extract the key from the current line
    std::string key;
    std::string::size_type pos = output.find('=');
    if (pos == std::string::npos) {
      key = output; // If no equals then the entire thing is the key
    } else {
      key = output.substr(0, pos); // Strip the equals to get only the key
    }
    // Now deal with trimming (removes spaces)
    Poco::trimInPlace(key);

    // Find the comments
    std::string::size_type comment = key.find('#');

    // Check if it exists in the service using hasProperty and make sure it
    // isn't a comment
    if (comment == 0) {
      updated_file += output;
    } else if (!hasProperty(key)) {
      // Remove the key from the changed key list
      m_changed_keys.erase(key);
      continue;
    } else {
      // If it does exist make sure the value is current
      std::string value = getString(key, false);
      Poco::replaceInPlace(value, "\\", "\\\\"); // replace single \ with double
      updated_file += key + "=" + value;
      // Remove the key from the changed key list
      m_changed_keys.erase(key);
    }
    updated_file += "\n";
  } // End while-loop

  // Any remaining keys within the changed key store weren't present in the
  // current user properties so append them
  if (!m_changed_keys.empty()) {
    updated_file += "\n";
    auto key_end = m_changed_keys.end();
    for (auto key_itr = m_changed_keys.begin(); key_itr != key_end;) {
      updated_file += *key_itr + "=";
      std::string value = getString(*key_itr, false);
      Poco::replaceInPlace(value, "\\", "\\\\"); // replace single \ with double
      updated_file += value;
      if (++key_itr != key_end) {
        updated_file += "\n";
      }
    }
    m_changed_keys.clear();
  }

  // Write out the new file
  std::ofstream writer(filename.c_str(), std::ios_base::trunc);
  if (writer.bad()) {
    writer.close();
    g_log.error() << "Error writing new user properties file. Cannot save "
                     "current configuration.\n";
    throw std::runtime_error("Error writing new user properties file. Cannot "
                             "save current configuration.");
  }

  writer.write(updated_file.c_str(), updated_file.size());
  writer.close();
}

/** Searches for a string within the currently loaded configuaration values and
 *  returns the value as a string. If the key is one of those that was a
 *possible relative path
 *  then the local store is searched first.
 *
 *  @param keyName :: The case sensitive name of the property that you need the
 *value of.
 *  @param use_cache :: If true, the local cache of directory names is queried
 *first.
 *  @returns The string value of the property, or an empty string if the key
 *cannot be found
 */
std::string ConfigServiceImpl::getString(const std::string &keyName,
                                         bool use_cache) const {
  if (use_cache) {
    auto mitr = m_AbsolutePaths.find(keyName);
    if (mitr != m_AbsolutePaths.end()) {
      return (*mitr).second;
    }
  }
  std::string retVal;
  try {
    retVal = m_pConf->getString(keyName);
  } catch (Poco::NotFoundException &) {
    g_log.debug() << "Unable to find " << keyName << " in the properties file"
                  << std::endl;
    retVal = "";
  }
  return retVal;
}

/** Searches for keys within the currently loaded configuaration values and
 *  returns them as strings in a vector.
 *
 *  @param keyName :: The case sensitive name of the property that you need the
 *key for.
 *  @returns The string value of each key within a vector, or an empty vector if
 *there isn't
 *  a key or it couldn't be found.
 */
std::vector<std::string>
ConfigServiceImpl::getKeys(const std::string &keyName) const {
  std::vector<std::string> rawKeys;
  m_pConf->keys(keyName, rawKeys);
  return rawKeys;
}

/**
 * Recursively gets a list of all config options from a given root node.
 *
 * @return Vector containing all config options
 */
void ConfigServiceImpl::getKeysRecursive(
    const std::string &root, std::vector<std::string> &allKeys) const {
  std::vector<std::string> rootKeys = getKeys(root);

  if (rootKeys.empty())
    allKeys.push_back(root);

  for (auto &rootKey : rootKeys) {
    std::string searchString;
    if (root.empty()) {
      searchString = rootKey;
    } else {
      searchString = root + "." + rootKey;
    }

    getKeysRecursive(searchString, allKeys);
  }
}

/**
* Recursively gets a list of all config options.
*
* This function is needed as Boost Python does not like calling function with
* default arguments.
*
* @return Vector containing all config options
*/
std::vector<std::string> ConfigServiceImpl::keys() const {
  std::vector<std::string> allKeys;
  getKeysRecursive("", allKeys);
  return allKeys;
}

/** Removes a key from the memory stored properties file and inserts the key
 *into the
 *  changed key list so that when the program calls saveConfig the properties
 *file will
 *  be the same and not contain the key no more
 *
 *  @param rootName :: The key that is to be deleted
 */
void ConfigServiceImpl::remove(const std::string &rootName) const {
  m_pConf->remove(rootName);
  m_changed_keys.insert(rootName);
}

/** Checks to see whether the given key exists.
 *
 *  @param rootName :: The case sensitive key that you are looking to see if
 *exists.
 *  @returns Boolean value denoting whether the exists or not.
 */
bool ConfigServiceImpl::hasProperty(const std::string &rootName) const {
  return m_pConf->hasProperty(rootName);
}

/** Checks to see whether the given file target is an executable one and it
 *exists.
 * This method will expand environment variables found in the given file path.
 *
 *  @param target :: The path to the file you wish to see whether it's an
 *executable.
 *  @returns Boolean value denoting whether the file is an executable or not.
 */
bool ConfigServiceImpl::isExecutable(const std::string &target) const {
  try {
    std::string expTarget = Poco::Path::expand(target);
    Poco::File tempFile = Poco::File(expTarget);

    if (tempFile.exists()) {
      return tempFile.canExecute();
    } else
      return false;
  } catch (Poco::Exception &) {
    return false;
  }
}

/** Runs a command line string to open a program. The function can take program
 *arguments.
 *  i.e it can load in a file to the program on startup.
 *
 *  This method will expand environment variables found in the given file path.
 *
 *  @param programFilePath :: The directory where the program is located.
 *  @param programArguments :: The arguments that the program can take on
 *startup. For example,
 *  the file to load up.
 */

void ConfigServiceImpl::launchProcess(
    const std::string &programFilePath,
    const std::vector<std::string> &programArguments) const {
  try {
    std::string expTarget = Poco::Path::expand(programFilePath);
    Poco::Process::launch(expTarget, programArguments);
  } catch (Poco::SystemException &e) {
    throw std::runtime_error(e.what());
  }
}

/**
 * Set a configuration property. An existing key will have its value updated.
 * @param key :: The key to refer to this property
 * @param value :: The value of the property
 */
void ConfigServiceImpl::setString(const std::string &key,
                                  const std::string &value) {
  // If the value is unchanged (after any path conversions), there's nothing to
  // do.
  const std::string old = getString(key);
  if (value == old)
    return;

  // Ensure we keep a correct full path
  std::map<std::string, bool>::const_iterator itr = m_ConfigPaths.find(key);
  if (itr != m_ConfigPaths.end()) {
    m_AbsolutePaths[key] = makeAbsolute(value, key);
  }

  if (key == "datasearch.directories") {
    cacheDataSearchPaths();
  } else if (key == "usersearch.directories") {
    cacheUserSearchPaths();
  } else if (key == "instrumentDefinition.directory") {
    cacheInstrumentPaths();
  } else if (key == "defaultsave.directory") {
    appendDataSearchDir(value);
  }

  m_pConf->setString(key, value);

  m_notificationCenter.postNotification(new ValueChanged(key, value, old));
  m_changed_keys.insert(key);
}

/** Searches for a string within the currently loaded configuaration values and
 *  attempts to convert the values to the template type supplied.
 *
 *  @param keyName :: The case sensitive name of the property that you need the
 *value of.
 *  @param out ::     The value if found
 *  @returns A success flag - 0 on failure, 1 on success
 */
template <typename T>
int ConfigServiceImpl::getValue(const std::string &keyName, T &out) {
  std::string strValue = getString(keyName);
  int result = Mantid::Kernel::Strings::convert(strValue, out);
  return result;
}

/**
 * Return the full filename of the local properties file.
 * @returns A string containing the full path to the local file.
 */
std::string ConfigServiceImpl::getLocalFilename() const {
#ifdef _WIN32
  return "Mantid.local.properties";
#else
  return "/etc/mantid.local.properties";
#endif
}

/**
 * Return the full filename of the user properties file
 * @returns A string containing the full path to the user file
 */
std::string ConfigServiceImpl::getUserFilename() const {
  return getUserPropertiesDir() + m_user_properties_file_name;
}

/** Searches for the string within the environment variables and returns the
 *  value as a string.
 *
 *  @param keyName :: The name of the environment variable that you need the
 *value of.
 *  @returns The string value of the property
 */
std::string ConfigServiceImpl::getEnvironment(const std::string &keyName) {
  return m_pSysConfig->getString("system.env." + keyName);
}

/** Gets the name of the host operating system
 *
 *  @returns The name pf the OS version
 */
std::string ConfigServiceImpl::getOSName() {
  return m_pSysConfig->getString("system.osName");
}

/** Gets the name of the computer running Mantid
 *
 *  @returns The  name of the computer
 */
std::string ConfigServiceImpl::getOSArchitecture() {
  return m_pSysConfig->getString("system.osArchitecture");
}

/** Gets the name of the operating system Architecture
 *
 * @returns The operating system architecture
 */
std::string ConfigServiceImpl::getComputerName() {
  return m_pSysConfig->getString("system.nodeName");
}

/** Gets the name of the operating system version
 *
 * @returns The operating system version
 */
std::string ConfigServiceImpl::getOSVersion() {
  return m_pSysConfig->getString("system.osVersion");
}

/// @returns true if the file exists and can be read
bool canRead(const std::string &filename) {
  // check for existence of the file
  Poco::File pocoFile(filename);
  if (!pocoFile.exists()) {
    return false;
  }

  // just return if it is readable
  return pocoFile.canRead();
}

/// @returns the value associated with the key.
std::string getValueFromStdOut(const std::string &orig,
                               const std::string &key) {
  size_t start = orig.find(key);
  if (start == std::string::npos) {
    return std::string();
  }
  start += key.size();

  size_t stop = orig.find('\n', start);
  if (stop == std::string::npos) {
    return std::string();
  }

  return Mantid::Kernel::Strings::strip(orig.substr(start, stop - start - 1));
}

/**
 * Gets the name of the operating system version in a human readable form.
 *
 * @returns The operating system desciption
 */
std::string ConfigServiceImpl::getOSVersionReadable() {
  std::string description;

  // read os-release
  static const std::string OS_RELEASE("/etc/os-release");
  if (canRead(OS_RELEASE)) {
    static const std::string PRETTY_NAME("PRETTY_NAME=");

    // open it to see if it has the magic line
    std::ifstream handle(OS_RELEASE.c_str(), std::ios::in);

    // go through the file
    std::string line;
    while (std::getline(handle, line)) {
      if (line.find(PRETTY_NAME) != std::string::npos) {
        if (line.length() > PRETTY_NAME.length() + 1) {
          size_t length = line.length() - PRETTY_NAME.length() - 2;
          description = line.substr(PRETTY_NAME.length() + 1, length);
        }
        break;
      }
    }

    // cleanup
    handle.close();
    if (!description.empty()) {
      return description;
    }
  }

  // read redhat-release
  static const std::string REDHAT_RELEASE("/etc/redhat-release");
  if (canRead(REDHAT_RELEASE)) {
    // open it to see if it has the magic line
    std::ifstream handle(REDHAT_RELEASE.c_str(), std::ios::in);

    // go through the file
    std::string line;
    while (std::getline(handle, line)) {
      if (!line.empty()) {
        description = line;
        break;
      }
    }

    // cleanup
    handle.close();
    if (!description.empty()) {
      return description;
    }
  }

  // try system calls
  std::string cmd;
  std::vector<std::string> args;
#ifdef __APPLE__
  cmd = "sw_vers"; // mac
#elif _WIN32
  cmd = "wmic";                 // windows
  args.emplace_back("os");      // windows
  args.emplace_back("get");     // windows
  args.emplace_back("Caption"); // windows
  args.emplace_back("/value");  // windows
#endif

  if (!cmd.empty()) {
    try {
      Poco::Pipe outPipe, errorPipe;
      Poco::ProcessHandle ph =
          Poco::Process::launch(cmd, args, nullptr, &outPipe, &errorPipe);
      const int rc = ph.wait();
      // Only if the command returned successfully.
      if (rc == 0) {
        Poco::PipeInputStream pipeStream(outPipe);
        std::stringstream stringStream;
        Poco::StreamCopier::copyStream(pipeStream, stringStream);
        const std::string result = stringStream.str();
#ifdef __APPLE__
        const std::string product_name =
            getValueFromStdOut(result, "ProductName:");
        const std::string product_vers =
            getValueFromStdOut(result, "ProductVersion:");

        description = product_name + " " + product_vers;
#elif _WIN32
        description = getValueFromStdOut(result, "Caption=");
#else
        UNUSED_ARG(result); // only used on mac and windows
#endif
      } else {
        std::stringstream messageStream;
        messageStream << "command \"" << cmd << "\" failed with code: " << rc;
        g_log.debug(messageStream.str());
      }
    } catch (Poco::SystemException &e) {
      g_log.debug("command \"" + cmd + "\" failed");
      g_log.debug(e.what());
    }
  }

  return description;
}

/// @returns The name of the current user as reported by the environment.
std::string ConfigServiceImpl::getUsername() {
  std::string username;

  // mac and favorite way to get username on linux
  try {
    username = m_pSysConfig->getString("system.env.USER");
    if (!username.empty()) {
      return username;
    }
  } catch (Poco::NotFoundException &e) {
    UNUSED_ARG(e); // let it drop on the floor
  }

  // windoze and alternate linux username variable
  try {
    username = m_pSysConfig->getString("system.env.USERNAME");
    if (!username.empty()) {
      return username;
    }
  } catch (Poco::NotFoundException &e) {
    UNUSED_ARG(e); // let it drop on the floor
  }

  // give up and return an empty string
  return std::string();
}

/** Gets the absolute path of the current directory containing the dll
 *
 * @returns The absolute path of the current directory containing the dll
 */
std::string ConfigServiceImpl::getCurrentDir() {
  return m_pSysConfig->getString("system.currentDir");
}

/** Gets the absolute path of the current directory containing the dll. Const
 *version.
 *
 * @returns The absolute path of the current directory containing the dll
 */
std::string ConfigServiceImpl::getCurrentDir() const {
  return m_pSysConfig->getString("system.currentDir");
}

/** Gets the absolute path of the temp directory
 *
 * @returns The absolute path of the temp directory
 */
std::string ConfigServiceImpl::getTempDir() {
  return m_pSysConfig->getString("system.tempDir");
}

/** Gets the absolute path of the appdata directory
*
* @returns The absolute path of the appdata directory
*/
std::string ConfigServiceImpl::getAppDataDir() {
  const std::string applicationName = "mantid";
#if POCO_OS == POCO_OS_WINDOWS_NT
  const std::string vendorName = "mantidproject";
  std::string appdata = std::getenv("APPDATA");
  Poco::Path path(appdata);
  path.makeDirectory();
  path.pushDirectory(vendorName);
  path.pushDirectory(applicationName);
  return path.toString();
#else // linux and mac
  Poco::Path path(Poco::Path::home());
  path.pushDirectory("." + applicationName);
  return path.toString();
#endif
}

/**
 * Get the directory containing the program executable
 * @returns A string containing the path of the directory
 * containing the executable, including a trailing slash
 */
std::string ConfigServiceImpl::getDirectoryOfExecutable() const {
  return Poco::Path(getPathToExecutable()).parent().toString();
}

/**
  * Get the full path to the executing program (i.e. whatever Mantid is embedded
 * in)
  * @returns A string containing the full path the the executable
  */
std::string ConfigServiceImpl::getPathToExecutable() const {
  std::string execpath("");
  const size_t LEN(1024);
  // cppcheck-suppress variableScope
  char pBuf[LEN];

#ifdef _WIN32
  unsigned int bytes = GetModuleFileName(NULL, pBuf, LEN);
#elif defined __linux__
  char szTmp[32];
  sprintf(szTmp, "/proc/%d/exe", getpid());
  ssize_t bytes = readlink(szTmp, pBuf, LEN);
#elif defined __APPLE__
  // Two calls to _NSGetExecutablePath required - first to get size of buffer
  uint32_t bytes(0);
  _NSGetExecutablePath(pBuf, &bytes);
  const int success = _NSGetExecutablePath(pBuf, &bytes);
  if (success < 0)
    bytes = 1025;
#endif

  if (bytes > 0 && bytes < 1024) {
    pBuf[bytes] = '\0';
    execpath = std::string(pBuf);
  }
  return execpath;
}

/**
 * Check if the path is on a network drive
 * @param path :: The path to be checked
 * @return True if the path is on a network drive.
 */
bool ConfigServiceImpl::isNetworkDrive(const std::string &path) {
#ifdef _WIN32
  // if path is relative get the full one
  char buff[MAX_PATH];
  GetFullPathName(path.c_str(), MAX_PATH, buff, NULL);
  std::string fullName(buff);
  size_t i = fullName.find(':');

  // if the full path doesn't contain a drive letter assume it's on the network
  if (i == std::string::npos)
    return true;

  fullName.erase(i + 1);
  fullName += '\\'; // make sure the name has the trailing backslash
  UINT type = GetDriveType(fullName.c_str());
  return DRIVE_REMOTE == type;
#elif defined __linux__
  // This information is only present in the /proc/mounts file on linux. There
  // are no drives on
  // linux only mount locations therefore the test will have to check the path
  // against
  // entries in /proc/mounts to see if the filesystem type is NFS or SMB (any
  // others ????)
  // Each line corresponds to a particular mounted location
  // 1st column - device name
  // 2nd column - mounted location
  // 3rd column - filesystem type commonly ext2, ext3 for hard drives and NFS or
  // SMB for
  //              network locations

  std::ifstream mntfile("/proc/mounts");
  std::string txtread("");
  while (getline(mntfile, txtread)) {
    std::istringstream strm(txtread);
    std::string devname(""), mntpoint(""), fstype("");
    strm >> devname >> mntpoint >> fstype;
    if (!strm)
      continue;
    // I can't be sure that the file system type is always lower case
    std::transform(fstype.begin(), fstype.end(), fstype.begin(), toupper);
    // Skip the current line if the file system isn't a network one
    if (fstype != "NFS" && fstype != "SMB")
      continue;
    // Now we have a line containing a network filesystem and just need to check
    // if the path
    // supplied contains the mount location. There is a small complication in
    // that the mount
    // points within the file have certain characters transformed into their
    // octal
    // representations, for example spaces->040.
    std::string::size_type idx = mntpoint.find("\\0");
    if (idx != std::string::npos) {
      std::string oct = mntpoint.substr(idx + 1, 3);
      strm.str(oct);
      int printch(-1);
      strm.setf(std::ios::oct, std::ios::basefield);
      strm >> printch;
      if (printch != -1) {
        mntpoint = mntpoint.substr(0, idx) + static_cast<char>(printch) +
                   mntpoint.substr(idx + 4);
      }
      // Search for this at the start of the path
      if (path.find(mntpoint) == 0)
        return true;
    }
  }
  return false;
#else
  UNUSED_ARG(path);
  // Not yet implemented for the mac
  return false;
#endif
}

/**
 * Gets the directory that we consider to be the directory containing the
 * Mantid.properties file.
 * Basically, this is the either the directory pointed to by MANTIDPATH or the
 * directory of the current
 * executable if this is not set.
 * @returns The directory to consider as the base directory, including a
 * trailing slash
 */
std::string ConfigServiceImpl::getPropertiesDir() const { return m_strBaseDir; }

/**
 * Return the directory that Mantid should use for writing any files it needs so
 * that
 * this is kept separated to user saved files. A trailing slash is appended
 * so that filenames can more easily be concatenated with this
 * @return the directory that Mantid should use for writing files
 */
std::string ConfigServiceImpl::getUserPropertiesDir() const {
#ifdef _WIN32
  return m_strBaseDir;
#else
  Poco::Path datadir(m_pSysConfig->getString("system.homeDir"));
  datadir.append(".mantid");
  // Create the directory if it doesn't already exist
  Poco::File(datadir).createDirectory();
  return datadir.toString() + "/";
#endif
}

/**
 * Return the list of search paths
 * @returns A vector of strings containing the defined search directories
 */
const std::vector<std::string> &ConfigServiceImpl::getDataSearchDirs() const {
  return m_DataSearchDirs;
}

/**
 * Set a list of search paths via a vector
 * @param searchDirs :: A list of search directories
 */
void ConfigServiceImpl::setDataSearchDirs(
    const std::vector<std::string> &searchDirs) {
  std::string searchPaths = boost::join(searchDirs, ";");
  setDataSearchDirs(searchPaths);
}

/**
 * Set a list of search paths via a string
 * @param searchDirs :: A string containing a list of search directories
 * separated by a semi colon (;).
 */
void ConfigServiceImpl::setDataSearchDirs(const std::string &searchDirs) {
  setString("datasearch.directories", searchDirs);
}

/**
 *  Adds the passed path to the end of the list of data search paths
 *  the path name must be absolute
 *  @param path :: the absolute path to add
 */
void ConfigServiceImpl::appendDataSearchDir(const std::string &path) {
  if (path.empty())
    return;

  Poco::Path dirPath;
  try {
    dirPath = Poco::Path(path);
    dirPath.makeDirectory();
  } catch (Poco::PathSyntaxException &) {
    return;
  }
  if (!isInDataSearchList(dirPath.toString())) {
    std::string newSearchString;
    std::vector<std::string>::const_iterator it = m_DataSearchDirs.begin();
    for (; it != m_DataSearchDirs.end(); ++it) {
      newSearchString.append(*it);
      newSearchString.append(";");
    }
    newSearchString.append(path);
    setString("datasearch.directories", newSearchString);
  }
}

/**
 * Return the list of user search paths
 * @returns A vector of strings containing the defined search directories
 */
const std::vector<std::string> &ConfigServiceImpl::getUserSearchDirs() const {
  return m_UserSearchDirs;
}

/**
 * Return the search directories for XML instrument definition files (IDFs)
 * @returns An ordered list of paths for instrument searching
 */
const std::vector<std::string> &
ConfigServiceImpl::getInstrumentDirectories() const {
  return m_InstrumentDirs;
}

/**
 * Return the base search directories for XML instrument definition files (IDFs)
 * @returns a last entry of getInstrumentDirectories
 */
const std::string ConfigServiceImpl::getInstrumentDirectory() const {
  return m_InstrumentDirs[m_InstrumentDirs.size() - 1];
}
/**
 * Return the search directory for vtp files
 * @returns a path
 */
const std::string ConfigServiceImpl::getVTPFileDirectory() {
  // Determine the search directory for XML instrument definition files (IDFs)
  std::string directoryName = getString("instrumentDefinition.vtpDirectory");

  if (directoryName.empty()) {
    Poco::Path path(getAppDataDir());
    path.makeDirectory();
    path.pushDirectory("instrument");
    path.pushDirectory("geometryCache");
    directoryName = path.toString();
  }
  return directoryName;
}
/**
 * Fills the internal cache of instrument definition directories
 */
void ConfigServiceImpl::cacheInstrumentPaths() {
  m_InstrumentDirs.clear();
  Poco::Path path(getAppDataDir());
  path.makeDirectory();
  path.pushDirectory("instrument");
  std::string appdatadir = path.toString();
  addDirectoryifExists(appdatadir, m_InstrumentDirs);

#ifndef _WIN32
  std::string etcdatadir = "/etc/mantid/instrument";
  addDirectoryifExists(etcdatadir, m_InstrumentDirs);
#endif

  // Determine the search directory for XML instrument definition files (IDFs)
  std::string directoryName = getString("instrumentDefinition.directory");
  if (directoryName.empty()) {
    // This is the assumed deployment directory for IDFs, where we need to be
    // relative to the
    // directory of the executable, not the current working directory.
    directoryName =
        Poco::Path(getPropertiesDir()).resolve("../instrument").toString();
  }
  addDirectoryifExists(directoryName, m_InstrumentDirs);
}

/**
 * Verifies the directory exists and add it to the back of the directory list if
 * valid
 * @param directoryName the directory name to add
 * @param directoryList the list to add the directory to
 * @returns true if the directory was valid and added to the list
 */
bool ConfigServiceImpl::addDirectoryifExists(
    const std::string &directoryName, std::vector<std::string> &directoryList) {
  try {
    if (Poco::File(directoryName).isDirectory()) {
      directoryList.push_back(directoryName);
      return true;
    } else {
      g_log.information("Unable to locate directory at: " + directoryName);
      return false;
    }
  } catch (Poco::PathNotFoundException &) {
    g_log.information("Unable to locate directory at: " + directoryName);
    return false;
  } catch (Poco::FileNotFoundException &) {
    g_log.information("Unable to locate directory at: " + directoryName);
    return false;
  }
}

/**
 * Load facility information from instrumentDir/Facilities.xml file if fName
 * parameter
 * is not set
 * @param fName :: An alternative file name for loading facilities information.
 */
void ConfigServiceImpl::updateFacilities(const std::string &fName) {
  clearFacilities();

  std::string instrDir = getString("instrumentDefinition.directory");
  std::string fileName = fName.empty() ? instrDir + "Facilities.xml" : fName;

  // Set up the DOM parser and parse xml file
  Poco::XML::DOMParser pParser;
  Poco::AutoPtr<Poco::XML::Document> pDoc;

  try {
    try {
      pDoc = pParser.parse(fileName);
    } catch (...) {
      throw Kernel::Exception::FileError("Unable to parse file:", fileName);
    }
    // Get pointer to root element
    Poco::XML::Element *pRootElem = pDoc->documentElement();
    if (!pRootElem->hasChildNodes()) {
      throw std::runtime_error("No root element in Facilities.xml file");
    }

    Poco::AutoPtr<Poco::XML::NodeList> pNL_facility =
        pRootElem->getElementsByTagName("facility");
    unsigned long n = pNL_facility->length();

    for (unsigned long i = 0; i < n; ++i) {
      Poco::XML::Element *elem =
          dynamic_cast<Poco::XML::Element *>(pNL_facility->item(i));
      if (elem) {
        m_facilities.push_back(new FacilityInfo(elem));
      }
    }

    if (m_facilities.empty()) {
      throw std::runtime_error("The facility definition file " + fileName +
                               " defines no facilities");
    }

  } catch (std::exception &e) {
    g_log.error(e.what());
  }
}

/// Empty the list of facilities, deleting the FacilityInfo objects in the
/// process
void ConfigServiceImpl::clearFacilities() {
  for (auto &facility : m_facilities) {
    delete facility;
  }
  m_facilities.clear();
}

/**
 * Returns instruments with given name
 * @param  instrumentName Instrument name
 * @return the instrument information object
 * @throw NotFoundError if iName was not found
 */
const InstrumentInfo &
ConfigServiceImpl::getInstrument(const std::string &instrumentName) const {

  // Let's first search for the instrument in our default facility
  std::string defaultFacility = ConfigService::Instance().getFacility().name();

  if (!defaultFacility.empty()) {
    try {
      g_log.debug() << "Looking for " << instrumentName << " at "
                    << defaultFacility << "." << std::endl;
      return getFacility(defaultFacility).instrument(instrumentName);
    } catch (Exception::NotFoundError &) {
      // Well the instName doesn't exist for this facility
      // Move along, there's nothing to see here...
    }
  }

  // Now let's look through the other facilities
  for (auto facility : m_facilities) {
    try {
      g_log.debug() << "Looking for " << instrumentName << " at "
                    << (*facility).name() << "." << std::endl;
      return (*facility).instrument(instrumentName);
    } catch (Exception::NotFoundError &) {
      // Well the instName doesn't exist for this facility...
      // Move along, there's nothing to see here...
    }
  }

  const std::string errMsg =
      "Failed to find an instrument with this name in any facility: '" +
      instrumentName + "' -";
  g_log.debug("Instrument " + instrumentName + " not found");
  throw Exception::NotFoundError(errMsg, instrumentName);
}

/** Gets a vector of the facility Information objects
 * @return A vector of FacilityInfo objects
 */
const std::vector<FacilityInfo *> ConfigServiceImpl::getFacilities() const {
  return m_facilities;
}

/** Gets a vector of the facility names
 * @return A vector of the facility Names
 */
const std::vector<std::string> ConfigServiceImpl::getFacilityNames() const {
  auto names = std::vector<std::string>(m_facilities.size());
  auto itFacilities = m_facilities.begin();
  auto itNames = names.begin();
  for (; itFacilities != m_facilities.end(); ++itFacilities, ++itNames) {
    *itNames = (**itFacilities).name();
  }
  return names;
}

/** Get the default facility
 * @return the facility information object
 */
const FacilityInfo &ConfigServiceImpl::getFacility() const {
  std::string defFacility = getString("default.facility");
  if (defFacility.empty()) {
    defFacility = "ISIS";
  }
  return this->getFacility(defFacility);
}

/**
 * Get a facility
 * @param facilityName :: Facility name
 * @return the facility information object
 * @throw NotFoundException if the facility is not found
 */
const FacilityInfo &
ConfigServiceImpl::getFacility(const std::string &facilityName) const {
  if (facilityName.empty())
    return this->getFacility();

  for (auto facility : m_facilities) {
    if ((*facility).name() == facilityName) {
      return *facility;
    }
  }

  throw Exception::NotFoundError("Facilities", facilityName);
}

/**
 * Set the default facility
 * @param facilityName the facility name
 * @throw NotFoundException if the facility is not found
 */
void ConfigServiceImpl::setFacility(const std::string &facilityName) {
  bool found = false;
  // Look through the facilities for a matching one.
  std::vector<FacilityInfo *>::const_iterator it = m_facilities.begin();
  for (; it != m_facilities.end(); ++it) {
    if ((**it).name() == facilityName) {
      // Found the facility
      found = true;
      // So it's safe to set it as our default
      setString("default.facility", facilityName);
    }
  }
  if (!found) {
    g_log.error("Failed to set default facility to be " + facilityName +
                ". Facility not found");
    throw Exception::NotFoundError("Facilities", facilityName);
  }
}

/**  Add an observer to a notification
 @param observer :: Reference to the observer to add
 */
void ConfigServiceImpl::addObserver(
    const Poco::AbstractObserver &observer) const {
  m_notificationCenter.addObserver(observer);
}

/**  Remove an observer
 @param observer :: Reference to the observer to remove
 */
void ConfigServiceImpl::removeObserver(
    const Poco::AbstractObserver &observer) const {
  m_notificationCenter.removeObserver(observer);
}

/*
Checks to see whether the pvplugins.directory variable is set. If it is set,
assume
we have built Mantid with ParaView
@return True if paraview is available or not disabled.
*/
bool ConfigServiceImpl::pvPluginsAvailable() const {
  std::string pvpluginsDir = getString("pvplugins.directory");
  return !pvpluginsDir.empty();
}

/**
 * Gets the path to the ParaView plugins
 * @returns A string giving the directory of the ParaView plugins
 */
const std::string ConfigServiceImpl::getPVPluginsPath() const {
  return getString("pvplugins.directory");
}

/*
Gets the system proxy information
@url A url to match the proxy to
@return the proxy information.
*/
Kernel::ProxyInfo &ConfigServiceImpl::getProxy(const std::string &url) {
  if (!m_isProxySet) {
    // set the proxy
    // first check if the proxy is defined in the properties file
    std::string proxyHost;
    int proxyPort;
    if ((getValue("proxy.host", proxyHost) == 1) &&
        (getValue("proxy.port", proxyPort) == 1)) {
      // set it from the config values
      m_proxyInfo = ProxyInfo(proxyHost, proxyPort, true);
    } else {
      // get the system proxy
      Poco::URI uri(url);
      Mantid::Kernel::NetworkProxy proxyHelper;
      m_proxyInfo = proxyHelper.getHttpProxy(uri.toString());
    }
    m_isProxySet = true;
  }
  return m_proxyInfo;
}

/** Sets the log level priority for the File log channel
* @param logLevel the integer value of the log level to set, 1=Critical, 7=Debug
*/
void ConfigServiceImpl::setFileLogLevel(int logLevel) {
  setFilterChannelLogLevel("fileFilterChannel", logLevel);
}
/** Sets the log level priority for the Console log channel
* @param logLevel the integer value of the log level to set, 1=Critical, 7=Debug
*/
void ConfigServiceImpl::setConsoleLogLevel(int logLevel) {
  setFilterChannelLogLevel("consoleFilterChannel", logLevel);
}

/** Sets the Log level for a filter channel
* @param filterChannelName the channel name of the filter channel to change
* @param logLevel the integer value of the log level to set, 1=Critical, 7=Debug
* @throws std::invalid_argument if the channel name is incorrect or it is not a
* filterChannel
*/
void ConfigServiceImpl::setFilterChannelLogLevel(
    const std::string &filterChannelName, int logLevel) {
  Poco::Channel *channel = nullptr;
  try {
    channel = Poco::LoggingRegistry::defaultRegistry().channelForName(
        filterChannelName);
  } catch (Poco::NotFoundException &) {
    throw std::invalid_argument(filterChannelName +
                                " not found in the Logging Registry");
  }

  auto *filterChannel = dynamic_cast<Poco::FilterChannel *>(channel);
  if (filterChannel) {
    filterChannel->setPriority(logLevel);
    // set root level if required
    int rootLevel = Poco::Logger::root().getLevel();
    if (rootLevel < logLevel) {
      Mantid::Kernel::Logger::setLevelForAll(logLevel);
    }
    g_log.log(filterChannelName + " log channel set to " +
                  Logger::PriorityNames[logLevel] + " priority",
              static_cast<Logger::Priority>(logLevel));
  } else {
    throw std::invalid_argument(filterChannelName +
                                " was not a filter channel");
  }
}

/// \cond TEMPLATE
template DLLExport int ConfigServiceImpl::getValue(const std::string &,
                                                   double &);
template DLLExport int ConfigServiceImpl::getValue(const std::string &,
                                                   std::string &);
template DLLExport int ConfigServiceImpl::getValue(const std::string &, int &);
template DLLExport int ConfigServiceImpl::getValue(const std::string &,
                                                   std::size_t &);
/// \endcond TEMPLATE

} // namespace Kernel
} // namespace Mantid<|MERGE_RESOLUTION|>--- conflicted
+++ resolved
@@ -72,11 +72,7 @@
 std::vector<std::string> splitPath(const std::string &path) {
   std::vector<std::string> splitted;
 
-<<<<<<< HEAD
-  if (path.find(";") == std::string::npos) { // don't bother tokenizing
-=======
   if (path.find(';') == std::string::npos) { // don't bother tokenizing
->>>>>>> a038867d
     splitted.push_back(path);
   } else {
     int options = Mantid::Kernel::StringTokenizer::TOK_TRIM +
