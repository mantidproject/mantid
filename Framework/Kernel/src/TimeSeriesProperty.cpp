// Mantid Repository : https://github.com/mantidproject/mantid
//
// Copyright &copy; 2018 ISIS Rutherford Appleton Laboratory UKRI,
//   NScD Oak Ridge National Laboratory, European Spallation Source,
//   Institut Laue - Langevin & CSNS, Institute of High Energy Physics, CAS
// SPDX - License - Identifier: GPL - 3.0 +
#include "MantidKernel/TimeSeriesProperty.h"
#include "MantidKernel/EmptyValues.h"
#include "MantidKernel/Exception.h"
#include "MantidKernel/Logger.h"
#include "MantidKernel/SplittingInterval.h"
#include "MantidKernel/TimeROI.h"

#include <json/value.h>
#include <nexus/NeXusFile.hpp>

#include <boost/regex.hpp>
#include <numeric>

namespace Mantid {
using namespace Types::Core;
namespace Kernel {
namespace {
/// static Logger definition
Logger g_log("TimeSeriesProperty");
<<<<<<< HEAD

/*
 * Returns true if all values in the TimeSeriesProperty are the same.
 * This assumes there is at least two values.
 * This is written to return early in case there are any non-matches.
 */
template <typename TYPE>
bool allValuesAreSame(const std::vector<TimeValueUnit<TYPE>> &values, const std::string &name) {
  const auto &first_value = values.front().value();
  const std::size_t num_values = values.size();
  for (std::size_t i = 1; i < num_values; ++i) {
    if (first_value != values[i].value())
      return false;
  }

  // getting this far means they are all equal
  // but p-charge should never report back that the values are all the same
  // because that would remove values inappropriately.
  // This will almost never be the case for a real measurement.
  return name != "proton_charge";
=======

/**
 * Check if all values in the input time vector are the same.
 * This assumes there are at least two values.
 * @param values :: a vector of time values.
 * @return :: false if there is at least one non-match, true otherwise.
 */
template <typename TYPE> bool allValuesAreSame(const std::vector<TimeValueUnit<TYPE>> &values) {
  const std::size_t num_values = values.size();
  assert(num_values > 1);
  const auto &first_value = values.front().value();
  for (std::size_t i = 1; i < num_values; ++i) {
    if (first_value != values[i].value())
      return false;
  }
  return true;
>>>>>>> d6159682
}
} // namespace

/**
 * Constructor
 *  @param name :: The name to assign to the property
 */
template <typename TYPE>
TimeSeriesProperty<TYPE>::TimeSeriesProperty(const std::string &name)
    : Property(name, typeid(std::vector<TimeValueUnit<TYPE>>)), m_values(), m_size(), m_propSortedFlag() {}

/**
 * Constructor
 * @param name :: The name to assign to the property
 * @param times :: A vector of DateAndTime objects
 * @param values :: A vector of TYPE
 */
template <typename TYPE>
TimeSeriesProperty<TYPE>::TimeSeriesProperty(const std::string &name,
                                             const std::vector<Types::Core::DateAndTime> &times,
                                             const std::vector<TYPE> &values)
    : TimeSeriesProperty(name) {
  addValues(times, values);
}

/// Virtual destructor
template <typename TYPE> TimeSeriesProperty<TYPE>::~TimeSeriesProperty() = default;

/**
 * "Virtual" copy constructor
 */
template <typename TYPE> TimeSeriesProperty<TYPE> *TimeSeriesProperty<TYPE>::clone() const {
  return new TimeSeriesProperty<TYPE>(*this);
}

/**
 * Construct a TimeSeriesProperty object with the base class data only, no time series data.
 * @param p :: a pointer to a base class object.
 */
template <typename TYPE>
TimeSeriesProperty<TYPE>::TimeSeriesProperty(const Property *const p)
    : Property(*p), m_values(), m_size(), m_propSortedFlag() {}

/**
 * Create a partial copy of this object according to a TimeROI. The partially cloned object
 * should include all time values enclosed by the ROI regions, each defined as [roi_begin,roi_end],
 * plus the values immediately before and after an ROI region, if available.
 * @param timeROI :: time region of interest, i.e. time boundaries used to determine which values should be included in
 * the copy.
 */
template <typename TYPE> Property *TimeSeriesProperty<TYPE>::cloneInTimeROI(const TimeROI &timeROI) const {
  auto filteredTS = new TimeSeriesProperty<TYPE>(this);

  createFilteredData(timeROI, filteredTS->m_values);

  filteredTS->m_size = static_cast<int>(filteredTS->m_values.size());

  return filteredTS;
}

/**
 * "Virutal copy constructor with a time shift
 * @param timeShift :: a time shift in seconds
 */
template <typename TYPE> Property *TimeSeriesProperty<TYPE>::cloneWithTimeShift(const double timeShift) const {
  auto timeSeriesProperty = this->clone();
  auto values = timeSeriesProperty->valuesAsVector();
  auto times = timeSeriesProperty->timesAsVector();
  // Shift the time
  for (auto it = times.begin(); it != times.end(); ++it) {
    // There is a known issue which can cause cloneWithTimeShift to be called
    // with a large (~9e+9 s) shift. Actual shifting is capped to be ~4.6e+19
    // seconds in DateAndTime::operator+=
    (*it) += timeShift;
  }
  timeSeriesProperty->clear();
  timeSeriesProperty->addValues(times, values);
  return timeSeriesProperty;
}

/** Return time series property, containing time derivative of current property.
 * The property itself and the returned time derivative become sorted by time
 * and the derivative is calculated in seconds^-1. (e.g. dValue/dT where
 * dT=t2-t1 is time difference in seconds for subsequent time readings and
 * dValue=Val1-Val2 is difference in subsequent values)
 *
 */
template <typename TYPE> std::unique_ptr<TimeSeriesProperty<double>> TimeSeriesProperty<TYPE>::getDerivative() const {

  if (this->m_values.size() < 2) {
    throw std::runtime_error("Derivative is not defined for a time-series "
                             "property with less then two values");
  }

  this->sortIfNecessary();
  auto it = this->m_values.begin();
  int64_t t0 = it->time().totalNanoseconds();
  TYPE v0 = it->value();

  it++;
  auto timeSeriesDeriv = std::make_unique<TimeSeriesProperty<double>>(this->name() + "_derivative");
  timeSeriesDeriv->reserve(this->m_values.size() - 1);
  for (; it != m_values.end(); it++) {
    TYPE v1 = it->value();
    int64_t t1 = it->time().totalNanoseconds();
    if (t1 != t0) {
      double deriv = 1.e+9 * (double(v1 - v0) / double(t1 - t0));
      auto tm = static_cast<int64_t>((t1 + t0) / 2);
      timeSeriesDeriv->addValue(Types::Core::DateAndTime(tm), deriv);
    }
    t0 = t1;
    v0 = v1;
  }
  return timeSeriesDeriv;
}
/** time series derivative specialization for string type */
template <> std::unique_ptr<TimeSeriesProperty<double>> TimeSeriesProperty<std::string>::getDerivative() const {
  throw std::runtime_error("Time series property derivative is not defined for strings");
}

/**
 * Return the memory used by the property, in bytes
 * */
template <typename TYPE> size_t TimeSeriesProperty<TYPE>::getMemorySize() const {
  // Rough estimate
  return m_values.size() * (sizeof(TYPE) + sizeof(DateAndTime));
}

/**
 * Just returns the property (*this) unless overridden
 *  @param rhs a property that is merged in some descendent classes
 *  @return a property with the value
 */
template <typename TYPE> TimeSeriesProperty<TYPE> &TimeSeriesProperty<TYPE>::merge(Property *rhs) {
  return operator+=(rhs);
}

/**
 * Add the value of another property
 * @param right the property to add
 * @return the sum
 */
template <typename TYPE> TimeSeriesProperty<TYPE> &TimeSeriesProperty<TYPE>::operator+=(Property const *right) {
  auto const *rhs = dynamic_cast<TimeSeriesProperty<TYPE> const *>(right);

  if (rhs) {
    if (this->operator!=(*rhs)) {
      m_values.insert(m_values.end(), rhs->m_values.begin(), rhs->m_values.end());
      m_propSortedFlag = TimeSeriesSortStatus::TSUNKNOWN;
    } else {
      // Do nothing if appending yourself to yourself. The net result would be
      // the same anyway
      ;
    }

    // Count the REAL size.
    m_size = static_cast<int>(m_values.size());

  } else
    g_log.warning() << "TimeSeriesProperty " << this->name()
                    << " could not be added to another property of the same "
                       "name but incompatible type.\n";

  return *this;
}

/**
 * Deep comparison.
 * @param right The other property to compare to.
 * @return true if the are equal.
 */
template <typename TYPE> bool TimeSeriesProperty<TYPE>::operator==(const TimeSeriesProperty<TYPE> &right) const {
  sortIfNecessary();

  if (this->name() != right.name()) // should this be done?
  {
    return false;
  }

  if (this->m_size != right.m_size) {
    return false;
  }

  if (this->realSize() != right.realSize()) {
    return false;
  } else {
    const std::vector<DateAndTime> lhsTimes = this->timesAsVector();
    const std::vector<DateAndTime> rhsTimes = right.timesAsVector();
    if (!std::equal(lhsTimes.begin(), lhsTimes.end(), rhsTimes.begin())) {
      return false;
    }

    const std::vector<TYPE> lhsValues = this->valuesAsVector();
    const std::vector<TYPE> rhsValues = right.valuesAsVector();
    if (!std::equal(lhsValues.begin(), lhsValues.end(), rhsValues.begin())) {
      return false;
    }
  }

  return true;
}

/**
 * Deep comparison.
 * @param right The other property to compare to.
 * @return true if the are equal.
 */
template <typename TYPE> bool TimeSeriesProperty<TYPE>::operator==(const Property &right) const {
  auto rhs_tsp = dynamic_cast<const TimeSeriesProperty<TYPE> *>(&right);
  if (!rhs_tsp)
    return false;
  return this->operator==(*rhs_tsp);
}

/**
 * Deep comparison (not equal).
 * @param right The other property to compare to.
 * @return true if the are not equal.
 */
template <typename TYPE> bool TimeSeriesProperty<TYPE>::operator!=(const TimeSeriesProperty<TYPE> &right) const {
  return !(*this == right);
}

/**
 * Deep comparison (not equal).
 * @param right The other property to compare to.
 * @return true if the are not equal.
 */
template <typename TYPE> bool TimeSeriesProperty<TYPE>::operator!=(const Property &right) const {
  return !(*this == right);
}

/**
 * Set name of the property
 */
template <typename TYPE> void TimeSeriesProperty<TYPE>::setName(const std::string &name) { m_name = name; }

/**
 * Fill in the supplied vector of time series data according to the input TimeROI. Include all time values
<<<<<<< HEAD
 * within ROI regions, defined as [roi_start,roi_end], plus the values immediately before and after each ROI region,
=======
 * within ROI regions, defined as [roi_begin,roi_end], plus the values immediately before and after each ROI region,
>>>>>>> d6159682
 * if available.
 * @param timeROI :: time region of interest, i.e. time boundaries used to determine which values should be included in
 * the filtered data vector
 * @param filteredData :: (output) a vector of TimeValueUnit pairs to be filled in
 */
template <typename TYPE>
void TimeSeriesProperty<TYPE>::createFilteredData(const TimeROI &timeROI,
                                                  std::vector<TimeValueUnit<TYPE>> &filteredData) const {
  filteredData.clear();

  // Expediently treat a few special cases

  // Nothing to copy
  if (m_values.empty()) {
    return;
<<<<<<< HEAD
  } else if (m_values.size() == 1 || allValuesAreSame(m_values, this->name())) {
    // copy the first value
    // if they are all the same, none of the others matter
=======
  }

  // Copy the only value
  if (m_values.size() == 1) {
    filteredData.push_back(m_values.front());
    return;
  }

  // Copy the first value only, if all values are the same
  // Exclude "proton_charge" logs from consideration, because in a real measurement those values can't be the same,
  // Removing some of them just because they are equal will cause wrong total proton charge results.
  if (allValuesAreSame(m_values) && this->name() != "proton_charge") {
>>>>>>> d6159682
    filteredData.push_back(m_values.front());
    return;
  }

  // Copy everything
  if (timeROI.useAll()) {
    std::copy(m_values.cbegin(), m_values.cend(), std::back_inserter(filteredData));
    return;
  }

  // Copy the first value only
  if (timeROI.useNone()) {
    filteredData.push_back(m_values.front());
    return;
  }
<<<<<<< HEAD
=======

  // Now treat the general case

>>>>>>> d6159682
  // Get all ROI time boundaries. Every other value is start/stop of an ROI "use" region.
  const std::vector<Types::Core::DateAndTime> &roiTimes = timeROI.getAllTimes();
  auto itROI = roiTimes.cbegin();
  const auto itROIEnd = roiTimes.cend();

  auto itValue = m_values.cbegin();
  const auto itValueEnd = m_values.cend();
  auto itLastValueUsed = itValue; // last value used up to the moment

  while (itROI != itROIEnd && itValue != itValueEnd) {
    // Try fast-forwarding the current ROI "use" region towards the current time value. Note, the current value might
    // be in an ROI "ignore" region together with one or more following values.
    while (std::distance(itROI, itROIEnd) > 2 && *(std::next(itROI, 2)) <= itValue->time())
      std::advance(itROI, 2);
    // Try finding the first value equal or past the beginning of the current ROI "use" region.
    itValue = std::lower_bound(itValue, itValueEnd, *itROI,
                               [](const auto &value, const auto &roi_time) { return value.time() < roi_time; });
    // Calculate a [begin,end) range for the values to use
    auto itBeginUseValue = itValue;
    auto itEndUseValue = itValue;
    // If there are no values past the current ROI "use" region, get the previous value
    if (itValue == itValueEnd) {
      itBeginUseValue =
          std::prev(itValue); // std::prev is safe here, because "m_values is empty" case has already been treated above
      itEndUseValue = itValueEnd;
    }
    // If the value is inside the current ROI "use" region, look for other values in the same ROI "use" region
    else if (itValue->time() <= *(std::next(itROI))) {
      // First, try including a value immediately preceding the first value in the ROI "use" region.
      itBeginUseValue = itValue == m_values.begin() ? itValue : std::prev(itValue);
      // Now try finding the first value past the end of the current ROI "use" region.
      while (itValue != itValueEnd && itValue->time() <= *(std::next(itROI)))
        itValue++;
      // Include the current value, therefore, advance itEndUseValue, because std::copy works as [begin,end).
      itEndUseValue = itValue == itValueEnd ? itValue : std::next(itValue);
    }
    // If we are at the last ROI "use" region or the value is not past the beginning of the next ROI "use" region, keep
    // it for the current ROI "use" region.
    else if (std::distance(itROI, itROIEnd) == 2 ||
             (std::distance(itROI, itROIEnd) > 2 && itValue->time() < *(std::next(itROI, 2)))) {
      // Try including the value immediately preceding the current value
      itBeginUseValue = itValue == m_values.begin() ? itValue : std::prev(itValue);
      itEndUseValue = std::next(itValue);
    }
    // Do not use a value already copied for the previous ROI
    if (!filteredData.empty()) {
      itBeginUseValue = std::max(itBeginUseValue, std::next(itLastValueUsed));
    }

    // Copy all [begin,end) values and mark the last value copied
    if (itBeginUseValue < itEndUseValue) {
      std::copy(itBeginUseValue, itEndUseValue, std::back_inserter(filteredData));
      itLastValueUsed = std::prev(itEndUseValue);
    }

    // Move to the next ROI "use" region
    std::advance(itROI, 2);
  }
}

/**
 * Remove time values outside of TimeROI regions each defined as [roi_begin,roi_end].
 * However, keep the values immediately before and after each ROI region, if available.
 * @param timeROI :: a series of time regions used to determine which values to remove or to keep
 */
template <typename TYPE> void TimeSeriesProperty<TYPE>::removeDataOutsideTimeROI(const TimeROI &timeROI) {
  std::vector<TimeValueUnit<TYPE>> mp_copy;
  createFilteredData(timeROI, mp_copy);

  m_values.clear();
  m_values = mp_copy;
  mp_copy.clear();

  m_size = static_cast<int>(m_values.size());
}

// The makeFilterByValue & expandFilterToRange methods generate a bunch of
// warnings when the template type is the wider integer types
// (when it's being assigned back to a double such as in a call to minValue or
// firstValue)
// However, in reality these methods are only used for TYPE=int or double (they
// are only called from FilterByLogValue) so suppress the warnings
#ifdef _WIN32
#pragma warning(push)
#pragma warning(disable : 4244)
#pragma warning(disable : 4804) // This one comes about for TYPE=bool - again
                                // the method is never called for this type
#endif
#if defined(__GNUC__) && !(defined(__INTEL_COMPILER))
#pragma GCC diagnostic ignored "-Wconversion"
#endif

/**
 * Fill a SplittingIntervalVec that will filter the events by matching
 * log values >= min and <= max. Creates SplittingInterval's where
 * times match the log values, and going to index==0.
 * This method is used by the FilterByLogValue algorithm.
 *
 * @param split :: Splitter that will be filled.
 * @param min :: min value
 * @param max :: max value
 * @param TimeTolerance :: offset added to times in seconds (default: 0)
 * @param centre :: Whether the log value time is considered centred or at the
 *beginning (the default).
 */
template <typename TYPE>
void TimeSeriesProperty<TYPE>::makeFilterByValue(std::vector<SplittingInterval> &split, double min, double max,
                                                 double TimeTolerance, bool centre) const {
  const bool emptyMin = (min == EMPTY_DBL());
  const bool emptyMax = (max == EMPTY_DBL());

  if (!emptyMin && !emptyMax && max < min) {
    std::stringstream ss;
    ss << "TimeSeriesProperty::makeFilterByValue: 'max' argument must be "
          "greater than 'min' "
       << "(got min=" << min << " max=" << max << ")";
    throw std::invalid_argument(ss.str());
  }

  // If min or max were unset ("empty") in the algorithm, set to the min or max
  // value of the log
  if (emptyMin)
    min = static_cast<double>(minValue());
  if (emptyMax)
    max = static_cast<double>(maxValue());

  // Make sure the splitter starts out empty
  split.clear();

  // Do nothing if the log is empty.
  if (m_values.empty())
    return;

  // 1. Sort
  sortIfNecessary();

  // 2. Do the rest
  bool lastGood(false);
  time_duration tol = DateAndTime::durationFromSeconds(TimeTolerance);
  int numgood = 0;
  DateAndTime t;
  DateAndTime start, stop;

  for (size_t i = 0; i < m_values.size(); ++i) {
    const DateAndTime lastGoodTime = t;
    // The new entry
    t = m_values[i].time();
    TYPE val = m_values[i].value();

    // A good value?
    const bool isGood = ((val >= min) && (val <= max));
    if (isGood)
      numgood++;

    if (isGood != lastGood) {
      // We switched from bad to good or good to bad

      if (isGood) {
        // Start of a good section. Subtract tolerance from the time if
        // boundaries are centred.
        start = centre ? t - tol : t;
      } else {
        // End of the good section. Add tolerance to the LAST GOOD time if
        // boundaries are centred.
        // Otherwise, use the first 'bad' time.
        stop = centre ? lastGoodTime + tol : t;
        split.emplace_back(start, stop, 0);
        // Reset the number of good ones, for next time
        numgood = 0;
      }
      lastGood = isGood;
    }
  }

  if (numgood > 0) {
    // The log ended on "good" so we need to close it using the last time we
    // found
    stop = t + tol;
    split.emplace_back(start, stop, 0);
  }
}

/** Function specialization for TimeSeriesProperty<std::string>
 *  @throws Kernel::Exception::NotImplementedError always
 */
template <>
void TimeSeriesProperty<std::string>::makeFilterByValue(std::vector<SplittingInterval> & /*split*/, double /*min*/,
                                                        double /*max*/, double /*TimeTolerance*/,
                                                        bool /*centre*/) const {
  throw Exception::NotImplementedError("TimeSeriesProperty::makeFilterByValue "
                                       "is not implemented for string "
                                       "properties");
}

/**
 * Fill a TimeROI that will filter the events by matching
 * log values >= min and <= max. Creates TimeROI where
 * times match the log values
 * This method is only used by FilterByLogValue and SumEventsByLogValue
 *
 * @param min :: min value
 * @param max :: max value
 * @param expand :: bool to expand ROI to the expanded Range
 * @param expandRange :: TimeInterval for the expanded ROI
 * @param TimeTolerance :: offset added to times in seconds (default: 0)
 * @param centre :: Whether the log value time is considered centred or at the
 *beginning (the default).
 * @param existingROI :: Optional TimeROI to be intersected with created TimeROI
 * @return The effective TimeROI
 */
template <typename TYPE>
TimeROI TimeSeriesProperty<TYPE>::makeFilterByValue(double min, double max, bool expand,
                                                    const TimeInterval &expandRange, double TimeTolerance, bool centre,
                                                    const TimeROI *existingROI) const {
  const bool emptyMin = (min == EMPTY_DBL());
  const bool emptyMax = (max == EMPTY_DBL());

  if (!emptyMin && !emptyMax && max < min) {
    std::stringstream ss;
    ss << "TimeSeriesProperty::makeFilterByValue: 'max' argument must be "
          "greater than 'min' "
       << "(got min=" << min << " max=" << max << ")";
    throw std::invalid_argument(ss.str());
  }

  // If min or max were unset ("empty") in the algorithm, set to the min or max
  // value of the log
  if (emptyMin)
    min = static_cast<double>(minValue());
  if (emptyMax)
    max = static_cast<double>(maxValue());

  TimeROI newROI;

  // Do nothing if the log is empty.
  if (m_values.empty())
    return newROI;

  // 1. Sort
  sortIfNecessary();

  // 2. Do the rest
  const time_duration tol = DateAndTime::durationFromSeconds(TimeTolerance);
  DateAndTime stop_t;
  DateAndTime start, stop;

  bool isGood = false;
  for (size_t i = 0; i < m_values.size(); ++i) {
    TYPE val = m_values[i].value();

    if ((val >= min) && (val <= max)) {
      if (isGood) {
        stop_t = m_values[i].time();
      } else {
        isGood = true;
        stop_t = m_values[i].time();
        start = centre ? m_values[i].time() - tol : m_values[i].time();
      }
    } else if (isGood) {
      stop = centre ? stop_t + tol : m_values[i].time();
      if (start < stop)
        newROI.addROI(start, stop);
      isGood = false;
    }
  }
  if (isGood) {
    stop = centre ? stop_t + tol : stop_t;
    if (start < stop)
      newROI.addROI(start, stop);
  }

  if (expand) {
    if (expandRange.start() < firstTime()) {
      auto val = static_cast<double>(firstValue());
      if ((val >= min) && (val <= max)) {
        newROI.addROI(expandRange.start(), firstTime());
      }
    }
    if (expandRange.stop() > lastTime()) {
      auto val = static_cast<double>(lastValue());
      if ((val >= min) && (val <= max)) {
        newROI.addROI(lastTime(), expandRange.stop());
      }
    }
  }

  // If the TimeROI is empty there are no values inside the filter
  // so we should return USE_NONE
  if (newROI.useAll()) {
    return TimeROI::USE_NONE;
  }

  if (existingROI != nullptr && !existingROI->useAll()) {
    newROI.update_intersection(*existingROI);
  }
  return newROI;
}

/** Function specialization for TimeSeriesProperty<std::string>
 *  @throws Kernel::Exception::NotImplementedError always
 */
template <>
TimeROI TimeSeriesProperty<std::string>::makeFilterByValue(double /*min*/, double /*max*/, bool /*expand*/,
                                                           const TimeInterval & /*expandRange*/,
                                                           double /*TimeTolerance*/, bool /*centre*/,
                                                           const TimeROI * /*existingROI*/) const {
  throw Exception::NotImplementedError("TimeSeriesProperty::makeFilterByValue "
                                       "is not implemented for string "
                                       "properties");
}

/** If the first and/or last values in a log are between min & max, expand and
 * existing TimeSplitter
 *  (created by makeFilterByValue) if necessary to cover the full TimeInterval
 * given.
 *  This method is used by the FilterByLogValue algorithm.
 *  @param split The splitter to modify if necessary
 *  @param min   The minimum 'good' value
 *  @param max   The maximum 'good' value
 *  @param range The full time range that we want this splitter to cover
 */
template <typename TYPE>
void TimeSeriesProperty<TYPE>::expandFilterToRange(std::vector<SplittingInterval> &split, double min, double max,
                                                   const TimeInterval &range) const {
  const bool emptyMin = (min == EMPTY_DBL());
  const bool emptyMax = (max == EMPTY_DBL());

  if (!emptyMin && !emptyMax && max < min) {
    std::stringstream ss;
    ss << "TimeSeriesProperty::expandFilterToRange: 'max' argument must be "
          "greater than 'min' "
       << "(got min=" << min << " max=" << max << ")";
    throw std::invalid_argument(ss.str());
  }

  // If min or max were unset ("empty") in the algorithm, set to the min or max
  // value of the log
  if (emptyMin)
    min = static_cast<double>(minValue());
  if (emptyMax)
    max = static_cast<double>(maxValue());

  if (range.start() < firstTime()) {
    // Assume everything before the 1st value is constant
    double val = static_cast<double>(firstValue());
    if ((val >= min) && (val <= max)) {
      SplittingIntervalVec extraFilter;
      extraFilter.emplace_back(range.start(), firstTime(), 0);
      // Include everything from the start of the run to the first time measured
      // (which may be a null time interval; this'll be ignored)
      split = split | extraFilter;
    }
  }

  if (lastTime() < range.stop()) {
    // Assume everything after the LAST value is constant
    double val = static_cast<double>(lastValue());
    if ((val >= min) && (val <= max)) {
      SplittingIntervalVec extraFilter;
      extraFilter.emplace_back(lastTime(), range.stop(), 0);
      // Include everything from the start of the run to the first time measured
      // (which may be a null time interval; this'll be ignored)
      split = split | extraFilter;
    }
  }
}

/** Function specialization for TimeSeriesProperty<std::string>
 *  @throws Kernel::Exception::NotImplementedError always
 */
template <>
void TimeSeriesProperty<std::string>::expandFilterToRange(std::vector<SplittingInterval> & /*split*/, double /*min*/,
                                                          double /*max*/, const TimeInterval & /*range*/) const {
  throw Exception::NotImplementedError("TimeSeriesProperty::makeFilterByValue "
                                       "is not implemented for string "
                                       "properties");
}

/** Returns the calculated time weighted average value.
 * @param timeRoi  Object that holds information about when the time measurement was active.
 * @return The time-weighted average value of the log when the time measurement was active.
 */
template <typename TYPE> double TimeSeriesProperty<TYPE>::timeAverageValue(const TimeROI *timeRoi) const {
  double retVal = 0.0;
  try {
    if ((timeRoi == nullptr) || (timeRoi->useAll())) {
      const auto &intervals = getTimeIntervals();
      retVal = this->averageValueInFilter(intervals);
    } else if (timeRoi->useNone()) {
      // if TimeROI bans everything, use the simple mean
      const auto stats =
          Mantid::Kernel::getStatistics(this->valuesAsVector(), Mantid::Kernel::Math::StatisticType::Mean);
      return stats.mean;
    } else {
      const auto &filter = timeRoi->toTimeIntervals();
      retVal = this->averageValueInFilter(filter);
      g_log.warning("Calls to TimeSeriesProperty::timeAverageValue should be replaced with "
                    "Run::getTimeAveragedValue");
    }
  } catch (std::exception &) {
    // just return nan
    retVal = std::numeric_limits<double>::quiet_NaN();
  }
  return retVal;
}

template <> double TimeSeriesProperty<std::string>::timeAverageValue(const TimeROI * /*timeRoi*/) const {
  throw Exception::NotImplementedError("TimeSeriesProperty::timeAverageValue is not implemented for string properties");
}

/** Calculates the time-weighted average of a property in a filtered range.
 *  This is written for that case of logs whose values start at the times given.
 *  @param filter The splitter/filter restricting the range of values included
 *  @return The time-weighted average value of the log in the range within the
 * filter.
 */
template <typename TYPE>
double TimeSeriesProperty<TYPE>::averageValueInFilter(const std::vector<TimeInterval> &filter) const {
  // TODO: Consider logs that aren't giving starting values.

  // If there's just a single value in the log, return that.
  if (size() == 1) {
    return static_cast<double>(this->firstValue());
  }

  // First of all, if the log or the filter is empty, return NaN
  if (realSize() == 0 || filter.empty()) {
    return std::numeric_limits<double>::quiet_NaN();
  }

  sortIfNecessary();

  double numerator(0.0), totalTime(0.0);
  // Loop through the filter ranges
  for (const auto &time : filter) {
    // Calculate the total time duration (in seconds) within by the filter
    totalTime += time.duration();

    // Get the log value and index at the start time of the filter
    int index;
    double currentValue = static_cast<double>(getSingleValue(time.start(), index));
    DateAndTime startTime = time.start();

    while (index < realSize() - 1 && m_values[index + 1].time() < time.stop()) {
      ++index;
      numerator += DateAndTime::secondsFromDuration(m_values[index].time() - startTime) * currentValue;
      startTime = m_values[index].time();
      currentValue = static_cast<double>(m_values[index].value());
    }

    // Now close off with the end of the current filter range
    numerator += DateAndTime::secondsFromDuration(time.stop() - startTime) * currentValue;
  }

  if (totalTime > 0) {
    // 'Normalise' by the total time
    return numerator / totalTime;
  } else {
    // give simple mean
    const auto stats = Mantid::Kernel::getStatistics(this->valuesAsVector(), Mantid::Kernel::Math::StatisticType::Mean);
    return stats.mean;
  }
}

/** Function specialization for TimeSeriesProperty<std::string>
 *  @throws Kernel::Exception::NotImplementedError always
 */
template <>
double TimeSeriesProperty<std::string>::averageValueInFilter(const std::vector<TimeInterval> & /*filter*/) const {
  throw Exception::NotImplementedError("TimeSeriesProperty::"
                                       "averageValueInFilter is not "
                                       "implemented for string properties");
}

template <typename TYPE>
std::pair<double, double>
TimeSeriesProperty<TYPE>::averageAndStdDevInFilter(const std::vector<TimeInterval> &intervals) const {
  double mean_prev, mean_current(0.0), s(0.0), variance, duration, weighted_sum(0.0);

  // First of all, if the log or the intervals are empty or is a single value,
  // return NaN for the uncertainty
  if (realSize() <= 1 || intervals.empty()) {
    return std::pair<double, double>{this->averageValueInFilter(intervals), std::numeric_limits<double>::quiet_NaN()};
  }
  auto real_size = realSize();
  for (const auto &time : intervals) {
    int index;
    auto currentValue = static_cast<double>(getSingleValue(time.start(), index));
    DateAndTime startTime = time.start();
    while (index < realSize() - 1 && m_values[index + 1].time() < time.stop()) {
      index++;
      if (index == real_size) {
        duration = DateAndTime::secondsFromDuration(time.stop() - startTime);
      } else {
        duration = DateAndTime::secondsFromDuration(m_values[index].time() - startTime);
        startTime = m_values[index].time();
      }
      mean_prev = mean_current;
      if (duration > 0.) {
        weighted_sum += duration;

        mean_current = mean_prev + (duration / weighted_sum) * (currentValue - mean_prev);
        s += duration * (currentValue - mean_prev) * (currentValue - mean_current);
      }
      currentValue = static_cast<double>(m_values[index].value());
    }

    // Now close off with the end of the current filter range
    duration = DateAndTime::secondsFromDuration(time.stop() - startTime);
    if (duration > 0.) {
      weighted_sum += duration;
      mean_prev = mean_current;

      mean_current = mean_prev + (duration / weighted_sum) * (currentValue - mean_prev);
      s += duration * (currentValue - mean_prev) * (currentValue - mean_current);
    }
  }
  variance = s / weighted_sum;
  // Normalise by the total time
  return std::pair<double, double>{mean_current, std::sqrt(variance)};
}

/** Function specialization for TimeSeriesProperty<std::string>
 *  @throws Kernel::Exception::NotImplementedError always
 */
template <>
std::pair<double, double>
TimeSeriesProperty<std::string>::averageAndStdDevInFilter(const std::vector<TimeInterval> & /*filter*/) const {
  throw Exception::NotImplementedError("TimeSeriesProperty::"
                                       "averageAndStdDevInFilter is not "
                                       "implemented for string properties");
}

template <typename TYPE>
std::pair<double, double> TimeSeriesProperty<TYPE>::timeAverageValueAndStdDev(const Kernel::TimeROI *timeRoi) const {
  // time series with less than two entries are conner cases
  if (this->realSize() == 0)
    return std::pair<double, double>{std::numeric_limits<double>::quiet_NaN(),
                                     std::numeric_limits<double>::quiet_NaN()};
  else if (this->realSize() == 1)
    return std::pair<double, double>(static_cast<double>(this->firstValue()), 0.0);

  // Derive splitting intervals from either the roi or from the first/last entries in the time series
  std::vector<TimeInterval> intervals;
  if (timeRoi && !timeRoi->useAll()) {
    intervals = timeRoi->toTimeIntervals(this->firstTime());
  } else {
    intervals = this->getTimeIntervals();
  }

  return this->averageAndStdDevInFilter(intervals);
}

/** Function specialization for timeAverageValueAndStdDev<std::string>
 *  @return pair (Nan, Nan) always.
 */
template <>
std::pair<double, double>
TimeSeriesProperty<std::string>::timeAverageValueAndStdDev(const Kernel::TimeROI * /*roi*/) const {
  throw Exception::NotImplementedError(
      "TimeSeriesProperty::timeAverageValueAndStdDev is not implemented for string properties");
}

// Re-enable the warnings disabled before makeFilterByValue
#ifdef _WIN32
#pragma warning(pop)
#endif
#if defined(__GNUC__) && !(defined(__INTEL_COMPILER))
#pragma GCC diagnostic warning "-Wconversion"
#endif

/**
 *  Return the time series as a correct C++ map<DateAndTime, TYPE>. All values
 * are included.
 *
 * @return time series property values as map
 */
template <typename TYPE> std::map<DateAndTime, TYPE> TimeSeriesProperty<TYPE>::valueAsCorrectMap() const {
  // 1. Sort if necessary
  sortIfNecessary();

  // 2. Data Strcture
  std::map<DateAndTime, TYPE> asMap;

  if (!m_values.empty()) {
    for (size_t i = 0; i < m_values.size(); i++)
      asMap[m_values[i].time()] = m_values[i].value();
  }

  return asMap;
}

/**
 *  Return the time series's values as a vector<TYPE>
 *  @return the time series's values as a vector<TYPE>
 */
template <typename TYPE> std::vector<TYPE> TimeSeriesProperty<TYPE>::valuesAsVector() const {
  sortIfNecessary();

  std::vector<TYPE> out;
  out.reserve(m_values.size());

  for (size_t i = 0; i < m_values.size(); i++)
    out.emplace_back(m_values[i].value());

  return out;
}

/**
 * Return the time series as a C++ multimap<DateAndTime, TYPE>. All values.
 * This method is used in parsing the ISIS ICPevent log file: different
 * commands
 * can be recorded against the same time stamp but all must be present.
 */
template <typename TYPE> std::multimap<DateAndTime, TYPE> TimeSeriesProperty<TYPE>::valueAsMultiMap() const {
  std::multimap<DateAndTime, TYPE> asMultiMap;

  if (!m_values.empty()) {
    for (size_t i = 0; i < m_values.size(); i++)
      asMultiMap.insert(std::make_pair(m_values[i].time(), m_values[i].value()));
  }

  return asMultiMap;
}

/**
 * Return the time series's times as a vector<DateAndTime>
 * @return A vector of DateAndTime objects
 */
template <typename TYPE> std::vector<DateAndTime> TimeSeriesProperty<TYPE>::timesAsVector() const {
  sortIfNecessary();

  std::vector<DateAndTime> out;
  out.reserve(m_values.size());

  for (size_t i = 0; i < m_values.size(); i++) {
    out.emplace_back(m_values[i].time());
  }

  return out;
}

/**
 * A view of the times as seen within a the TimeROI's regions.
 * A values will be excluded if its times lie outside the ROI's regions or coincides with the upper boundary
 * of a ROI region. For instance, time "2007-11-30T16:17:30" is excluded in the ROI
 * ["2007-11-30T16:17:00", "2007-11-30T16:17:30"). However, a value at time "2007-11-30T16:16:00" will be included
 * with a time of "2007-11-30T16:17:00" because that is when the ROI starts.
 * @param roi :: ROI regions validating any query time.
 * @return A vector of DateAndTime objects
 */
template <typename TYPE>
std::vector<DateAndTime> TimeSeriesProperty<TYPE>::filteredTimesAsVector(const Kernel::TimeROI *roi) const {
  if (roi && !roi->useAll()) {
    this->sortIfNecessary();
    std::vector<DateAndTime> filteredTimes;
    if (roi->firstTime() > this->m_values.back().time()) {
      // Since the ROI starts after everything, just return the last time in the log
      filteredTimes.emplace_back(roi->firstTime());
    } else { // only use the times in the filter - this is very similar to FilteredTimeSeriesProperty::applyFilter
      // the index into the m_values array of the time, or -1 (before) or m_values.size() (after)
      std::size_t index_current_log{0};

      for (const auto &splitter : roi->toTimeIntervals()) {
        const auto endTime = splitter.stop();

        // check if the splitter starts too early
        if (endTime < this->m_values[index_current_log].time()) {
          continue; // skip to the next splitter
        }

        // cache values to reduce number of method calls
        const auto beginTime = splitter.start();

        // find the first log that should be added
        if (this->m_values.back().time() < beginTime) {
          // skip directly to the end if the filter starts after the last log
          index_current_log = this->m_values.size() - 1;
        } else {
          // search for the right starting point
          while ((this->m_values[index_current_log].time() <= beginTime)) {
            if (index_current_log + 1 > this->m_values.size())
              break;
            index_current_log++;
          }
          // need to back up by one
          if (index_current_log > 0)
            index_current_log--;
          // go backwards more while times are equal to the one being started at
          while (index_current_log > 0 &&
                 this->m_values[index_current_log].time() == this->m_values[index_current_log - 1].time()) {
            index_current_log--;
          }
        }

        // add everything up to the end time
        for (; index_current_log < this->m_values.size(); ++index_current_log) {
          if (this->m_values[index_current_log].time() >= endTime)
            break;

          // start time is when this value was created or when the filter started
          filteredTimes.emplace_back(std::max(beginTime, this->m_values[index_current_log].time()));
        }
        // go back one so the next splitter can add a value
        if (index_current_log > 0)
          index_current_log--;
      }
    }

    return filteredTimes;
  } else {
    return this->timesAsVector();
  }
}

template <typename TYPE> std::vector<DateAndTime> TimeSeriesProperty<TYPE>::filteredTimesAsVector() const {
  return this->timesAsVector();
}

/**
 * @return Return the series as list of times, where the time is the number of
 * seconds since the start.
 */
template <typename TYPE> std::vector<double> TimeSeriesProperty<TYPE>::timesAsVectorSeconds() const {
  // 1. Sort if necessary
  sortIfNecessary();

  // 2. Output data structure
  std::vector<double> out;
  out.reserve(m_values.size());

  Types::Core::DateAndTime start = m_values[0].time();
  for (size_t i = 0; i < m_values.size(); i++) {
    out.emplace_back(DateAndTime::secondsFromDuration(m_values[i].time() - start));
  }

  return out;
}

/** Add a value to the series.
 *  Added values need not be sequential in time.
 *  @param time   The time
 *  @param value  The associated value
 */
template <typename TYPE>
void TimeSeriesProperty<TYPE>::addValue(const Types::Core::DateAndTime &time, const TYPE &value) {
  TimeValueUnit<TYPE> newvalue(time, value);
  // Add the value to the back of the vector
  m_values.emplace_back(newvalue);
  // Increment the separate record of the property's size
  m_size++;

  // Toggle the sorted flag if necessary
  // (i.e. if the flag says we're sorted and the added time is before the prior
  // last time)
  if (m_size == 1) {
    // First item, must be sorted.
    m_propSortedFlag = TimeSeriesSortStatus::TSSORTED;
  } else if (m_propSortedFlag == TimeSeriesSortStatus::TSUNKNOWN && m_values.back() < *(m_values.rbegin() + 1)) {
    // Previously unknown and still unknown
    m_propSortedFlag = TimeSeriesSortStatus::TSUNSORTED;
  } else if (m_propSortedFlag == TimeSeriesSortStatus::TSSORTED && m_values.back() < *(m_values.rbegin() + 1)) {
    // Previously sorted but last added is not in order
    m_propSortedFlag = TimeSeriesSortStatus::TSUNSORTED;
  }

  // m_filterApplied = false;
}

/** Add a value to the map
 *  @param time :: The time as a string in the format: (ISO 8601)
 * yyyy-mm-ddThh:mm:ss
 *  @param value :: The associated value
 */
template <typename TYPE> void TimeSeriesProperty<TYPE>::addValue(const std::string &time, const TYPE &value) {
  return addValue(Types::Core::DateAndTime(time), value);
}

/**
 * Add a value to the map using a time_t
 *  @param time :: The time as a time_t value
 *  @param value :: The associated value
 */
template <typename TYPE> void TimeSeriesProperty<TYPE>::addValue(const std::time_t &time, const TYPE &value) {
  Types::Core::DateAndTime dt;
  dt.set_from_time_t(time);
  return addValue(dt, value);
}

/** Adds vectors of values to the map. Should be much faster than repeated calls
 * to addValue.
 *  @param times :: The time as a boost::posix_time::ptime value
 *  @param values :: The associated value
 */
template <typename TYPE>
void TimeSeriesProperty<TYPE>::addValues(const std::vector<Types::Core::DateAndTime> &times,
                                         const std::vector<TYPE> &values) {
  size_t length = std::min(times.size(), values.size());
  m_size += static_cast<int>(length);
  for (size_t i = 0; i < length; ++i) {
    m_values.emplace_back(times[i], values[i]);
  }

  if (!values.empty())
    m_propSortedFlag = TimeSeriesSortStatus::TSUNKNOWN;
}

/** replace vectors of values to the map. First we clear the vectors
 * and then we run addValues
 *  @param times :: The time as a boost::posix_time::ptime value
 *  @param values :: The associated value
 */
template <typename TYPE>
void TimeSeriesProperty<TYPE>::replaceValues(const std::vector<Types::Core::DateAndTime> &times,
                                             const std::vector<TYPE> &values) {
  clear();
  addValues(times, values);
}

/**
 * Returns the last time
 * @return Value
 */
template <typename TYPE> DateAndTime TimeSeriesProperty<TYPE>::lastTime() const {
  if (m_values.empty()) {
    const std::string error("lastTime(): TimeSeriesProperty '" + name() + "' is empty");
    g_log.debug(error);
    throw std::runtime_error(error);
  }

  sortIfNecessary();

  return m_values.rbegin()->time();
}

/** Returns the first value regardless of filter
 *  @return Value
 */
template <typename TYPE> TYPE TimeSeriesProperty<TYPE>::firstValue() const {
  if (m_values.empty()) {
    const std::string error("firstValue(): TimeSeriesProperty '" + name() + "' is empty");
    g_log.debug(error);
    throw std::runtime_error(error);
  }

  sortIfNecessary();

  return m_values[0].value();
}

template <typename TYPE> TYPE TimeSeriesProperty<TYPE>::firstValue(const Kernel::TimeROI &roi) const {
  const auto startTime = roi.firstTime();
  if (startTime <= this->firstTime()) {
    return this->firstValue();
  } else if (startTime >= this->lastTime()) {
    return this->lastValue();
  } else {
    const auto times = this->timesAsVector();
    auto iter = std::lower_bound(times.cbegin(), times.cend(), startTime);
    if (*iter > startTime)
      iter--;
    const auto index = std::size_t(std::distance(times.cbegin(), iter));

    const auto values = this->valuesAsVector();
    const TYPE ret = values[index];
    return ret;
  }
}

/** Returns the first time regardless of filter
 *  @return Value
 */
template <typename TYPE> DateAndTime TimeSeriesProperty<TYPE>::firstTime() const {
  if (m_values.empty()) {
    const std::string error("firstTime(): TimeSeriesProperty '" + name() + "' is empty");
    g_log.debug(error);
    throw std::runtime_error(error);
  }

  sortIfNecessary();

  return m_values[0].time();
}

/**
 * Returns the last value
 *  @return Value
 */
template <typename TYPE> TYPE TimeSeriesProperty<TYPE>::lastValue() const {
  if (m_values.empty()) {
    const std::string error("lastValue(): TimeSeriesProperty '" + name() + "' is empty");
    g_log.debug(error);
    throw std::runtime_error(error);
  }

  sortIfNecessary();

  return m_values.rbegin()->value();
}

template <typename TYPE> TYPE TimeSeriesProperty<TYPE>::lastValue(const Kernel::TimeROI &roi) const {
  const auto stopTime = roi.lastTime();
  const auto times = this->timesAsVector();
  if (stopTime <= times.front()) {
    return this->firstValue();
  } else if (stopTime >= times.back()) {
    return this->lastValue();
  } else {
    auto iter = std::lower_bound(times.cbegin(), times.cend(), stopTime);
    if ((iter != times.cbegin()) && (*iter > stopTime))
      --iter;
    const auto index = std::size_t(std::distance(times.cbegin(), iter));

    const auto values = this->valuesAsVector();
    const TYPE ret = values[index];
    return ret;
  }
}

/**
 * Returns duration of the time series, possibly restricted by a TimeROI object.
 * If no TimeROI is provided or the TimeROI is empty, the whole span of the time series plus
 * and additional extra time is returned. This extra time is the time span between the last two log entries.
 * The extra time ensures that the mean and the time-weighted mean are the same for time series
 * containing log entries equally spaced in time.
 * @param roi :: TimeROI object defining the time segments to consider.
 * @return duration, in seconds.
 */
template <typename TYPE> double TimeSeriesProperty<TYPE>::durationInSeconds(const Kernel::TimeROI *roi) const {
  if (this->size() == 0)
    return std::numeric_limits<double>::quiet_NaN();
  if (roi && !roi->useAll()) {
    Kernel::TimeROI seriesSpan(*roi);
    const auto thisFirstTime = this->firstTime();
    // remove everything before the start time
    if (thisFirstTime > DateAndTime::GPS_EPOCH) {
      seriesSpan.addMask(DateAndTime::GPS_EPOCH, thisFirstTime);
    }
    return seriesSpan.durationInSeconds();
  } else {
    const auto &intervals = this->getTimeIntervals();
    const double duration_sec =
        std::accumulate(intervals.cbegin(), intervals.cend(), 0.,
                        [](double sum, const auto &interval) { return sum + interval.duration(); });
    return duration_sec;
  }
}

template <typename TYPE> TYPE TimeSeriesProperty<TYPE>::minValue() const {
  return std::min_element(m_values.begin(), m_values.end(), TimeValueUnit<TYPE>::valueCmp)->value();
}

template <typename TYPE> TYPE TimeSeriesProperty<TYPE>::maxValue() const {
  return std::max_element(m_values.begin(), m_values.end(), TimeValueUnit<TYPE>::valueCmp)->value();
}

template <typename TYPE> double TimeSeriesProperty<TYPE>::mean() const {
  Mantid::Kernel::Statistics raw_stats =
      Mantid::Kernel::getStatistics(this->filteredValuesAsVector(), StatOptions::Mean);
  return raw_stats.mean;
}

/// Returns the number of values at UNIQUE time intervals in the time series
/// @returns The number of unique time interfaces
template <typename TYPE> int TimeSeriesProperty<TYPE>::size() const { return m_size; }

/**
 * Returns the real size of the time series property map:
 * the number of entries, including repeated ones.
 */
template <typename TYPE> int TimeSeriesProperty<TYPE>::realSize() const { return static_cast<int>(m_values.size()); }

/*
 * Get the time series property as a string of 'time  value'
 * @return time series property as a string
 */
template <typename TYPE> std::string TimeSeriesProperty<TYPE>::value() const {
  sortIfNecessary();

  std::stringstream ins;
  for (size_t i = 0; i < m_values.size(); i++) {
    try {
      ins << m_values[i].time().toSimpleString();
      ins << "  " << m_values[i].value() << "\n";
    } catch (...) {
      // Some kind of error; for example, invalid year, can occur when
      // converting boost time.
      ins << "Error Error"
          << "\n";
    }
  }

  return ins.str();
}

/**  New method to return time series value pairs as std::vector<std::string>
 *
 * @return time series property values as a string vector "<time_t> value"
 */
template <typename TYPE> std::vector<std::string> TimeSeriesProperty<TYPE>::time_tValue() const {
  sortIfNecessary();

  std::vector<std::string> values;
  values.reserve(m_values.size());

  for (size_t i = 0; i < m_values.size(); i++) {
    std::stringstream line;
    line << m_values[i].time().toSimpleString() << " " << m_values[i].value();
    values.emplace_back(line.str());
  }

  return values;
}

/**
 * Return the time series as a C++ map<DateAndTime, TYPE>
 *
 * WARNING: THIS ONLY RETURNS UNIQUE VALUES, AND SKIPS ANY REPEATED VALUES!
 *   USE AT YOUR OWN RISK! Try valueAsCorrectMap() instead.
 * @return time series property values as map
 */
template <typename TYPE> std::map<DateAndTime, TYPE> TimeSeriesProperty<TYPE>::valueAsMap() const {
  // 1. Sort if necessary
  sortIfNecessary();

  // 2. Build map

  std::map<DateAndTime, TYPE> asMap;
  if (m_values.empty())
    return asMap;

  TYPE d = m_values[0].value();
  asMap[m_values[0].time()] = d;

  for (size_t i = 1; i < m_values.size(); i++) {
    if (m_values[i].value() != d) {
      // Only put entry with different value from last entry to map
      asMap[m_values[i].time()] = m_values[i].value();
      d = m_values[i].value();
    }
  }
  return asMap;
}

/**
 * Set the property from a string value. Throws a NotImplementedError
 *  @throw Exception::NotImplementedError Not yet implemented
 * @return Nothing in this case
 */
template <typename TYPE> std::string TimeSeriesProperty<TYPE>::setValue(const std::string & /*unused*/) {
  throw Exception::NotImplementedError("TimeSeriesProperty<TYPE>::setValue - "
                                       "Cannot extract TimeSeries from a "
                                       "std::string");
}

/**
 * Set the property from a Json value. Throws a NotImplementedError
 *  @throw Exception::NotImplementedError Not yet implemented
 * @return Nothing in this case
 */
template <typename TYPE> std::string TimeSeriesProperty<TYPE>::setValueFromJson(const Json::Value & /*unused*/) {
  throw Exception::NotImplementedError("TimeSeriesProperty<TYPE>::setValue - "
                                       "Cannot extract TimeSeries from a "
                                       "Json::Value");
}

/**
 * @throw Exception::NotImplementedError Not yet implemented
 * @return Nothing in this case
 */
template <typename TYPE>
std::string TimeSeriesProperty<TYPE>::setDataItem(const std::shared_ptr<DataItem> & /*unused*/) {
  throw Exception::NotImplementedError("TimeSeriesProperty<TYPE>::setValue - "
                                       "Cannot extract TimeSeries from "
                                       "DataItem");
}

/** Clears out the values in the property
 */
template <typename TYPE> void TimeSeriesProperty<TYPE>::clear() {
  m_size = 0;
  m_values.clear();

  m_propSortedFlag = TimeSeriesSortStatus::TSSORTED;
  // m_filterApplied = false;
}

/** Clears out all but the last value in the property.
 *  The last value is the last entry in the m_values vector - no sorting is
 *  done or checked for to ensure that the last value is the most recent in
 * time.
 *  It is up to the client to call sortIfNecessary() first if this is a
 * requirement.
 */
template <typename TYPE> void TimeSeriesProperty<TYPE>::clearOutdated() {
  if (realSize() > 1) {
    auto lastValueInVec = m_values.back();
    clear();
    m_values.emplace_back(lastValueInVec);
    m_size = 1;
  }
}

//--------------------------------------------------------------------------------------------
/**
 * Clears and creates a TimeSeriesProperty from the parameters. It is extremely similar to the other TSP::create with
 * specialized conversion.
 *  @param start_time :: The reference time as a boost::posix_time::ptime value
 *  @param time_sec :: A vector of time offset (from start_time) in seconds.
 *  @param new_values :: A vector of values, each corresponding to the time
 * offset in time_sec.
 *    Vector sizes must match.
 */
template <typename TYPE>
void TimeSeriesProperty<TYPE>::create(const Types::Core::DateAndTime &start_time, const std::vector<double> &time_sec,
                                      const std::vector<TYPE> &new_values) {
  if (time_sec.size() != new_values.size()) {
    std::stringstream msg;
    msg << "TimeSeriesProperty \"" << name() << "\" create: mismatched size "
        << "for the time and values vectors.";
    throw std::invalid_argument(msg.str());
  }

  clear();
  const std::size_t num = new_values.size();
  m_values.reserve(num);

  // set the sorted flag
  if (std::is_sorted(time_sec.cbegin(), time_sec.cend()))
    m_propSortedFlag = TimeSeriesSortStatus::TSSORTED;
  else
    m_propSortedFlag = TimeSeriesSortStatus::TSUNSORTED;
  // set the values
  constexpr double SEC_TO_NANO{1000000000.0};
  const uint64_t start_time_ns = static_cast<uint64_t>(start_time.totalNanoseconds());
  for (std::size_t i = 0; i < num; i++) {
    m_values.emplace_back(start_time_ns + static_cast<uint64_t>(time_sec[i] * SEC_TO_NANO), new_values[i]);
  }

  // reset the size
  m_size = static_cast<int>(m_values.size());
}

//--------------------------------------------------------------------------------------------
/** Clears and creates a TimeSeriesProperty from the parameters. It is extremely similar to the other TSP::create with
 *specialized conversion.
 *
 * @param new_times :: A vector of DateAndTime.
 * @param new_values :: A vector of values, each corresponding to the time off
 *set in new_time.
 *                      Vector sizes must match.
 */
template <typename TYPE>
void TimeSeriesProperty<TYPE>::create(const std::vector<Types::Core::DateAndTime> &new_times,
                                      const std::vector<TYPE> &new_values) {
  if (new_times.size() != new_values.size())
    throw std::invalid_argument("TimeSeriesProperty::create: mismatched size "
                                "for the time and values vectors.");

  clear();
  // nothing to do without values
  if (new_times.empty()) {
    m_propSortedFlag = TimeSeriesSortStatus::TSSORTED;
    return;
  }

  const std::size_t num = new_values.size();
  m_values.reserve(num);

  // set the sorted flag
  if (std::is_sorted(new_times.cbegin(), new_times.cend()))
    m_propSortedFlag = TimeSeriesSortStatus::TSSORTED;
  else
    m_propSortedFlag = TimeSeriesSortStatus::TSUNSORTED;
  // add the values
  for (std::size_t i = 0; i < num; i++) {
    m_values.emplace_back(new_times[i], new_values[i]);
  }

  // reset the size
  m_size = static_cast<int>(m_values.size());
}

/** Returns the value at a particular time
 *  @param t :: time
 *  @return Value at time \a t
 */
template <typename TYPE> TYPE TimeSeriesProperty<TYPE>::getSingleValue(const Types::Core::DateAndTime &t) const {
  if (m_values.empty()) {
    const std::string error("getSingleValue(): TimeSeriesProperty '" + name() + "' is empty");
    g_log.debug(error);
    throw std::runtime_error(error);
  }

  // 1. Get sorted
  sortIfNecessary();

  // 2.
  TYPE valueAtTime;
  if (t < m_values[0].time()) {
    // 1. Out side of lower bound
    valueAtTime = m_values[0].value();
  } else if (t >= m_values.back().time()) {
    // 2. Out side of upper bound
    valueAtTime = m_values.back().value();
  } else {
    // 3. Within boundary
    int index = this->findIndex(t);

    if (index < 0) {
      // If query time "t" is earlier than the begin time of the series
      index = 0;
    } else if (index == int(m_values.size())) {
      // If query time "t" is later than the end time of the  series
      index = static_cast<int>(m_values.size()) - 1;
    } else if (index > int(m_values.size())) {
      std::stringstream errss;
      errss << "TimeSeriesProperty.findIndex() returns index (" << index << " ) > maximum defined value "
            << m_values.size();
      throw std::logic_error(errss.str());
    }

    valueAtTime = m_values[static_cast<size_t>(index)].value();
  }

  return valueAtTime;
} // END-DEF getSinglevalue()

/** Returns the value at a particular time
 *  @param t :: time
 *  @param index :: index of time
 *  @return Value at time \a t
 */
template <typename TYPE>
TYPE TimeSeriesProperty<TYPE>::getSingleValue(const Types::Core::DateAndTime &t, int &index) const {
  if (m_values.empty()) {
    const std::string error("getSingleValue(): TimeSeriesProperty '" + name() + "' is empty");
    g_log.debug(error);
    throw std::runtime_error(error);
  }

  // 1. Get sorted
  sortIfNecessary();

  // 2.
  TYPE valueAtTime;
  if (t < m_values[0].time()) {
    // 1. Out side of lower bound
    valueAtTime = m_values[0].value();
    index = 0;
  } else if (t >= m_values.back().time()) {
    // 2. Out side of upper bound
    valueAtTime = m_values.back().value();
    index = int(m_values.size()) - 1;
  } else {
    // 3. Within boundary
    index = this->findIndex(t);

    if (index < 0) {
      // If query time "t" is earlier than the begin time of the series
      index = 0;
    } else if (index == int(m_values.size())) {
      // If query time "t" is later than the end time of the  series
      index = static_cast<int>(m_values.size()) - 1;
    } else if (index > int(m_values.size())) {
      std::stringstream errss;
      errss << "TimeSeriesProperty.findIndex() returns index (" << index << " ) > maximum defined value "
            << m_values.size();
      throw std::logic_error(errss.str());
    }

    valueAtTime = m_values[static_cast<size_t>(index)].value();
  }

  return valueAtTime;
} // END-DEF getSinglevalue()

/** Returns n-th valid time interval, in a very inefficient way.
 *
 * Here are some special cases
 *  (1) If empty property, throw runtime_error
 *  (2) If double or more entries, skip!
 *  (3) If n = size of property, use dt from last interval
 *  (4) If n > size of property, return Interval = 0
 *  @param n :: index
 *  @return n-th time interval
 */
template <typename TYPE> TimeInterval TimeSeriesProperty<TYPE>::nthInterval(int n) const {
  // 0. Throw exception
  if (m_values.empty()) {
    const std::string error("nthInterval(): TimeSeriesProperty '" + name() + "' is empty");
    g_log.debug(error);
    throw std::runtime_error(error);
  }

  // 1. Sort
  sortIfNecessary();

  // 2. Calculate time interval

  Kernel::TimeInterval deltaT;

  // No filter
  if (n >= static_cast<int>(m_values.size()) || (n == static_cast<int>(m_values.size()) - 1 && m_values.size() == 1)) {
    // Out of bound
    ;
  } else if (n == static_cast<int>(m_values.size()) - 1) {
    // Last one by making up an end time.
    DateAndTime endTime = getFakeEndTime();

    deltaT = Kernel::TimeInterval(m_values.rbegin()->time(), endTime);
  } else {
    // Regular
    DateAndTime startT = m_values[static_cast<std::size_t>(n)].time();
    DateAndTime endT = m_values[static_cast<std::size_t>(n) + 1].time();
    TimeInterval dt(startT, endT);
    deltaT = dt;
  }

  return deltaT;
}

template <typename TYPE> Types::Core::DateAndTime TimeSeriesProperty<TYPE>::getFakeEndTime() const {
  sortIfNecessary();

  // the last time is the last thing known
  const auto ultimate = m_values.rbegin()->time();

  // go backwards from the time before it that is different
  int counter = 0;
  while (DateAndTime::secondsFromDuration(ultimate - (m_values.rbegin() + counter)->time()) == 0.) {
    counter += 1;
  }

  // get the last time that is different
  time_duration lastDuration = m_values.rbegin()->time() - (m_values.rbegin() + counter)->time();

  // the last duration is equal to the previous, non-zero, duration
  return m_values.rbegin()->time() + lastDuration;
}

//-----------------------------------------------------------------------------------------------
/** Returns n-th value of n-th interval in an incredibly inefficient way.
 *  The algorithm is migrated from mthInterval()
 *  @param n :: index
 *  @return Value
 */
template <typename TYPE> TYPE TimeSeriesProperty<TYPE>::nthValue(int n) const {

  // 1. Throw error if property is empty
  if (m_values.empty()) {
    const std::string error("nthValue(): TimeSeriesProperty '" + name() + "' is empty");
    g_log.debug(error);
    throw std::runtime_error(error);
  }

  // 2. Sort and apply filter
  sortIfNecessary();

  TYPE nthValue;

  // 3. Situation 1:  No filter
  if (static_cast<size_t>(n) < m_values.size()) {
    const auto entry = m_values[static_cast<std::size_t>(n)];
    nthValue = entry.value();
  } else {
    const auto entry = m_values[static_cast<std::size_t>(m_size) - 1];
    nthValue = entry.value();
  }

  return nthValue;
}

/** Returns n-th time, or the last time if fewer than n entries.
 *  Special cases: There is no special cases
 *  @param n :: index
 *  @return DateAndTime
 */
template <typename TYPE> Types::Core::DateAndTime TimeSeriesProperty<TYPE>::nthTime(int n) const {
  sortIfNecessary();

  if (m_values.empty()) {
    const std::string error("nthTime(): TimeSeriesProperty '" + name() + "' is empty");
    g_log.debug(error);
    throw std::runtime_error(error);
  }

  if (n < 0 || n >= static_cast<int>(m_values.size()))
    n = static_cast<int>(m_values.size()) - 1;

  return m_values[static_cast<size_t>(n)].time();
}

/**
 * Updates size()
 */
template <typename TYPE> void TimeSeriesProperty<TYPE>::countSize() const {
  // 1. Not filter
  m_size = int(m_values.size());
}

/**  Check if str has the right time format
 *   @param str :: The string to check
 *   @return True if the format is correct, false otherwise.
 */
template <typename TYPE> bool TimeSeriesProperty<TYPE>::isTimeString(const std::string &str) {
  static const boost::regex re("^[0-9]{4}.[0-9]{2}.[0-9]{2}.[0-9]{2}.[0-9]{2}.[0-9]{2}");
  return boost::regex_search(str.begin(), str.end(), re);
}

/**
 * This doesn't check anything -we assume these are always valid
 *  @returns an empty string ""
 */
template <typename TYPE> std::string TimeSeriesProperty<TYPE>::isValid() const { return ""; }

/*
 * A TimeSeriesProperty never has a default, so return empty string
 * @returns Empty string as no defaults can be provided
 */
template <typename TYPE> std::string TimeSeriesProperty<TYPE>::getDefault() const {
  return ""; // No defaults can be provided=empty string
}

/**
 * A TimeSeriesProperty never has a default
 */
template <typename TYPE> bool TimeSeriesProperty<TYPE>::isDefault() const { return false; }

/**
 * Return a TimeSeriesPropertyStatistics struct containing the
 * statistics of this TimeSeriesProperty object.
 * @param roi : Optional TimeROI pointer to get statistics for active time.
 *
 * N.B. This method DOES take filtering into account
 */
template <typename TYPE>
TimeSeriesPropertyStatistics TimeSeriesProperty<TYPE>::getStatistics(const TimeROI *roi) const {
  // Start with statistics that are not time-weighted
  TimeSeriesPropertyStatistics out(Mantid::Kernel::getStatistics(this->filteredValuesAsVector(roi)));
  out.duration = this->durationInSeconds(roi);
  if (out.standard_deviation == 0.) {
    // if the simple std-dev is zero, just copy the simple mean
    out.time_mean = out.mean;
    out.time_standard_deviation = 0.;
  } else {
    // follow with time-weighted statistics
    auto avAndDev = this->timeAverageValueAndStdDev(roi);
    out.time_mean = avAndDev.first;
    out.time_standard_deviation = avAndDev.second;
  }
  return out;
}

template <>
TimeSeriesPropertyStatistics TimeSeriesProperty<std::string>::getStatistics(const TimeROI * /* roi*/) const {
  // statistics of a string property doesn't make sense
  TimeSeriesPropertyStatistics out;
  out.setAllToNan();

  return out;
}

/** Calculate a particular statistical quantity from the values of the time series.
 *  @param selection : Enum indicating the selected statistical quantity.
 *  @param roi : optional pointer to TimeROI object for filtering the time series values.
 *  @return The value of the computed statistical quantity.
 */
template <typename TYPE>
double TimeSeriesProperty<TYPE>::extractStatistic(Math::StatisticType selection, const TimeROI *roi) const {
  using namespace Kernel::Math;
  double singleValue = 0;
  switch (selection) {
  case FirstValue:
    if (roi && !roi->useAll())
      singleValue = double(this->firstValue(*roi));
    else
      singleValue = double(this->nthValue(0));
    break;
  case LastValue:
    if (roi && !roi->useAll())
      singleValue = double(this->lastValue(*roi));
    else
      singleValue = double(this->nthValue(this->size() - 1));
    break;
  case Minimum:
    singleValue = static_cast<double>(this->getStatistics(roi).minimum);
    break;
  case Maximum:
    singleValue = static_cast<double>(this->getStatistics(roi).maximum);
    break;
  case Mean:
    singleValue = this->getStatistics(roi).mean;
    break;
  case Median:
    singleValue = this->getStatistics(roi).median;
    break;
  case TimeAveragedMean:
    singleValue = this->getStatistics(roi).time_mean;
    break;
  case StdDev:
    singleValue = this->getStatistics(roi).standard_deviation;
    break;
  case TimeAverageStdDev:
    singleValue = this->getStatistics(roi).time_standard_deviation;
    break;
  default:
    throw std::invalid_argument("extractStatistic - Unknown statistic type: " + boost::lexical_cast<std::string>(this));
  };
  return singleValue;
}

/** Function specialization for TimeSeriesProperty<std::string>
 *  @throws Kernel::Exception::NotImplementedError always
 */
template <>
double TimeSeriesProperty<std::string>::extractStatistic(Math::StatisticType selection, const TimeROI *roi) const {
  UNUSED_ARG(selection);
  UNUSED_ARG(roi);
  throw Exception::NotImplementedError("TimeSeriesProperty::"
                                       "extractStatistic is not "
                                       "implemented for string properties");
}

/*
 * Detects whether there are duplicated entries (of time) in property
 * If there is any, keep one of them
 */
template <typename TYPE> void TimeSeriesProperty<TYPE>::eliminateDuplicates() {
  // ensure that the values are sorted
  sortIfNecessary();

  // cache the original size so the number removed can be reported
  const auto origSize{m_size};

  // remove the first n-repeats
  // taken from
  // https://stackoverflow.com/questions/21060636/using-stdunique-and-vector-erase-to-remove-all-but-last-occurrence-of-duplicat
  auto it = std::unique(m_values.rbegin(), m_values.rend(),
                        [](const auto &a, const auto &b) { return a.time() == b.time(); });
  m_values.erase(m_values.begin(), it.base());

  // update m_size
  countSize();

  // log how many values were removed
  const auto numremoved = origSize - m_size;
  if (numremoved > 0)
    g_log.notice() << "Log \"" << this->name() << "\" has " << numremoved << " entries removed due to duplicated time. "
                   << "\n";
}

/*
 * Print the content to string
 */
template <typename TYPE> std::string TimeSeriesProperty<TYPE>::toString() const {
  std::stringstream ss;
  for (size_t i = 0; i < m_values.size(); ++i)
    ss << m_values[i].time() << "\t\t" << m_values[i].value() << "\n";

  return ss.str();
}

//-------------------------------------------------------------------------
// Private methods
//-------------------------------------------------------------------------

//----------------------------------------------------------------------------------
/*
 * Sort vector mP and set the flag. Only sorts if the values are not already
 * sorted.
 */
template <typename TYPE> void TimeSeriesProperty<TYPE>::sortIfNecessary() const {
  if (m_propSortedFlag == TimeSeriesSortStatus::TSUNKNOWN) {
    bool sorted = is_sorted(m_values.begin(), m_values.end());
    if (sorted)
      m_propSortedFlag = TimeSeriesSortStatus::TSSORTED;
    else
      m_propSortedFlag = TimeSeriesSortStatus::TSUNSORTED;
  }

  if (m_propSortedFlag == TimeSeriesSortStatus::TSUNSORTED) {
    g_log.information() << "TimeSeriesProperty \"" << this->name()
                        << "\" is not sorted.  Sorting is operated on it. \n";
    std::stable_sort(m_values.begin(), m_values.end());
    m_propSortedFlag = TimeSeriesSortStatus::TSSORTED;
  }
}

/** Find the index of the entry of time t in the mP vector (sorted)
 *  Return @ if t is within log.begin and log.end, then the index of the log
 *  equal or just smaller than t
 *           if t is earlier (less) than the starting time, return -1
 *           if t is later (larger) than the ending time, return m_value.size
 */
template <typename TYPE> int TimeSeriesProperty<TYPE>::findIndex(Types::Core::DateAndTime t) const {
  // 0. Return with an empty container
  if (m_values.empty())
    return 0;

  // 1. Sort
  sortIfNecessary();

  // 2. Extreme value
  if (t <= m_values[0].time()) {
    return -1;
  } else if (t >= m_values.back().time()) {
    return (int(m_values.size()));
  }

  // 3. Find by lower_bound()
  typename std::vector<TimeValueUnit<TYPE>>::const_iterator fid;
  TimeValueUnit<TYPE> temp(t, m_values[0].value());
  fid = std::lower_bound(m_values.begin(), m_values.end(), temp);

  int newindex = int(fid - m_values.begin());
  if (fid->time() > t)
    newindex--;

  return newindex;
}

/** Find the upper_bound of time t in container.
 * Search range:  begin+istart to begin+iend
 * Return C[ir] == t or C[ir] > t and C[ir-1] < t
 *        -1:          exceeding lower bound
 *        mP.size():   exceeding upper bound
 */
template <typename TYPE>
int TimeSeriesProperty<TYPE>::upperBound(Types::Core::DateAndTime t, int istart, int iend) const {
  // 0. Check validity
  if (istart < 0) {
    throw std::invalid_argument("Start Index cannot be less than 0");
  }
  if (iend >= static_cast<int>(m_values.size())) {
    throw std::invalid_argument("End Index cannot exceed the boundary");
  }
  if (istart > iend) {
    throw std::invalid_argument("Start index cannot be greater than end index");
  }

  // 1. Return instantly if it is out of boundary
  if (t < (m_values.begin() + istart)->time()) {
    return -1;
  }
  if (t > (m_values.begin() + iend)->time()) {
    return static_cast<int>(m_values.size());
  }

  // 2. Sort
  sortIfNecessary();

  // 3. Construct the pair for comparison and do lower_bound()
  const TimeValueUnit<TYPE> temppair(t, m_values[0].value());
  const auto first = m_values.cbegin() + istart;
  const auto last = m_values.cbegin() + iend + 1;
  const auto iter = std::lower_bound(first, last, temppair);

  // 4. Calculate return value
  if (iter == last)
    throw std::runtime_error("Cannot find data");
  return static_cast<int>(std::distance(m_values.cbegin(), iter));
}

/**
 * Set the value of the property via a reference to another property.
 * If the value is unacceptable the value is not changed but a string is
 * returned.
 * The value is only accepted if the other property has the same type as this
 * @param right :: A reference to a property.
 */
template <typename TYPE> std::string TimeSeriesProperty<TYPE>::setValueFromProperty(const Property &right) {
  auto prop = dynamic_cast<const TimeSeriesProperty<TYPE> *>(&right);
  if (!prop) {
    return "Could not set value: properties have different type.";
  }
  m_values = prop->m_values;
  m_size = prop->m_size;
  m_propSortedFlag = prop->m_propSortedFlag;
  // m_filter = prop->m_filter;
  // m_filterQuickRef = prop->m_filterQuickRef;
  // m_filterApplied = prop->m_filterApplied;
  return "";
}

//----------------------------------------------------------------------------------------------
/** Saves the time vector has time + start attribute */
template <typename TYPE> void TimeSeriesProperty<TYPE>::saveTimeVector(::NeXus::File *file) {
  std::vector<DateAndTime> times = this->timesAsVector();
  const DateAndTime &start = times.front();
  std::vector<double> timeSec(times.size());
  for (size_t i = 0; i < times.size(); i++)
    timeSec[i] = static_cast<double>(times[i].totalNanoseconds() - start.totalNanoseconds()) * 1e-9;
  file->writeData("time", timeSec);
  file->openData("time");
  file->putAttr("start", start.toISO8601String());
  file->closeData();
}

//----------------------------------------------------------------------------------------------
/** Helper function to save a TimeSeriesProperty<> */
template <> void TimeSeriesProperty<std::string>::saveProperty(::NeXus::File *file) {
  std::vector<std::string> values = this->valuesAsVector();
  if (values.empty())
    return;
  file->makeGroup(this->name(), "NXlog", true);

  // Find the max length of any string
  auto max_it = std::max_element(values.begin(), values.end(),
                                 [](const std::string &a, const std::string &b) { return a.size() < b.size(); });
  // Increment by 1 to have the 0 terminator
  size_t maxlen = max_it->size() + 1;
  // Copy into one array
  std::vector<char> strs(values.size() * maxlen);
  size_t index = 0;
  for (const auto &prop : values) {
    std::copy(prop.begin(), prop.end(), &strs[index]);
    index += maxlen;
  }

  std::vector<int> dims{static_cast<int>(values.size()), static_cast<int>(maxlen)};
  file->makeData("value", ::NeXus::CHAR, dims, true);
  file->putData(strs.data());
  file->closeData();
  saveTimeVector(file);
  file->closeGroup();
}

/**
 * Helper function to save a TimeSeriesProperty<bool>
 * At the time of writing NeXus does not support boolean directly. We will use a
 * UINT8
 * for the value and add an attribute boolean to inidcate it is actually a bool
 */
template <> void TimeSeriesProperty<bool>::saveProperty(::NeXus::File *file) {
  std::vector<bool> value = this->valuesAsVector();
  if (value.empty())
    return;
  std::vector<uint8_t> asUint(value.begin(), value.end());
  file->makeGroup(this->name(), "NXlog", true);
  file->writeData("value", asUint);
  file->putAttr("boolean", "1");
  saveTimeVector(file);
  file->closeGroup();
}

template <typename TYPE> void TimeSeriesProperty<TYPE>::saveProperty(::NeXus::File *file) {
  auto values = this->valuesAsVector();
  if (values.empty())
    return;
  file->makeGroup(this->name(), "NXlog", 1);
  file->writeData("value", values);
  file->openData("value");
  file->putAttr("units", this->units());
  file->closeData();
  saveTimeVector(file);
  file->closeGroup();
}

/**
 * @returns the value as a Json object. The string representation is
 * used as the underlying type
 */
template <typename TYPE> Json::Value TimeSeriesProperty<TYPE>::valueAsJson() const { return Json::Value(value()); }

/** Calculate constant step histogram of the time series data.
 * @param tMin    -- minimal time to include in histogram
 * @param tMax    -- maximal time to constrain the histogram data
 * @param counts  -- vector of output histogrammed data.
 *   On input, the size of the vector defines the number of points in the
 *   histogram.
 *   On output, adds all property elements belonging to the time interval
 *  [tMin+n*dT;tMin+(n+1)*dT]
 *  to the initial values of each n-th element of the counts vector,
 *  where dT = (tMax-tMin)/counts.size()  */
template <typename TYPE>
void TimeSeriesProperty<TYPE>::histogramData(const Types::Core::DateAndTime &tMin, const Types::Core::DateAndTime &tMax,
                                             std::vector<double> &counts) const {

  size_t nPoints = counts.size();
  if (nPoints == 0)
    return; // nothing to do

  auto t0 = static_cast<double>(tMin.totalNanoseconds());
  auto t1 = static_cast<double>(tMax.totalNanoseconds());
  if (t0 > t1)
    throw std::invalid_argument("invalid arguments for histogramData; tMax<tMin");

  double dt = (t1 - t0) / static_cast<double>(nPoints);

  for (auto &ev : m_values) {
    auto time = static_cast<double>(ev.time().totalNanoseconds());
    if (time < t0 || time >= t1)
      continue;
    auto ind = static_cast<size_t>((time - t0) / dt);
    counts[ind] += static_cast<double>(ev.value());
  }
}

template <>
void TimeSeriesProperty<std::string>::histogramData(const Types::Core::DateAndTime &tMin,
                                                    const Types::Core::DateAndTime &tMax,
                                                    std::vector<double> &counts) const {
  UNUSED_ARG(tMin);
  UNUSED_ARG(tMax);
  UNUSED_ARG(counts);
  throw std::runtime_error("histogramData is not implememnted for time series "
                           "properties containing strings");
}

/**
 * A view of the times as seen within a the TimeROI's regions.
 * A values will be excluded if its times lie outside the ROI's regions or coincides with the upper boundary
 * of a ROI region. For instance, time "2007-11-30T16:17:30" is excluded in the ROI
 * ["2007-11-30T16:17:00", "2007-11-30T16:17:30"). However, a value at time "2007-11-30T16:16:00" will be included
 * because it is valid at the beginning of the TimeROI.
 * @param roi :: ROI regions validating any query time.
 * @returns :: Vector of included values only.
 */
template <typename TYPE> std::vector<TYPE> TimeSeriesProperty<TYPE>::filteredValuesAsVector(const TimeROI *roi) const {
  if (roi && !roi->useAll()) {
    this->sortIfNecessary();
    std::vector<TYPE> filteredValues;
    if (roi->firstTime() > this->m_values.back().time()) {
      // Since the ROI starts after everything, just return the last value in the log
      filteredValues.emplace_back(this->m_values.back().value());
    } else { // only use the values in the filter - this is very similar to FilteredTimeSeriesProperty::applyFilter
      // the index into the m_values array of the time, or -1 (before) or m_values.size() (after)
      std::size_t index_current_log{0};
      for (const auto &splitter : roi->toTimeIntervals()) {
        const auto endTime = splitter.stop();

        // check if the splitter starts too early
        if (endTime < this->m_values[index_current_log].time()) {
          continue; // skip to the next splitter
        }

        // cache values to reduce number of method calls
        const auto beginTime = splitter.start();

        // find the first log that should be added
        if (this->m_values.back().time() < beginTime) {
          // skip directly to the end if the filter starts after the last log
          index_current_log = this->m_values.size() - 1;
        } else {
          // search for the right starting point
          while ((this->m_values[index_current_log].time() <= beginTime)) {
            if (index_current_log + 1 > this->m_values.size())
              break;
            index_current_log++;
          }
          // need to back up by one
          if (index_current_log > 0)
            index_current_log--;
          // go backwards more while times are equal to the one being started at
          while (index_current_log > 0 &&
                 this->m_values[index_current_log].time() == this->m_values[index_current_log - 1].time()) {
            index_current_log--;
          }
        }

        // add everything up to the end time
        for (; index_current_log < this->m_values.size(); ++index_current_log) {
          if (this->m_values[index_current_log].time() >= endTime)
            break;

          // the current value goes into the filter
          filteredValues.emplace_back(this->m_values[index_current_log].value());
        }
        // go back one so the next splitter can add a value
        if (index_current_log > 0)
          index_current_log--;
      }
    }
    return filteredValues;
  } else {
    return this->valuesAsVector();
  }
}

template <typename TYPE> std::vector<TYPE> TimeSeriesProperty<TYPE>::filteredValuesAsVector() const {
  return this->valuesAsVector();
}

/**
 * Splitting interval for the whole time series.
 * The interval's starting time is that of the first log entry. The interval's ending time is that of the last log
 * entry plus an additional extra time. This extra time is the time span between the last two log entries.
 * The extra time ensures that the mean and the time-weighted mean are the same for time series
 * containing log entries equally spaced in time.
 * @returns :: Vector containing a single splitting interval.
 */
template <typename TYPE> std::vector<TimeInterval> TimeSeriesProperty<TYPE>::getTimeIntervals() const {
  std::vector<TimeInterval> intervals;
  auto lastInterval = this->nthInterval(this->size() - 1);
  intervals.emplace_back(firstTime(), lastInterval.stop());
  return intervals;
}

/// @cond
// -------------------------- Macro to instantiation concrete types
// --------------------------------
#define INSTANTIATE(TYPE) template class TimeSeriesProperty<TYPE>;

// -------------------------- Concrete instantiation
// -----------------------------------------------
INSTANTIATE(int32_t)
INSTANTIATE(int64_t)
INSTANTIATE(uint32_t)
INSTANTIATE(uint64_t)
INSTANTIATE(float)
INSTANTIATE(double)
INSTANTIATE(std::string)
INSTANTIATE(bool)

/// @endcond

} // namespace Kernel
} // namespace Mantid<|MERGE_RESOLUTION|>--- conflicted
+++ resolved
@@ -23,28 +23,6 @@
 namespace {
 /// static Logger definition
 Logger g_log("TimeSeriesProperty");
-<<<<<<< HEAD
-
-/*
- * Returns true if all values in the TimeSeriesProperty are the same.
- * This assumes there is at least two values.
- * This is written to return early in case there are any non-matches.
- */
-template <typename TYPE>
-bool allValuesAreSame(const std::vector<TimeValueUnit<TYPE>> &values, const std::string &name) {
-  const auto &first_value = values.front().value();
-  const std::size_t num_values = values.size();
-  for (std::size_t i = 1; i < num_values; ++i) {
-    if (first_value != values[i].value())
-      return false;
-  }
-
-  // getting this far means they are all equal
-  // but p-charge should never report back that the values are all the same
-  // because that would remove values inappropriately.
-  // This will almost never be the case for a real measurement.
-  return name != "proton_charge";
-=======
 
 /**
  * Check if all values in the input time vector are the same.
@@ -61,7 +39,6 @@
       return false;
   }
   return true;
->>>>>>> d6159682
 }
 } // namespace
 
@@ -301,11 +278,7 @@
 
 /**
  * Fill in the supplied vector of time series data according to the input TimeROI. Include all time values
-<<<<<<< HEAD
- * within ROI regions, defined as [roi_start,roi_end], plus the values immediately before and after each ROI region,
-=======
  * within ROI regions, defined as [roi_begin,roi_end], plus the values immediately before and after each ROI region,
->>>>>>> d6159682
  * if available.
  * @param timeROI :: time region of interest, i.e. time boundaries used to determine which values should be included in
  * the filtered data vector
@@ -321,11 +294,6 @@
   // Nothing to copy
   if (m_values.empty()) {
     return;
-<<<<<<< HEAD
-  } else if (m_values.size() == 1 || allValuesAreSame(m_values, this->name())) {
-    // copy the first value
-    // if they are all the same, none of the others matter
-=======
   }
 
   // Copy the only value
@@ -338,7 +306,6 @@
   // Exclude "proton_charge" logs from consideration, because in a real measurement those values can't be the same,
   // Removing some of them just because they are equal will cause wrong total proton charge results.
   if (allValuesAreSame(m_values) && this->name() != "proton_charge") {
->>>>>>> d6159682
     filteredData.push_back(m_values.front());
     return;
   }
@@ -354,12 +321,9 @@
     filteredData.push_back(m_values.front());
     return;
   }
-<<<<<<< HEAD
-=======
 
   // Now treat the general case
 
->>>>>>> d6159682
   // Get all ROI time boundaries. Every other value is start/stop of an ROI "use" region.
   const std::vector<Types::Core::DateAndTime> &roiTimes = timeROI.getAllTimes();
   auto itROI = roiTimes.cbegin();
