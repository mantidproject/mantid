// Mantid Repository : https://github.com/mantidproject/mantid
//
// Copyright &copy; 2018 ISIS Rutherford Appleton Laboratory UKRI,
//   NScD Oak Ridge National Laboratory, European Spallation Source,
//   Institut Laue - Langevin & CSNS, Institute of High Energy Physics, CAS
// SPDX - License - Identifier: GPL - 3.0 +
#pragma once

#include "MantidKernel/EnumeratedString.h"
#include <cxxtest/TestSuite.h>

using namespace Mantid::Kernel;

namespace {
enum class CoolGuys : char { Fred, Joe, Bill, enum_count };
const std::vector<std::string> coolGuyNames{"Frederic", "Joseph", "William"};
enum class Cakes : char { Lemon, Devil, Angel, Bundt, Pound, enum_count };
const std::vector<std::string> cakeNames{"Lemon Cake", "Devil's Food Cake", "Angel Food Fake", "Bundt Cake",
                                         "Pound Cake"};
typedef EnumeratedString<CoolGuys, &coolGuyNames> COOLGUY;
typedef EnumeratedString<Cakes, &cakeNames> CAKE;
} // namespace

class EnumeratedStringTest : public CxxTest::TestSuite {
private:
public:
  void testConstructor() {
    // test constructor from enumerator
    COOLGUY dude1(CoolGuys::Fred);
    TS_ASSERT_EQUALS(dude1, CoolGuys(0));
    TS_ASSERT_EQUALS(dude1, CoolGuys::Fred);
    TS_ASSERT_EQUALS(dude1, coolGuyNames[0]);
    TS_ASSERT_DIFFERS(dude1, CoolGuys::Bill);

    // test constructor from string name
    COOLGUY dude2(coolGuyNames[1]);
    TS_ASSERT_EQUALS(dude2, CoolGuys(1));
    TS_ASSERT_EQUALS(dude2, CoolGuys::Joe);
    TS_ASSERT_EQUALS(dude2, coolGuyNames[1]);
    TS_ASSERT_DIFFERS(dude2, CoolGuys::Bill);

    TS_ASSERT_DIFFERS(dude1, dude2);
    TS_ASSERT_THROWS_NOTHING(dude1 = "Joseph"); // Joe is a cool guy
    TS_ASSERT_EQUALS(dude1, dude2);

    // test copy constructor from enumerated string
    COOLGUY dude3(dude1);
    TS_ASSERT_EQUALS(dude3, dude1);

    // test constructor from strng literal
    COOLGUY dude4("William");
    TS_ASSERT_EQUALS(dude4, CoolGuys::Bill)
  }

  void testBadConstructor() {
    // test failure if initializing from bad string or bad enum
    TS_ASSERT_THROWS_ANYTHING(COOLGUY dude1("Jeremy"););
    TS_ASSERT_THROWS_ANYTHING(COOLGUY dude2(CoolGuys(-1)););
    TS_ASSERT_THROWS_ANYTHING(COOLGUY dude3(CoolGuys(5)););
  }

  void testAssignment() {
    COOLGUY dude;
    std::vector<COOLGUY> coolGuys;
    // make a vector of all CoolGuy values
    for (CoolGuys e = CoolGuys(0); size_t(e) < size_t(CoolGuys::enum_count); e = CoolGuys(size_t(e) + 1))
      TS_ASSERT_THROWS_NOTHING(coolGuys.push_back(COOLGUY(e)));
    // assign from enumerator
    for (size_t i = 0; i < size_t(CoolGuys::enum_count); i++) {
      TS_ASSERT_THROWS_NOTHING(dude = CoolGuys(i));
      TS_ASSERT(dude == CoolGuys(i));
      TS_ASSERT(dude == coolGuys[i]);
      TS_ASSERT(dude == coolGuyNames[i]);
    }
    // assign from string name
    for (size_t i = 0; i < size_t(CoolGuys::enum_count); i++) {
      TS_ASSERT_THROWS_NOTHING(dude = coolGuyNames[i]);
      TS_ASSERT(dude == CoolGuys(i));
      TS_ASSERT(dude == coolGuys[i]);
      TS_ASSERT(dude == coolGuyNames[i]);
    }

    // must also check inequality comparator explicitly,
    // since TS runs !(x==y) instead of x!=y
    dude = CoolGuys::Fred;
    TS_ASSERT(dude == CoolGuys::Fred);
    TS_ASSERT(dude != CoolGuys::Bill);
    TS_ASSERT(dude == coolGuyNames[0]);
    TS_ASSERT(dude == "Frederic");
    TS_ASSERT(dude != coolGuys[2]);
    TS_ASSERT(dude != "William");

    // test assignment from other enumerated string
    CAKE cake1 = Cakes::Angel;
    CAKE cake2 = cake1;
    TS_ASSERT_EQUALS(cake1, cake2);

    // assign from string literal, which is also a name
    dude = "Frederic";
    TS_ASSERT_EQUALS(dude, CoolGuys::Fred);
  }

  void testBadAssignment() {
    CAKE cake = Cakes(3);
    COOLGUY dude("William");
    TS_ASSERT_THROWS_ANYTHING(dude = "Jeremy"); // Jeremy is not a cool guy
    TS_ASSERT_DIFFERS(dude, "Jeremy");          // make sure nothing was set
    TS_ASSERT_EQUALS(dude, "William");          // let's stick to Bill
    TS_ASSERT_EQUALS(dude, CoolGuys::Bill);
    // make sure assigning to enum_count fails
    TS_ASSERT_THROWS_ANYTHING(cake = Cakes::enum_count);
    TS_ASSERT_THROWS_ANYTHING(dude = CoolGuys::enum_count);
    // make sure assigning to spurious enumerators fails
    TS_ASSERT_THROWS_ANYTHING(dude = CoolGuys(5););
    TS_ASSERT_THROWS_ANYTHING(cake = Cakes(-1););
  }

  // test ability to case from enumerated string to other objects
  void testCasting() {
    CAKE cake(Cakes::Pound);

    // test we can cast from enumerated string to enum
    Cakes poundCake = cake;
    TS_ASSERT_EQUALS(poundCake, Cakes::Pound);

    // test we can cast frum enumerated string to string
    std::string poundQueque = cake;
    TS_ASSERT_EQUALS(poundQueque, "Pound Cake");

    // check ability to cast to numeric types
    for (size_t i = 0; i < size_t(Cakes::enum_count); i++) {
      cake = cakeNames[i];   // init with string for extra testy
      Cakes cakeEnum = cake; // cast to enum
      TS_ASSERT_EQUALS(cakeEnum, Cakes(i));
      // check that when cast to different numric types, is equal
      TS_ASSERT_EQUALS(size_t(cakeEnum), size_t(i));
      TS_ASSERT_EQUALS(int(cakeEnum), int(i));
      TS_ASSERT_EQUALS(char(cakeEnum), char(i));
      TS_ASSERT_EQUALS(double(cakeEnum), double(i));
    }
    // also check string conversions
    for (size_t i = 0; i < size_t(Cakes::enum_count); i++) {
      cake = Cakes(i);             // init with enum for extra testy
      std::string cakeName = cake; // cast to string
      // verify equality
      TS_ASSERT_EQUALS(cakeName, cakeNames[i]);
      TS_ASSERT_EQUALS(std::string(cake), cakeNames[i]);
    }
    // check ability cast to enum, string
    for (size_t i = 0; i < size_t(Cakes::enum_count); i++) {
      Cakes cakeEnum1 = Cakes(i);
      cake = cakeEnum1;
      Cakes cakeEnum2 = cake;
      std::string cakeName = cake;
      TS_ASSERT_EQUALS(cakeEnum1, cakeEnum2);
      TS_ASSERT_EQUALS(cakeName, cakeNames[i]);
    }
  }

  /*****
   * For testing enumerated strings as arguments to functions
   */
  bool functionOfCake(const CAKE &tasty) { return (tasty == Cakes(0)); }

  bool functionOfEnum(const Cakes &tastyType) { return (tastyType == Cakes(0)); }

  bool functionOfString(const std::string &tastyName) { return (tastyName == cakeNames[0]); }

  void testAsFunctionArg() {
    // test that enumerated string parameter can be set by enum or string
    CAKE scrumptious = Cakes(0);
    TS_ASSERT(functionOfCake(scrumptious));
    TS_ASSERT(functionOfCake(Cakes(0)));
    TS_ASSERT(functionOfCake(cakeNames[0]))
    scrumptious = Cakes(1);
    TS_ASSERT(!functionOfCake(scrumptious));
    TS_ASSERT(!functionOfCake(Cakes(1)));
    TS_ASSERT(!functionOfCake(cakeNames[1]))

    // test that enum parameter can be set by enumerated string
    TS_ASSERT(!functionOfEnum(scrumptious));
    scrumptious = Cakes(0);
    TS_ASSERT(functionOfEnum(scrumptious));
    // test that string parameter can be set by enumerated string
    TS_ASSERT(functionOfString(scrumptious));
    TS_ASSERT(functionOfString("Lemon Cake"))
    scrumptious = Cakes(3);
    TS_ASSERT(!functionOfString(scrumptious));
    TS_ASSERT(!functionOfString("Bundt Cake"));
  }

  void testEnumCount() {
    // try removing enum_count -- should give a compiler error
    enum class Letters : size_t { a, b, enum_count };
    static const std::vector<std::string> letters{"a", "b"};
    enum Graphia : size_t { alpha, beta, enum_count };
    static const std::vector<std::string> graphia{"alpha", "beta"};
    EnumeratedString<Letters, &letters> l1("a");
    EnumeratedString<Graphia, &graphia> l2("alpha");
    TS_ASSERT_DIFFERS(l1, l2);
  }

  void testFailIfWrongNumbers() {
    enum Letters : size_t { a, b, c, enum_count };
    static const std::vector<std::string> letters = {"a", "b"};
    typedef EnumeratedString<Letters, &letters> LETTERS;
    TS_ASSERT_THROWS_ANYTHING(LETTERS l1);
    TS_ASSERT_THROWS_ANYTHING(LETTERS l2(Letters::a));
    TS_ASSERT_THROWS_ANYTHING(LETTERS l1("a"));
  }

  void testSwitchAndIf() {
    const size_t index = 3;
    CAKE tasty = Cakes(index), scrumptious = Cakes(index);

    // test enumerated string against string
    if (tasty == cakeNames[index]) {
    } else
      TS_FAIL("EnumeratedString in 'IF' failed to compare against string name");

    // test enumerated string against enum
    if (tasty == Cakes(index)) {
    } else
      TS_FAIL("EnumeratedString in 'IF' failed to compare against enumerated value");

    // test switch on enumerated string, enum cases
    switch (tasty) {
    case Cakes(index):
      break;
    default:
      TS_FAIL("EnumeratedString in 'SWITCH' failed to match to enumerated value");
    }

    // test switch on enumerated string, enum cases written out
    switch (tasty) {
    case Cakes::Bundt: // Cakes(3) is a Bundt cake
      break;
    default:
      TS_FAIL("EnumeratedString in 'SWITCH' failed to match to enumerated value");
    }
  }

  void testCaseInsensitiveNameComparison() {
    enum TwoLettersEnum : size_t { ab, cd, enum_count };
    static const std::vector<std::string> twoLetters = {"ab", "cd"};
<<<<<<< HEAD
    typedef EnumeratedString<TwoLettersEnum, &twoLetters, &compareStringsCaseInsensitive> TWO_LETTERS;
=======
    typedef EnumeratedString<TwoLettersEnum, &twoLetters, &CompareStringsCaseInsensitive> TWO_LETTERS;
>>>>>>> 92cc4bee

    // 1. Test a use case with mixed-case string introduced through the constructor: EnumeratedString(const std::string
    // s)
    TS_ASSERT_THROWS_NOTHING(TWO_LETTERS enTwoLetters("aB"));
    TWO_LETTERS enTwoLetters_from_constructor("aB");
    TS_ASSERT(enTwoLetters_from_constructor.c_str() == std::string("aB"))
    TS_ASSERT(enTwoLetters_from_constructor == TwoLettersEnum::ab)

    // test operator==(const char *s) const
    TS_ASSERT(enTwoLetters_from_constructor == "ab");
    TS_ASSERT(enTwoLetters_from_constructor == "aB");
    TS_ASSERT(enTwoLetters_from_constructor == "Ab");
    TS_ASSERT(enTwoLetters_from_constructor == "AB");

    // test operator==(const std::string& s) const
    TS_ASSERT(enTwoLetters_from_constructor == std::string("ab"));
    TS_ASSERT(enTwoLetters_from_constructor == std::string("aB"));
    TS_ASSERT(enTwoLetters_from_constructor == std::string("Ab"));
    TS_ASSERT(enTwoLetters_from_constructor == std::string("AB"));

    TS_ASSERT(!(enTwoLetters_from_constructor == "cd"));
    TS_ASSERT(!(enTwoLetters_from_constructor == "bA"));
    TS_ASSERT(!(enTwoLetters_from_constructor == std::string("cd")));
    TS_ASSERT(!(enTwoLetters_from_constructor == std::string("bA")));

    // test operator!=(const char *s) const
    TS_ASSERT(enTwoLetters_from_constructor != "cd");
    TS_ASSERT(enTwoLetters_from_constructor != "Ba");

    // test operator!=(const std::string& s)
    TS_ASSERT(enTwoLetters_from_constructor != std::string("cd"));
    TS_ASSERT(enTwoLetters_from_constructor != std::string("BA"));

    // 2. Test a use case with mixed-case string introduced through the assignment operator: EnumeratedString
<<<<<<< HEAD
    // &operator=(const td::string& s)
=======
    // &operator=(std::string& s)
>>>>>>> 92cc4bee
    TS_ASSERT_THROWS_NOTHING(TWO_LETTERS enTwoLetters_from_assignment = std::string("aB"));
    TWO_LETTERS enTwoLetters_from_assignment = std::string("aB");
    TS_ASSERT(enTwoLetters_from_assignment.c_str() == std::string("aB"))
    TS_ASSERT(enTwoLetters_from_assignment == TwoLettersEnum::ab)

    // test operator==(const char *s) const
    TS_ASSERT(enTwoLetters_from_assignment == "ab");
    TS_ASSERT(enTwoLetters_from_assignment == "aB");
    TS_ASSERT(enTwoLetters_from_assignment == "Ab");
    TS_ASSERT(enTwoLetters_from_assignment == "AB");

    // test operator==(const std::string& s) const
    TS_ASSERT(enTwoLetters_from_assignment == std::string("ab"));
    TS_ASSERT(enTwoLetters_from_assignment == std::string("aB"));
    TS_ASSERT(enTwoLetters_from_assignment == std::string("Ab"));
    TS_ASSERT(enTwoLetters_from_assignment == std::string("AB"));

    TS_ASSERT(!(enTwoLetters_from_assignment == "cd"));
    TS_ASSERT(!(enTwoLetters_from_assignment == "bA"));
    TS_ASSERT(!(enTwoLetters_from_assignment == std::string("cd")));

    // test operator!=(const char *s) const
    TS_ASSERT(enTwoLetters_from_assignment != "cd");
    TS_ASSERT(enTwoLetters_from_assignment != "Ba");

    // test operator!=(const std::string& s)
    TS_ASSERT(enTwoLetters_from_assignment != std::string("cd"));
    TS_ASSERT(enTwoLetters_from_assignment != std::string("BA"));
  }
<<<<<<< HEAD

  void test_customNameComparator() {
    enum FirstLetterEnum : size_t { A, B, C, enum_count };
    static const std::vector<std::string> words = {"apple", "banana", "cherry"};
    static std::function<bool(const std::string &, const std::string &)> firstLetterComparator =
        [](const std::string &x, const std::string &y) { return x[0] == y[0]; };
    typedef EnumeratedString<FirstLetterEnum, &words, &firstLetterComparator> Fruit;

    Fruit apple = FirstLetterEnum::A;
    Fruit banana = FirstLetterEnum::B;
    Fruit cherry = FirstLetterEnum::C;

    TS_ASSERT_EQUALS(apple, "apricot");
    TS_ASSERT_EQUALS(banana, "blueberry");
    TS_ASSERT_EQUALS(cherry, "corn");
  }
=======
>>>>>>> 92cc4bee
};<|MERGE_RESOLUTION|>--- conflicted
+++ resolved
@@ -243,11 +243,7 @@
   void testCaseInsensitiveNameComparison() {
     enum TwoLettersEnum : size_t { ab, cd, enum_count };
     static const std::vector<std::string> twoLetters = {"ab", "cd"};
-<<<<<<< HEAD
     typedef EnumeratedString<TwoLettersEnum, &twoLetters, &compareStringsCaseInsensitive> TWO_LETTERS;
-=======
-    typedef EnumeratedString<TwoLettersEnum, &twoLetters, &CompareStringsCaseInsensitive> TWO_LETTERS;
->>>>>>> 92cc4bee
 
     // 1. Test a use case with mixed-case string introduced through the constructor: EnumeratedString(const std::string
     // s)
@@ -282,11 +278,7 @@
     TS_ASSERT(enTwoLetters_from_constructor != std::string("BA"));
 
     // 2. Test a use case with mixed-case string introduced through the assignment operator: EnumeratedString
-<<<<<<< HEAD
-    // &operator=(const td::string& s)
-=======
-    // &operator=(std::string& s)
->>>>>>> 92cc4bee
+    // &operator=(const std::string& s)
     TS_ASSERT_THROWS_NOTHING(TWO_LETTERS enTwoLetters_from_assignment = std::string("aB"));
     TWO_LETTERS enTwoLetters_from_assignment = std::string("aB");
     TS_ASSERT(enTwoLetters_from_assignment.c_str() == std::string("aB"))
@@ -316,7 +308,6 @@
     TS_ASSERT(enTwoLetters_from_assignment != std::string("cd"));
     TS_ASSERT(enTwoLetters_from_assignment != std::string("BA"));
   }
-<<<<<<< HEAD
 
   void test_customNameComparator() {
     enum FirstLetterEnum : size_t { A, B, C, enum_count };
@@ -333,6 +324,4 @@
     TS_ASSERT_EQUALS(banana, "blueberry");
     TS_ASSERT_EQUALS(cherry, "corn");
   }
-=======
->>>>>>> 92cc4bee
 };