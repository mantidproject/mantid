#ifndef MANTID_GEOMETRY_COMPONENTINFOTEST_H_
#define MANTID_GEOMETRY_COMPONENTINFOTEST_H_

#include <cxxtest/TestSuite.h>

#include "MantidGeometry/Instrument/ComponentInfo.h"
#include "MantidBeamline/ComponentInfo.h"
#include "MantidGeometry/IComponent.h"
#include "MantidGeometry/Instrument/ObjComponent.h"
#include "MantidGeometry/Objects/Object.h"
#include "MantidGeometry/Surfaces/Cylinder.h"
#include "MantidGeometry/Surfaces/Plane.h"
#include "MantidGeometry/Surfaces/Surface.h"
#include "MantidGeometry/Surfaces/Sphere.h"
#include "MantidKernel/EigenConversionHelpers.h"
#include "MantidKernel/make_unique.h"
#include "MantidTestHelpers/ComponentCreationHelper.h"
#include <boost/make_shared.hpp>
#include <Eigen/Geometry>

using namespace Mantid;
using namespace Mantid::Kernel;
using namespace Mantid::Geometry;

namespace {

/*
 Helper function to create an ID -> index map from an ordered collection of IDs.
 First ID gets index of 0, subsequent ID entries increment index by 1.
*/
boost::shared_ptr<
    const std::unordered_map<Mantid::Geometry::ComponentID, size_t>>
makeComponentIDMap(const boost::shared_ptr<
    const std::vector<Mantid::Geometry::ComponentID>> &componentIds) {
  auto idMap = boost::make_shared<
      std::unordered_map<Mantid::Geometry::ComponentID, size_t>>();

  for (size_t i = 0; i < componentIds->size(); ++i) {
    (*idMap)[(*componentIds)[i]] = i;
  }
  return idMap;
}

// Make a Beamline ComponentInfo for a single component
std::unique_ptr<Beamline::ComponentInfo> makeSingleComponentInfo(
    Eigen::Vector3d position = Eigen::Vector3d{1, 1, 1},
    Eigen::Quaterniond rotation =
        Eigen::Quaterniond(Eigen::Affine3d::Identity().rotation()),
    Eigen::Vector3d scaleFactor = Eigen::Vector3d{1, 1, 1}) {

  auto detectorIndices =
      boost::make_shared<std::vector<size_t>>(); // No detectors in this example
  auto detectorRanges =
      boost::make_shared<std::vector<std::pair<size_t, size_t>>>();
  detectorRanges->push_back(
      std::make_pair(0, 0)); // One component with no detectors

  auto componentIndices = boost::make_shared<std::vector<size_t>>(
      std::vector<size_t>{0}); // No detectors in this example
  auto componentRanges =
      boost::make_shared<std::vector<std::pair<size_t, size_t>>>();
  componentRanges->push_back(
      std::make_pair(0, 0)); // One component with no sub-components

  auto parentIndices = boost::make_shared<const std::vector<size_t>>(
      std::vector<size_t>()); // These indices are invalid, but that's
                              // ok as not being tested here

  auto positions =
      boost::make_shared<std::vector<Eigen::Vector3d>>(1, position);
  auto rotations =
      boost::make_shared<std::vector<Eigen::Quaterniond>>(1, rotation);
  auto scaleFactors =
      boost::make_shared<std::vector<Eigen::Vector3d>>(1, scaleFactor);
  return Kernel::make_unique<Beamline::ComponentInfo>(
      detectorIndices, detectorRanges, componentIndices, componentRanges,
      parentIndices, positions, rotations, scaleFactors, -1, -1);
}

boost::shared_ptr<Object> createCappedCylinder() {
  std::string C31 = "cx 0.5"; // cylinder x-axis radius 0.5
  std::string C32 = "px 1.2";
  std::string C33 = "px -3.2";

  // First create some surfaces
  std::map<int, boost::shared_ptr<Surface>> CylSurMap;
  CylSurMap[31] = boost::make_shared<Cylinder>();
  CylSurMap[32] = boost::make_shared<Plane>();
  CylSurMap[33] = boost::make_shared<Plane>();

  CylSurMap[31]->setSurface(C31);
  CylSurMap[32]->setSurface(C32);
  CylSurMap[33]->setSurface(C33);
  CylSurMap[31]->setName(31);
  CylSurMap[32]->setName(32);
  CylSurMap[33]->setName(33);

  // Capped cylinder (id 21)
  // using surface ids: 31 (cylinder) 32 (plane (top) ) and 33 (plane (base))
  std::string ObjCapCylinder = "-31 -32 33";

  auto retVal = boost::make_shared<Object>();
  retVal->setObject(21, ObjCapCylinder);
  retVal->populate(CylSurMap);

  return retVal;
}
}

class ComponentInfoTest : public CxxTest::TestSuite {
public:
  // This pair of boilerplate methods prevent the suite being created
  // statically
  // This means the constructor isn't called when running other tests
  static ComponentInfoTest *createSuite() { return new ComponentInfoTest(); }
  static void destroySuite(ComponentInfoTest *suite) { delete suite; }

  void test_indexOf() {
    auto detectorIndices = boost::make_shared<
        std::vector<size_t>>(); // No detectors in this example
    auto detectorRanges =
        boost::make_shared<std::vector<std::pair<size_t, size_t>>>();
    detectorRanges->push_back(
        std::make_pair(0, 0)); // One component with no detectors
    detectorRanges->push_back(
        std::make_pair(0, 0)); // Another component with no detectors
    auto isVisible = boost::make_shared<std::vector<bool>>();
    auto componentIndices = boost::make_shared<std::vector<size_t>>(
        std::vector<size_t>{0, 1}); // No detectors in this example
    auto componentRanges =
        boost::make_shared<std::vector<std::pair<size_t, size_t>>>();
    componentRanges->push_back(
        std::make_pair(0, 0)); // One component with no sub-components
    componentRanges->push_back(
        std::make_pair(0, 0)); // Another component with no subcomponents

    auto parentIndices = boost::make_shared<const std::vector<size_t>>(
        std::vector<size_t>{9, 9, 9}); // These indices are invalid, but that's
                                       // ok as not being tested here

    auto positions = boost::make_shared<std::vector<Eigen::Vector3d>>(2);
    auto rotations = boost::make_shared<std::vector<Eigen::Quaterniond>>(2);
    auto scaleFactors = boost::make_shared<std::vector<Eigen::Vector3d>>(2);
    auto internalInfo = Kernel::make_unique<Beamline::ComponentInfo>(
        detectorIndices, detectorRanges, componentIndices, componentRanges,
<<<<<<< HEAD
        parentIndices, isVisible, positions, rotations, -1, -1);
=======
        parentIndices, positions, rotations, scaleFactors, -1, -1);
>>>>>>> 17cd6451
    Mantid::Geometry::ObjComponent comp1("component1");
    Mantid::Geometry::ObjComponent comp2("component2");

    auto componentIds =
        boost::make_shared<std::vector<Mantid::Geometry::ComponentID>>(
            std::vector<Mantid::Geometry::ComponentID>{&comp1, &comp2});

    auto shapes = boost::make_shared<
        std::vector<boost::shared_ptr<const Geometry::Object>>>();
    shapes->push_back(boost::make_shared<const Geometry::Object>());
    shapes->push_back(boost::make_shared<const Geometry::Object>());

    ComponentInfo info(std::move(internalInfo), componentIds,
                       makeComponentIDMap(componentIds), shapes);
    TS_ASSERT_EQUALS(info.indexOf(comp1.getComponentID()), 0);
    TS_ASSERT_EQUALS(info.indexOf(comp2.getComponentID()), 1);
  }

  void test_simple_solidAngle() {
    auto position = Eigen::Vector3d{0, 0, 0};
    // No rotation
    auto rotation = Eigen::Quaterniond(Eigen::Affine3d::Identity().rotation());
    auto internalInfo = std::move(makeSingleComponentInfo(position, rotation));
    Mantid::Geometry::ObjComponent comp1("component1", createCappedCylinder());

    auto componentIds =
        boost::make_shared<std::vector<Mantid::Geometry::ComponentID>>(
            std::vector<Mantid::Geometry::ComponentID>{&comp1});

    const double radius = 1.0;
    auto shapes = boost::make_shared<
        std::vector<boost::shared_ptr<const Geometry::Object>>>();
    shapes->push_back(ComponentCreationHelper::createSphere(radius));

    ComponentInfo info(std::move(internalInfo), componentIds,
                       makeComponentIDMap(componentIds), shapes);

    double satol = 1e-9; // tolerance for solid angle

    // Put observer on surface of sphere and solid angle is 2PI
    V3D observer{radius, 0, 0};
    TS_ASSERT_DELTA(info.solidAngle(0, observer), 2 * M_PI, satol);
    // Put observer at center of sphere and solid angle is full 4PI square
    // radians
    observer = V3D{0, 0, 0};
    TS_ASSERT_DELTA(info.solidAngle(0, observer), 4 * M_PI, satol);
  }

  // Test adapted from ObjComponentTest
  void test_solidAngle() {

    auto position = Eigen::Vector3d{10, 0, 0};
    auto rotation = Eigen::Quaterniond(
        Eigen::AngleAxisd(M_PI / 2, Eigen::Vector3d::UnitZ()));
    auto internalInfo = std::move(makeSingleComponentInfo(position, rotation));
    Mantid::Geometry::ObjComponent comp1("component1", createCappedCylinder());

    auto componentIds =
        boost::make_shared<std::vector<Mantid::Geometry::ComponentID>>(
            std::vector<Mantid::Geometry::ComponentID>{&comp1});

    auto shapes = boost::make_shared<
        std::vector<boost::shared_ptr<const Geometry::Object>>>();
    shapes->push_back(createCappedCylinder());

    ComponentInfo info(std::move(internalInfo), componentIds,
                       makeComponentIDMap(componentIds), shapes);

    double satol = 2e-2; // tolerance for solid angle
    TS_ASSERT_DELTA(info.solidAngle(0, V3D(10, 1.7, 0)), 1.840302, satol);
  }

  void test_copy_construction() {

    auto internalInfo = std::move(makeSingleComponentInfo());
    Mantid::Geometry::ObjComponent comp1("component1", createCappedCylinder());

    auto componentIds =
        boost::make_shared<std::vector<Mantid::Geometry::ComponentID>>(
            std::vector<Mantid::Geometry::ComponentID>{&comp1});

    auto shapes = boost::make_shared<
        std::vector<boost::shared_ptr<const Geometry::Object>>>();
    shapes->push_back(createCappedCylinder());

    ComponentInfo a(std::move(internalInfo), componentIds,
                    makeComponentIDMap(componentIds), shapes);

    // Make the copy
    ComponentInfo b = a;

    // Compare sizes
    TS_ASSERT_EQUALS(b.size(), a.size());
    // Shapes are the same
    TS_ASSERT_EQUALS(&b.shape(0), &a.shape(0));
    // IDs are the same
    TS_ASSERT_EQUALS(b.indexOf(&comp1), a.indexOf(&comp1));
  }
};

#endif /* MANTID_GEOMETRY_COMPONENTINFOTEST_H_ */<|MERGE_RESOLUTION|>--- conflicted
+++ resolved
@@ -143,11 +143,7 @@
     auto scaleFactors = boost::make_shared<std::vector<Eigen::Vector3d>>(2);
     auto internalInfo = Kernel::make_unique<Beamline::ComponentInfo>(
         detectorIndices, detectorRanges, componentIndices, componentRanges,
-<<<<<<< HEAD
         parentIndices, isVisible, positions, rotations, -1, -1);
-=======
-        parentIndices, positions, rotations, scaleFactors, -1, -1);
->>>>>>> 17cd6451
     Mantid::Geometry::ObjComponent comp1("component1");
     Mantid::Geometry::ObjComponent comp2("component2");
 
