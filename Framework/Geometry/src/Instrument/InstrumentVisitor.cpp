--- conflicted
+++ resolved
@@ -45,11 +45,7 @@
   pmap->clearParametersByName(ParameterMap::rotx(), &comp);
   pmap->clearParametersByName(ParameterMap::roty(), &comp);
   pmap->clearParametersByName(ParameterMap::rotz(), &comp);
-<<<<<<< HEAD
   pmap->clearParametersByName(ParameterMap::isHidden(), &comp);
-=======
-  pmap->clearParametersByName(ParameterMap::scale(), &comp);
->>>>>>> 17cd6451
 }
 }
 
@@ -114,11 +110,7 @@
   const auto nDetectors = m_orderedDetectorIds->size();
   m_assemblySortedDetectorIndices->reserve(nDetectors); // Exact
   m_componentIdToIndexMap->reserve(nDetectors);         // Approximation
-<<<<<<< HEAD
   m_isVisible->reserve(nDetectors);                     // Approximation
-=======
-  m_shapes->reserve(nDetectors);                        // Approximation
->>>>>>> 17cd6451
 }
 
 void InstrumentVisitor::walkInstrument() {
@@ -161,24 +153,14 @@
   m_componentIds->emplace_back(componentID);
   m_positions->emplace_back(Kernel::toVector3d(assembly.getPos()));
   m_rotations->emplace_back(Kernel::toQuaterniond(assembly.getRotation()));
-<<<<<<< HEAD
   m_isVisible->emplace_back(componentIsVisible(componentID));
   clearPositionAndRotationParameters(m_pmap, assembly);
-=======
->>>>>>> 17cd6451
   // Now that we know what the index of the parent is we can apply it to the
   // children
   for (const auto &child : children) {
     (*m_parentComponentIndices)[child] = componentIndex;
   }
-<<<<<<< HEAD
   markAsSourceOrSample(componentID, componentIndex);
-=======
-  markAsSourceOrSample(assembly.getComponentID(), componentIndex);
-  m_shapes->emplace_back(m_nullShape);
-  m_scaleFactors->emplace_back(Kernel::toVector3d(assembly.getScaleFactor()));
-  clearLegacyParameters(m_pmap, assembly);
->>>>>>> 17cd6451
   return componentIndex;
 }
 
@@ -210,15 +192,8 @@
   // Unless this is the root component this parent is not correct and will be
   // updated later in the register call of the parent.
   m_parentComponentIndices->push_back(componentIndex);
-<<<<<<< HEAD
   clearPositionAndRotationParameters(m_pmap, component);
   markAsSourceOrSample(componentID, componentIndex);
-=======
-  markAsSourceOrSample(component.getComponentID(), componentIndex);
-  m_shapes->emplace_back(m_nullShape);
-  m_scaleFactors->emplace_back(Kernel::toVector3d(component.getScaleFactor()));
-  clearLegacyParameters(m_pmap, component);
->>>>>>> 17cd6451
   return componentIndex;
 }
 
@@ -285,12 +260,8 @@
     if (m_instrument->isMonitorViaIndex(detectorIndex)) {
       m_monitorIndices->push_back(detectorIndex);
     }
-<<<<<<< HEAD
     m_isVisible->emplace_back(componentIsVisible(componentID));
     clearPositionAndRotationParameters(m_pmap, detector);
-=======
-    clearLegacyParameters(m_pmap, detector);
->>>>>>> 17cd6451
   }
   /* Note that positions and rotations for detectors are currently
   NOT stored! These go into DetectorInfo at present. push_back works for other
@@ -344,11 +315,7 @@
   return Kernel::make_unique<Mantid::Beamline::ComponentInfo>(
       m_assemblySortedDetectorIndices, m_detectorRanges,
       m_assemblySortedComponentIndices, m_componentRanges,
-<<<<<<< HEAD
       m_parentComponentIndices, m_isVisible, m_positions, m_rotations,
-=======
-      m_parentComponentIndices, m_positions, m_rotations, m_scaleFactors,
->>>>>>> 17cd6451
       m_sourceIndex, m_sampleIndex);
 }
 
