#ifndef MANTID_GEOMETRY_SHAPEFACTORY_H_
#define MANTID_GEOMETRY_SHAPEFACTORY_H_

//----------------------------------------------------------------------
// Includes
//----------------------------------------------------------------------
#include "MantidGeometry/DllConfig.h"
#include "MantidKernel/V3D.h"
#ifndef Q_MOC_RUN
#include <boost/shared_ptr.hpp>
#endif
#include <map>

//----------------------------------------------------------------------
// Forward declarations
//----------------------------------------------------------------------
/// @cond Exclude from doxygen documentation
namespace Poco {
namespace XML {
class Element;
}
}
/// @endcond

namespace Mantid {

namespace Geometry {
class Surface;
class IObject;
class CSGObject;

struct CuboidCorners {
  Kernel::V3D lfb;
  Kernel::V3D lft;
  Kernel::V3D lbb;
  Kernel::V3D rfb;
};

struct Hexahedron {
  Kernel::V3D lfb; // left front bottom
  Kernel::V3D lft; // left front top
  Kernel::V3D lbb; // left back bottom
  Kernel::V3D lbt; // left back top
  Kernel::V3D rfb; // right front bottom
  Kernel::V3D rft; // right front top
  Kernel::V3D rbb; // right back bottom
  Kernel::V3D rbt; // right back top
};
/**

Class originally intended to be used with the DataHandling 'LoadInstrument'
algorithm.
In that algorithm it is used for creating shared pointers to the geometric
shapes
described in the XML instrument definition file.

This class is now also use elsewhere, and in addition to create geometric shapes
from an DOM-element-node pointing to a \<type> element with shape information,
shapes
can also be created directly from a XML shape string.

@author Anders Markvardsen, ISIS, RAL
@date 6/8/2008

Copyright &copy; 2007-2010 ISIS Rutherford Appleton Laboratory, NScD Oak Ridge
National Laboratory & European Spallation Source

This file is part of Mantid.

Mantid is free software; you can redistribute it and/or modify
it under the terms of the GNU General Public License as published by
the Free Software Foundation; either version 3 of the License, or
(at your option) any later version.

Mantid is distributed in the hope that it will be useful,
but WITHOUT ANY WARRANTY; without even the implied warranty of
MERCHANTABILITY or FITNESS FOR A PARTICULAR PURPOSE.  See the
GNU General Public License for more details.

You should have received a copy of the GNU General Public License
along with this program.  If not, see <http://www.gnu.org/licenses/>.

File change history is stored at: <https://github.com/mantidproject/mantid>
*/
class MANTID_GEOMETRY_DLL ShapeFactory {
public:
<<<<<<< HEAD
  boost::shared_ptr<IObject> createShape(Poco::XML::Element *pElem);
  boost::shared_ptr<IObject> createShape(std::string shapeXML,
                                         bool addTypeTag = true);

  boost::shared_ptr<IObject> createHexahedralShape(double xlb, double xlf,
                                                   double xrf, double xrb,
                                                   double ylb, double ylf,
                                                   double yrf, double yrb);
=======
  boost::shared_ptr<CSGObject> createShape(Poco::XML::Element *pElem);
  boost::shared_ptr<CSGObject> createShape(std::string shapeXML,
                                           bool addTypeTag = true);

  boost::shared_ptr<CSGObject> createHexahedralShape(double xlb, double xlf,
                                                     double xrf, double xrb,
                                                     double ylb, double ylf,
                                                     double yrf, double yrb);
>>>>>>> 10b02868

private:
  std::string parseSphere(Poco::XML::Element *pElem,
                          std::map<int, boost::shared_ptr<Surface>> &prim,
                          int &l_id);
  std::string
  parseInfinitePlane(Poco::XML::Element *pElem,
                     std::map<int, boost::shared_ptr<Surface>> &prim,
                     int &l_id);
  std::string
  parseInfiniteCylinder(Poco::XML::Element *pElem,
                        std::map<int, boost::shared_ptr<Surface>> &prim,
                        int &l_id);
  std::string parseCylinder(Poco::XML::Element *pElem,
                            std::map<int, boost::shared_ptr<Surface>> &prim,
                            int &l_id);
  std::string
  parseSegmentedCylinder(Poco::XML::Element *pElem,
                         std::map<int, boost::shared_ptr<Surface>> &prim,
                         int &l_id);
  std::string
  parseHollowCylinder(Poco::XML::Element *pElem,
                      std::map<int, boost::shared_ptr<Surface>> &prim,
                      int &l_id);

  CuboidCorners parseCuboid(Poco::XML::Element *pElem);
  std::string parseCuboid(Poco::XML::Element *pElem,
                          std::map<int, boost::shared_ptr<Surface>> &prim,
                          int &l_id);
  std::string parseInfiniteCone(Poco::XML::Element *pElem,
                                std::map<int, boost::shared_ptr<Surface>> &prim,
                                int &l_id);
  std::string parseCone(Poco::XML::Element *pElem,
                        std::map<int, boost::shared_ptr<Surface>> &prim,
                        int &l_id);

  static std::string
  parseHexahedronFromStruct(Hexahedron &hex,
                            std::map<int, boost::shared_ptr<Surface>> &prim,
                            int &l_id);
  Hexahedron parseHexahedron(Poco::XML::Element *pElem);
  std::string parseHexahedron(Poco::XML::Element *pElem,
                              std::map<int, boost::shared_ptr<Surface>> &prim,
                              int &l_id);
  std::string parseTaperedGuide(Poco::XML::Element *pElem,
                                std::map<int, boost::shared_ptr<Surface>> &prim,
                                int &l_id);
  std::string parseTorus(Poco::XML::Element *pElem,
                         std::map<int, boost::shared_ptr<Surface>> &prim,
                         int &l_id);
  std::string
  parseSliceOfCylinderRing(Poco::XML::Element *pElem,
                           std::map<int, boost::shared_ptr<Surface>> &prim,
                           int &l_id);

  Poco::XML::Element *getShapeElement(Poco::XML::Element *pElem,
                                      const std::string &name);
  Poco::XML::Element *getOptionalShapeElement(Poco::XML::Element *pElem,
                                              const std::string &name);
  double getDoubleAttribute(Poco::XML::Element *pElem, const std::string &name);
  Kernel::V3D parsePosition(Poco::XML::Element *pElem);
  void createGeometryHandler(Poco::XML::Element *,
                             boost::shared_ptr<CSGObject>);
};

} // namespace Geometry
} // namespace Mantid

#endif /*MANTID_GEOMETRY_SHAPEFACTORY_H_*/<|MERGE_RESOLUTION|>--- conflicted
+++ resolved
@@ -84,16 +84,6 @@
 */
 class MANTID_GEOMETRY_DLL ShapeFactory {
 public:
-<<<<<<< HEAD
-  boost::shared_ptr<IObject> createShape(Poco::XML::Element *pElem);
-  boost::shared_ptr<IObject> createShape(std::string shapeXML,
-                                         bool addTypeTag = true);
-
-  boost::shared_ptr<IObject> createHexahedralShape(double xlb, double xlf,
-                                                   double xrf, double xrb,
-                                                   double ylb, double ylf,
-                                                   double yrf, double yrb);
-=======
   boost::shared_ptr<CSGObject> createShape(Poco::XML::Element *pElem);
   boost::shared_ptr<CSGObject> createShape(std::string shapeXML,
                                            bool addTypeTag = true);
@@ -102,7 +92,6 @@
                                                      double xrf, double xrb,
                                                      double ylb, double ylf,
                                                      double yrf, double yrb);
->>>>>>> 10b02868
 
 private:
   std::string parseSphere(Poco::XML::Element *pElem,
