--- conflicted
+++ resolved
@@ -6,11 +6,7 @@
 //----------------------------------------------------------------------
 #include "MantidGeometry/DllConfig.h"
 #include "MantidGeometry/IComponent.h"
-<<<<<<< HEAD
-#include "MantidGeometry/Objects/CSGObject.h"
-=======
 #include "MantidGeometry/Objects/IObject.h"
->>>>>>> 10b02868
 #include "MantidKernel/Tolerance.h"
 #include <list>
 
@@ -109,11 +105,7 @@
   */
   inline IntersectionPoint(const int flag, const Kernel::V3D &end,
                            const double distFromStartOfTrack,
-<<<<<<< HEAD
-                           const CSGObject &obj,
-=======
                            const IObject &obj,
->>>>>>> 10b02868
                            const ComponentID compID = nullptr)
       : directionFlag(flag), endPoint(end), distFromStart(distFromStartOfTrack),
         object(&obj), componentID(compID) {}
@@ -139,11 +131,7 @@
   int directionFlag;       ///< Directional flag
   Kernel::V3D endPoint;    ///< Point
   double distFromStart;    ///< Total distance from track begin
-<<<<<<< HEAD
-  const CSGObject *object; ///< The object that was intersected
-=======
   const IObject *object;   ///< The object that was intersected
->>>>>>> 10b02868
   ComponentID componentID; ///< Unique component ID
                            //@}
 };
@@ -166,11 +154,7 @@
   Track(const Kernel::V3D &startPt, const Kernel::V3D &unitVector);
   /// Adds a point of intersection to the track
   void addPoint(const int directionFlag, const Kernel::V3D &endPoint,
-<<<<<<< HEAD
-                const CSGObject &obj, const ComponentID compID = nullptr);
-=======
                 const IObject &obj, const ComponentID compID = nullptr);
->>>>>>> 10b02868
   /// Adds a link to the track
   int addLink(const Kernel::V3D &firstPoint, const Kernel::V3D &secondPoint,
               const double distanceAlongTrack, const IObject &obj,
