// Mantid Repository : https://github.com/mantidproject/mantid
//
// Copyright &copy; 2007 ISIS Rutherford Appleton Laboratory UKRI,
//     NScD Oak Ridge National Laboratory, European Spallation Source
//     & Institut Laue - Langevin
// SPDX - License - Identifier: GPL - 3.0 +
#ifndef MANTID_GEOMETRY_UNITCELL_H_
#define MANTID_GEOMETRY_UNITCELL_H_

#include "MantidGeometry/Crystal/AngleUnits.h"
#include "MantidGeometry/DllConfig.h"
#include "MantidKernel/Matrix.h"
#include "MantidKernel/PhysicalConstants.h"
#include "MantidKernel/Quat.h"
#include "MantidKernel/V3D.h"
#include <cmath>
#include <iosfwd>
#include <vector>

namespace Mantid {
namespace Geometry {
/** @class UnitCell UnitCell.h Geometry/Crystal/UnitCell.h
<<<<<<< HEAD
 Class to implement unit cell of crystals.
 It is based on code by Laurent Chapon. It does not contain information about
 lattice orientation.
 See documentation about UB matrix in the Mantid repository.\n
 For documentation purposes, units for lengths are assumed to be \f$ \mbox{ \AA
 } \f$, and for reciprocal lattice lengths
 \f$ \mbox{ \AA }^{-1} \f$,  but can be anything, as long as used consistently.
 Note that the convention used for
 reciprocal lattice follows the one in International Tables for
 Crystallography, meaning that for an orthogonal lattice
 \f$ a^{*} = 1/a \f$ , not   \f$ a^{*} = 2 \pi /a \f$

 References:
 - International Tables for Crystallography (2006). Vol. B, ch. 1.1, pp. 2-9
 - W. R. Busing and H. A. Levy, Angle calculations for 3- and 4-circle X-ray
 and neutron diffractometers - Acta Cryst. (1967). 22, 457-464


 @author Andrei Savici, SNS, ORNL
 @date 2011-03-23
 Copyright &copy; 2007-8 ISIS Rutherford Appleton Laboratory, NScD Oak Ridge
 National Laboratory & European Spallation Source

 This file is part of Mantid.

 Mantid is free software; you can redistribute it and/or modify
 it under the terms of the GNU General Public License as published by
 the Free Software Foundation; either version 3 of the License, or
 (at your option) any later version.

 Mantid is distributed in the hope that it will be useful,
 but WITHOUT ANY WARRANTY; without even the implied warranty of
 MERCHANTABILITY or FITNESS FOR A PARTICULAR PURPOSE.  See the
 GNU General Public License for more details.

 You should have received a copy of the GNU General Public License
 along with this program.  If not, see <http://www.gnu.org/licenses/>.

 File change history is stored at: <https://github.com/mantidproject/mantid>.
 Code Documentation is available at: <http://doxygen.mantidproject.org>
=======
  Class to implement unit cell of crystals.
  It is based on code by Laurent Chapon. It does not contain information about
  lattice orientation.
  See documentation about UB matrix in the Mantid repository.\n
  For documentation purposes, units for lengths are assumed to be \f$ \mbox{ \AA
  } \f$, and for reciprocal lattice lengths
  \f$ \mbox{ \AA }^{-1} \f$,  but can be anything, as long as used consistently.
  Note that the convention used for
  reciprocal lattice follows the one in International Tables for
  Crystallography, meaning that for an orthogonal lattice
  \f$ a^{*} = 1/a \f$ , not   \f$ a^{*} = 2 \pi /a \f$

  References:
    - International Tables for Crystallography (2006). Vol. B, ch. 1.1, pp. 2-9
    - W. R. Busing and H. A. Levy, Angle calculations for 3- and 4-circle X-ray
  and neutron diffractometers - Acta Cryst. (1967). 22, 457-464


  @author Andrei Savici, SNS, ORNL
  @date 2011-03-23
>>>>>>> 96b19301
 */
class MANTID_GEOMETRY_DLL UnitCell {
public:
  // Default constructor. a = b = c = 1, alpha = beta = gamma = 90 degrees
  UnitCell();
  // a,b,c constructor
  UnitCell(const double _a, const double _b, const double _c);
  // a,b,c,alpha,beta,gamma constructor
  UnitCell(const double _a, const double _b, const double _c,
           const double _alpha, const double _beta, const double _gamma,
           const int angleunit = angDegrees);
  // Destructor
  virtual ~UnitCell() = default;

  // Get and set lattice parameters
  // Direct lattice parameters, angle in radians.
  double a1() const;
  double a2() const;
  double a3() const;
  double alpha1() const;
  double alpha2() const;
  double alpha3() const;
  // Direct lattice parameters, angle in degrees.
  double a(int nd) const; // get lattice parameter as function of index (0-2)
  double a() const;
  double b() const;
  double c() const;
  double alpha() const;
  double beta() const;
  double gamma() const;
  // Reciprocal lattice parameters, angle in radians.
  double b1() const;
  double b2() const;
  double b3() const;
  double beta1() const;
  double beta2() const;
  double beta3() const;
  // Reciprocal lattice parameters, angle in degrees.
  double astar() const;
  double bstar() const;
  double cstar() const;
  double alphastar() const;
  double betastar() const;
  double gammastar() const;
  // Set lattice
  void setModHKL(double _dh1, double _dk1, double _dl1, double _dh2,
                 double _dk2, double _dl2, double _dh3, double _dk3,
                 double _dl3);
  void setModHKL(const Kernel::DblMatrix &newModHKL);
  void setErrorModHKL(const Kernel::DblMatrix &newErrorModHKL);
  void setErrorModHKL(double _dh1err, double _dk1err, double _dl1err,
                      double _dh2err, double _dk2err, double _dl2err,
                      double _dh3err, double _dk3err, double _dl3err);
  void setModVec1(double _dh1, double _dk1, double _dl1);
  void setModVec2(double _dh2, double _dk2, double _dl2);
  void setModVec3(double _dh3, double _dk3, double _dl3);
  void setModVec1(const Kernel::V3D &newModVec);
  void setModVec2(const Kernel::V3D &newModVec);
  void setModVec3(const Kernel::V3D &newModVec);
  void setModerr(int i, double _dherr, double _dkerr, double _dlerr);
  void setModerr1(double _dh1err, double _dk1err, double _dl1err);
  void setModerr2(double _dh2err, double _dk2err, double _dl2err);
  void setModerr3(double _dh3err, double _dk3err, double _dl3err);
  void setMaxOrder(int MaxO);
  void setCrossTerm(bool CT);

  const Kernel::V3D getModVec(int j) const;
  const Kernel::V3D getVecErr(int j) const;
  //            const Kernel::V3D &getModVec2() const;
  //            const Kernel::V3D &getModVec3() const;
  const Kernel::DblMatrix &getModHKL() const;
  double getdh(int j) const;
  double getdk(int j) const;
  double getdl(int j) const;

  double getdherr(int j) const;
  double getdkerr(int j) const;
  double getdlerr(int j) const;
  int getMaxOrder() const;
  bool getCrossTerm() const;

  //            double getdh2() const;
  //            double getdk2() const;
  //            double getdl2() const;
  //            double getdh3() const;
  //            double getdk3() const;
  //            double getdl3() const;

  void set(double _a, double _b, double _c, double _alpha, double _beta,
           double _gamma, const int angleunit = angDegrees);
  void seta(double _a);
  void setb(double _b);
  void setc(double _c);
  void setalpha(double _alpha, const int angleunit = angDegrees);
  void setbeta(double _beta, const int angleunit = angDegrees);
  void setgamma(double _gamma, const int angleunit = angDegrees);
  // Set errors
  void setError(double _aerr, double _berr, double _cerr, double _alphaerr,
                double _betaerr, double _gammaerr,
                const int angleunit = angDegrees);
  void setErrora(double _aerr);
  void setErrorb(double _berr);
  void setErrorc(double _cerr);
  void setErroralpha(double _alphaerr, const int angleunit = angDegrees);
  void setErrorbeta(double _betaerr, const int angleunit = angDegrees);
  void setErrorgamma(double _gammaerr, const int angleunit = angDegrees);
  // Get errors in latice parameters
  double errora() const;
  double errorb() const;
  double errorc() const;
  double erroralpha(const int angleunit = angDegrees) const;
  double errorbeta(const int angleunit = angDegrees) const;
  double errorgamma(const int angleunit = angDegrees) const;
  double errorvolume() const;
  // Access private variables
  const Kernel::DblMatrix &getG() const;
  const Kernel::DblMatrix &getGstar() const;
  const Kernel::DblMatrix &getB() const;
  const Kernel::DblMatrix &getBinv() const;

  // Calculate things about lattice and vectors
  double d(double h, double k, double l) const;
  double dstar(double h, double k, double l) const;
  double d(const Kernel::V3D &hkl) const;
  double dstar(const Kernel::V3D &hkl) const;
  double recAngle(double h1, double k1, double l1, double h2, double k2,
                  double l2, const int angleunit = angDegrees) const;
  double volume() const;
  double recVolume() const;
  virtual void recalculateFromGstar(const Kernel::Matrix<double> &NewGstar);

protected:
  /// Lattice parameter a,b,c,alpha,beta,gamma (in \f$ \mbox{ \AA } \f$ and
  /// radians)
  std::vector<double> da;
  /// Reciprocal lattice parameters (in \f$ \mbox{ \AA }^{-1} \f$ and radians)
  std::vector<double> ra;
  /// Error in lattice parameters (in \f$ \mbox{ \AA } \f$ and radians)
  std::vector<double> errorda;
  /** Metric tensor
   \f[ \left( \begin{array}{ccc}
   aa & ab\cos(\gamma) & ac\cos(\beta) \\
   ab\cos(\gamma) & bb & bc\cos(\alpha) \\
   ac\cos(\beta) & bc\cos(\alpha) & cc \end{array} \right) \f]
   */
  Kernel::DblMatrix G;
  /** Reciprocal lattice tensor
   *\f[ \left( \begin{array}{ccc}
   a^*a^* & a^*b^*\cos(\gamma^*) & a^*c^*\cos(\beta^*) \\
   a^*b^*\cos(\gamma^*) & b^*b^* & b^*c^*\cos(\alpha^*) \\
   a^*c^*\cos(\beta^*) & b^*c^*\cos(\alpha^*) & c^*c^* \end{array} \right) \f]
   */
  Kernel::DblMatrix Gstar;
  /** B matrix for a right-handed coordinate system, in Busing-Levy convention
   \f[ \left( \begin{array}{ccc}
   a^* & b^*\cos(\gamma^*) & c^*\cos(\beta^*) \\
   0 & b^*\sin(\gamma^*) & -c^*\sin(\beta^*)\cos(\alpha) \\
   0 & 0 & 1/c \end{array} \right) \f]
   */
  Kernel::DblMatrix B;

  /** Inverse of the B matrix.
   */
  Kernel::DblMatrix Binv;

  Kernel::DblMatrix ModHKL;

  Kernel::DblMatrix errorModHKL;

  int MaxOrder;

  bool CrossTerm;

  // Private functions

  void calculateG();
  void calculateGstar();
  void calculateReciprocalLattice();
  void calculateB();
  //            void calculateModVec();

  virtual void recalculate();
};

MANTID_GEOMETRY_DLL std::ostream &operator<<(std::ostream &out,
                                             const UnitCell &unitCell);

MANTID_GEOMETRY_DLL UnitCell strToUnitCell(const std::string &unitCellString);
MANTID_GEOMETRY_DLL std::string unitCellToStr(const UnitCell &unitCell);

} // namespace Geometry
} // namespace Mantid

#endif /* MANTID_GEOMETRY_UNITCELL_H_ */<|MERGE_RESOLUTION|>--- conflicted
+++ resolved
@@ -20,7 +20,6 @@
 namespace Mantid {
 namespace Geometry {
 /** @class UnitCell UnitCell.h Geometry/Crystal/UnitCell.h
-<<<<<<< HEAD
  Class to implement unit cell of crystals.
  It is based on code by Laurent Chapon. It does not contain information about
  lattice orientation.
@@ -61,28 +60,6 @@
 
  File change history is stored at: <https://github.com/mantidproject/mantid>.
  Code Documentation is available at: <http://doxygen.mantidproject.org>
-=======
-  Class to implement unit cell of crystals.
-  It is based on code by Laurent Chapon. It does not contain information about
-  lattice orientation.
-  See documentation about UB matrix in the Mantid repository.\n
-  For documentation purposes, units for lengths are assumed to be \f$ \mbox{ \AA
-  } \f$, and for reciprocal lattice lengths
-  \f$ \mbox{ \AA }^{-1} \f$,  but can be anything, as long as used consistently.
-  Note that the convention used for
-  reciprocal lattice follows the one in International Tables for
-  Crystallography, meaning that for an orthogonal lattice
-  \f$ a^{*} = 1/a \f$ , not   \f$ a^{*} = 2 \pi /a \f$
-
-  References:
-    - International Tables for Crystallography (2006). Vol. B, ch. 1.1, pp. 2-9
-    - W. R. Busing and H. A. Levy, Angle calculations for 3- and 4-circle X-ray
-  and neutron diffractometers - Acta Cryst. (1967). 22, 457-464
-
-
-  @author Andrei Savici, SNS, ORNL
-  @date 2011-03-23
->>>>>>> 96b19301
  */
 class MANTID_GEOMETRY_DLL UnitCell {
 public:
