#ifndef GEOMETRYHANDLER_H
#define GEOMETRYHANDLER_H

#include "MantidGeometry/DllConfig.h"
#include "MantidGeometry/Rendering/ShapeInfo.h"
#include "MantidKernel/Logger.h"
#include "MantidKernel/V3D.h"
<<<<<<< HEAD
#include "MantidKernel/make_unique.h"
#include <boost/shared_ptr.hpp>
=======
>>>>>>> d23fdc28
#include <boost/optional.hpp>
#include <boost/shared_ptr.hpp>
#include <memory>
#include <vector>
#include "MantidGeometry/Rendering/RenderingMesh.h"

namespace Mantid {

namespace Geometry {
class IObjComponent;
class CSGObject;
class MeshObject2D;
class MeshObject;
namespace detail {
class Renderer;
class GeometryTriangulator;
<<<<<<< HEAD

template <typename Adaptee>
std::unique_ptr<Geometry::RenderingMesh>
makeRenderingMesh(const Adaptee &adaptee) {

  // Local class adapter
  class Adapter : public Geometry::RenderingMesh {
  private:
    // Not owned but can be guraranteed not null
    const Adaptee &m_adaptee;

  public:
    Adapter(const Adaptee &adaptee) : m_adaptee(adaptee) {}
    size_t numberOfVertices() const override {
      return m_adaptee.numberOfVertices();
    }
    size_t numberOfTriangles() const override {
      return m_adaptee.numberOfTriangles();
    }
    std::vector<double> getVertices() const override {
      return m_adaptee.getVertices();
    }
    std::vector<uint32_t> getTriangles() const override {
      return m_adaptee.getTriangles();
    }
    virtual ~Adapter() {}
  };
  return Kernel::make_unique<Adapter>(adaptee);
}
}
=======
} // namespace detail
>>>>>>> d23fdc28

/**
\class GeometryHandler
\brief Handles rendering of all object Geometry.
\author Lamar Moore
\date December 2017

Handles the rendering of all geometry types in Mantid.

Copyright &copy; 2008 ISIS Rutherford Appleton Laboratory, NScD Oak Ridge
National Laboratory & European Spallation Source

This file is part of Mantid.

Mantid is free software; you can redistribute it and/or modify
it under the terms of the GNU General Public License as published by
the Free Software Foundation; either version 3 of the License, or
(at your option) any later version.

Mantid is distributed in the hope that it will be useful,
but WITHOUT ANY WARRANTY; without even the implied warranty of
MERCHANTABILITY or FITNESS FOR A PARTICULAR PURPOSE.  See the
GNU General Public License for more details.

You should have received a copy of the GNU General Public License
along with this program.  If not, see <http://www.gnu.org/licenses/>.

File change history is stored at: <https://github.com/mantidproject/mantid>
*/
class MANTID_GEOMETRY_DLL GeometryHandler {
private:
  static Kernel::Logger &PLog; ///< The official logger

protected:
  std::shared_ptr<detail::ShapeInfo> m_shapeInfo;
  std::unique_ptr<detail::GeometryTriangulator> m_triangulator;
  IObjComponent *m_objComp =
      nullptr; ///< ObjComponent that uses this geometry handler
  CSGObject *m_csgObj = nullptr; ///< Object that uses this geometry handler
public:
<<<<<<< HEAD
  GeometryHandler(IObjComponent *comp);              ///< Constructor
  GeometryHandler(boost::shared_ptr<CSGObject> obj); ///< Constructor
  GeometryHandler(CSGObject *obj);                   ///< Constructor
  GeometryHandler(const MeshObject &obj);
  GeometryHandler(const MeshObject2D &obj);
=======
  GeometryHandler(IObjComponent *comp);               ///< Constructor
  GeometryHandler(boost::shared_ptr<CSGObject> obj);  ///< Constructor
  GeometryHandler(CSGObject *obj);                    ///< Constructor
  GeometryHandler(boost::shared_ptr<MeshObject> obj); ///< Constructor
  GeometryHandler(MeshObject *obj);
>>>>>>> d23fdc28
  GeometryHandler(const GeometryHandler &handler);
  boost::shared_ptr<GeometryHandler> clone() const;
  ~GeometryHandler();
  void render() const; ///< Render Object or ObjComponent
  void
  initialize() const; ///< Prepare/Initialize Object/ObjComponent to be rendered
  bool canTriangulate() const { return !(m_triangulator == nullptr); }
  /// get the number of triangles
  size_t numberOfTriangles() const;
  /// get the number of points or vertices
  size_t numberOfPoints() const;

  bool hasShapeInfo() const { return !(m_shapeInfo == nullptr); }
  const detail::ShapeInfo &shapeInfo() const { return *m_shapeInfo; }
  /// Extract the vertices of the triangles
  const std::vector<double> &getTriangleVertices() const;
  /// Extract the Faces of the triangles
  const std::vector<uint32_t> &getTriangleFaces() const;
  /// Sets the geometry cache using the triangulation information provided
  void setGeometryCache(size_t nPts, size_t nFaces, std::vector<double> &&pts,
                        std::vector<uint32_t> &&faces);
  /// return the actual type and points of one of the "standard" objects,
  /// cuboid/cone/cyl/sphere
  void GetObjectGeom(detail::ShapeInfo::GeometryShape &mytype,
                     std::vector<Kernel::V3D> &vectors, double &myradius,
                     double &myheight) const;
  void setShapeInfo(detail::ShapeInfo &&shapeInfo);
};

} // NAMESPACE Geometry
} // NAMESPACE Mantid

#endif<|MERGE_RESOLUTION|>--- conflicted
+++ resolved
@@ -5,12 +5,7 @@
 #include "MantidGeometry/Rendering/ShapeInfo.h"
 #include "MantidKernel/Logger.h"
 #include "MantidKernel/V3D.h"
-<<<<<<< HEAD
 #include "MantidKernel/make_unique.h"
-#include <boost/shared_ptr.hpp>
-=======
->>>>>>> d23fdc28
-#include <boost/optional.hpp>
 #include <boost/shared_ptr.hpp>
 #include <memory>
 #include <vector>
@@ -26,7 +21,6 @@
 namespace detail {
 class Renderer;
 class GeometryTriangulator;
-<<<<<<< HEAD
 
 template <typename Adaptee>
 std::unique_ptr<Geometry::RenderingMesh>
@@ -57,9 +51,6 @@
   return Kernel::make_unique<Adapter>(adaptee);
 }
 }
-=======
-} // namespace detail
->>>>>>> d23fdc28
 
 /**
 \class GeometryHandler
@@ -100,19 +91,11 @@
       nullptr; ///< ObjComponent that uses this geometry handler
   CSGObject *m_csgObj = nullptr; ///< Object that uses this geometry handler
 public:
-<<<<<<< HEAD
   GeometryHandler(IObjComponent *comp);              ///< Constructor
   GeometryHandler(boost::shared_ptr<CSGObject> obj); ///< Constructor
   GeometryHandler(CSGObject *obj);                   ///< Constructor
   GeometryHandler(const MeshObject &obj);
   GeometryHandler(const MeshObject2D &obj);
-=======
-  GeometryHandler(IObjComponent *comp);               ///< Constructor
-  GeometryHandler(boost::shared_ptr<CSGObject> obj);  ///< Constructor
-  GeometryHandler(CSGObject *obj);                    ///< Constructor
-  GeometryHandler(boost::shared_ptr<MeshObject> obj); ///< Constructor
-  GeometryHandler(MeshObject *obj);
->>>>>>> d23fdc28
   GeometryHandler(const GeometryHandler &handler);
   boost::shared_ptr<GeometryHandler> clone() const;
   ~GeometryHandler();
