--- conflicted
+++ resolved
@@ -11,31 +11,24 @@
  * @date 07/08/2019
  */
 
-<<<<<<< HEAD
+#include "MantidNexusGeometry/NexusGeometrySave.h"
+#include "MantidAPI/SpectraDetectorTypes.h"
+#include "MantidAPI/SpectrumInfo.h"
+#include "MantidGeometry/Instrument/ComponentInfo.h"
+#include "MantidGeometry/Instrument/ComponentInfoBankHelpers.h"
+#include "MantidGeometry/Instrument/DetectorInfo.h"
 #include "MantidGeometry/Objects/IObject.h"
 #include "MantidGeometry/Objects/MeshObject.h"
 #include "MantidGeometry/Objects/MeshObject2D.h"
-
 #include "MantidGeometry/Rendering/ShapeInfo.h"
-
-=======
-#include "MantidNexusGeometry/NexusGeometrySave.h"
-#include "MantidAPI/SpectraDetectorTypes.h"
-#include "MantidAPI/SpectrumInfo.h"
->>>>>>> 1e3e974c
-#include "MantidGeometry/Instrument/ComponentInfo.h"
-#include "MantidGeometry/Instrument/ComponentInfoBankHelpers.h"
-#include "MantidGeometry/Instrument/DetectorInfo.h"
 #include "MantidIndexing/IndexInfo.h"
 #include "MantidKernel/EigenConversionHelpers.h"
 #include "MantidKernel/ProgressBase.h"
 #include "MantidNexusGeometry/H5ForwardCompatibility.h"
 #include "MantidNexusGeometry/NexusGeometryDefinitions.h"
-<<<<<<< HEAD
 #include "MantidNexusGeometry/NexusGeometrySave.h"
-=======
 #include "MantidNexusGeometry/NexusGeometryUtilities.h"
->>>>>>> 1e3e974c
+
 #include <H5Cpp.h>
 #include <algorithm>
 #include <boost/filesystem/operations.hpp>
@@ -127,13 +120,8 @@
  * @param precision : double precision specifier
  * @return true if all elements are approx zero, else false.
  */
-<<<<<<< HEAD
-inline bool isApproxZero(const std::vector<double> &data,
-                         const double precision) {
-=======
+
 bool isApproxZero(const std::vector<double> &data, const double &precision) {
->>>>>>> 1e3e974c
-
   return std::all_of(data.begin(), data.end(),
                      [&precision](const double &element) {
                        return std::abs(element) < precision;
@@ -145,11 +133,7 @@
 }
 
 // overload. return true if vector is approx to zero
-<<<<<<< HEAD
-inline bool isApproxZero(const Eigen::Vector3d &data, const double precision) {
-=======
 bool isApproxZero(const Eigen::Vector3d &data, const double &precision) {
->>>>>>> 1e3e974c
   return data.isApprox(Eigen::Vector3d(0, 0, 0), precision);
 }
 
@@ -232,11 +216,6 @@
   writeStrAttribute(subGroup, NX_CLASS, nexusAttribute);
   return subGroup;
 }
-
-<<<<<<< HEAD
-/*
-TODO: DOCUMENTATION
-*/
 
 /*
 TODO:
@@ -474,26 +453,12 @@
  * HDF5 datasets to HDF5 group. If all of the pixel offsets in either x, y, or z
  * are approximately zero, skips writing that dataset to file.
  *
- *
-=======
-/** Function: writeXYZPixeloffset
- * write the x, y, and z offset of the pixels from the parent detector bank as
- * HDF5 datasets to HDF5 group. If all of the pixel offsets in either x, y, or
- * z are approximately zero, skips writing that dataset to file.
->>>>>>> 1e3e974c
  * @param grp : HDF5 parent group
  * @param compInfo : Component Info Instrument cache
  * @param idx : index of bank in cache.
  */
-<<<<<<< HEAD
-inline void writePixelOffsets(H5::Group &grp,
-                              const Geometry::ComponentInfo &compInfo,
-                              const size_t idx) {
-=======
-void writeXYZPixeloffset(H5::Group &grp,
-                         const Geometry::ComponentInfo &compInfo,
-                         const size_t idx) {
->>>>>>> 1e3e974c
+void writePixelOffsets(H5::Group &grp, const Geometry::ComponentInfo &compInfo,
+                       const size_t idx) {
 
   H5::DataSet xPixelOffset, yPixelOffset, zPixelOffset; // pixel offset datasets
   auto pixels =
@@ -694,7 +659,7 @@
   hsize_t ddims[static_cast<hsize_t>(1)]; // dimensions of dataset
   ddims[0] = static_cast<hsize_t>(1);     // datapoints in dataset dimension 0
 
-  norm = position.norm();               // norm od the position vector
+  norm = position.norm();               // norm of the position vector
   auto unitVec = position.normalized(); // unit vector of the position vector
   std::vector<double> stdNormPos =
       toStdVector(unitVec); // convert to std::vector
@@ -823,147 +788,7 @@
     detector_count_map[spectrum_index]++; // Attribute detector to a give
                                           // spectrum_index
   }
-<<<<<<< HEAD
-
-  writeStrDataset(childGroup, NAME, sourceName);
-  writeStrDataset(childGroup, DEPENDS_ON, dependency);
-}
-
-/*
- * Function: saveNXMonitor
- * For NXinstrument parent (component info root). Produces an NXmonitor
- * groups from Component info, and saves it in the parent
- * group, along with the Nexus compliant datasets, and metadata stored in
- * attributes to the new group.
- *
- * @param parentGroup : parent group in which to write the NXinstrument group.
- * @param compInfo : componentInfo object.
- * @param monitorID :  ID of the specific monitor.
- * @param index :  index of the specific monitor in the Instrument cache.
- */
-void saveNXMonitor(const H5::Group &parentGroup,
-                   const Geometry::ComponentInfo &compInfo,
-                   const std::vector<int> &detIDs, const size_t index) {
-
-  // if the component is unnamed sets the name as unspecified with the
-  // location of the component in the cache
-  std::string nameInCache = compInfo.name(index);
-  std::string monitorName = nameInCache.empty()
-                                ? "unspecified_monitor_" + std::to_string(index)
-                                : nameInCache;
-
-  Eigen::Vector3d position =
-      Mantid::Kernel::toVector3d(compInfo.position(index));
-  Eigen::Quaterniond rotation =
-      Mantid::Kernel::toQuaterniond(compInfo.rotation(index));
-
-  std::string dependency = NO_DEPENDENCY; // dependency initialiser
-
-  bool locationIsOrigin = isApproxZero(position, PRECISION);
-  bool orientationIsZero = isApproxZero(rotation, PRECISION);
-
-  H5::Group childGroup = parentGroup.createGroup(monitorName);
-  writeStrAttribute(childGroup, NX_CLASS, NX_MONITOR);
-
-  // do not write NXtransformations if there is no translation or rotation
-  if (!(locationIsOrigin && orientationIsZero)) {
-    H5::Group transformations =
-        simpleNXSubGroup(childGroup, TRANSFORMATIONS, NX_TRANSFORMATIONS);
-
-    // self, ".", is the default first NXmonitor dependency in the chain. first
-    // check translation in NXmonitor is non-zero, and set dependency to
-    // location if true and write location. Then check if orientation in
-    // NXmonitor is non-zero, replace dependency with orientation if true. If
-    // neither orientation nor location are non-zero, NXmonitor is self
-    // dependent.
-    if (!locationIsOrigin) {
-      dependency = H5_OBJ_NAME(transformations) + "/" + LOCATION;
-      writeLocation(transformations, position);
-    }
-    if (!orientationIsZero) {
-      dependency = H5_OBJ_NAME(transformations) + "/" + ORIENTATION;
-
-      // If location dataset is written to group also, then dependency for
-      // orientation dataset containg the rotation transformation will be
-      // location. Else dependency for orientation is self.
-      std::string rotationDependency =
-          locationIsOrigin ? NO_DEPENDENCY
-                           : H5_OBJ_NAME(transformations) + "/" + LOCATION;
-      writeOrientation(transformations, rotation, rotationDependency);
-    }
-  }
-
-  H5::StrType dependencyStrType = strTypeOfSize(dependency);
-  writeNXMonitorNumber(childGroup, detIDs[index]);
-  writeShapeGeometry(compInfo, childGroup, index);
-
-  writeStrDataset(childGroup, BANK_NAME, monitorName);
-  writeStrDataset(childGroup, DEPENDS_ON, dependency);
-}
-
-/**
- * Function: saveNXDetector
- * For NXinstrument parent (component info root). Save method which produces a
- * set of NXdetctor groups from Component info detector banks, and saves it in
- * the parent group, along with the Nexus compliant datasets, and metadata
- * stored in attributes to the new group.
- *
- * @param parentGroup : parent group in which to write the NXinstrument group.
- * @param compInfo : componentInfo object.
- * @param detIDs : global detector IDs, from which those specific to the
- * NXdetector will be extracted.
- */
-void saveNXDetector(const H5::Group &parentGroup,
-                    const Geometry::ComponentInfo &compInfo,
-                    const std::vector<int> &detIds, const size_t index) {
-
-  // if the component is unnamed sets the name as unspecified with the
-  // location of the component in the cache
-  std::string nameInCache = compInfo.name(index);
-  std::string detectorName =
-      nameInCache.empty() ? "unspecified_detector_at_" + std::to_string(index)
-                          : nameInCache;
-
-  Eigen::Vector3d position =
-      Mantid::Kernel::toVector3d(compInfo.position(index));
-  Eigen::Quaterniond rotation =
-      Mantid::Kernel::toQuaterniond(compInfo.rotation(index));
-
-  std::string dependency = NO_DEPENDENCY; // dependency initialiser
-
-  bool locationIsOrigin = isApproxZero(position, PRECISION);
-  bool orientationIsZero = isApproxZero(rotation, PRECISION);
-
-  H5::Group childGroup = parentGroup.createGroup(detectorName);
-  writeStrAttribute(childGroup, NX_CLASS, NX_DETECTOR);
-
-  // do not write NXtransformations if there is no translation or rotation
-  if (!(locationIsOrigin && orientationIsZero)) {
-    H5::Group transformations =
-        simpleNXSubGroup(childGroup, TRANSFORMATIONS, NX_TRANSFORMATIONS);
-
-    // self, ".", is the default first NXdetector dependency in the chain. first
-    // check translation in NXdetector is non-zero, and set dependency to
-    // location if true and write location. Then check if orientation in
-    // NXdetector is non-zero, replace dependency with orientation if true. If
-    // neither orientation nor location are non-zero, NXdetector is self
-    // dependent.
-    if (!locationIsOrigin) {
-      dependency = H5_OBJ_NAME(transformations) + "/" + LOCATION;
-      writeLocation(transformations, position);
-    }
-    if (!orientationIsZero) {
-      dependency = H5_OBJ_NAME(transformations) + "/" + ORIENTATION;
-
-      // If location dataset is written to group also, then dependency for
-      // orientation dataset containg the rotation transformation will be
-      // location. Else dependency for orientation is self.
-      std::string rotationDependency =
-          locationIsOrigin ? NO_DEPENDENCY
-                           : H5_OBJ_NAME(transformations) + "/" + LOCATION;
-      writeOrientation(transformations, rotation, rotationDependency);
-    }
-=======
+
   // Sized to spectra in bank
   SpectraMappings mappings;
   mappings.detector_list.resize(childrenDetectors.size());
@@ -991,22 +816,11 @@
     }
 
     ++counter;
->>>>>>> 1e3e974c
   }
   mappings.detector_index.resize(
       detector_count_map.size()); // cut-off last item
 
-<<<<<<< HEAD
-  H5::StrType dependencyStrType = strTypeOfSize(dependency);
-  writePixelOffsets(childGroup, compInfo, index);
-  writeNXDetectorNumber(childGroup, compInfo, detIds, index);
-  writeShapeGeometry(compInfo, childGroup, index);
-
-  writeStrDataset(childGroup, BANK_NAME, detectorName);
-  writeStrDataset(childGroup, DEPENDS_ON, dependency);
-=======
   return mappings;
->>>>>>> 1e3e974c
 }
 
 void validateInputs(AbstractLogger &logger, const std::string &fullPath,
@@ -1307,6 +1121,7 @@
 
     H5::StrType dependencyStrType = strTypeOfSize(dependency);
     writeNXMonitorNumber(childGroup, monitorId);
+    writeShapeGeometry(compInfo, childGroup, index);
 
     writeStrDataset(childGroup, BANK_NAME, monitorName);
     writeStrDataset(childGroup, DEPENDS_ON, dependency);
@@ -1410,8 +1225,9 @@
     }
 
     H5::StrType dependencyStrType = strTypeOfSize(dependency);
-    writeXYZPixeloffset(childGroup, compInfo, index);
+    writePixelOffsets(childGroup, compInfo, index);
     writeNXDetectorNumber(childGroup, compInfo, detIds, index);
+    writeShapeGeometry(compInfo, childGroup, index);
 
     writeStrDataset(childGroup, BANK_NAME, detectorName);
     writeStrDataset(childGroup, DEPENDS_ON, dependency);
@@ -1519,11 +1335,7 @@
     if (detInfo.isMonitor(index)) {
       if (reporter != nullptr)
         reporter->report();
-<<<<<<< HEAD
-      NexusGeometrySave::saveNXMonitor(instrument, compInfo, detIds, index);
-=======
       writer.monitor(instrument, compInfo, detIds[index], index);
->>>>>>> 1e3e974c
     }
   }
 
