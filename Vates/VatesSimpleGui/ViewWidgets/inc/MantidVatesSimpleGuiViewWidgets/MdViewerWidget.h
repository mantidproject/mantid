#ifndef MDVIEWERWIDGET_H_
#define MDVIEWERWIDGET_H_

#include "ui_MdViewerWidget.h"
#include "MantidQtAPI/MdConstants.h"
#include "MantidQtAPI/MdSettings.h"
#include "MantidQtAPI/VatesViewerInterface.h"
#include "MantidQtAPI/WorkspaceObserver.h"
#include "MantidVatesSimpleGuiViewWidgets/BackgroundRgbProvider.h"
#include "MantidVatesSimpleGuiViewWidgets/RebinAlgorithmDialogProvider.h"
#include "MantidVatesSimpleGuiViewWidgets/RebinnedSourcesManager.h"
#include "MantidVatesSimpleGuiViewWidgets/WidgetDllOption.h"
#include "MantidVatesAPI/ColorScaleGuard.h"

#include "boost/shared_ptr.hpp"

#include <vtkSmartPointer.h>

// forward declaration of ParaQ classes
class pqApplicationSettingsReaction;
class pqLoadDataReaction;
class pqPipelineSource;

// forward declaration of Qt classes
class QAction;
class QDragEnterEvent;
class QDropEvent;
class QEvent;
class QHBoxLayout;
class QObject;
class QWidget;

namespace Mantid {
namespace Vates {
namespace SimpleGui {

class RotationPointDialog;
class SaveScreenshotReaction;
class ViewBase;
class RebinDialog;
class ColorMapEditorPanel;
/**
 *
  This class represents the central widget for handling VATES visualization
  operations for 3D and 4D datasets.

  @date 11/08/2011

  Copyright &copy; 2011 ISIS Rutherford Appleton Laboratory, NScD Oak Ridge
 National Laboratory & European Spallation Source

  This file is part of Mantid.

  Mantid is free software; you can redistribute it and/or modify
  it under the terms of the GNU General Public License as published by
  the Free Software Foundation; either version 3 of the License, or
  (at your option) any later version.

  Mantid is distributed in the hope that it will be useful,
  but WITHOUT ANY WARRANTY; without even the implied warranty of
  MERCHANTABILITY or FITNESS FOR A PARTICULAR PURPOSE.  See the
  GNU General Public License for more details.

  You should have received a copy of the GNU General Public License
  along with this program.  If not, see <http://www.gnu.org/licenses/>.

  File change history is stored at: <https://github.com/mantidproject/mantid>
  Code Documentation is available at: <http://doxygen.mantidproject.org>
 */
class EXPORT_OPT_MANTIDVATES_SIMPLEGUI_VIEWWIDGETS MdViewerWidget
    : public MantidQt::API::VatesViewerInterface,
      MantidQt::API::WorkspaceObserver {
  Q_OBJECT

public:
  /// Plugin mode constructor.
  MdViewerWidget();
  /// Standalone mode constructor.
  MdViewerWidget(QWidget *parent);
  /// Default destructor.
  ~MdViewerWidget() override;

  /// Add extra menus for standalone mode.
  void addMenus();
  /// Connect data loader.
  void connectLoadDataReaction(QAction *action);
  /// Filter events to check for hide.
  bool eventFilter(QObject *obj, QEvent *ev) override;
  /// See MantidQt::API::VatesViewerInterface
  void renderWorkspace(QString workspaceName, int workspaceType,
                       std::string instrumentName) override;
  /// See MantidQt::API::VatesViewerInterface
  void setupPluginMode() override;

public slots:
  /// Seet MantidQt::API::VatesViewerInterface
  void shutdown() override;

protected slots:
  /// Check for certain updates when an accept is fired.
  void checkForUpdates();
  /// Turn on/off the LOD threshold.
  void onLodToggled(bool state);
  /// Pop-up the rotation point dialog.
  void onRotationPoint();
  /// Show the wiki help in a browser.
  void onWikiHelp();
  /// Load and render data.
  void onDataLoaded(pqPipelineSource *source);
  /// Perform actions when rendering is done.
  void renderingDone();
  /// Execute view switch.
  void switchViews(ModeControlWidget::Views v);
  /// Triggered when panel is changed.
  void panelChanged();
  /// On rebin
  void onRebin(std::string algorithmType);
  /// On  unbin
  void onUnbin();
  /// On switching an MDEvent source to a temporary source.
  void onSwitchSources(std::string rebinnedWorkspaceName,
                       std::string sourceType);
  /// reset state of all the views
  void onResetViewsStateToAllData();

protected:
  /// Handle workspace preDeletion tasks.
  void
  preDeleteHandle(const std::string &wsName,
                  const boost::shared_ptr<Mantid::API::Workspace> ws) override;
  /// Handle workspace replacement tasks.
  void afterReplaceHandle(
      const std::string &wsName,
      const boost::shared_ptr<Mantid::API::Workspace> ws) override;
  /// Detects if something is dragged onto the VSI
  void dragEnterEvent(QDragEnterEvent *e) override;
  /// Reacts to something being dropped onto the VSI
  void dropEvent(QDropEvent *e) override;

private:
  Q_DISABLE_COPY(MdViewerWidget)
  QString m_widgetName;

  ViewBase *currentView; ///< Holder for the current (shown) view
  ViewBase *hiddenView;  ///< Holder for the view that is being switched from
  bool viewSwitched;

  pqLoadDataReaction *dataLoader; ///< Holder for the load data reaction
  double lodThreshold; ///< Default value for the LOD threshold (5 MB)
  QAction *lodAction;  ///< Holder for the LOD threshold menu item
  bool pluginMode;     ///< Flag to say widget is in plugin mode
  RotationPointDialog *rotPointDialog; ///< Holder for the rotation point dialog
  SaveScreenshotReaction *screenShot;  ///< Holder for the screen shot reaction
  Ui::MdViewerWidgetClass ui;          ///< The MD viewer's UI form
  QHBoxLayout *viewLayout;             ///< Layout manager for the view widget
  pqApplicationSettingsReaction
      *viewSettings; ///< Holder for the view settings reaction
  bool useCurrentColorSettings;
  ModeControlWidget::Views initialView; ///< Holds the initial view
  MantidQt::API::MdSettings
      mdSettings; ///<Holds the MD settings which are used to persist data
  MantidQt::API::MdConstants mdConstants; /// < Holds the MD constants
  RebinAlgorithmDialogProvider m_rebinAlgorithmDialogProvider; ///<Provides
                                                               ///dialogs to
                                                               ///execute rebin
                                                               ///algorithms
  RebinnedSourcesManager
      m_rebinnedSourcesManager;          ///<Holds the rebinned sources manager
  QString m_rebinnedWorkspaceIdentifier; ///< Holds the identifier for temporary
                                         ///workspaces
  ColorMapEditorPanel
      *m_colorMapEditorPanel; ///< Holder for the color map editor panel.
  bool m_gridAxesStartUpOn;   /// flag for the initial grid axes setting
  Mantid::VATES::ColorScaleLock
      m_colorScaleLock; ///< Holds a color scale lock object

  /// Holds the 'visual state' of the views. This relies on Load/SaveXMLState
  /// which
  /// produce/consume a vtk XML tree object. Otherwise, the properties to save
  /// would be,
  /// at least, the following. vtkCamera: Position, FocalPpoint, ViewUp,
  /// ViewAngle,
  /// ClippingRange. pqRenderView: CenterOfRotation, CenterAxesVisibility
  struct AllVSIViewsState {
    AllVSIViewsState();
    ~AllVSIViewsState();
    void initialize();

    vtkSmartPointer<vtkPVXMLElement> stateStandard;
    vtkSmartPointer<vtkPVXMLElement> stateMulti;
    vtkSmartPointer<vtkPVXMLElement> stateThreeSlice;
    vtkSmartPointer<vtkPVXMLElement> stateSplatter;
  };
  AllVSIViewsState m_allViews;

  /// Setup color selection widget connections.
  void connectColorSelectionWidget();
  /// Setup connections for all dialogs.
  void connectDialogs();
  /// Setup rotation point dialog connections.
  void connectRotationPointDialog();
  /// Add view specific stuff to a menu.
  void createMenus();
  /// Disconnect dialog connections.
  void disconnectDialogs();
  /// Consolidate constructor related items.
  void internalSetup(bool pMode);
  /// Perform first render and final setup for mode buttons.
  void renderAndFinalSetup();
  /// Set the signals/slots for the ParaView components based on the view.
  void setParaViewComponentsForView();
  /// Run the necessary setup for the main view.
  void setupMainView();
  /// Creates the UI and mode switch connection.
  void setupUiAndConnections();
  /// Create the requested view.
  ViewBase *createAndSetMainViewWidget(QWidget *container,
                                       ModeControlWidget::Views v);
  /// Helper function to swap current and hidden view pointers.
  void swapViews();
  /// Update the state of application widgets.
  void updateAppState();
  /// Get the initial view for the current workspace and user setting
  ModeControlWidget::Views getInitialView(int workspaceType,
                                          std::string instrumentName);
  /// Check that the view is valid for teh workspace type
  ModeControlWidget::Views
  checkViewAgainstWorkspace(ModeControlWidget::Views view, int workspaceType);
  /// Get the technique associated with an instrument.
  const std::string
  getTechniqueForInstrument(const std::string &instrumentName) const;
  /// Get the view for a specified instrument
  QString getViewForInstrument(const std::string &instrument) const;
  /// Check if a technique contains a keyword
  bool checkIfTechniqueContainsKeyword(const std::set<std::string> &techniques,
                                       const std::string &keyword) const;
  /// Reset the current view to the appropriate initial view.
  void resetCurrentView(int workspaceType, const std::string &instrumentName);
  /// Render rebinned workspace
<<<<<<< HEAD
  pqPipelineSource* prepareRebinnedWorkspace(const std::string rebinnedWorkspaceName, std::string sourceType);
=======
  pqPipelineSource *
  prepareRebinnedWorkspace(const std::string rebinnedWorkspaceName,
                           std::string sourceType);
>>>>>>> a038867d
  /// Handle drag and drop of peaks workspcaes
  void handleDragAndDropPeaksWorkspaces(QEvent *e, QString text,
                                        QStringList &wsNames);
  /// Set up the default color for the background of the view.
  void setColorForBackground();
  /// Set the color map
  void setColorMap();
  /// Render the original workspace
  pqPipelineSource *
  renderOriginalWorkspace(const std::string originalWorkspaceName);

  /// Remove the rebinning when switching views or otherwise.
  void
  removeRebinning(pqPipelineSource *source, bool forced,
                  ModeControlWidget::Views view = ModeControlWidget::STANDARD);
  /// Remove all rebinned sources
  void removeAllRebinning(ModeControlWidget::Views view);
  /// Sets a listener for when sources are being destroyed
  void setDestroyedListener();

  /// Save the state of the currently shown view so its state can be restored
  /// when switching back to it
  void saveViewState(ViewBase *view);
  /// Restore the state of the next (new) view when switching to it
  void restoreViewState(ViewBase *view, ModeControlWidget::Views vtype);
  /// Get the current grid axes setting
  bool areGridAxesOn();
};

} // SimpleGui
} // Vates
} // Mantid

#endif // MDVIEWERWIDGET_H_<|MERGE_RESOLUTION|>--- conflicted
+++ resolved
@@ -237,13 +237,9 @@
   /// Reset the current view to the appropriate initial view.
   void resetCurrentView(int workspaceType, const std::string &instrumentName);
   /// Render rebinned workspace
-<<<<<<< HEAD
-  pqPipelineSource* prepareRebinnedWorkspace(const std::string rebinnedWorkspaceName, std::string sourceType);
-=======
   pqPipelineSource *
   prepareRebinnedWorkspace(const std::string rebinnedWorkspaceName,
                            std::string sourceType);
->>>>>>> a038867d
   /// Handle drag and drop of peaks workspcaes
   void handleDragAndDropPeaksWorkspaces(QEvent *e, QString text,
                                         QStringList &wsNames);
