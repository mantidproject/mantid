--- conflicted
+++ resolved
@@ -97,15 +97,9 @@
   MOCK_CONST_METHOD0(getSpecialCoordinateSystem,
                      Mantid::Kernel::SpecialCoordinateSystem());
 
-<<<<<<< HEAD
-  virtual Mantid::API::IMDWorkspace::LinePlot
-  getLinePlot(const Mantid::Kernel::VMD &, const Mantid::Kernel::VMD &,
-              Mantid::API::MDNormalization) const {
-=======
   Mantid::API::IMDWorkspace::LinePlot
   getLinePlot(const Mantid::Kernel::VMD &, const Mantid::Kernel::VMD &,
               Mantid::API::MDNormalization) const override {
->>>>>>> a038867d
     LinePlot line;
     return line;
   }
