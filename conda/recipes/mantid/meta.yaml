--- conflicted
+++ resolved
@@ -72,12 +72,8 @@
     - openssl
     - euphonic {{ euphonic }}
     - toml
-    - libglu  # [linux]
-<<<<<<< HEAD
-    - libopenblas {{ libopenblas }}  # [osx]
+    - libglu  # [linux]]
     - joblib
-=======
->>>>>>> 47f7ec03
 
 about:
   home: https://github.com/mantidproject/mantid
