--- conflicted
+++ resolved
@@ -427,11 +427,6 @@
   return m_errorCode;
 }
 
-<<<<<<< HEAD
-
-
-=======
->>>>>>> a8378509
 } // namespace Exception
 } // namespace Kernel
 } // namespace Mantid