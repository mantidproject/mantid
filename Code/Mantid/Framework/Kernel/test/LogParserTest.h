--- conflicted
+++ resolved
@@ -316,95 +316,6 @@
       delete prop;
     }
     
-<<<<<<< HEAD
-    void test_begin_end_treated_same_as_start_collection_stop_collection()
-    {
-      boost::scoped_ptr<TimeSeriesProperty<std::string> > logICPBeginEnd(new TimeSeriesProperty<std::string>("ICPLog1"));
-      TS_ASSERT_THROWS_NOTHING( logICPBeginEnd->addValue("2000-01-01T00:00:00", "BEGIN") );
-      TS_ASSERT_THROWS_NOTHING( logICPBeginEnd->addValue("2000-01-01T01:00:00", "END") );
-      
-      boost::scoped_ptr<TimeSeriesProperty<std::string> > logICPCollectStartStop(new TimeSeriesProperty<std::string>("ICPLog2"));
-      TS_ASSERT_THROWS_NOTHING( logICPCollectStartStop->addValue("2000-01-01T00:00:00", "START_COLLECTION") );
-      TS_ASSERT_THROWS_NOTHING( logICPCollectStartStop->addValue("2000-01-01T01:00:00", "STOP_COLLECTION") );
-      
-      LogParser logParserBeginEnd(logICPBeginEnd.get());
-      TimeSeriesProperty<bool>* maskBeginEnd = logParserBeginEnd.createRunningLog();
-      
-      LogParser logParserCollectStartStop(logICPCollectStartStop.get());
-      TimeSeriesProperty<bool>* maskCollectStartStop = logParserCollectStartStop.createRunningLog();
-      
-      TSM_ASSERT_EQUALS("Should have 2 entries", 2, maskCollectStartStop->size());
-      TSM_ASSERT_EQUALS("Masks should be equal length", maskBeginEnd->size(), maskCollectStartStop->size());
-      
-      TSM_ASSERT("Mask should NOT applied Due to start marker", maskCollectStartStop->nthValue(0)) // Mask OFF
-      TSM_ASSERT("Mask SHOULD applied Due to stop marker", !maskCollectStartStop->nthValue(1)) // Mask ON
-      // Compare for consistency.
-      for(int i = 0; i < maskBeginEnd->size(); ++i)
-      {
-        TS_ASSERT_EQUALS(maskBeginEnd->nthTime(i), maskCollectStartStop->nthTime(i));
-        TS_ASSERT_EQUALS(maskBeginEnd->nthValue(i), maskCollectStartStop->nthValue(i));
-      }
-
-      delete maskBeginEnd;
-      delete maskCollectStartStop;
-    }
-    
-    void test_mixed_start_stop_begin_end()
-    {
-      boost::scoped_ptr<TimeSeriesProperty<std::string> > logICP(new TimeSeriesProperty<std::string>("ICPLog"));
-      TS_ASSERT_THROWS_NOTHING( logICP->addValue("2000-01-01T00:00:00", "BEGIN") );
-      TS_ASSERT_THROWS_NOTHING( logICP->addValue("2000-01-01T00:00:00", "START_COLLECTION") );
-      TS_ASSERT_THROWS_NOTHING( logICP->addValue("2000-01-01T00:10:00", "STOP_COLLECTION") );
-      TS_ASSERT_THROWS_NOTHING( logICP->addValue("2000-01-01T00:20:00", "START_COLLECTION") );
-      TS_ASSERT_THROWS_NOTHING( logICP->addValue("2000-01-01T01:30:00", "STOP_COLLECTION") );
-      TS_ASSERT_THROWS_NOTHING( logICP->addValue("2000-01-01T01:30:00", "END") );
-      
-      LogParser logParser(logICP.get());
-      TimeSeriesProperty<bool>* mask = logParser.createRunningLog();
-
-      TSM_ASSERT_EQUALS("Should have 4 entries, 2 of the 6 are duplicates", 4, mask->size()); 
-      int increment = 0;
-      TSM_ASSERT("Mask OFF", mask->nthValue(increment++));
-      TSM_ASSERT("Mask ON", !mask->nthValue(increment++));
-      TSM_ASSERT("Mask OFF", mask->nthValue(increment++));
-      TSM_ASSERT("Mask ON", !mask->nthValue(increment));
-      delete mask;
-    }
-    
-    void test_multiple_starts_ok()
-    {
-      boost::scoped_ptr<TimeSeriesProperty<std::string> > logICP(new TimeSeriesProperty<std::string>("ICPLog"));
-      TS_ASSERT_THROWS_NOTHING( logICP->addValue("2000-01-01T00:00:00", "BEGIN") );
-      TS_ASSERT_THROWS_NOTHING( logICP->addValue("2000-01-01T00:10:00", "START_COLLECTION") );
-      
-      LogParser logParser(logICP.get());
-      TimeSeriesProperty<bool>* mask = logParser.createRunningLog();
-      
-      TSM_ASSERT_EQUALS("Should have 2 entries", 2, mask->size()); 
-      int increment = 0;
-      TSM_ASSERT("Mask OFF", mask->nthValue(increment++)); // BEGIN
-      TSM_ASSERT("Mask should still be OFF", mask->nthValue(increment++)); // START COLLECT
-      delete mask;
-    }
-    
-    void test_multiple_ends_ok()
-    {
-      boost::scoped_ptr<TimeSeriesProperty<std::string> > logICP(new TimeSeriesProperty<std::string>("ICPLog"));
-      TS_ASSERT_THROWS_NOTHING( logICP->addValue("2000-01-01T00:00:00", "STOP_COLLECTION") );
-      TS_ASSERT_THROWS_NOTHING( logICP->addValue("2000-01-01T00:10:00", "END") );
-      
-      LogParser logParser(logICP.get());
-      TimeSeriesProperty<bool>* mask = logParser.createRunningLog();
-      
-      TSM_ASSERT_EQUALS("Should have 2 entries", 2, mask->size()); 
-      int increment = 0;
-      TSM_ASSERT("Mask ON", !mask->nthValue(increment++)); // STOP COLLECT
-      TSM_ASSERT("Mask should still be ON", !mask->nthValue(increment++)); // END
-      delete mask;
-    }
-
-=======
->>>>>>> 03621162
     void testCreatesCurrentPeriodLog()
     {
       //Check it with a few expected period numbers.
