--- conflicted
+++ resolved
@@ -6,26 +6,6 @@
 using Mantid::Geometry::IComponent;
 using namespace boost::python;
 
-<<<<<<< HEAD
-namespace
-{
-  // Default parameter function overloads
-  BOOST_PYTHON_MEMBER_FUNCTION_OVERLOADS(Component_getParameterNames,Component::getParameterNames,0,1)
-  BOOST_PYTHON_MEMBER_FUNCTION_OVERLOADS(Component_hasParameter,Component::hasParameter,1,2)
-  BOOST_PYTHON_MEMBER_FUNCTION_OVERLOADS(Component_getNumberParameter,Component::getNumberParameter,1,2)
-  BOOST_PYTHON_MEMBER_FUNCTION_OVERLOADS(Component_getBoolParameter,Component::getBoolParameter,1,2)
-  BOOST_PYTHON_MEMBER_FUNCTION_OVERLOADS(Component_getPositionParameter,Component::getPositionParameter,1,2)
-  BOOST_PYTHON_MEMBER_FUNCTION_OVERLOADS(Component_getRotationParameter,Component::getRotationParameter,1,2)
-  BOOST_PYTHON_MEMBER_FUNCTION_OVERLOADS(Component_getStringParameter,Component::getStringParameter,1,2)
-  BOOST_PYTHON_MEMBER_FUNCTION_OVERLOADS(Component_getIntParameter,Component::getIntParameter,1,2)
-  BOOST_PYTHON_MEMBER_FUNCTION_OVERLOADS(Component_getParameterType,Component::getParameterType,1,2)
-  BOOST_PYTHON_MEMBER_FUNCTION_OVERLOADS(Component_getRotation,Component::getRotation,0,0)
-  BOOST_PYTHON_MEMBER_FUNCTION_OVERLOADS(Component_getRelativePos,Component::getRelativePos,0,0)
-  BOOST_PYTHON_MEMBER_FUNCTION_OVERLOADS(Component_getParamShortDescription,Component::getParamShortDescription,1,2)
-  BOOST_PYTHON_MEMBER_FUNCTION_OVERLOADS(Component_getParamDescription,Component::getParamDescription,1,2)
-
-
-=======
 namespace {
 // Default parameter function overloads
 BOOST_PYTHON_MEMBER_FUNCTION_OVERLOADS(Component_getParameterNames,
@@ -50,39 +30,14 @@
                                        Component::getRotation, 0, 0)
 BOOST_PYTHON_MEMBER_FUNCTION_OVERLOADS(Component_getRelativePos,
                                        Component::getRelativePos, 0, 0)
->>>>>>> 8fdb8f17
+BOOST_PYTHON_MEMBER_FUNCTION_OVERLOADS(Component_getParamShortDescription,
+                                        Component::getParamShortDescription,1,2)
+BOOST_PYTHON_MEMBER_FUNCTION_OVERLOADS(Component_getParamDescription,
+                                       Component::getParamDescription,1,2)
 }
 
 void export_Component() {
   class_<Component, bases<IComponent>, boost::noncopyable>("Component", no_init)
-<<<<<<< HEAD
-    .def("getParameterNames", &Component::getParameterNames, Component_getParameterNames())
-    .def("hasParameter", &Component::hasParameter, Component_hasParameter())
-    .def("getNumberParameter", &Component::getNumberParameter, Component_getNumberParameter())
-    .def("getBoolParameter", &Component::getBoolParameter, Component_getBoolParameter())
-    .def("getPositionParameter", &Component::getPositionParameter, Component_getPositionParameter())
-    .def("getRotationParameter", &Component::getRotationParameter, Component_getRotationParameter())
-    .def("getStringParameter", &Component::getStringParameter, Component_getStringParameter())
-    .def("getIntParameter", &Component::getIntParameter, Component_getIntParameter())
-
-    .def("getRotation", &Component::getRotation, Component_getRotation())
-    .def("getRelativePos", &Component::getRelativePos, Component_getRelativePos())
-    //
-    .def("getParamShortDescription", &Component::getParamShortDescription, Component_getParamShortDescription())
-    .def("getParamDescription", &Component::getParamDescription, Component_getParamDescription())
-    .def("getShortDescription", &Component::getShortDescription,"Return the short description of current parameterized component")
-    .def("getDescription", &Component::getDescription,"Return the description of current parameterized component")
-    .def("setDescription", &Component::setDescription, "Set component's description, works only if the component is parameterized component")
-
-    // HACK -- python should return parameters regardless of type. this is until rows below do not work
-    .def("getParameterType", &Component::getParameterType, Component_getParameterType())
-    //// this does not work for some obvious or not obvious reasons 
-    //.def("getParameter", &Component::getNumberParameter, Component_getNumberParameter())
-    //.def("getParameter", &Component::getBoolParameter, Component_getBoolParameter())
-    //.def("getParameter", &Component::getStringParameter, Component_getStringParameter())
-    //.def("getParameter", &Component::getPositionParameter, Component_getPositionParameter())
-    //.def("getParameter", &Component::getRotationParameter, Component_getRotationParameter())
-=======
       .def("getParameterNames", &Component::getParameterNames,
            Component_getParameterNames())
       .def("hasParameter", &Component::hasParameter, Component_hasParameter())
@@ -98,9 +53,22 @@
            Component_getStringParameter())
       .def("getIntParameter", &Component::getIntParameter,
            Component_getIntParameter())
+       //
       .def("getRotation", &Component::getRotation, Component_getRotation())
       .def("getRelativePos", &Component::getRelativePos,
            Component_getRelativePos())
+      //
+      .def("getParamShortDescription", &Component::getParamShortDescription,
+           Component_getParamShortDescription())
+      .def("getParamDescription", &Component::getParamDescription, 
+            Component_getParamDescription())
+      .def("getShortDescription", &Component::getShortDescription,
+           "Return the short description of current parameterized component")
+      .def("getDescription", &Component::getDescription,
+           "Return the description of current parameterized component")
+      .def("setDescription", &Component::setDescription, 
+           "Set component's description, works only if the component is parameterized component")
+
       // HACK -- python should return parameters regardless of type. this is
       // untill rows below do not work
       .def("getParameterType", &Component::getParameterType,
@@ -116,7 +84,6 @@
       // Component_getPositionParameter())
       //.def("getParameter", &Component::getRotationParameter,
       // Component_getRotationParameter())
->>>>>>> 8fdb8f17
 
       ;
-}+}
