--- conflicted
+++ resolved
@@ -8,22 +8,8 @@
 using Mantid::PythonInterface::Registry::RegisterWorkspacePtrToPython;
 using namespace boost::python;
 
-<<<<<<< HEAD
-// clang-format off
-void export_IMDEventWorkspace()
-// clang-format on
-{
-=======
-namespace {
-// THIS NUMBER SHOULD MATCH MAX_MD_DIMENSIONS_NUM IN
-// MDEvents/inc/MantidMDEvents/MDEventFactory
-static const unsigned int MAX_MD_DIMS = 9;
-static const unsigned int NUM_EVENT_TYPES = 2;
-}
-
 void export_IMDEventWorkspace() {
->>>>>>> cc19d806
-  // MDEventWorkspace class
+  // IMDEventWorkspace class
   class_<IMDEventWorkspace, bases<IMDWorkspace, MultipleExperimentInfos>,
          boost::noncopyable>("IMDEventWorkspace", no_init)
       .def("getNPoints", &IMDEventWorkspace::getNPoints,
@@ -36,23 +22,5 @@
                                    IMDEventWorkspace::getBoxController,
            "Returns the BoxController used in this workspace");
 
-  //-----------------------------------------------------------------------------------------------
-<<<<<<< HEAD
   RegisterWorkspacePtrToPython<IMDEventWorkspace>();
-}
-=======
-  DataItemInterface<IMDEventWorkspace> entry;
-  // The IDs for the MDEventWorkpaces are constructed from the event types and
-  // number of dimensions
-  const char *eventTypes[NUM_EVENT_TYPES] = {"MDEvent", "MDLeanEvent"};
-
-  std::ostringstream out;
-  for (unsigned int i = 1; i <= MAX_MD_DIMS; ++i) {
-    for (unsigned int j = 0; j < NUM_EVENT_TYPES; ++j) {
-      out.str("");
-      out << "MDEventWorkspace<" << eventTypes[j] << "," << i << ">";
-      entry.castFromID(out.str());
-    }
-  }
-}
->>>>>>> cc19d806
+}