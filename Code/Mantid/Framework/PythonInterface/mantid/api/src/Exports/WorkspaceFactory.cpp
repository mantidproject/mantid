#include "MantidAPI/WorkspaceFactory.h"
#include "MantidAPI/ITableWorkspace.h"
#include "MantidAPI/IPeaksWorkspace.h"

#include <boost/python/class.hpp>
#include <boost/python/overloads.hpp>

using namespace boost::python;
using namespace Mantid::API;

<<<<<<< HEAD
namespace
{
  /**
   * Creates from workspace using an existing one as a template.
   * The C++ implementation accepts a boost::shared<const MatrixWorkspace> which
   * we cannot currently handle. This allows a boost::shared<MatrixWorkspace> to be passed
   * in an converted. See MantidPythonInterface/kernel/Policies/RemoveConst for the full
   * explanation of why this is necessary
   *
   *  @param  parent    A shared pointer to the parent workspace
   *  @param  NVectors  (Optional) The number of vectors/histograms/detectors in the workspace
   *  @param  XLength   (Optional) The number of X data points/bin boundaries in each vector (must all be the same)
   *  @param  YLength   (Optional) The number of data/error points in each vector (must all be the same)
   *  @return A shared pointer to the newly created instance
   *  @throw  std::out_of_range If invalid (0 or less) size arguments are given
   *  @throw  NotFoundException If the class is not registered in the factory
   **/
  Workspace_sptr createFromParentPtr(WorkspaceFactoryImpl & self, const MatrixWorkspace_sptr& parent,
      size_t NVectors = size_t(-1), size_t XLength = size_t(-1), size_t YLength = size_t(-1))
  {
    return self.create(parent, NVectors, XLength, YLength);
  }
=======
namespace {
/**
 * Creates from workspace using an existing one as a template.
 * The C++ implementation accepts a boost::shared<const MatrixWorkspace> which
 * we cannot currently handle. This allows a boost::shared<MatrixWorkspace> to
 *be passed
 * in an converted. See MantidPythonInterface/kernel/Policies/RemoveConst for
 *the full
 * explanation of why this is necessary
 *
 *  @param  parent    A shared pointer to the parent workspace
 *  @param  NVectors  (Optional) The number of vectors/histograms/detectors in
 *the workspace
 *  @param  XLength   (Optional) The number of X data points/bin boundaries in
 *each vector (must all be the same)
 *  @param  YLength   (Optional) The number of data/error points in each vector
 *(must all be the same)
 *  @return A shared pointer to the newly created instance
 *  @throw  std::out_of_range If invalid (0 or less) size arguments are given
 *  @throw  NotFoundException If the class is not registered in the factory
 **/
MatrixWorkspace_sptr createFromParentPtr(WorkspaceFactoryImpl &self,
                                         const MatrixWorkspace_sptr &parent,
                                         size_t NVectors = size_t(-1),
                                         size_t XLength = size_t(-1),
                                         size_t YLength = size_t(-1)) {
  return self.create(parent, NVectors, XLength, YLength);
}
>>>>>>> cc19d806

/// Overload generator for create
BOOST_PYTHON_FUNCTION_OVERLOADS(createFromParent_Overload, createFromParentPtr,
                                2, 5)
BOOST_PYTHON_MEMBER_FUNCTION_OVERLOADS(createTable_Overload, createTable, 0, 1)
BOOST_PYTHON_MEMBER_FUNCTION_OVERLOADS(createPeaks_Overload, createPeaks, 0, 1)
}

void export_WorkspaceFactory() {
  const char *createFromParentDoc = "Create a workspace based on the given "
                                    "one. The meta-data, instrument etc are "
                                    "copied from the input"
                                    "If the size parameters are passed then "
                                    "the workspace will be a different size.";

  const char *createFromScratchDoc =
      "Create a clean new worksapce of the given size.";
  typedef MatrixWorkspace_sptr (WorkspaceFactoryImpl::*createFromScratchPtr)(
      const std::string &, const size_t &, const size_t &, const size_t &)
      const;

<<<<<<< HEAD
  class_<WorkspaceFactoryImpl, boost::noncopyable>("WorkspaceFactoryImpl", no_init)
    .def("create", &createFromParentPtr,
         createFromParent_Overload(createFromParentDoc,
                                   (arg("parent"), arg("NVectors")=-1,
                                    arg("XLength")=-1,
                                    arg("YLength")=-1)))

    .def("create", (createFromScratchPtr)&WorkspaceFactoryImpl::create,
         createFromScratchDoc, (arg("className"), arg("NVectors"), arg("XLength"), arg("YLength")))
=======
  class_<WorkspaceFactoryImpl, boost::noncopyable>("WorkspaceFactoryImpl",
                                                   no_init)
      .def("create", &createFromParentPtr,
           createFromParent_Overload(createFromParentDoc,
                                     (arg("parent"), arg("NVectors") = -1,
                                      arg("XLength") = -1, arg("YLength") = -1))
               [return_value_policy<Policies::ToSharedPtrWithDowncast>()])

      .def("create", (createFromScratchPtr)&WorkspaceFactoryImpl::create,
           return_value_policy<Policies::ToSharedPtrWithDowncast>(),
           createFromScratchDoc,
           (arg("className"), arg("NVectors"), arg("XLength"), arg("YLength")))
>>>>>>> cc19d806

      .def("createTable", &WorkspaceFactoryImpl::createTable,
           createTable_Overload("Creates an empty TableWorkspace",
                                (arg("className") = "TableWorkspace")))

      .def("createPeaks", &WorkspaceFactoryImpl::createPeaks,
           createPeaks_Overload("Creates an empty PeaksWorkspace",
                                (arg("className") = "PeaksWorkspace")))

<<<<<<< HEAD
    .def("Instance", &WorkspaceFactory::Instance, return_value_policy<reference_existing_object>(),
         "Returns the single instance of this class.")
    .staticmethod("Instance")
  ;
=======
      .def("Instance", &WorkspaceFactory::Instance,
           return_value_policy<reference_existing_object>(),
           "Returns the single instance of this class.")
      .staticmethod("Instance");
>>>>>>> cc19d806
}<|MERGE_RESOLUTION|>--- conflicted
+++ resolved
@@ -8,30 +8,6 @@
 using namespace boost::python;
 using namespace Mantid::API;
 
-<<<<<<< HEAD
-namespace
-{
-  /**
-   * Creates from workspace using an existing one as a template.
-   * The C++ implementation accepts a boost::shared<const MatrixWorkspace> which
-   * we cannot currently handle. This allows a boost::shared<MatrixWorkspace> to be passed
-   * in an converted. See MantidPythonInterface/kernel/Policies/RemoveConst for the full
-   * explanation of why this is necessary
-   *
-   *  @param  parent    A shared pointer to the parent workspace
-   *  @param  NVectors  (Optional) The number of vectors/histograms/detectors in the workspace
-   *  @param  XLength   (Optional) The number of X data points/bin boundaries in each vector (must all be the same)
-   *  @param  YLength   (Optional) The number of data/error points in each vector (must all be the same)
-   *  @return A shared pointer to the newly created instance
-   *  @throw  std::out_of_range If invalid (0 or less) size arguments are given
-   *  @throw  NotFoundException If the class is not registered in the factory
-   **/
-  Workspace_sptr createFromParentPtr(WorkspaceFactoryImpl & self, const MatrixWorkspace_sptr& parent,
-      size_t NVectors = size_t(-1), size_t XLength = size_t(-1), size_t YLength = size_t(-1))
-  {
-    return self.create(parent, NVectors, XLength, YLength);
-  }
-=======
 namespace {
 /**
  * Creates from workspace using an existing one as a template.
@@ -53,14 +29,13 @@
  *  @throw  std::out_of_range If invalid (0 or less) size arguments are given
  *  @throw  NotFoundException If the class is not registered in the factory
  **/
-MatrixWorkspace_sptr createFromParentPtr(WorkspaceFactoryImpl &self,
-                                         const MatrixWorkspace_sptr &parent,
-                                         size_t NVectors = size_t(-1),
-                                         size_t XLength = size_t(-1),
-                                         size_t YLength = size_t(-1)) {
+Workspace_sptr createFromParentPtr(WorkspaceFactoryImpl &self,
+                                   const MatrixWorkspace_sptr &parent,
+                                   size_t NVectors = size_t(-1),
+                                   size_t XLength = size_t(-1),
+                                   size_t YLength = size_t(-1)) {
   return self.create(parent, NVectors, XLength, YLength);
 }
->>>>>>> cc19d806
 
 /// Overload generator for create
 BOOST_PYTHON_FUNCTION_OVERLOADS(createFromParent_Overload, createFromParentPtr,
@@ -82,30 +57,16 @@
       const std::string &, const size_t &, const size_t &, const size_t &)
       const;
 
-<<<<<<< HEAD
-  class_<WorkspaceFactoryImpl, boost::noncopyable>("WorkspaceFactoryImpl", no_init)
-    .def("create", &createFromParentPtr,
-         createFromParent_Overload(createFromParentDoc,
-                                   (arg("parent"), arg("NVectors")=-1,
-                                    arg("XLength")=-1,
-                                    arg("YLength")=-1)))
-
-    .def("create", (createFromScratchPtr)&WorkspaceFactoryImpl::create,
-         createFromScratchDoc, (arg("className"), arg("NVectors"), arg("XLength"), arg("YLength")))
-=======
   class_<WorkspaceFactoryImpl, boost::noncopyable>("WorkspaceFactoryImpl",
                                                    no_init)
       .def("create", &createFromParentPtr,
-           createFromParent_Overload(createFromParentDoc,
-                                     (arg("parent"), arg("NVectors") = -1,
-                                      arg("XLength") = -1, arg("YLength") = -1))
-               [return_value_policy<Policies::ToSharedPtrWithDowncast>()])
+           createFromParent_Overload(
+               createFromParentDoc, (arg("parent"), arg("NVectors") = -1,
+                                     arg("XLength") = -1, arg("YLength") = -1)))
 
       .def("create", (createFromScratchPtr)&WorkspaceFactoryImpl::create,
-           return_value_policy<Policies::ToSharedPtrWithDowncast>(),
            createFromScratchDoc,
            (arg("className"), arg("NVectors"), arg("XLength"), arg("YLength")))
->>>>>>> cc19d806
 
       .def("createTable", &WorkspaceFactoryImpl::createTable,
            createTable_Overload("Creates an empty TableWorkspace",
@@ -115,15 +76,8 @@
            createPeaks_Overload("Creates an empty PeaksWorkspace",
                                 (arg("className") = "PeaksWorkspace")))
 
-<<<<<<< HEAD
-    .def("Instance", &WorkspaceFactory::Instance, return_value_policy<reference_existing_object>(),
-         "Returns the single instance of this class.")
-    .staticmethod("Instance")
-  ;
-=======
       .def("Instance", &WorkspaceFactory::Instance,
            return_value_policy<reference_existing_object>(),
            "Returns the single instance of this class.")
       .staticmethod("Instance");
->>>>>>> cc19d806
 }