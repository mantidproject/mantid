--- conflicted
+++ resolved
@@ -252,43 +252,8 @@
             if self._splitws is not None:
                 raise NotImplementedError("Summing spectra and filtering events are not supported simultaneously.")
 
-<<<<<<< HEAD
             samRun = self._focusAndSum(samRuns, SUFFIX, timeFilterWall, calib,\
                                        preserveEvents=preserveEvents)
-=======
-            samRun = None
-            info = None
-            for temp in samRuns:
-                runnumber = temp
-                self.log().information("[Sum] Process run number %s. " %(str(runnumber)))
-
-                temp = self._focusChunks(temp, SUFFIX, timeFilterWall, calib,\
-                        preserveEvents=preserveEvents)
-                tempinfo = self._getinfo(temp)
-
-                if samRun is None:
-                    samRun = temp
-                    info = tempinfo
-                else:
-                    if (tempinfo["frequency"].value is not None) and (info["frequency"].value is not None) \
-                            and (abs(tempinfo["frequency"].value - info["frequency"].value)/info["frequency"].value > .05):
-                        raise RuntimeError("Cannot add incompatible frequencies (%f!=%f)" \
-                                           % (tempinfo["frequency"].value, info["frequency"].value))
-                    if (tempinfo["wavelength"].value is not None) and (info["wavelength"].value is not None) \
-                            and abs(tempinfo["wavelength"].value - info["wavelength"].value)/info["wavelength"].value > .05:
-                        raise RuntimeError("Cannot add incompatible wavelengths (%f != %f)" \
-                                           % (tempinfo["wavelength"].value, info["wavelength"].value))
-                    samRun = api.Plus(LHSWorkspace=samRun, RHSWorkspace=temp, OutputWorkspace=samRun)
-                    if samRun.id() == EVENT_WORKSPACE_ID:
-                        samRun = api.CompressEvents(InputWorkspace=samRun, OutputWorkspace=samRun,\
-                                       Tolerance=self.COMPRESS_TOL_TOF) # 10ns
-                    api.DeleteWorkspace(str(temp))
-                # ENDIF
-            # ENDFOR (processing each)
-
-            factor = 1 / float(len(samRuns))
-            samRun = api.Scale(samRun, Factor=factor, OutputWorkspace=samRun)
->>>>>>> f5143af2
 
             samRuns = [samRun]
             workspacelist.append(str(samRun))
@@ -340,15 +305,10 @@
                 self._info = self._getinfo(samRun)
 
             # process the container
-<<<<<<< HEAD
-            canRuns = self._info["container"]
+            canRuns = self._info["container"].value
             if canRuns[samRunIndex] <= 0:
                 canRun = None
             else:
-=======
-            canRun = self._info["container"].value
-            if canRun > 0:
->>>>>>> f5143af2
                 if self.getProperty("FilterCharacterizations").value:
                     canFilterWall = timeFilterWall
                 else:
@@ -372,11 +332,7 @@
                 workspacelist.append(str(canRun))
 
             # process the vanadium run
-<<<<<<< HEAD
-            vanRun = self._info["vanadium"][samRunIndex]
-=======
-            vanRun = self._info["vanadium"].value
->>>>>>> f5143af2
+            vanRun = self._info["vanadium"].value[samRunIndex]
             if vanRun > 0:
                 if self.getProperty("FilterCharacterizations").value:
                     vanFilterWall = timeFilterWall
@@ -400,11 +356,7 @@
 
 
                     # load the vanadium background (if appropriate)
-<<<<<<< HEAD
-                    vbackRun = self._info["empty"][samRunIndex]
-=======
-                    vbackRun = self._info["empty"].value
->>>>>>> f5143af2
+                    vbackRun = self._info["empty"].value[samRunIndex]
                     if vbackRun > 0:
                         vbackRun = self._loadData(vbackRun, SUFFIX, vanFilterWall, outname="vbackRun")
                         try:
@@ -624,14 +576,14 @@
                 sumRun = temp
                 info = tempinfo
             else:
-                if (tempinfo["frequency"] is not None) and (info["frequency"] is not None) \
-                   and (abs(tempinfo["frequency"] - info["frequency"])/info["frequency"] > .05):
+                if (tempinfo["frequency"].value is not None) and (info["frequency"].value is not None) \
+                   and (abs(tempinfo["frequency"].value - info["frequency"].value)/info["frequency"].value > .05):
                     raise RuntimeError("Cannot add incompatible frequencies (%f!=%f)" \
-                                       % (tempinfo["frequency"], info["frequency"]))
-                if (tempinfo["wavelength"] is not None) and (info["wavelength"] is not None) \
-                   and abs(tempinfo["wavelength"] - info["wavelength"])/info["wavelength"] > .05:
+                                       % (tempinfo["frequency"].value, info["frequency"].value))
+                if (tempinfo["wavelength"].value is not None) and (info["wavelength"].value is not None) \
+                   and abs(tempinfo["wavelength"].value - info["wavelength"].value)/info["wavelength"].value > .05:
                     raise RuntimeError("Cannot add incompatible wavelengths (%f != %f)" \
-                                       % (tempinfo["wavelength"], info["wavelength"]))
+                                       % (tempinfo["wavelength"].value, info["wavelength"].value))
                 sumRun = api.Plus(LHSWorkspace=sumRun, RHSWorkspace=temp, OutputWorkspace=sumRun)
                 if sumRun.id() == EVENT_WORKSPACE_ID:
                     sumRun = api.CompressEvents(InputWorkspace=sumRun, OutputWorkspace=sumRun,\
