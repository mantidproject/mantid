--- conflicted
+++ resolved
@@ -195,22 +195,13 @@
     """
 
     _cal = None
-<<<<<<< HEAD
     _output_ws_name = None
     _sample_runs = None
     _vanadium_runs = None
     _sam_ws_map = None
     _van_ws_map = None
     _man_d_range = None
-
-=======
-    _outputWsName = None
-    _sams = None
-    _vans = None
-    _samMap = None
-    _vanMap = None
     _load_logs = None
->>>>>>> 81be0e99
 
     def category(self):
         return 'Diffraction;PythonAlgorithms'
@@ -253,14 +244,7 @@
 
 
     def PyExec(self):
-        # Set OSIRIS as default instrument.
-<<<<<<< HEAD
-        # config["default.instrument"] = 'OSIRIS'
-=======
-        config["default.instrument"] = 'OSIRIS'
-
         self._load_logs = self.getProperty('LoadLogFiles').value
->>>>>>> 81be0e99
         self._cal = self.getProperty("CalFile").value
         self._output_ws_name = self.getPropertyValue("OutputWorkspace")
 
@@ -280,29 +264,16 @@
         Execute the algorithm in diffraction-only mode
         """
         # Load all sample and vanadium files, and add the resulting workspaces to the DRangeToWsMaps.
-<<<<<<< HEAD
-        for filename in self._sample_runs + self._vanadium_runs:
-            Load(Filename=filename,
-                 OutputWorkspace=filename,
-                 SpectrumMin=3)
-                 # SpectrumMax=962)
-
-        for sam in self._sample_runs:
-            self._sam_ws_map.addWs(sam, self._man_d_range)
-        for van in self._vanadium_runs:
-            self._van_ws_map.addWs(van, self._man_d_range)
-=======
         for fileName in self._sams + self._vans:
             Load(Filename=fileName,
                  OutputWorkspace=fileName,
                  SpectrumMin=3,
-                 SpectrumMax=962,
+                 #SpectrumMax=962,
                  LoadLogFiles=self._load_logs)
         for sam in self._sams:
             self._samMap.addWs(sam)
         for van in self._vans:
             self._vanMap.addWs(van)
->>>>>>> 81be0e99
 
         # Check to make sure that there are corresponding vanadium files with the same DRange for each sample file.
         for d_range in self._sam_ws_map.getMap().iterkeys():
