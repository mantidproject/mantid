--- conflicted
+++ resolved
@@ -1,8 +1,4 @@
-<<<<<<< HEAD
 #pylint: disable=no-init,invalid-name,too-many-locals,too-many-lines,too-many-arguments
-=======
-#pylint: disable=no-init,invalid-name,too-many-locals,too-many-lines
->>>>>>> 30e00f2d
 from mantid.kernel import *
 from mantid.api import *
 from mantid.simpleapi import *
@@ -67,17 +63,11 @@
                              doc='Set Gaussian/Lorentzian FWHM for broadening. Default is 10')
 
         self.declareProperty(name='SpectrumType', defaultValue='DOS',
-                             validator=StringListValidator(['IonTable', 'DOS', 'IR_Active', 'Raman_Active', 'BondTable']),
+                             validator=StringListValidator(['IonTable', 'DOS', 'IR_Active', 'Raman_Active', 'BondTable', 'BondAnalysis']),
                              doc="Type of intensities to extract and model (fundamentals-only) from .phonon.")
 
-<<<<<<< HEAD
-        self.declareProperty(name='SpectrumType',defaultValue='DOS',\
-            validator=StringListValidator(['IonTable', 'DOS', 'IR_Active', 'Raman_Active', 'BondTable', 'BondAnalysis']),
-            doc="Type of intensities to extract and model (fundamentals-only) from .phonon.")
-=======
         self.declareProperty(name='StickHeight', defaultValue=0.01,
                              doc='Intensity of peaks in stick diagram.')
->>>>>>> 30e00f2d
 
         self.declareProperty(name='Scale', defaultValue=1.0,
                              doc='Scale the intesity by the given factor. Default is no scaling.')
@@ -190,11 +180,7 @@
             ion_table = CreateEmptyTableWorkspace(OutputWorkspace=self._out_ws_name)
             ion_table.addColumn('str', 'Species')
             ion_table.addColumn('int', 'FileIndex')
-<<<<<<< HEAD
-            ion_table.addColumn('int', 'BondNumber')
-=======
             ion_table.addColumn('int', 'Number')
->>>>>>> 30e00f2d
             ion_table.addColumn('float', 'FractionalX')
             ion_table.addColumn('float', 'FractionalY')
             ion_table.addColumn('float', 'FractionalZ')
@@ -207,11 +193,7 @@
             for ion in ions:
                 ion_table.addRow([ion['species'],
                                   ion['index'],
-<<<<<<< HEAD
                                   ion['number'],
-=======
-                                  ion['bond_number'],
->>>>>>> 30e00f2d
                                   ion['fract_coord'][0],
                                   ion['fract_coord'][1],
                                   ion['fract_coord'][2],
@@ -227,15 +209,9 @@
 
             bond_table = CreateEmptyTableWorkspace(OutputWorkspace=self._out_ws_name)
             bond_table.addColumn('str', 'SpeciesA')
-<<<<<<< HEAD
             bond_table.addColumn('int', 'SpeciesNumberA')
             bond_table.addColumn('str', 'SpeciesB')
             bond_table.addColumn('int', 'SpeciesNumberB')
-=======
-            bond_table.addColumn('int', 'NumberA')
-            bond_table.addColumn('str', 'SpeciesB')
-            bond_table.addColumn('int', 'NumberB')
->>>>>>> 30e00f2d
             bond_table.addColumn('float', 'Length')
             bond_table.addColumn('float', 'Population')
 
@@ -324,7 +300,6 @@
             self._compute_raman(frequencies, raman_intensities, weights)
             mtd[self._out_ws_name].setYUnit('A^4')
             mtd[self._out_ws_name].setYUnitLabel('Intensity')
-<<<<<<< HEAD
 
         # We want to perform bond analysis
         elif self._spec_type == 'BondAnalysis':
@@ -336,8 +311,7 @@
                 raise RuntimeError('No bonds found in CASTEP file')
 
             self._bond_analysis(unit_cell, ions, bonds, eigenvectors[0])
-=======
->>>>>>> 30e00f2d
+
 
         self.setProperty('OutputWorkspace', self._out_ws_name)
 
@@ -362,7 +336,6 @@
 
 #----------------------------------------------------------------------------------------
 
-<<<<<<< HEAD
     def _get_all_bonded_atoms(self, atom, bonds, ions, unit_cell, cells=None):
         """
         Gets the atoms bonded to a given atom and their bond length in a given
@@ -416,8 +389,6 @@
 
 #----------------------------------------------------------------------------------------
 
-=======
->>>>>>> 30e00f2d
     def _convert_to_cartesian_coordinates(self, unit_cell, ions):
         """
         Converts fractional coordinates to Cartesian coordinates given the unit
@@ -432,7 +403,6 @@
 
 #----------------------------------------------------------------------------------------
 
-<<<<<<< HEAD
     def _find_ion(self, ions, species, number=None):
         """
         Finds a specific ion or set of ions in the list of ions.
@@ -573,8 +543,6 @@
 
 #----------------------------------------------------------------------------------------
 
-=======
->>>>>>> 30e00f2d
     def _draw_peaks(self, xmin, hist, peaks):
         """
         Draw Gaussian or Lorentzian peaks to each point in the data
@@ -671,12 +639,8 @@
             mtd[self._out_ws_name].setYUnitLabel('Intensity')
 
             # Add the sample material to the workspace
-<<<<<<< HEAD
-            SetSampleMaterial(InputWorkspace=self._out_ws_name, ChemicalFormula=ion_name)
-=======
             SetSampleMaterial(InputWorkspace=self._out_ws_name,
                               ChemicalFormula=ion_name)
->>>>>>> 30e00f2d
 
             # Multiply intensity by scatttering cross section
             if self._scale_by_cross_section == 'Incoherent':
@@ -687,13 +651,6 @@
                 scattering_x_section = mtd[self._out_ws_name].mutableSample().getMaterial().totalScatterXSection()
 
             if self._scale_by_cross_section != 'None':
-<<<<<<< HEAD
-                Scale(InputWorkspace=self._out_ws_name, OutputWorkspace=self._out_ws_name,
-                      Operation='Multiply', Factor=scattering_x_section)
-
-            partial_workspaces.append(partial_ws_name)
-            RenameWorkspace(self._out_ws_name, OutputWorkspace=partial_ws_name)
-=======
                 Scale(InputWorkspace=self._out_ws_name,
                       OutputWorkspace=self._out_ws_name,
                       Operation='Multiply',
@@ -702,7 +659,6 @@
             partial_workspaces.append(partial_ws_name)
             RenameWorkspace(self._out_ws_name,
                             OutputWorkspace=partial_ws_name)
->>>>>>> 30e00f2d
 
         total_workspace = self._out_ws_name + "_Total"
 
@@ -819,14 +775,6 @@
         dos_sticks = self._draw_sticks(peaks, dos.shape)
 
         data_x = np.arange(xmin, xmin + dos.size)
-<<<<<<< HEAD
-        CreateWorkspace(DataX=data_x, DataY=dos, OutputWorkspace=self._out_ws_name)
-        unitx = mtd[self._out_ws_name].getAxis(0).setUnit("Label")
-        unitx.setLabel("Energy Shift", 'cm^-1')
-
-        if self._scale != 1:
-            Scale(InputWorkspace=self._out_ws_name, OutputWorkspace=self._out_ws_name, Factor=self._scale)
-=======
         self._create_dos_workspace(data_x, dos, dos_sticks, self._out_ws_name)
 
         if self._scale != 1:
@@ -844,7 +792,6 @@
                         EnableLogging=False)
         unitx = mtd[out_name].getAxis(0).setUnit("Label")
         unitx.setLabel("Energy Shift", 'cm^-1')
->>>>>>> 30e00f2d
 
 #----------------------------------------------------------------------------------------
 
@@ -962,11 +909,7 @@
                     ion['fract_coord'] = np.array([float(line_data[1]), float(line_data[2]), float(line_data[3])])
                     # -1 to convert to zero based indexing
                     ion['index'] = int(line_data[0]) - 1
-<<<<<<< HEAD
                     ion['number'] = len([i for i in file_data['ions'] if i['species'] == species]) + 1
-=======
-                    ion['bond_number'] = len([i for i in file_data['ions'] if i['species'] == species]) + 1
->>>>>>> 30e00f2d
                     file_data['ions'].append(ion)
 
                 logger.debug('All ions: ' + str(file_data['ions']))
@@ -1221,11 +1164,7 @@
 
         # Atom bond regex. Looks for lines in the following format:
         #   H 006 --    O 012               0.46        1.04206
-<<<<<<< HEAD
         bond_regex_str = r"\s+([A-z]+)\s+([0-9]+)\s+--\s+([A-z]+)\s+([0-9]+)\s+(%(s)s)\s+(%(s)s)" % {'s': self._float_regex}
-=======
-        bond_regex_str = r" +([A-z])+ +([0-9]+) +-- +([A-z]+) +([0-9]+) +(%(s)s) +(%(s)s)" % {'s': self._float_regex}
->>>>>>> 30e00f2d
         bond_regex = re.compile(bond_regex_str)
 
         block_count = 0
