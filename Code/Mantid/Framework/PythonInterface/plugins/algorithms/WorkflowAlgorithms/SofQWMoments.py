--- conflicted
+++ resolved
@@ -9,7 +9,6 @@
 
 class SofQWMoments(PythonAlgorithm):
 
-<<<<<<< HEAD
     def category(self):
     	return "Workflow\\MIDAS;PythonAlgorithms"
 
@@ -113,7 +112,6 @@
     		workdir = getDefaultWorkingDirectory()
     		opath = os.path.join(workdir,output_workspace+'.nxs')
     		SaveNexusProcessed(InputWorkspace=output_workspace, Filename=opath)
-
     		if Verbose:
     			logger.notice('Output file : ' + opath)
 
@@ -123,120 +121,6 @@
     	self.setProperty("OutputWorkspace", output_workspace)
 
     	EndTime('SofQWMoments')
-=======
-	def category(self):
-		return "Workflow\\MIDAS;PythonAlgorithms"
-
-	def summary (self):
-		return "Calculates the nth moment of y(q,w)"
-
-	def PyInit(self):
-		self.declareProperty(MatrixWorkspaceProperty("Sample", "", Direction.Input), doc="Sample to use.")
-		self.declareProperty(name='EnergyMin', defaultValue=-0.5, doc='Minimum energy for fit. Default=-0.5')
-		self.declareProperty(name='EnergyMax', defaultValue=0.5, doc='Maximum energy for fit. Default=0.5')
-		self.declareProperty(name='Scale', defaultValue=1.0, doc='Scale factor to multiply y(Q,w). Default=1.0')
-		self.declareProperty(name='Verbose', defaultValue=False, doc='Switch Verbose Off/On')
-		self.declareProperty(name='Plot', defaultValue=False, doc='Switch Plot Off/On')
-		self.declareProperty(name='Save', defaultValue=False, doc='Switch Save result to nxs file Off/On')
-
-		self.declareProperty(WorkspaceGroupProperty("OutputWorkspace", "", Direction.Output), doc="group_workspace workspace that includes all calculated moments.")
-
-	def PyExec(self):
-		from IndirectCommon import CheckHistZero, CheckElimits, StartTime, EndTime, getDefaultWorkingDirectory
-
-		sample_workspace = self.getPropertyValue('Sample')
-		output_workspace = self.getPropertyValue('OutputWorkspace')
-		factor = self.getProperty('Scale').value
-		emin = self.getProperty('EnergyMin').value
-		emax = self.getProperty('EnergyMax').value
-		erange = [emin, emax]
-
-		Verbose = self.getProperty('Verbose').value
-		Plot = self.getProperty('Plot').value
-		Save = self.getProperty('Save').value
-
-		StartTime('SofQWMoments')
-		num_spectra,num_w = CheckHistZero(sample_workspace)
-
-		if Verbose:
-			text = 'Sample %s has %d Q values & %d w values' % (sample_workspace, num_spectra, num_w)
-			logger.notice(text)
-
-		x = np.asarray(mtd[sample_workspace].readX(0))
-		CheckElimits(erange,x)
-
-		samWS = '__temp_sqw_moments_cropped'
-		CropWorkspace(InputWorkspace=sample_workspace, OutputWorkspace=samWS, XMin=erange[0], XMax=erange[1])
-
-		if Verbose:
-		    logger.notice('Energy range is %f to %f' % (erange[0], erange[1]))
-
-		if factor > 0.0:
-		    Scale(InputWorkspace=samWS, OutputWorkspace=samWS, Factor=factor, Operation='Multiply')
-		    if Verbose:
-		        logger.notice('y(q,w) scaled by %f' % factor)
-
-		#calculate delta x
-		ConvertToPointData(InputWorkspace=samWS, OutputWorkspace=samWS)
-		x = np.asarray(mtd[samWS].readX(0))
-		x_workspace = CreateWorkspace(OutputWorkspace="__temp_sqw_moments_x", DataX=x, DataY=x, UnitX="DeltaE")
-
-		#calculate moments
-		m0 = output_workspace + '_M0'
-		m1 = output_workspace + '_M1'
-		m2 = output_workspace + '_M2'
-		m3 = output_workspace + '_M3'
-		m4 = output_workspace + '_M4'
-
-		Multiply(x_workspace, samWS, OutputWorkspace=m1)
-		Multiply(x_workspace, m1, OutputWorkspace=m2)
-		Multiply(x_workspace, m2, OutputWorkspace=m3)
-		Multiply(x_workspace, m3, OutputWorkspace=m4)
-		DeleteWorkspace(m3)
-
-		ConvertToHistogram(InputWorkspace=samWS, OutputWorkspace=samWS)
-		Integration(samWS, OutputWorkspace=m0)
-
-		moments = [m1, m2, m4]
-		for moment_ws in moments:
-			ConvertToHistogram(InputWorkspace=moment_ws, OutputWorkspace=moment_ws)
-			Integration(moment_ws, OutputWorkspace=moment_ws)
-			Divide(moment_ws, m0, OutputWorkspace=moment_ws)
-
-		DeleteWorkspace(samWS)
-		DeleteWorkspace(x_workspace)
-
-		#create output workspace
-		extensions = ['_M0', '_M1', '_M2', '_M4']
-		for ext in extensions:
-			ws_name = output_workspace+ext
-			Transpose(InputWorkspace=ws_name, OutputWorkspace=ws_name)
-			ConvertToHistogram(InputWorkspace=ws_name, OutputWorkspace=ws_name)
-			ConvertUnits(InputWorkspace=ws_name, OutputWorkspace=ws_name, Target='MomentumTransfer', EMode='Indirect')
-
-			CopyLogs(InputWorkspace=sample_workspace, OutputWorkspace=ws_name)
-			AddSampleLog(Workspace=ws_name, LogName="energy_min", LogType="Number", LogText=str(emin))
-			AddSampleLog(Workspace=ws_name, LogName="energy_max", LogType="Number", LogText=str(emax))
-			AddSampleLog(Workspace=ws_name, LogName="scale_factor", LogType="Number", LogText=str(factor))
-
-		#group ouput workspace
-		group_workspaces = ','.join([output_workspace+ext for ext in extensions])
-		GroupWorkspaces(InputWorkspaces=group_workspaces,OutputWorkspace=output_workspace)
-
-		if Save:
-			workdir = getDefaultWorkingDirectory()
-			opath = os.path.join(workdir,output_workspace+'.nxs')
-			SaveNexusProcessed(InputWorkspace=output_workspace, Filename=opath)
-			if Verbose:
-				logger.notice('Output file : ' + opath)
-
-		if Plot:
-		    self._plot_moments(output_workspace)
-
-		self.setProperty("OutputWorkspace", output_workspace)
-
-		EndTime('SofQWMoments')
->>>>>>> 2f09314c
 
     def _plot_moments(self, inputWS):
     	from IndirectImport import import_mantidplot
