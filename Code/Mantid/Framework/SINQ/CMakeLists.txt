set ( SRC_FILES
	src/InvertMDDim.cpp
	src/LoadFlexiNexus.cpp
	src/MDHistoToWorkspace2D.cpp
	src/PoldiAutoCorrelation5.cpp
<<<<<<< HEAD
	src/PoldiFitPeaks1D.cpp
=======
        src/PoldiUtilities/PoldiAutoCorrelationCore.cpp
        src/PoldiUtilities/PoldiBasicChopper.cpp
        src/PoldiUtilities/PoldiChopperFactory.cpp
        src/PoldiUtilities/PoldiDeadWireDecorator.cpp
        src/PoldiUtilities/PoldiDetectorDecorator.cpp
        src/PoldiUtilities/PoldiDetectorFactory.cpp
        src/PoldiUtilities/PoldiHeliumDetector.cpp
        src/PoldiUtilities/PoldiSourceSpectrum.cpp
        src/PoldiUtilities/UncertainValue.cpp
>>>>>>> 53224a25
	src/PoldiLoadChopperSlits.cpp
	src/PoldiLoadIPP.cpp
	src/PoldiLoadLog.cpp
	src/PoldiLoadSpectra.cpp
	src/PoldiPeakDetection2.cpp
	src/PoldiPeakSearch.cpp
	src/PoldiRemoveDeadWires.cpp
	src/PoldiUtilities/MillerIndices.cpp
	src/PoldiUtilities/PoldiAutoCorrelationCore.cpp
	src/PoldiUtilities/PoldiBasicChopper.cpp
	src/PoldiUtilities/PoldiChopperFactory.cpp
        src/PoldiUtilities/PoldiConversions.cpp
	src/PoldiUtilities/PoldiDeadWireDecorator.cpp
	src/PoldiUtilities/PoldiDetectorDecorator.cpp
	src/PoldiUtilities/PoldiDetectorFactory.cpp
        src/PoldiUtilities/PoldiDGrid.cpp
	src/PoldiUtilities/PoldiHeliumDetector.cpp
	src/PoldiUtilities/PoldiPeak.cpp
	src/PoldiUtilities/PoldiPeakCollection.cpp
	src/PoldiUtilities/UncertainValue.cpp
	src/ProjectMD.cpp
	src/SINQHMListener.cpp
	src/SINQTranspose3D.cpp
	src/SliceMDHisto.cpp
)

set ( INC_FILES
	inc/MantidSINQ/DllConfig.h
	inc/MantidSINQ/InvertMDDim.h
	inc/MantidSINQ/LoadFlexiNexus.h
	inc/MantidSINQ/MDHistoToWorkspace2D.h
<<<<<<< HEAD
	inc/MantidSINQ/PoldiAutoCorrelation5.h
	inc/MantidSINQ/PoldiFitPeaks1D.h
=======
        inc/MantidSINQ/PoldiUtilities/PoldiAbstractChopper.h
        inc/MantidSINQ/PoldiUtilities/PoldiAbstractDetector.h
        inc/MantidSINQ/PoldiAutoCorrelation5.h
        inc/MantidSINQ/PoldiUtilities/PoldiAutoCorrelationCore.h
        inc/MantidSINQ/PoldiUtilities/PoldiBasicChopper.h
        inc/MantidSINQ/PoldiUtilities/PoldiChopperFactory.h
        inc/MantidSINQ/PoldiUtilities/PoldiDeadWireDecorator.h
        inc/MantidSINQ/PoldiUtilities/PoldiDetectorDecorator.h
        inc/MantidSINQ/PoldiUtilities/PoldiDetectorFactory.h
        inc/MantidSINQ/PoldiUtilities/PoldiHeliumDetector.h
        inc/MantidSINQ/PoldiUtilities/PoldiSourceSpectrum.h
        inc/MantidSINQ/PoldiUtilities/UncertainValue.h
>>>>>>> 53224a25
	inc/MantidSINQ/PoldiLoadChopperSlits.h
	inc/MantidSINQ/PoldiLoadIPP.h
	inc/MantidSINQ/PoldiLoadLog.h
	inc/MantidSINQ/PoldiLoadSpectra.h
	inc/MantidSINQ/PoldiPeakDetection2.h
	inc/MantidSINQ/PoldiPeakSearch.h
	inc/MantidSINQ/PoldiRemoveDeadWires.h
	inc/MantidSINQ/PoldiUtilities/MillerIndices.h
	inc/MantidSINQ/PoldiUtilities/MillerIndicesIO.h
	inc/MantidSINQ/PoldiUtilities/PoldiAbstractChopper.h
	inc/MantidSINQ/PoldiUtilities/PoldiAbstractDetector.h
	inc/MantidSINQ/PoldiUtilities/PoldiAutoCorrelationCore.h
	inc/MantidSINQ/PoldiUtilities/PoldiBasicChopper.h
	inc/MantidSINQ/PoldiUtilities/PoldiChopperFactory.h
        inc/MantidSINQ/PoldiUtilities/PoldiConversions.h
	inc/MantidSINQ/PoldiUtilities/PoldiDeadWireDecorator.h
	inc/MantidSINQ/PoldiUtilities/PoldiDetectorDecorator.h
	inc/MantidSINQ/PoldiUtilities/PoldiDetectorFactory.h
        inc/MantidSINQ/PoldiUtilities/PoldiDGrid.h
	inc/MantidSINQ/PoldiUtilities/PoldiHeliumDetector.h
	inc/MantidSINQ/PoldiUtilities/PoldiMockInstrumentHelpers.h
	inc/MantidSINQ/PoldiUtilities/PoldiPeak.h
	inc/MantidSINQ/PoldiUtilities/PoldiPeakCollection.h
	inc/MantidSINQ/PoldiUtilities/UncertainValue.h
	inc/MantidSINQ/PoldiUtilities/UncertainValueIO.h
	inc/MantidSINQ/ProjectMD.h
	inc/MantidSINQ/SINQHMListener.h
	inc/MantidSINQ/SINQTranspose3D.h
	inc/MantidSINQ/SliceMDHisto.h
)

set ( TEST_FILES
	InvertMDDimTest.h
	LoadFlexiNexusTest.h
	MDHistoToWorkspace2DTest.h
	MillerIndicesIOTest.h
	MillerIndicesTest.h
	PoldiAutoCorrelationCoreTest.h
	PoldiBasicChopperTest.h
	PoldiChopperFactoryTest.h
        PoldiConversionsTest.h
	PoldiDeadWireDecoratorTest.h
	PoldiDetectorDecoratorTest.h
        PoldiDGridTest.h
	PoldiDetectorFactoryTest.h
	PoldiDetectorTest.h
<<<<<<< HEAD
	PoldiFitPeaks1DTest.h
        PoldiPeakCollectionTest.h
	PoldiPeakSearchTest.h
	PoldiPeakTest.h
=======
        PoldiSourceSpectrumTest.h
>>>>>>> 53224a25
	ProjectMDTest.h
	SliceMDHistoTest.h
	UncertainValueIOTest.h
	UncertainValueTest.h
)


# Add a precompiled header where they are supported
enable_precompiled_headers ( inc/MantidSINQ/PrecompiledHeader.h SRC_FILES )
# Add the target for this directory
add_library ( SINQ ${SRC_FILES} ${INC_FILES} )
# Set the name of the generated library
set_target_properties ( SINQ PROPERTIES OUTPUT_NAME MantidSINQ 
                                        COMPILE_DEFINITIONS "IN_MANTID_SINQ" )
# Add to the 'Framework' group in VS
set_property ( TARGET SINQ PROPERTY FOLDER "MantidFramework" )

include_directories ( inc ../MDEvents/inc )

target_link_libraries ( SINQ ${MANTIDLIBS} MDEvents )

# Add the unit tests directory
add_subdirectory ( test )

###########################################################################
# Installation settings
###########################################################################

install ( TARGETS SINQ ${SYSTEM_PACKAGE_TARGET} DESTINATION ${PLUGINS_DIR} )<|MERGE_RESOLUTION|>--- conflicted
+++ resolved
@@ -3,9 +3,7 @@
 	src/LoadFlexiNexus.cpp
 	src/MDHistoToWorkspace2D.cpp
 	src/PoldiAutoCorrelation5.cpp
-<<<<<<< HEAD
 	src/PoldiFitPeaks1D.cpp
-=======
         src/PoldiUtilities/PoldiAutoCorrelationCore.cpp
         src/PoldiUtilities/PoldiBasicChopper.cpp
         src/PoldiUtilities/PoldiChopperFactory.cpp
@@ -15,7 +13,6 @@
         src/PoldiUtilities/PoldiHeliumDetector.cpp
         src/PoldiUtilities/PoldiSourceSpectrum.cpp
         src/PoldiUtilities/UncertainValue.cpp
->>>>>>> 53224a25
 	src/PoldiLoadChopperSlits.cpp
 	src/PoldiLoadIPP.cpp
 	src/PoldiLoadLog.cpp
@@ -47,10 +44,8 @@
 	inc/MantidSINQ/InvertMDDim.h
 	inc/MantidSINQ/LoadFlexiNexus.h
 	inc/MantidSINQ/MDHistoToWorkspace2D.h
-<<<<<<< HEAD
 	inc/MantidSINQ/PoldiAutoCorrelation5.h
 	inc/MantidSINQ/PoldiFitPeaks1D.h
-=======
         inc/MantidSINQ/PoldiUtilities/PoldiAbstractChopper.h
         inc/MantidSINQ/PoldiUtilities/PoldiAbstractDetector.h
         inc/MantidSINQ/PoldiAutoCorrelation5.h
@@ -63,7 +58,6 @@
         inc/MantidSINQ/PoldiUtilities/PoldiHeliumDetector.h
         inc/MantidSINQ/PoldiUtilities/PoldiSourceSpectrum.h
         inc/MantidSINQ/PoldiUtilities/UncertainValue.h
->>>>>>> 53224a25
 	inc/MantidSINQ/PoldiLoadChopperSlits.h
 	inc/MantidSINQ/PoldiLoadIPP.h
 	inc/MantidSINQ/PoldiLoadLog.h
@@ -110,14 +104,11 @@
         PoldiDGridTest.h
 	PoldiDetectorFactoryTest.h
 	PoldiDetectorTest.h
-<<<<<<< HEAD
 	PoldiFitPeaks1DTest.h
         PoldiPeakCollectionTest.h
 	PoldiPeakSearchTest.h
 	PoldiPeakTest.h
-=======
         PoldiSourceSpectrumTest.h
->>>>>>> 53224a25
 	ProjectMDTest.h
 	SliceMDHistoTest.h
 	UncertainValueIOTest.h
