/*WIKI* 

The LoadRaw algorithm stores data from the [[RAW_File | RAW]] file in a [[Workspace2D]], which will naturally contain histogram data with each spectrum going into a separate histogram. The time bin boundaries (X values) will be common to all histograms and will have their [[units]] set to time-of-flight. The Y values will contain the counts and will be unit-less (i.e. no division by bin width or normalisation of any kind). The errors, currently assumed Gaussian, will be set to be the square root of the number of counts in the bin.

=== Optional properties ===
If only a portion of the data in the [[RAW_File | RAW]] file is required, then the optional 'spectrum' properties can be set before execution of the algorithm. Prior to loading of the data the values provided are checked and the algorithm will fail if they are found to be outside the limits of the dataset.

=== Multiperiod data === 
If the RAW file contains multiple periods of data this will be detected and the different periods will be output as separate workspaces, which after the first one will have the period number appended (e.g. OutputWorkspace_period).
Each workspace will share the same [[Instrument]], SpectraToDetectorMap and [[Sample]] objects.
If the optional 'spectrum' properties are set for a multiperiod dataset, then they will ignored.

===Subalgorithms used===
LoadRaw runs the following algorithms as child algorithms to populate aspects of the output [[Workspace]]:
* [[LoadInstrument]] - Looks for an instrument definition file named XXX_Definition.xml, where XXX is the 3 letter instrument prefix on the RAW filename, in the directory specified by the "instrumentDefinition.directory" property given in the config file (or, if not provided, in the relative path ../Instrument/). If the instrument definition file is not found then the [[LoadInstrumentFromRaw]] algorithm will be run instead.
* [[LoadMappingTable]] - To build up the mapping between the spectrum numbers and the Detectors of the attached [[Instrument]].
* [[LoadLog]] - Will look for any log files in the same directory as the RAW file and load their data into the workspace's [[Sample]] object.

==Previous Versions==
LoadRaw version 1 and 2 are no longer available in Mantid.  Version 3 has been validated and in active use for several years, if you really need a previous version of this algorithm you will need to use an earlier version of Mantid.
*WIKI*/

//----------------------------------------------------------------------
// Includes
//----------------------------------------------------------------------
#include "MantidDataHandling/LoadRaw3.h"
#include "MantidDataObjects/Workspace2D.h"
#include "MantidGeometry/Instrument/XMLlogfile.h"
#include "MantidAPI/MemoryManager.h"
#include "MantidAPI/WorkspaceGroup.h"
#include "MantidAPI/RegisterFileLoader.h"
#include "MantidAPI/SpectraAxis.h"
#include "MantidKernel/UnitFactory.h"
#include "MantidKernel/ConfigService.h"
#include "MantidKernel/ArrayProperty.h"
#include "MantidKernel/BoundedValidator.h"
#include "MantidKernel/ListValidator.h"
#include "MantidAPI/FileProperty.h"
#include "LoadRaw/isisraw2.h"
#include "MantidDataHandling/LoadLog.h"
#include "MantidAPI/SpectrumDetectorMapping.h"

#include <boost/shared_ptr.hpp>
#include <Poco/Path.h>
#include <cmath>
#include <cstdio> //Required for gcc 4.4

namespace Mantid
{
  namespace DataHandling
  {
    DECLARE_FILELOADER_ALGORITHM(LoadRaw3);

    /// Sets documentation strings for this algorithm
    void LoadRaw3::initDocs()
    {
      this->setWikiSummary("Loads a data file in ISIS [[RAW_File | RAW]] format and stores it in a 2D [[workspace]] ([[Workspace2D]] class). ");
      this->setOptionalMessage("Loads a data file in ISIS  RAW format and stores it in a 2D workspace (Workspace2D class).");
    }


    using namespace Kernel;
    using namespace API;

    /// Constructor
    LoadRaw3::LoadRaw3() :
      m_filename(), m_noTimeRegimes(0),m_prog(0.0), m_prog_start(0.0), m_prog_end(1.0),
      m_lengthIn(0), m_timeChannelsVec(),m_total_specs(0)
    {
    }

    LoadRaw3::~LoadRaw3()
    {
    }

    /// Initialization method.
    void LoadRaw3::init()
    {
      LoadRawHelper::init();
      auto mustBePositive = boost::make_shared<BoundedValidator<int> >();
      mustBePositive->setLower(1);
      declareProperty("SpectrumMin", 1, mustBePositive,
          "The index number of the first spectrum to read.  Only used if\n"
          "spectrum_max is set.");
      declareProperty("SpectrumMax", EMPTY_INT(), mustBePositive,
          "The number of the last spectrum to read. Only used if explicitly\n"
          "set.");
      declareProperty(new ArrayProperty<specid_t> ("SpectrumList"),
          "A comma-separated list of individual spectra to read.  Only used if\n"
          "explicitly set.");

      std::vector<std::string> monitorOptions;
      monitorOptions.push_back("Include");
      monitorOptions.push_back("Exclude");
      monitorOptions.push_back("Separate");
      monitorOptions.push_back("1");
      monitorOptions.push_back("0");
      declareProperty("LoadMonitors","Include", boost::make_shared<StringListValidator>(monitorOptions),
          "Option to control the loading of monitors.\n"
      "Allowed options are Include,Exclude and Separate.\n"
      "Include:The default is Include option which loads the monitors into the output workspace.\n"
      "Exclude:The Exclude option excludes monitors from the output workspace.\n"
      "Separate:The Separate option loads monitors into a separate workspace called OutputWorkspace_Monitor.\n"
      "1:  The option introduced to allow compatibility with LoadEventNexus in scripts. Equivalent to Separate.\n"
      "0:  The option introduced to allow compatibility with LoadEventNexus in scripts. Equivalent to Exclude.\n");
    }


    /** Executes the algorithm. Reading in the file and creating and populating
     *  the output workspace
     *  @throw Exception::FileError If the RAW file cannot be found/opened
     *  @throw std::invalid_argument If the optional properties are set to invalid values
     */
    void LoadRaw3::exec()
    {
      // Retrieve the filename from the properties
      m_filename = getPropertyValue("Filename");
      //open the raw file
      FILE* file=openRawFile(m_filename);

      bool bLoadlogFiles = getProperty("LoadLogFiles");

      // process monitor option
      std::string monitorOption = getProperty("LoadMonitors");
      if (monitorOption =="1")
        monitorOption = "Separate";
      if (monitorOption=="0")
         monitorOption = "Exclude";

      bool bincludeMonitors = isIncludeMonitors(monitorOption);
      bool bseparateMonitors = false;
      bool bexcludeMonitors = false;
      if (!bincludeMonitors)
      {
        bseparateMonitors = isSeparateMonitors(monitorOption);
        bexcludeMonitors = isExcludeMonitors(monitorOption);
      }
      //

      std::string title;
      //read workspace title from raw file
      readTitle(file,title);

      //read workspace dimensions,number of periods etc from the raw file.
      readworkspaceParameters(m_numberOfSpectra,m_numberOfPeriods,m_lengthIn,m_noTimeRegimes);

      setOptionalProperties();
      // to validate the optional parameters, if set
      checkOptionalProperties();

      // Calculate the size of a workspace, given its number of periods & spectra to read
      m_total_specs = calculateWorkspaceSize();

      // Get the time channel array(s) and store in a vector inside a shared pointer
      m_timeChannelsVec =getTimeChannels(m_noTimeRegimes,m_lengthIn);

      // Create the 2D workspace for the output
      DataObjects::Workspace2D_sptr localWorkspace = createWorkspace(m_total_specs, m_lengthIn,m_lengthIn-1,title);

      // Only run the Child Algorithms once
      loadRunParameters(localWorkspace);
      const SpectrumDetectorMapping detectorMapping(isisRaw->spec,isisRaw->udet,isisRaw->i_det);
      localWorkspace->updateSpectraUsing(detectorMapping);

      runLoadInstrument(m_filename,localWorkspace, 0.0, 0.4);
      m_prog_start = 0.4;
      Run& run = localWorkspace->mutableRun();
      if (bLoadlogFiles)
      {
        runLoadLog(m_filename,localWorkspace, 0.4, 0.5);
        m_prog_start = 0.5;
        const int period_number = 1;
        createPeriodLogs(period_number, localWorkspace);
      }
      // Set the total proton charge for this run
      setProtonCharge(run);
      setRunNumber(run);
      run.addProperty("Filename",m_filename);

      // Set progress to start of range taking account of ChildAlgorithms
      setProg(0.0);

      // populate instrument parameters
      g_log.debug("Populating the instrument parameters...");
      progress(m_prog, "Populating the instrument parameters...");
      localWorkspace->populateInstrumentParameters();

      WorkspaceGroup_sptr ws_grp = createGroupWorkspace();
      WorkspaceGroup_sptr monitorws_grp;
      DataObjects::Workspace2D_sptr monitorWorkspace;
      specid_t normalwsSpecs = 0;
      specid_t monitorwsSpecs = 0;
      std::vector<specid_t> monitorSpecList;

      if (bincludeMonitors)
      {
        setWorkspaceProperty("OutputWorkspace", title, ws_grp, localWorkspace,m_numberOfPeriods, false);
      }
      else
      {
        //gets the monitor spectra list from workspace
        monitorSpecList = getmonitorSpectrumList(detectorMapping);
        //calculate the workspace size for normal workspace and monitor workspace
        calculateWorkspacesizes(monitorSpecList,normalwsSpecs, monitorwsSpecs);
        try
        {
          validateWorkspaceSizes(bexcludeMonitors,bseparateMonitors,normalwsSpecs, monitorwsSpecs);
        }
        catch(std::out_of_range&)
        {
          fclose(file);
          throw ;
        }

        //now create a workspace of size normalwsSpecs and set it as output workspace
        if(normalwsSpecs > 0)
        {
          localWorkspace = createWorkspace(localWorkspace,normalwsSpecs,m_lengthIn,m_lengthIn-1);
          setWorkspaceProperty("OutputWorkspace", title, ws_grp, localWorkspace,m_numberOfPeriods,false);
        }
        //now create monitor workspace if separateMonitors selected
        if (bseparateMonitors)
        {
          createMonitorWorkspace(monitorWorkspace,localWorkspace,monitorws_grp,monitorwsSpecs,
              normalwsSpecs,m_numberOfPeriods,m_lengthIn,title);
        }
      }

      if(bseparateMonitors && normalwsSpecs == 0)
      {
        // Ensure we fill the correct group as if we are only loading monitors then we essentially want normal behavior
        // with no extra _monitors workspace
        ws_grp = monitorws_grp;
      }

      // Loop over the number of periods in the raw file, putting each period in a separate workspace
      for (int period = 0; period < m_numberOfPeriods; ++period)
      {
        if (period > 0)
        {
          if(localWorkspace)
          {
            localWorkspace=createWorkspace(localWorkspace);
          }

          if (bLoadlogFiles)
          {
            //remove previous period data
            std::stringstream prevPeriod;
            prevPeriod << "PERIOD " << (period);
            //std::string prevPeriod="PERIOD "+suffix.str();
            const int period_number = period + 1;
            if(localWorkspace)
            {
              Run& runObj = localWorkspace->mutableRun();
              runObj.removeLogData(prevPeriod.str());
              runObj.removeLogData("current_period");
              //add current period data
              createPeriodLogs(period_number, localWorkspace);
            }
            if(monitorWorkspace)
            {
              Run& runObj = monitorWorkspace->mutableRun();
              runObj.removeLogData(prevPeriod.str());
              runObj.removeLogData("current_period");
              //add current period data
              createPeriodLogs(period_number, monitorWorkspace);
            }
          }//end of if loop for loadlogfiles
          if (bseparateMonitors)
          {
            try
            {
              monitorWorkspace=createWorkspace(monitorWorkspace,monitorwsSpecs,m_lengthIn,m_lengthIn-1);
            }
            catch(std::out_of_range& )
            {
              g_log.information()<<"Separate Monitors option is selected and no monitors in the selected specra range."<<std::endl;
              g_log.information()<<"Error in creating one of the output workspaces"<<std::endl;
            }
            catch(std::runtime_error& )
            {
              g_log.information()<<"Separate Monitors option is selected,Error in creating one of the output workspaces"<<std::endl;
            }
          }//end of separate Monitors
        }
        //skipping the first spectra in each period
        skipData(file, static_cast<int>(period * (m_numberOfSpectra + 1)));

        if (bexcludeMonitors)
        {
          excludeMonitors(file,period,monitorSpecList,localWorkspace);
        }
        if (bincludeMonitors)
        {
          includeMonitors(file,period,localWorkspace);
        }
        if (bseparateMonitors)
        {
          separateMonitors(file,period,monitorSpecList,localWorkspace,monitorWorkspace);
        }

        // Re-update spectra etc.
        if (localWorkspace) localWorkspace->updateSpectraUsing(detectorMapping);

        if (monitorWorkspace) monitorWorkspace->updateSpectraUsing(detectorMapping);

        // Assign the result to the output workspace property
        if (m_numberOfPeriods > 1)
        {
          if (bseparateMonitors)
          {
            if(normalwsSpecs > 0)
            {
              // declare and set monitor workspace for each period
              setWorkspaceProperty(monitorWorkspace, monitorws_grp, period, true);
            }
            else
            {
              localWorkspace = monitorWorkspace;
            }
            // declare and set output workspace for each period
            setWorkspaceProperty(localWorkspace, ws_grp, period, false);
          }
          else
          {
            setWorkspaceProperty(localWorkspace, ws_grp, period, false);
          }
          // progress for workspace groups
          setProg ( static_cast<double>(period) / static_cast<double>(m_numberOfPeriods - 1) );
        }

      } // loop over periods
      // Clean up

      reset();
      fclose(file);
    }
    /** This method creates outputworkspace excluding monitors
     *@param file :: -pointer to file
     *@param period :: period number
     *@param monitorList :: a list containing the spectrum numbers for monitors
     *@param ws_sptr :: shared pointer to workspace
     */
    void LoadRaw3::excludeMonitors(FILE* file,const int & period,const std::vector<specid_t>& monitorList,
        DataObjects::Workspace2D_sptr ws_sptr)
    {
      int64_t histCurrent = -1;
      int64_t wsIndex=0;
      double histTotal = static_cast<double>(m_total_specs * m_numberOfPeriods);
      //loop through the spectra
      for (specid_t i = 1; i <= m_numberOfSpectra; ++i)
      {
        specid_t histToRead = i + period * (m_numberOfSpectra + 1);
        if ((i >= m_spec_min && i < m_spec_max) || (m_list && find(m_spec_list.begin(), m_spec_list.end(),
            i) != m_spec_list.end()))
        {
          progress(m_prog, "Reading raw file data...");
          //skip monitor spectrum
          if (isMonitor(monitorList, i))
          {
            skipData(file, histToRead);
            continue;
          }

          //read spectrum
          if (!readData(file, histToRead))
          {
            throw std::runtime_error("Error reading raw file");
          }
          //set the workspace data
          setWorkspaceData(ws_sptr, m_timeChannelsVec, wsIndex, i, m_noTimeRegimes,m_lengthIn,1);
          //increment workspace index
          ++wsIndex;

          if (m_numberOfPeriods == 1)
          {
            if (++histCurrent % 100 == 0)
            {
              setProg( static_cast<double>(histCurrent) / histTotal );
            }
            interruption_point();
          }

        }//end of if loop for spec min,max check
        else
        {
          skipData(file, histToRead);
        }
      }//end of for loop
    }

    /**This method creates outputworkspace including monitors
     *@param file :: -pointer to file
     *@param period :: period number
     *@param ws_sptr :: shared pointer to workspace
     */
    void LoadRaw3::includeMonitors(FILE* file,const int64_t& period,DataObjects::Workspace2D_sptr ws_sptr)
    {

      int64_t histCurrent = -1;
      int64_t wsIndex=0;
      double histTotal = static_cast<double>(m_total_specs * m_numberOfPeriods);
      //loop through spectra
      for (specid_t i = 1; i <= m_numberOfSpectra; ++i)
      {
        int64_t histToRead = i + period * (m_numberOfSpectra + 1);
        if ((i >= m_spec_min && i < m_spec_max) || (m_list && find(m_spec_list.begin(), m_spec_list.end(),
            i) != m_spec_list.end()))
        {
          progress(m_prog, "Reading raw file data...");

          //read spectrum from raw file
          if (!readData(file, histToRead))
          {
            throw std::runtime_error("Error reading raw file");
          }
          //set workspace data
          setWorkspaceData(ws_sptr, m_timeChannelsVec, wsIndex, i, m_noTimeRegimes,m_lengthIn,1);
          ++wsIndex;

          if (m_numberOfPeriods == 1)
          {
            if (++histCurrent % 100 == 0)
            {
              setProg( double(histCurrent) / histTotal );
            }
            interruption_point();
          }

        }
        else
        {
          skipData(file, histToRead);
        }
      }
      //loadSpectra(file,period,m_total_specs,ws_sptr,m_timeChannelsVec);
    }

    /** This method separates monitors and creates two outputworkspaces
     *@param file :: -pointer to file
     *@param period :: period number
     *@param monitorList :: -a list containing the spectrum numbers for monitors
     *@param ws_sptr :: -shared pointer to workspace
     *@param mws_sptr :: -shared pointer to monitor workspace
     */

    void LoadRaw3::separateMonitors(FILE* file,const int64_t& period,const std::vector<specid_t>& monitorList,
        DataObjects::Workspace2D_sptr ws_sptr,DataObjects::Workspace2D_sptr mws_sptr)
    {
      int64_t histCurrent = -1;
      int64_t wsIndex=0;
      int64_t mwsIndex=0;
      double histTotal = static_cast<double>(m_total_specs * m_numberOfPeriods);
      //loop through spectra
      for (specid_t i = 1; i <= m_numberOfSpectra; ++i)
      {
        int64_t histToRead = i + period * (m_numberOfSpectra + 1);
        if ((i >= m_spec_min && i < m_spec_max) || (m_list && find(m_spec_list.begin(), m_spec_list.end(),
            i) != m_spec_list.end()))
        {
          progress(m_prog, "Reading raw file data...");

          //read spectrum from raw file
          if (!readData(file, histToRead))
          {
            throw std::runtime_error("Error reading raw file");
          }
          //if this a monitor  store that spectrum to monitor workspace
          if (isMonitor(monitorList, i))
          {
            setWorkspaceData(mws_sptr, m_timeChannelsVec, mwsIndex, i, m_noTimeRegimes,m_lengthIn,1);
            ++mwsIndex;
          }
          else
          {
            //not a monitor,store the spectrum to normal output workspace
            setWorkspaceData(ws_sptr, m_timeChannelsVec, wsIndex, i, m_noTimeRegimes,m_lengthIn,1);
            ++wsIndex;
          }

          if (m_numberOfPeriods == 1)
          {
            if (++histCurrent % 100 == 0)
            {
              setProg( static_cast<double>(histCurrent) / histTotal );
            }
            interruption_point();
          }

        }
        else
        {
          skipData(file, histToRead);
        }
      }

    }
    /// This sets the optional property to the LoadRawHelper class
    void LoadRaw3::setOptionalProperties()
    {
      //read in the settings passed to the algorithm
      m_spec_list = getProperty("SpectrumList");
      m_spec_max = getProperty("SpectrumMax");
      m_spec_min = getProperty("SpectrumMin");

    }

    /// This sets the progress taking account of progress time taken up by ChildAlgorithms
    void LoadRaw3::setProg( double prog )
    {
      m_prog = m_prog_start + (m_prog_end - m_prog_start)*prog;
    }


    /**This method validates workspace sizes if exclude monitors or separate monitors options is selected
     *@param bexcludeMonitors :: boolean option for exclude monitors
     *@param bseparateMonitors :: boolean option for separate monitors
     *@param normalwsSpecs :: number of spectra in the output workspace excluding monitors
     *@param monitorwsSpecs :: number of monitor spectra
     */
    void LoadRaw3::validateWorkspaceSizes( bool bexcludeMonitors ,bool bseparateMonitors,
        const int64_t normalwsSpecs,const int64_t  monitorwsSpecs)
    {
      if (normalwsSpecs <= 0 && bexcludeMonitors)
      {
        throw std::out_of_range(
            "All the spectra in the selected range for this workspace are monitors and Exclude monitors option selected ");
      }
      if(bseparateMonitors)
      {
        if(normalwsSpecs<=0 &&  monitorwsSpecs<=0)
        {
          throw std::out_of_range(
              "Workspace size is zero,Error in creating output workspace.");

        }
      }

    }
    /** This method checks the value of LoadMonitors property and returns true or false
     *  @return true if Exclude Monitors option is selected,otherwise false
     */
    bool LoadRaw3::isExcludeMonitors(const std::string &monitorOption)
    {
      bool bExclude;
      monitorOption.compare("Exclude") ? (bExclude = false) : (bExclude = true);
      return bExclude;
    }

    /**This method checks the value of LoadMonitors property and returns true or false
     * @return true if Include Monitors option is selected,otherwise false
     */
    bool LoadRaw3::isIncludeMonitors(const std::string &monitorOption)
    {
      bool bExclude;
      monitorOption.compare("Include") ? (bExclude = false) : (bExclude = true);
 
      return bExclude;
    }

    /** This method checks the value of LoadMonitors property and returns true or false
     *  @return true if Separate Monitors option is selected,otherwise false
     */
    bool LoadRaw3::isSeparateMonitors(const std::string &monitorOption)
    {
      bool bSeparate;
      monitorOption.compare("Separate") ? (bSeparate = false) : (bSeparate = true);
      return bSeparate;
    }

    /** This method checks given spectrum is a monitor
     *  @param monitorIndexes :: a vector holding the list of monitors
     *  @param spectrumNum ::  the requested spectrum number
     *  @return true if it's a monitor
     */
    bool LoadRaw3::isMonitor(const std::vector<specid_t>& monitorIndexes, specid_t spectrumNum)
    {
      bool bMonitor;
      std::vector<specid_t>::const_iterator itr;
      itr = find(monitorIndexes.begin(), monitorIndexes.end(), spectrumNum);
      (itr != monitorIndexes.end()) ? (bMonitor = true) : (bMonitor = false);
      return bMonitor;
    }

<<<<<<< HEAD
=======
    /// Creates a ManagedRawFileWorkspace2D
    /// @param bincludeMonitors :: Include monitors or not
    /// @param bexcludeMonitors :: Exclude monitors or not
    /// @param bseparateMonitors :: Separate monitors or not
    /// @param fileName :: the filename
    void LoadRaw3::goManagedRaw(bool bincludeMonitors, bool bexcludeMonitors, bool bseparateMonitors,
        const std::string& fileName)
    {
      const std::string cache_option = getPropertyValue("Cache");
      bool bLoadlogFiles = getProperty("LoadLogFiles");
      size_t option = find(m_cache_options.begin(), m_cache_options.end(), cache_option)
        - m_cache_options.begin();
      progress(m_prog, "Reading raw file data...");
      DataObjects::Workspace2D_sptr localWorkspace = DataObjects::Workspace2D_sptr(
          new ManagedRawFileWorkspace2D(fileName, static_cast<int>(option)));
      setProg( 0.2 );
      progress(m_prog);
      loadRunParameters(localWorkspace);
      setProg( 0.4 );
      progress(m_prog);
      runLoadInstrument(fileName,localWorkspace, 0.2, 0.4 );
      setProg( 0.5 );
      progress(m_prog);
      // Since all spectra are being loaded if we get to here,
      // we can just set the spectrum numbers to start at 1 and increase monotonically
      for (int i = 0; i < m_numberOfSpectra; ++i)
      {
        localWorkspace->getSpectrum(i)->setSpectrumNo(i+1);
      }
      setProg( 0.6 );
      progress(m_prog);
      runLoadMappingTable(fileName,localWorkspace);
      setProg( 0.7 );
      progress(m_prog);
      if (bLoadlogFiles)
      {
        runLoadLog(fileName,localWorkspace, 0.5, 0.7);
        const int current_period = 1;
        createPeriodLogs(current_period,localWorkspace);
      }
      setProtonCharge(localWorkspace->mutableRun());

      setProg( 0.8 );
      progress(m_prog);
      localWorkspace->populateInstrumentParameters();
      setProg( 0.9 );
      separateOrexcludeMonitors(localWorkspace, bincludeMonitors, bexcludeMonitors,
          bseparateMonitors,m_numberOfSpectra,fileName);
      setProg( 1.0 );
      progress(m_prog);
      setProperty("OutputWorkspace", boost::dynamic_pointer_cast<Workspace>(localWorkspace));
    }

    /** This method separates/excludes monitors from output workspace and creates a separate workspace for monitors
     *  THIS METHOD IS ONLY CALLED BY THE goManagedRaw METHOD ABOVE AND NOT IN THE GENERAL CASE
     *  @param localWorkspace :: shared pointer to workspace
     *  @param binclude :: boolean  variable for including monitors
     *  @param bexclude ::  boolean variable for excluding monitors
     *  @param bseparate ::  boolean variable for separating the monitor workspace from output workspace
     *  @param m_numberOfSpectra ::  number of spectra
     *  @param fileName ::  raw file name
     */
    void LoadRaw3::separateOrexcludeMonitors(DataObjects::Workspace2D_sptr localWorkspace,
        bool binclude,bool bexclude,bool bseparate,
        int64_t m_numberOfSpectra,const std::string &fileName)
    {
      (void) binclude; // Avoid compiler warning

      std::vector<specid_t> monitorwsList;
      DataObjects::Workspace2D_sptr monitorWorkspace;
      FILE *file(NULL);
      std::vector<specid_t> monitorSpecList = getmonitorSpectrumList(SpectrumDetectorMapping(localWorkspace.get()));
      if (bseparate && !monitorSpecList.empty())
      {
        Property *ws = getProperty("OutputWorkspace");
        std::string localWSName = ws->value();
        std::string monitorWSName = localWSName + "_monitors";

        declareProperty(new WorkspaceProperty<Workspace> ("MonitorWorkspace", monitorWSName,
            Direction::Output));
        //create monitor workspace
        const int64_t nMons(static_cast<int64_t>(monitorSpecList.size()));
        monitorWorkspace = boost::dynamic_pointer_cast<DataObjects::Workspace2D>(
            WorkspaceFactory::Instance().create(localWorkspace,nMons,m_lengthIn,m_lengthIn-1));

        setProperty("MonitorWorkspace", boost::dynamic_pointer_cast<Workspace>(monitorWorkspace));
        file =openRawFile(fileName);
        ioRaw(file,true );
      }
      // Now check whether there is more than one time regime in use
      m_noTimeRegimes =getNumberofTimeRegimes();
      // Get the time channel array(s) and store in a vector inside a shared pointer
      m_timeChannelsVec = getTimeChannels(m_noTimeRegimes,m_lengthIn);
      //read raw file
      if (bseparate && !monitorSpecList.empty())
      {
        readData(file, 0);
      }
      int64_t monitorwsIndex = 0;
      for (specid_t i = 0; i < m_numberOfSpectra; ++i)
      {
        int64_t histToRead = i + 1;
        if (bseparate && !monitorSpecList.empty())
        {
          if (!readData(file, histToRead))
          {
            throw std::runtime_error("Error reading raw file");
          }
        }
        if ((bseparate && !monitorSpecList.empty()) || bexclude)
        {
          if (isMonitor(monitorSpecList, static_cast<specid_t>(i) + 1))
          {
            spec2index_map wsIndexmap;
            SpectraAxis* axis = dynamic_cast<SpectraAxis*>(localWorkspace->getAxis(1));
            axis->getSpectraIndexMap(wsIndexmap);
            spec2index_map::const_iterator wsItr;
            wsItr = wsIndexmap.find(static_cast<specid_t>(i + 1));
            if (wsItr != wsIndexmap.end())
              monitorwsList.push_back(static_cast<specid_t>(wsItr->second));
            if (bseparate)
            {
              monitorWorkspace->getSpectrum(monitorwsIndex)->setSpectrumNo(i+1);
              setWorkspaceData(monitorWorkspace, m_timeChannelsVec, monitorwsIndex, i + 1, m_noTimeRegimes,m_lengthIn,1);
              ++monitorwsIndex;
            }
          }
        }

      }
      if ((bseparate && !monitorwsList.empty()) || bexclude)
      {
        localWorkspace->setMonitorList(monitorwsList);
        if (bseparate)
        {
          fclose(file);
        }
      }
    }

>>>>>>> b98c81bc
  } // namespace DataHandling
} // namespace Mantid<|MERGE_RESOLUTION|>--- conflicted
+++ resolved
@@ -583,148 +583,5 @@
       return bMonitor;
     }
 
-<<<<<<< HEAD
-=======
-    /// Creates a ManagedRawFileWorkspace2D
-    /// @param bincludeMonitors :: Include monitors or not
-    /// @param bexcludeMonitors :: Exclude monitors or not
-    /// @param bseparateMonitors :: Separate monitors or not
-    /// @param fileName :: the filename
-    void LoadRaw3::goManagedRaw(bool bincludeMonitors, bool bexcludeMonitors, bool bseparateMonitors,
-        const std::string& fileName)
-    {
-      const std::string cache_option = getPropertyValue("Cache");
-      bool bLoadlogFiles = getProperty("LoadLogFiles");
-      size_t option = find(m_cache_options.begin(), m_cache_options.end(), cache_option)
-        - m_cache_options.begin();
-      progress(m_prog, "Reading raw file data...");
-      DataObjects::Workspace2D_sptr localWorkspace = DataObjects::Workspace2D_sptr(
-          new ManagedRawFileWorkspace2D(fileName, static_cast<int>(option)));
-      setProg( 0.2 );
-      progress(m_prog);
-      loadRunParameters(localWorkspace);
-      setProg( 0.4 );
-      progress(m_prog);
-      runLoadInstrument(fileName,localWorkspace, 0.2, 0.4 );
-      setProg( 0.5 );
-      progress(m_prog);
-      // Since all spectra are being loaded if we get to here,
-      // we can just set the spectrum numbers to start at 1 and increase monotonically
-      for (int i = 0; i < m_numberOfSpectra; ++i)
-      {
-        localWorkspace->getSpectrum(i)->setSpectrumNo(i+1);
-      }
-      setProg( 0.6 );
-      progress(m_prog);
-      runLoadMappingTable(fileName,localWorkspace);
-      setProg( 0.7 );
-      progress(m_prog);
-      if (bLoadlogFiles)
-      {
-        runLoadLog(fileName,localWorkspace, 0.5, 0.7);
-        const int current_period = 1;
-        createPeriodLogs(current_period,localWorkspace);
-      }
-      setProtonCharge(localWorkspace->mutableRun());
-
-      setProg( 0.8 );
-      progress(m_prog);
-      localWorkspace->populateInstrumentParameters();
-      setProg( 0.9 );
-      separateOrexcludeMonitors(localWorkspace, bincludeMonitors, bexcludeMonitors,
-          bseparateMonitors,m_numberOfSpectra,fileName);
-      setProg( 1.0 );
-      progress(m_prog);
-      setProperty("OutputWorkspace", boost::dynamic_pointer_cast<Workspace>(localWorkspace));
-    }
-
-    /** This method separates/excludes monitors from output workspace and creates a separate workspace for monitors
-     *  THIS METHOD IS ONLY CALLED BY THE goManagedRaw METHOD ABOVE AND NOT IN THE GENERAL CASE
-     *  @param localWorkspace :: shared pointer to workspace
-     *  @param binclude :: boolean  variable for including monitors
-     *  @param bexclude ::  boolean variable for excluding monitors
-     *  @param bseparate ::  boolean variable for separating the monitor workspace from output workspace
-     *  @param m_numberOfSpectra ::  number of spectra
-     *  @param fileName ::  raw file name
-     */
-    void LoadRaw3::separateOrexcludeMonitors(DataObjects::Workspace2D_sptr localWorkspace,
-        bool binclude,bool bexclude,bool bseparate,
-        int64_t m_numberOfSpectra,const std::string &fileName)
-    {
-      (void) binclude; // Avoid compiler warning
-
-      std::vector<specid_t> monitorwsList;
-      DataObjects::Workspace2D_sptr monitorWorkspace;
-      FILE *file(NULL);
-      std::vector<specid_t> monitorSpecList = getmonitorSpectrumList(SpectrumDetectorMapping(localWorkspace.get()));
-      if (bseparate && !monitorSpecList.empty())
-      {
-        Property *ws = getProperty("OutputWorkspace");
-        std::string localWSName = ws->value();
-        std::string monitorWSName = localWSName + "_monitors";
-
-        declareProperty(new WorkspaceProperty<Workspace> ("MonitorWorkspace", monitorWSName,
-            Direction::Output));
-        //create monitor workspace
-        const int64_t nMons(static_cast<int64_t>(monitorSpecList.size()));
-        monitorWorkspace = boost::dynamic_pointer_cast<DataObjects::Workspace2D>(
-            WorkspaceFactory::Instance().create(localWorkspace,nMons,m_lengthIn,m_lengthIn-1));
-
-        setProperty("MonitorWorkspace", boost::dynamic_pointer_cast<Workspace>(monitorWorkspace));
-        file =openRawFile(fileName);
-        ioRaw(file,true );
-      }
-      // Now check whether there is more than one time regime in use
-      m_noTimeRegimes =getNumberofTimeRegimes();
-      // Get the time channel array(s) and store in a vector inside a shared pointer
-      m_timeChannelsVec = getTimeChannels(m_noTimeRegimes,m_lengthIn);
-      //read raw file
-      if (bseparate && !monitorSpecList.empty())
-      {
-        readData(file, 0);
-      }
-      int64_t monitorwsIndex = 0;
-      for (specid_t i = 0; i < m_numberOfSpectra; ++i)
-      {
-        int64_t histToRead = i + 1;
-        if (bseparate && !monitorSpecList.empty())
-        {
-          if (!readData(file, histToRead))
-          {
-            throw std::runtime_error("Error reading raw file");
-          }
-        }
-        if ((bseparate && !monitorSpecList.empty()) || bexclude)
-        {
-          if (isMonitor(monitorSpecList, static_cast<specid_t>(i) + 1))
-          {
-            spec2index_map wsIndexmap;
-            SpectraAxis* axis = dynamic_cast<SpectraAxis*>(localWorkspace->getAxis(1));
-            axis->getSpectraIndexMap(wsIndexmap);
-            spec2index_map::const_iterator wsItr;
-            wsItr = wsIndexmap.find(static_cast<specid_t>(i + 1));
-            if (wsItr != wsIndexmap.end())
-              monitorwsList.push_back(static_cast<specid_t>(wsItr->second));
-            if (bseparate)
-            {
-              monitorWorkspace->getSpectrum(monitorwsIndex)->setSpectrumNo(i+1);
-              setWorkspaceData(monitorWorkspace, m_timeChannelsVec, monitorwsIndex, i + 1, m_noTimeRegimes,m_lengthIn,1);
-              ++monitorwsIndex;
-            }
-          }
-        }
-
-      }
-      if ((bseparate && !monitorwsList.empty()) || bexclude)
-      {
-        localWorkspace->setMonitorList(monitorwsList);
-        if (bseparate)
-        {
-          fclose(file);
-        }
-      }
-    }
-
->>>>>>> b98c81bc
   } // namespace DataHandling
 } // namespace Mantid