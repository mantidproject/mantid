//----------------------------------------------------------------------
// Includes
//----------------------------------------------------------------------
#include "MantidDataHandling/LoadEventNexus.h"

#include <boost/random/mersenne_twister.hpp>
#include <boost/random/uniform_real.hpp>
#include <boost/shared_array.hpp>

#include "MantidKernel/ArrayProperty.h"
#include "MantidKernel/ThreadPool.h"
#include "MantidKernel/UnitFactory.h"
#include "MantidKernel/ThreadSchedulerMutexes.h"
#include "MantidKernel/BoundedValidator.h"
#include "MantidKernel/VisibleWhenProperty.h"
#include "MantidKernel/TimeSeriesProperty.h"
#include "MantidGeometry/Instrument/RectangularDetector.h"
#include "MantidAPI/FileProperty.h"
#include "MantidAPI/MemoryManager.h"
#include "MantidAPI/RegisterFileLoader.h"
#include "MantidAPI/SpectrumDetectorMapping.h"
#include "MantidKernel/Timer.h"

using std::endl;
using std::map;
using std::string;
using std::vector;

using namespace ::NeXus;

namespace Mantid
{
  namespace DataHandling
  {

    DECLARE_NEXUS_FILELOADER_ALGORITHM(LoadEventNexus)

    using namespace Kernel;
    using namespace Geometry;
    using namespace API;
    using namespace DataObjects;

    //===============================================================================================
    // BankPulseTimes
    //===============================================================================================

    //----------------------------------------------------------------------------------------------
    /** Constructor. Loads the pulse times from the bank entry of the file
    *
    * @param file :: nexus file open in the right bank entry
    */
    BankPulseTimes::BankPulseTimes(::NeXus::File & file)
    {
      file.openData("event_time_zero");
      // Read the offset (time zero)
      file.getAttr("offset", startTime);
      DateAndTime start(startTime);
      // Load the seconds offsets
      std::vector<double> seconds;
      file.getData(seconds);
      file.closeData();
      // Now create the pulseTimes
      numPulses = seconds.size();
      if (numPulses == 0)
        throw std::runtime_error("event_time_zero field has no data!");
      pulseTimes = new DateAndTime[numPulses];
      for (size_t i=0; i<numPulses; i++)
        pulseTimes[i] = start + seconds[i];
    }

    //----------------------------------------------------------------------------------------------
    /** Constructor. Build from a vector of date and times.
    *  Handles a zero-sized vector */
    BankPulseTimes::BankPulseTimes(const std::vector<Kernel::DateAndTime> & times)
    {
      numPulses = times.size();
      pulseTimes = NULL;
      if (numPulses == 0)
        return;
      pulseTimes = new DateAndTime[numPulses];
      for (size_t i=0; i<numPulses; i++)
        pulseTimes[i] = times[i];
    }

    //----------------------------------------------------------------------------------------------
    /** Destructor */
    BankPulseTimes::~BankPulseTimes()
    {
      delete [] this->pulseTimes;
    }

    //----------------------------------------------------------------------------------------------
    /** Comparison. Is this bank's pulse times array the same as another one.
    *
    * @param otherNumPulse :: number of pulses in the OTHER bank event_time_zero.
    * @param otherStartTime :: "offset" attribute of the OTHER bank event_time_zero.
    * @return true if the pulse times are the same and so don't need to be reloaded.
    */
    bool BankPulseTimes::equals(size_t otherNumPulse, std::string otherStartTime)
    {
      return ((this->startTime == otherStartTime) && (this->numPulses == otherNumPulse));
    }

    //==============================================================================================
    // Class ProcessBankData
    //==============================================================================================
    /** This task does the disk IO from loading the NXS file,
    * and so will be on a disk IO mutex */
    class ProcessBankData : public Task
    {
    public:
      //----------------------------------------------------------------------------------------------
      /** Constructor
      *
      * @param alg :: LoadEventNexus
      * @param entry_name :: name of the bank
      * @param prog :: Progress reporter
      * @param scheduler :: ThreadScheduler running this task
      * @param event_id :: array with event IDs
      * @param event_time_of_flight :: array with event TOFS
      * @param numEvents :: how many events in the arrays
      * @param startAt :: index of the first event from event_index
      * @param event_index :: vector of event index (length of # of pulses)
      * @param thisBankPulseTimes :: ptr to the pulse times for this particular bank.
      * @param have_weight :: flag for handling simulated files
      * @param event_weight :: array with weights for events
      * @param min_event_id ;: minimum detector ID to load
      * @param max_event_id :: maximum detector ID to load
      * @return
      */
      ProcessBankData(LoadEventNexus * alg, std::string entry_name,
        Progress * prog, ThreadScheduler * scheduler,
        boost::shared_array<uint32_t> event_id,
        boost::shared_array<float> event_time_of_flight,
        size_t numEvents, size_t startAt,
        boost::shared_ptr<std::vector<uint64_t> > event_index,
        boost::shared_ptr<BankPulseTimes> thisBankPulseTimes,
        bool have_weight, boost::shared_array<float> event_weight,
        detid_t min_event_id, detid_t max_event_id)
        : Task(), alg(alg), entry_name(entry_name), pixelID_to_wi_vector(alg->pixelID_to_wi_vector),
        pixelID_to_wi_offset(alg->pixelID_to_wi_offset),
        prog(prog), scheduler(scheduler),
        event_id(event_id), event_time_of_flight(event_time_of_flight), numEvents(numEvents), startAt(startAt),
        event_index(event_index),
        thisBankPulseTimes(thisBankPulseTimes), have_weight(have_weight),
        event_weight(event_weight), m_min_id(min_event_id), m_max_id(max_event_id)
      {
        // Cost is approximately proportional to the number of events to process.
        m_cost = static_cast<double>(numEvents);
      }

      //----------------------------------------------------------------------------------------------
      /** Run the data processing
      */
      void run()
      {
        //Local tof limits
        double my_shortest_tof = static_cast<double>(std::numeric_limits<uint32_t>::max()) * 0.1;
        double my_longest_tof = 0.;
        // A count of "bad" TOFs that were too high
        size_t badTofs = 0;
        size_t my_discarded_events(0);

        prog->report(entry_name + ": precount");

<<<<<<< HEAD
      // ---- Pre-counting events per pixel ID ----
      auto & outputWS = *(alg->WS);
      if (alg->precount)
      {

				if ( alg->m_specMin !=EMPTY_INT() && alg->m_specMax !=EMPTY_INT() )
				{
					m_min_id = alg->m_specMin;
					m_max_id = alg->m_specMax;
				}

        std::vector<size_t> counts(m_max_id-m_min_id+1, 0);
        for (size_t i=0; i < numEvents; i++)
=======
        // ---- Pre-counting events per pixel ID ----
        auto & outputWS = *(alg->WS);

        if (alg->precount)
>>>>>>> da669ea6
        {
          std::vector<size_t> counts(m_max_id-m_min_id+1, 0);
          for (size_t i=0; i < numEvents; i++)
          {
            detid_t thisId = detid_t(event_id[i]);
            if (thisId >= m_min_id && thisId <= m_max_id)
              counts[thisId-m_min_id]++;
          }

          // Now we pre-allocate (reserve) the vectors of events in each pixel counted
          const size_t numEventLists = outputWS.getNumberHistograms();
          for (detid_t pixID = m_min_id; pixID <= m_max_id; pixID++)
          {
            if (counts[pixID-m_min_id] > 0)
            {
              //Find the the workspace index corresponding to that pixel ID
              size_t wi = pixelID_to_wi_vector[pixID+pixelID_to_wi_offset];
              // Allocate it
              if ( wi < numEventLists )
              {
                outputWS.getEventList(wi).reserve( counts[pixID-m_min_id] );
              }
              if (alg->getCancel()) break; // User cancellation
            }
          }
        }

        // Check for cancelled algorithm
        if (alg->getCancel())
        {
          return;
        }

        //Default pulse time (if none are found)
        Mantid::Kernel::DateAndTime pulsetime;
        Mantid::Kernel::DateAndTime lastpulsetime(0);

        bool pulsetimesincreasing = true;

        // Index into the pulse array
        int pulse_i = 0;

        // And there are this many pulses
        int numPulses = static_cast<int>(thisBankPulseTimes->numPulses);
        if (numPulses > static_cast<int>(event_index->size()))
        {
          alg->getLogger().warning() << "Entry " << entry_name << "'s event_index vector is smaller than the event_time_zero field. This is inconsistent, so we cannot find pulse times for this entry.\n";
          //This'll make the code skip looking for any pulse times.
          pulse_i = numPulses + 1;
        }

        prog->report(entry_name + ": filling events");

        // Will we need to compress?
        bool compress = (alg->compressTolerance >= 0);

        // Which detector IDs were touched? - only matters if compress is on
        std::vector<bool> usedDetIds;
        if (compress) usedDetIds.assign(m_max_id-m_min_id+1, false);

        //Go through all events in the list
        for (std::size_t i = 0; i < numEvents; i++)
        {
          //------ Find the pulse time for this event index ---------
          if (pulse_i < numPulses-1)
          {
            bool breakOut = false;
            //Go through event_index until you find where the index increases to encompass the current index. Your pulse = the one before.
            while ( (i+startAt < event_index->operator[](pulse_i))
              || (i+startAt >= event_index->operator[](pulse_i+1)) )
            {
              pulse_i++;
              // Check once every new pulse if you need to cancel (checking on every event might slow things down more)
              if (alg->getCancel()) breakOut = true;
              if (pulse_i >= (numPulses-1))
                break;
            }

            //Save the pulse time at this index for creating those events
            pulsetime = thisBankPulseTimes->pulseTimes[pulse_i];

            // Determine if pulse times continue to increase
            if (pulsetime < lastpulsetime)
              pulsetimesincreasing = false;
            else
              lastpulsetime = pulsetime;

            // Flag to break out of the event loop without using goto
            if (breakOut)
              break;
          }

          // We cached a pointer to the vector<tofEvent> -> so retrieve it and add the event
          detid_t detId = event_id[i];
          if (detId >= m_min_id && detId <= m_max_id)
          {
            //Create the tofevent
            double tof = static_cast<double>( event_time_of_flight[i] );
            if ((tof >= alg->filter_tof_min) && (tof <= alg->filter_tof_max))
            {
              // Handle simulated data if present
              if (have_weight)
              {
                double weight = static_cast<double>(event_weight[i]);
                double errorSq = weight * weight;
                std::vector<Mantid::DataObjects::WeightedEvent> *eventVector = alg->weightedEventVectors[detId];
                // NULL eventVector indicates a bad spectrum lookup
                if(eventVector)
                {
#if !(defined(__INTEL_COMPILER)) && !(defined(__clang__))
                  // This avoids a copy constructor call but is only available with GCC (requires variadic templates)
                  eventVector->emplace_back( tof, pulsetime, weight, errorSq );
#else
                  eventVector->push_back( WeightedEvent(tof, pulsetime, weight, errorSq) );
#endif
                }
                else
                {
                  ++my_discarded_events;
                }
              }
              else
              {
                // We have cached the vector of events for this detector ID
                std::vector<Mantid::DataObjects::TofEvent> *eventVector = alg->eventVectors[detId];
                // NULL eventVector indicates a bad spectrum lookup
                if(eventVector)
                {
#if !(defined(__INTEL_COMPILER)) && !(defined(__clang__))
                  // This avoids a copy constructor call but is only available with GCC (requires variadic templates)
                  eventVector->emplace_back( tof, pulsetime );
#else
                  eventVector->push_back( TofEvent(tof, pulsetime) );
#endif
                }
                else
                {
                  ++my_discarded_events;
                }
              }

              //Local tof limits
              if (tof < my_shortest_tof) { my_shortest_tof = tof;}
              // Skip any events that are the cause of bad DAS data (e.g. a negative number in uint32 -> 2.4 billion * 100 nanosec = 2.4e8 microsec)
              if (tof < 2e8)
              {
                if (tof > my_longest_tof) { my_longest_tof = tof;}
              }
              else
                badTofs++;

              // Track all the touched wi (only necessary when compressing events, for thread safety)
              if (compress) usedDetIds[detId-m_min_id] = true;
            } // valid time-of-flight

          } // valid detector IDs
        } //(for each event)

        //------------ Compress Events (or set sort order) ------------------
        // Do it on all the detector IDs we touched
        if (compress)
        {
          for (detid_t pixID = m_min_id; pixID <= m_max_id; pixID++)
          {
            if (usedDetIds[pixID-m_min_id])
            {
              //Find the the workspace index corresponding to that pixel ID
              size_t wi = pixelID_to_wi_vector[pixID+pixelID_to_wi_offset];
              EventList * el = outputWS.getEventListPtr(wi);
              if (compress)
                el->compressEvents(alg->compressTolerance, el);
              else
              {
                if (pulsetimesincreasing)
                  el->setSortOrder(DataObjects::PULSETIME_SORT);
                else
                  el->setSortOrder(DataObjects::UNSORTED);
              }
            }
          }
        }
        prog->report(entry_name + ": filled events");

        alg->getLogger().debug() << entry_name << (pulsetimesincreasing ? " had " : " DID NOT have ") <<
          "monotonically increasing pulse times" << std::endl;

        //Join back up the tof limits to the global ones
        PARALLEL_CRITICAL(tof_limits)
        {
          //This is not thread safe, so only one thread at a time runs this.
          if (my_shortest_tof < alg->shortest_tof) { alg->shortest_tof = my_shortest_tof;}
          if (my_longest_tof > alg->longest_tof ) { alg->longest_tof  = my_longest_tof;}
          alg->bad_tofs += badTofs;
          alg->discarded_events += my_discarded_events;
        }


        // For Linux with tcmalloc, make sure memory goes back;
        // but don't call if more than 15% of memory is still available, since that slows down the loading.
        MemoryManager::Instance().releaseFreeMemoryIfAbove(0.85);

#ifndef _WIN32
        alg->getLogger().debug() << "Time to process " << entry_name << " " << m_timer << "\n";
#endif
      }


    private:
      /// Algorithm being run
      LoadEventNexus * alg;
      /// NXS path to bank
      std::string entry_name;
      /// Vector where (index = pixel ID+pixelID_to_wi_offset), value = workspace index)
      const std::vector<size_t> & pixelID_to_wi_vector;
      /// Offset in the pixelID_to_wi_vector to use.
      detid_t pixelID_to_wi_offset;
      /// Progress reporting
      Progress * prog;
      /// ThreadScheduler running this task
      ThreadScheduler * scheduler;
      /// event pixel ID array
      boost::shared_array<uint32_t> event_id;
      /// event TOF array
      boost::shared_array<float> event_time_of_flight;
      /// # of events in arrays
      size_t numEvents;
      /// index of the first event from event_index
      size_t startAt;
      /// vector of event index (length of # of pulses)
      boost::shared_ptr<std::vector<uint64_t> > event_index;
      /// Pulse times for this bank
      boost::shared_ptr<BankPulseTimes> thisBankPulseTimes;
      /// Flag for simulated data
      bool have_weight;
      /// event weights array
      boost::shared_array<float> event_weight;
      /// Minimum pixel id
      detid_t m_min_id;
      /// Maximum pixel id
      detid_t m_max_id;
      /// timer for performance
      Mantid::Kernel::Timer m_timer;
    }; // END-DEF-CLASS ProcessBankData


    //==============================================================================================
    // Class LoadBankFromDiskTask
    //==============================================================================================
    /** This task does the disk IO from loading the NXS file,
    * and so will be on a disk IO mutex */
    class LoadBankFromDiskTask : public Task
    {

    public:
      //---------------------------------------------------------------------------------------------------
      /** Constructor
      *
      * @param alg :: Handle to the main algorithm
      * @param entry_name :: The pathname of the bank to load
      * @param entry_type :: The classtype of the entry to load
      * @param numEvents :: The number of events in the bank.
      * @param oldNeXusFileNames :: Identify if file is of old variety.
      * @param prog :: an optional Progress object
      * @param ioMutex :: a mutex shared for all Disk I-O tasks
      * @param scheduler :: the ThreadScheduler that runs this task.
      */
      LoadBankFromDiskTask(LoadEventNexus * alg, const std::string& entry_name, const std::string & entry_type,
        const std::size_t numEvents, const bool oldNeXusFileNames,
        Progress * prog, boost::shared_ptr<Mutex> ioMutex, ThreadScheduler * scheduler)
        : Task(),
        alg(alg), entry_name(entry_name), entry_type(entry_type),
        pixelID_to_wi_vector(alg->pixelID_to_wi_vector), pixelID_to_wi_offset(alg->pixelID_to_wi_offset),
        // prog(prog), scheduler(scheduler), thisBankPulseTimes(NULL), m_loadError(false),
        prog(prog), scheduler(scheduler), m_loadError(false),
        m_oldNexusFileNames(oldNeXusFileNames), m_loadStart(), m_loadSize(), m_event_id(NULL),
        m_event_time_of_flight(NULL), m_have_weight(false), m_event_weight(NULL)
      {
        setMutex(ioMutex);
        m_cost = static_cast<double>(numEvents);
        m_min_id = std::numeric_limits<uint32_t>::max();
        m_max_id = 0;
      }

      //---------------------------------------------------------------------------------------------------
      /** Load the pulse times, if needed. This sets
      * thisBankPulseTimes to the right pointer.
      * */
      void loadPulseTimes(::NeXus::File & file)
      {
        try
        {
          // First, get info about the event_time_zero field in this bank
          file.openData("event_time_zero");
        }
        catch (::NeXus::Exception&)
        {
          // Field not found error is most likely.
          // Use the "proton_charge" das logs.
          thisBankPulseTimes = alg->m_allBanksPulseTimes;
          return;
        }
        std::string thisStartTime = "";
        size_t thisNumPulses = 0;
        file.getAttr("offset", thisStartTime);
        if (file.getInfo().dims.size() > 0)
          thisNumPulses = file.getInfo().dims[0];
        file.closeData();

        // Now, we look through existing ones to see if it is already loaded
        // thisBankPulseTimes = NULL;
        for (size_t i=0; i<alg->m_bankPulseTimes.size(); i++)
        {
          if (alg->m_bankPulseTimes[i]->equals(thisNumPulses, thisStartTime))
          {
            thisBankPulseTimes = alg->m_bankPulseTimes[i];
            return;
          }
        }

        // Not found? Need to load and add it
        thisBankPulseTimes = boost::make_shared<BankPulseTimes>(boost::ref(file));
        alg->m_bankPulseTimes.push_back(thisBankPulseTimes);
      }


      //---------------------------------------------------------------------------------------------------
      /** Load the event_index field
      (a list of size of # of pulses giving the index in the event list for that pulse)

      * @param file :: File handle for the NeXus file
      * @param event_index :: ref to the vector
      */
      void loadEventIndex(::NeXus::File & file, std::vector<uint64_t> & event_index)
      {
        // Get the event_index (a list of size of # of pulses giving the index in the event list for that pulse)
        file.openData("event_index");
        //Must be uint64
        if (file.getInfo().type == ::NeXus::UINT64)
          file.getData(event_index);
        else
        {
          alg->getLogger().warning() << "Entry " << entry_name << "'s event_index field is not UINT64! It will be skipped.\n";
          m_loadError = true;
        }
        file.closeData();

        // Look for the sign that the bank is empty
        if (event_index.size()==1)
        {
          if (event_index[0] == 0)
          {
            //One entry, only zero. This means NO events in this bank.
            m_loadError = true;
            alg->getLogger().debug() << "Bank " << entry_name << " is empty.\n";
          }
        }

        return;
      }


      //---------------------------------------------------------------------------------------------------
      /** Open the event_id field and validate the contents
      *
      * @param file :: File handle for the NeXus file
      * @param start_event :: set to the index of the first event
      * @param stop_event :: set to the index of the last event + 1
      * @param event_index ::  (a list of size of # of pulses giving the index in the event list for that pulse)
      */
      void prepareEventId(::NeXus::File & file, size_t & start_event, size_t & stop_event, std::vector<uint64_t> & event_index)
      {
        // Get the list of pixel ID's
        if (m_oldNexusFileNames)
          file.openData("event_pixel_id");
        else
          file.openData("event_id");

        // By default, use all available indices
        start_event = 0;
        ::NeXus::Info id_info = file.getInfo();
        // dims[0] can be negative in ISIS meaning 2^32 + dims[0]. Take that into account
        int64_t dim0 = recalculateDataSize(id_info.dims[0]);
        stop_event = static_cast<size_t>(dim0);

        //Handle the time filtering by changing the start/end offsets.
        for (size_t i=0; i < thisBankPulseTimes->numPulses; i++)
        {
          if (thisBankPulseTimes->pulseTimes[i] >= alg->filter_time_start)
          {
            start_event = event_index[i];
            break; // stop looking
          }
        }

        if (start_event > static_cast<size_t>(dim0))
        {
          // If the frame indexes are bad then we can't construct the times of the events properly and filtering by time
          // will not work on this data
          alg->getLogger().warning()
            << this->entry_name << "'s field 'event_index' seems to be invalid (start_index > than the number of events in the bank)."
            << "All events will appear in the same frame and filtering by time will not be possible on this data.\n";
          start_event = 0;
          stop_event =  static_cast<size_t>(dim0);
        }
        else
        {
          for (size_t i=0; i < thisBankPulseTimes->numPulses; i++)
          {
            if (thisBankPulseTimes->pulseTimes[i] > alg->filter_time_stop)
            {
              stop_event = event_index[i];
              break;
            }
          }
        }
        // We are loading part - work out the event number range
        if (alg->chunk != EMPTY_INT())
        {
          start_event = (alg->chunk - alg->firstChunkForBank) * alg->eventsPerChunk;
          // Don't change stop_event for the final chunk
          if ( start_event + alg->eventsPerChunk < stop_event ) stop_event = start_event + alg->eventsPerChunk;
        }

        // Make sure it is within range
        if (stop_event > static_cast<size_t>(dim0))
          stop_event = dim0;

        alg->getLogger().debug() << entry_name << ": start_event " << start_event << " stop_event "<< stop_event << "\n";

        return;
      }


      //---------------------------------------------------------------------------------------------------
      /** Load the event_id field, which has been open
      */
      void loadEventId(::NeXus::File & file)
      {
        // This is the data size
        ::NeXus::Info id_info = file.getInfo();
        int64_t dim0 = recalculateDataSize(id_info.dims[0]);

        // Now we allocate the required arrays
        m_event_id = new uint32_t[m_loadSize[0]];

        // Check that the required space is there in the file.
        if (dim0 < m_loadSize[0]+m_loadStart[0])
        {
          alg->getLogger().warning() << "Entry " << entry_name << "'s event_id field is too small (" << dim0
            << ") to load the desired data size (" << m_loadSize[0]+m_loadStart[0] << ").\n";
          m_loadError = true;
        }

        if (alg->getCancel()) m_loadError = true; //To allow cancelling the algorithm

        if (!m_loadError)
        {
          //Must be uint32
          if (id_info.type == ::NeXus::UINT32)
            file.getSlab(m_event_id, m_loadStart, m_loadSize);
          else
          {
            alg->getLogger().warning() << "Entry " << entry_name << "'s event_id field is not UINT32! It will be skipped.\n";
            m_loadError = true;
          }
          file.closeData();

          // determine the range of pixel ids
          uint32_t temp;
          for (auto i = 0; i < m_loadSize[0]; ++i)
          {
            temp = m_event_id[i];
            if (temp < m_min_id) m_min_id = temp;
            if (temp > m_max_id) m_max_id = temp;
          }

          if ( m_min_id > static_cast<uint32_t>(alg->eventid_max) )
          {
            // All the detector IDs in the bank are higher than the highest 'known' (from the IDF)
            // ID. Setting this will abort the loading of the bank.
            m_loadError = true;
          }
          // fixup the maximum pixel id in the case that it's higher than the highest 'known' id
          if (m_max_id > static_cast<uint32_t>(alg->eventid_max)) m_max_id = static_cast<uint32_t>(alg->eventid_max);
        }

        return;
      }

      //---------------------------------------------------------------------------------------------------
      /** Open and load the times-of-flight data
      */
      void loadTof(::NeXus::File & file)
      {
        // Allocate the array
        float* temp = new float[m_loadSize[0]];
        delete [] m_event_time_of_flight;
        m_event_time_of_flight = temp;

        // Get the list of event_time_of_flight's
        if (!m_oldNexusFileNames)
          file.openData("event_time_offset");
        else
          file.openData("event_time_of_flight");

        // Check that the required space is there in the file.
        ::NeXus::Info tof_info = file.getInfo();
        int64_t tof_dim0 = recalculateDataSize(tof_info.dims[0]);
        if (tof_dim0 < m_loadSize[0]+m_loadStart[0])
        {
          alg->getLogger().warning() << "Entry " << entry_name << "'s event_time_offset field is too small to load the desired data.\n";
          m_loadError = true;
        }

        //Check that the type is what it is supposed to be
        if (tof_info.type == ::NeXus::FLOAT32)
          file.getSlab(m_event_time_of_flight, m_loadStart, m_loadSize);
        else
        {
          alg->getLogger().warning() << "Entry " << entry_name << "'s event_time_offset field is not FLOAT32! It will be skipped.\n";
          m_loadError = true;
        }

        if (!m_loadError)
        {
          std::string units;
          file.getAttr("units", units);
          if (units != "microsecond")
          {
            alg->getLogger().warning() << "Entry " << entry_name << "'s event_time_offset field's units are not microsecond. It will be skipped.\n";
            m_loadError = true;
          }
          file.closeData();
        } //no error

        return;
      }

      //----------------------------------------------------------------------------------------------
      /** Load weight of weigthed events
      */
      void loadEventWeights(::NeXus::File &file)
      {
        try
        {
          // First, get info about the event_weight field in this bank
          file.openData("event_weight");
        }
        catch (::NeXus::Exception&)
        {
          // Field not found error is most likely.
          m_have_weight = false;
          return;
        }
        // OK, we've got them
        m_have_weight = true;

        // Allocate the array
        float* temp = new float[m_loadSize[0]];
        delete [] m_event_weight;
        m_event_weight = temp;

        ::NeXus::Info weight_info = file.getInfo();
        int64_t weight_dim0 = recalculateDataSize(weight_info.dims[0]);
        if (weight_dim0 < m_loadSize[0]+m_loadStart[0])
        {
          alg->getLogger().warning() << "Entry " << entry_name << "'s event_weight field is too small to load the desired data.\n";
          m_loadError = true;
        }

        // Check that the type is what it is supposed to be
        if (weight_info.type == ::NeXus::FLOAT32)
          file.getSlab(m_event_weight, m_loadStart, m_loadSize);
        else
        {
          alg->getLogger().warning() << "Entry " << entry_name << "'s event_weight field is not FLOAT32! It will be skipped.\n";
          m_loadError = true;
        }

        if (!m_loadError)
        {
          file.closeData();
        }

        return;
      }

      //---------------------------------------------------------------------------------------------------
      void run()
      {
        //The vectors we will be filling
        std::vector<uint64_t> * event_index_ptr = new std::vector<uint64_t>();
        std::vector<uint64_t> & event_index = *event_index_ptr;

        // These give the limits in each file as to which events we actually load (when filtering by time).
        m_loadStart.resize(1, 0);
        m_loadSize.resize(1, 0);

        // Data arrays
        m_event_id = NULL;
        m_event_time_of_flight = NULL;
        m_event_weight = NULL;

        m_loadError = false;
        m_have_weight = alg->m_haveWeights;

        prog->report(entry_name + ": load from disk");

        // Open the file
        ::NeXus::File file(alg->m_filename);
        try
        {
          // Navigate into the file
          file.openGroup(alg->m_top_entry_name, "NXentry");
          //Open the bankN_event group
          file.openGroup(entry_name, entry_type);

          // Load the event_index field.
          this->loadEventIndex(file, event_index);

          if (!m_loadError)
          {
            // Load and validate the pulse times
            this->loadPulseTimes(file);

            // The event_index should be the same length as the pulse times from DAS logs.
            if (event_index.size() != thisBankPulseTimes->numPulses)
              alg->getLogger().warning() << "Bank " << entry_name << " has a mismatch between the number of event_index entries and the number of pulse times in event_time_zero.\n";

            // Open and validate event_id field.
            size_t start_event = 0;
            size_t stop_event = 0;
            this->prepareEventId(file, start_event, stop_event, event_index);

            // These are the arguments to getSlab()
            m_loadStart[0] = static_cast<int>(start_event);
            m_loadSize[0] = static_cast<int>(stop_event - start_event);

            if ((m_loadSize[0] > 0) && (m_loadStart[0]>=0) )
            {
              // Load pixel IDs
              this->loadEventId(file);
              if (alg->getCancel()) m_loadError = true; //To allow cancelling the algorithm

              // And TOF.
              if (!m_loadError)
              {
                this->loadTof(file);
                if (m_have_weight)
                {
                  this->loadEventWeights(file);
                }
              }
            } // Size is at least 1
            else
            {
              // Found a size that was 0 or less; stop processing
              m_loadError=true;
            }

          } //no error

        } // try block
        catch (std::exception & e)
        {
          alg->getLogger().error() << "Error while loading bank " << entry_name << ":" << std::endl;
          alg->getLogger().error() << e.what() << std::endl;
          m_loadError = true;
        }
        catch (...)
        {
          alg->getLogger().error() << "Unspecified error while loading bank " << entry_name << std::endl;
          m_loadError = true;
        }

        //Close up the file even if errors occured.
        file.closeGroup();
        file.close();

        //Abort if anything failed
        if (m_loadError)
        {
          prog->reportIncrement(4, entry_name + ": skipping");
          delete [] m_event_id;
          delete [] m_event_time_of_flight;
          if (m_have_weight)
          {
            delete [] m_event_weight;
          }
          delete event_index_ptr;
          return;
        }

        // No error? Launch a new task to process that data.
        size_t numEvents = m_loadSize[0];
        size_t startAt = m_loadStart[0];

        // convert things to shared_arrays
        boost::shared_array<uint32_t> event_id_shrd(m_event_id);
        boost::shared_array<float> event_time_of_flight_shrd(m_event_time_of_flight);
        boost::shared_array<float> event_weight_shrd(m_event_weight);
        boost::shared_ptr<std::vector<uint64_t> > event_index_shrd(event_index_ptr);

        // schedule the job to generate the event lists
        auto mid_id = m_max_id;
        if (alg->splitProcessing)
          mid_id = (m_max_id + m_min_id) / 2;

        ProcessBankData * newTask1 = new ProcessBankData(alg, entry_name, prog,scheduler,
          event_id_shrd, event_time_of_flight_shrd, numEvents, startAt, event_index_shrd,
          thisBankPulseTimes, m_have_weight, event_weight_shrd,
          m_min_id, mid_id);
        scheduler->push(newTask1);
        if (alg->splitProcessing)
        {
          ProcessBankData * newTask2 = new ProcessBankData(alg, entry_name, prog,scheduler,
            event_id_shrd, event_time_of_flight_shrd, numEvents, startAt, event_index_shrd,
            thisBankPulseTimes, m_have_weight, event_weight_shrd,
            (mid_id+1), m_max_id);
          scheduler->push(newTask2);
        }
      }

      //---------------------------------------------------------------------------------------------------
      /**
      * Interpret the value describing the number of events. If the number is positive return it unchanged.
      * If the value is negative (can happen at ISIS) add 2^32 to it.
      * @param size :: The size of events value.
      */
      int64_t recalculateDataSize(const int64_t& size)
      {
        if (size < 0)
        {
          const int64_t shift = int64_t(1) << 32;
          return shift + size;
        }
        return size;
      }

    private:
      /// Algorithm being run
      LoadEventNexus * alg;
      /// NXS path to bank
      std::string entry_name;
      /// NXS type
      std::string entry_type;
      /// Vector where (index = pixel ID+pixelID_to_wi_offset), value = workspace index)
      const std::vector<size_t> & pixelID_to_wi_vector;
      /// Offset in the pixelID_to_wi_vector to use.
      detid_t pixelID_to_wi_offset;
      /// Progress reporting
      Progress * prog;
      /// ThreadScheduler running this task
      ThreadScheduler * scheduler;
      /// Object with the pulse times for this bank
      boost::shared_ptr<BankPulseTimes> thisBankPulseTimes;
      /// Did we get an error in loading
      bool m_loadError;
      /// Old names in the file?
      bool m_oldNexusFileNames;
      /// Index to load start at in the file
      std::vector<int> m_loadStart;
      /// How much to load in the file
      std::vector<int> m_loadSize;
      /// Event pixel ID data
      uint32_t * m_event_id;
      /// Minimum pixel ID in this data
      uint32_t m_min_id;
      /// Maximum pixel ID in this data
      uint32_t m_max_id;
      /// TOF data
      float * m_event_time_of_flight;
      /// Flag for simulated data
      bool m_have_weight;
      /// Event weights
      float * m_event_weight;
    }; // END-DEF-CLASS LoadBankFromDiskTask


    //===============================================================================================
    // LoadEventNexus
    //===============================================================================================

    //----------------------------------------------------------------------------------------------
    /** Empty default constructor
    */
    LoadEventNexus::LoadEventNexus() : IFileLoader<Kernel::NexusDescriptor>(),
      discarded_events(0), event_id_is_spec(false)
    {
    }

    //----------------------------------------------------------------------------------------------
    /** Destructor */
    LoadEventNexus::~LoadEventNexus()
    {
    }

    //----------------------------------------------------------------------------------------------
    /**
    * Return the confidence with with this algorithm can load the file
    * @param descriptor A descriptor for the file
    * @returns An integer specifying the confidence level. 0 indicates it will not be used
    */
    int LoadEventNexus::confidence(Kernel::NexusDescriptor & descriptor) const
    {
      int confidence(0);
      if(descriptor.classTypeExists("NXevent_data"))
      {
        if(descriptor.pathOfTypeExists("/entry", "NXentry") || descriptor.pathOfTypeExists("/raw_data_1", "NXentry"))
        {
          confidence = 80;
        }
      }
      return confidence;
    }

<<<<<<< HEAD
  //----------------------------------------------------------------------------------------------
  /** Initialisation method.
    */
  void LoadEventNexus::init()
  {
    std::vector<std::string> exts;
    exts.push_back("_event.nxs");
    exts.push_back(".nxs.h5");
    exts.push_back(".nxs");
    this->declareProperty(new FileProperty("Filename", "", FileProperty::Load, exts),
                          "The name of the Event NeXus file to read, including its full or relative path. "
                          "The file name is typically of the form INST_####_event.nxs (N.B. case sensitive if running on Linux)." );

    this->declareProperty(
          new WorkspaceProperty<IEventWorkspace>("OutputWorkspace", "", Direction::Output),
          "The name of the output EventWorkspace in which to load the EventNexus file." );

    declareProperty(
          new PropertyWithValue<double>("FilterByTofMin", EMPTY_DBL(), Direction::Input),
          "Optional: To exclude events that do not fall within a range of times-of-flight. "\
          "This is the minimum accepted value in microseconds. Keep blank to load all events." );

    declareProperty(
          new PropertyWithValue<double>("FilterByTofMax", EMPTY_DBL(), Direction::Input),
          "Optional: To exclude events that do not fall within a range of times-of-flight. "\
          "This is the maximum accepted value in microseconds. Keep blank to load all events." );

    declareProperty(
          new PropertyWithValue<double>("FilterByTimeStart", EMPTY_DBL(), Direction::Input),
          "Optional: To only include events after the provided start time, in seconds (relative to the start of the run).");

    declareProperty(
          new PropertyWithValue<double>("FilterByTimeStop", EMPTY_DBL(), Direction::Input),
          "Optional: To only include events before the provided stop time, in seconds (relative to the start of the run).");

    std::string grp1 = "Filter Events";
    setPropertyGroup("FilterByTofMin", grp1);
    setPropertyGroup("FilterByTofMax", grp1);
    setPropertyGroup("FilterByTimeStart", grp1);
    setPropertyGroup("FilterByTimeStop", grp1);

    declareProperty(
          new PropertyWithValue<string>("NXentryName", "", Direction::Input),
    "Optional: Name of the NXentry to load if it's not the default.");

    declareProperty(
          new ArrayProperty<string>("BankName", Direction::Input),
          "Optional: To only include events from one bank. Any bank whose name does not match the given string will have no events.");

    declareProperty(
          new PropertyWithValue<bool>("SingleBankPixelsOnly", true, Direction::Input),
          "Optional: Only applies if you specified a single bank to load with BankName. "
          "Only pixels in the specified bank will be created if true; all of the instrument's pixels will be created otherwise.");
    setPropertySettings("SingleBankPixelsOnly", new VisibleWhenProperty("BankName", IS_NOT_DEFAULT) );

    std::string grp2 = "Loading a Single Bank";
    setPropertyGroup("BankName", grp2);
    setPropertyGroup("SingleBankPixelsOnly", grp2);

    declareProperty(
          new PropertyWithValue<bool>("Precount", true, Direction::Input),
          "Pre-count the number of events in each pixel before allocating memory (optional, default False). "
          "This can significantly reduce memory use and memory fragmentation; it may also speed up loading.");

    declareProperty(
          new PropertyWithValue<double>("CompressTolerance", -1.0, Direction::Input),
          "Run CompressEvents while loading (optional, leave blank or negative to not do). "
          "This specified the tolerance to use (in microseconds) when compressing.");

    auto mustBePositive = boost::make_shared<BoundedValidator<int> >();
    mustBePositive->setLower(1);
    declareProperty("ChunkNumber", EMPTY_INT(), mustBePositive,
                    "If loading the file by sections ('chunks'), this is the section number of this execution of the algorithm.");
    declareProperty("TotalChunks", EMPTY_INT(), mustBePositive,
                    "If loading the file by sections ('chunks'), this is the total number of sections.");
    // TotalChunks is only meaningful if ChunkNumber is set
    // Would be nice to be able to restrict ChunkNumber to be <= TotalChunks at validation
    setPropertySettings("TotalChunks", new VisibleWhenProperty("ChunkNumber", IS_NOT_DEFAULT));

    std::string grp3 = "Reduce Memory Use";
    setPropertyGroup("Precount", grp3);
    setPropertyGroup("CompressTolerance", grp3);
    setPropertyGroup("ChunkNumber", grp3);
    setPropertyGroup("TotalChunks", grp3);

    declareProperty(
          new PropertyWithValue<bool>("LoadMonitors", false, Direction::Input),
          "Load the monitors from the file (optional, default False).");

    declareProperty(new PropertyWithValue<bool>("MonitorsAsEvents", false, Direction::Input),
                    "If present, load the monitors as events. '''WARNING:''' WILL SIGNIFICANTLY INCREASE MEMORY USAGE (optional, default False). ");

    declareProperty(
          new PropertyWithValue<double>("FilterMonByTofMin", EMPTY_DBL(), Direction::Input),
          "Optional: To exclude events from monitors that do not fall within a range of times-of-flight. "\
          "This is the minimum accepted value in microseconds." );

    declareProperty(
          new PropertyWithValue<double>("FilterMonByTofMax", EMPTY_DBL(), Direction::Input),
          "Optional: To exclude events from monitors that do not fall within a range of times-of-flight. "\
          "This is the maximum accepted value in microseconds." );

    declareProperty(
          new PropertyWithValue<double>("FilterMonByTimeStart", EMPTY_DBL(), Direction::Input),
          "Optional: To only include events from monitors after the provided start time, in seconds (relative to the start of the run).");

    declareProperty(
          new PropertyWithValue<double>("FilterMonByTimeStop", EMPTY_DBL(), Direction::Input),
          "Optional: To only include events from monitors before the provided stop time, in seconds (relative to the start of the run).");

    setPropertySettings("MonitorsAsEvents", new VisibleWhenProperty("LoadMonitors", IS_EQUAL_TO, "1") );
    IPropertySettings *asEventsIsOn = new VisibleWhenProperty("MonitorsAsEvents", IS_EQUAL_TO, "1");
    setPropertySettings("FilterMonByTofMin", asEventsIsOn);
    setPropertySettings("FilterMonByTofMax", asEventsIsOn->clone());
    setPropertySettings("FilterMonByTimeStart", asEventsIsOn->clone());
    setPropertySettings("FilterMonByTimeStop", asEventsIsOn->clone());

    std::string grp4 = "Monitors";
    setPropertyGroup("LoadMonitors", grp4);
    setPropertyGroup("MonitorsAsEvents", grp4);
    setPropertyGroup("FilterMonByTofMin", grp4);
    setPropertyGroup("FilterMonByTofMax", grp4);
    setPropertyGroup("FilterMonByTimeStart", grp4);
    setPropertyGroup("FilterMonByTimeStop", grp4);

		declareProperty("SpectrumMin",(int32_t)EMPTY_INT(), mustBePositive, 
			"The number of the first spectrum to read.");
		declareProperty("SpectrumMax",(int32_t)EMPTY_INT(), mustBePositive, 
			"The number of the last spectrum to read.");
		declareProperty(new ArrayProperty<int32_t>("SpectrumList"),	
			"A comma-separated list of individual spectra to read.");


    declareProperty(
          new PropertyWithValue<bool>("MetaDataOnly", false, Direction::Input),
          "If true, only the meta data and sample logs will be loaded.");

    declareProperty(
          new PropertyWithValue<bool>("LoadLogs", true, Direction::Input),
          "Load the Sample/DAS logs from the file (default True).");
  }

  //----------------------------------------------------------------------------------------------
  /** set the name of the top level NXentry m_top_entry_name
=======
    //----------------------------------------------------------------------------------------------
    /** Initialisation method.
>>>>>>> da669ea6
    */
    void LoadEventNexus::init()
    {
      std::vector<std::string> exts;
      exts.push_back("_event.nxs");
      exts.push_back(".nxs.h5");
      exts.push_back(".nxs");
      this->declareProperty(new FileProperty("Filename", "", FileProperty::Load, exts),
        "The name of the Event NeXus file to read, including its full or relative path. "
        "The file name is typically of the form INST_####_event.nxs (N.B. case sensitive if running on Linux)." );

      this->declareProperty(
        new WorkspaceProperty<IEventWorkspace>("OutputWorkspace", "", Direction::Output),
        "The name of the output EventWorkspace in which to load the EventNexus file." );

      declareProperty(
        new PropertyWithValue<double>("FilterByTofMin", EMPTY_DBL(), Direction::Input),
        "Optional: To exclude events that do not fall within a range of times-of-flight. "\
        "This is the minimum accepted value in microseconds. Keep blank to load all events." );

      declareProperty(
        new PropertyWithValue<double>("FilterByTofMax", EMPTY_DBL(), Direction::Input),
        "Optional: To exclude events that do not fall within a range of times-of-flight. "\
        "This is the maximum accepted value in microseconds. Keep blank to load all events." );

      declareProperty(
        new PropertyWithValue<double>("FilterByTimeStart", EMPTY_DBL(), Direction::Input),
        "Optional: To only include events after the provided start time, in seconds (relative to the start of the run).");

      declareProperty(
        new PropertyWithValue<double>("FilterByTimeStop", EMPTY_DBL(), Direction::Input),
        "Optional: To only include events before the provided stop time, in seconds (relative to the start of the run).");

      std::string grp1 = "Filter Events";
      setPropertyGroup("FilterByTofMin", grp1);
      setPropertyGroup("FilterByTofMax", grp1);
      setPropertyGroup("FilterByTimeStart", grp1);
      setPropertyGroup("FilterByTimeStop", grp1);

      declareProperty(
        new PropertyWithValue<string>("NXentryName", "", Direction::Input),
        "Optional: Name of the NXentry to load if it's not the default.");

      declareProperty(
        new ArrayProperty<string>("BankName", Direction::Input),
        "Optional: To only include events from one bank. Any bank whose name does not match the given string will have no events.");

      declareProperty(
        new PropertyWithValue<bool>("SingleBankPixelsOnly", true, Direction::Input),
        "Optional: Only applies if you specified a single bank to load with BankName. "
        "Only pixels in the specified bank will be created if true; all of the instrument's pixels will be created otherwise.");
      setPropertySettings("SingleBankPixelsOnly", new VisibleWhenProperty("BankName", IS_NOT_DEFAULT) );

      std::string grp2 = "Loading a Single Bank";
      setPropertyGroup("BankName", grp2);
      setPropertyGroup("SingleBankPixelsOnly", grp2);

      declareProperty(
        new PropertyWithValue<bool>("Precount", true, Direction::Input),
        "Pre-count the number of events in each pixel before allocating memory (optional, default False). "
        "This can significantly reduce memory use and memory fragmentation; it may also speed up loading.");

      declareProperty(
        new PropertyWithValue<double>("CompressTolerance", -1.0, Direction::Input),
        "Run CompressEvents while loading (optional, leave blank or negative to not do). "
        "This specified the tolerance to use (in microseconds) when compressing.");

      auto mustBePositive = boost::make_shared<BoundedValidator<int> >();
      mustBePositive->setLower(1);
      declareProperty("ChunkNumber", EMPTY_INT(), mustBePositive,
        "If loading the file by sections ('chunks'), this is the section number of this execution of the algorithm.");
      declareProperty("TotalChunks", EMPTY_INT(), mustBePositive,
        "If loading the file by sections ('chunks'), this is the total number of sections.");
      // TotalChunks is only meaningful if ChunkNumber is set
      // Would be nice to be able to restrict ChunkNumber to be <= TotalChunks at validation
      setPropertySettings("TotalChunks", new VisibleWhenProperty("ChunkNumber", IS_NOT_DEFAULT));

      std::string grp3 = "Reduce Memory Use";
      setPropertyGroup("Precount", grp3);
      setPropertyGroup("CompressTolerance", grp3);
      setPropertyGroup("ChunkNumber", grp3);
      setPropertyGroup("TotalChunks", grp3);

      declareProperty(
        new PropertyWithValue<bool>("LoadMonitors", false, Direction::Input),
        "Load the monitors from the file (optional, default False).");

      declareProperty(new PropertyWithValue<bool>("MonitorsAsEvents", false, Direction::Input),
        "If present, load the monitors as events. '''WARNING:''' WILL SIGNIFICANTLY INCREASE MEMORY USAGE (optional, default False). ");

      declareProperty(
        new PropertyWithValue<double>("FilterMonByTofMin", EMPTY_DBL(), Direction::Input),
        "Optional: To exclude events from monitors that do not fall within a range of times-of-flight. "\
        "This is the minimum accepted value in microseconds." );

      declareProperty(
        new PropertyWithValue<double>("FilterMonByTofMax", EMPTY_DBL(), Direction::Input),
        "Optional: To exclude events from monitors that do not fall within a range of times-of-flight. "\
        "This is the maximum accepted value in microseconds." );

      declareProperty(
        new PropertyWithValue<double>("FilterMonByTimeStart", EMPTY_DBL(), Direction::Input),
        "Optional: To only include events from monitors after the provided start time, in seconds (relative to the start of the run).");

      declareProperty(
        new PropertyWithValue<double>("FilterMonByTimeStop", EMPTY_DBL(), Direction::Input),
        "Optional: To only include events from monitors before the provided stop time, in seconds (relative to the start of the run).");

      setPropertySettings("MonitorsAsEvents", new VisibleWhenProperty("LoadMonitors", IS_EQUAL_TO, "1") );
      IPropertySettings *asEventsIsOn = new VisibleWhenProperty("MonitorsAsEvents", IS_EQUAL_TO, "1");
      setPropertySettings("FilterMonByTofMin", asEventsIsOn);
      setPropertySettings("FilterMonByTofMax", asEventsIsOn->clone());
      setPropertySettings("FilterMonByTimeStart", asEventsIsOn->clone());
      setPropertySettings("FilterMonByTimeStop", asEventsIsOn->clone());

      std::string grp4 = "Monitors";
      setPropertyGroup("LoadMonitors", grp4);
      setPropertyGroup("MonitorsAsEvents", grp4);
      setPropertyGroup("FilterMonByTofMin", grp4);
      setPropertyGroup("FilterMonByTofMax", grp4);
      setPropertyGroup("FilterMonByTimeStart", grp4);
      setPropertyGroup("FilterMonByTimeStop", grp4);

      declareProperty(
        new PropertyWithValue<bool>("MetaDataOnly", false, Direction::Input),
        "If true, only the meta data and sample logs will be loaded.");

      declareProperty(
        new PropertyWithValue<bool>("LoadLogs", true, Direction::Input),
        "Load the Sample/DAS logs from the file (default True).");
    }

    //----------------------------------------------------------------------------------------------
    /** set the name of the top level NXentry m_top_entry_name
    */
    void LoadEventNexus::setTopEntryName()
    {
      std::string nxentryProperty = getProperty("NXentryName");
      if (nxentryProperty.size()>0)
      {
        m_top_entry_name = nxentryProperty;
        return;
      }
      typedef std::map<std::string,std::string> string_map_t;
      try
      {
        string_map_t::const_iterator it;
        ::NeXus::File file = ::NeXus::File(m_filename);
        string_map_t entries = file.getEntries();

        // Choose the first entry as the default
        m_top_entry_name = entries.begin()->first;

        for (it = entries.begin(); it != entries.end(); ++it)
        {
          if ( ((it->first == "entry") || (it->first == "raw_data_1")) && (it->second == "NXentry") )
          {
            m_top_entry_name = it->first;
            break;
          }
        }
      }
      catch(const std::exception&)
      {
        g_log.error() << "Unable to determine name of top level NXentry - assuming \"entry\"." << std::endl;
        m_top_entry_name = "entry";
      }
    }

    //------------------------------------------------------------------------------------------------
    /** Executes the algorithm. Reading in the file and creating and populating
    *  the output workspace
    */
    void LoadEventNexus::exec()
    {
      // Retrieve the filename from the properties
      m_filename = getPropertyValue("Filename");

      precount = getProperty("Precount");
      compressTolerance = getProperty("CompressTolerance");

      loadlogs = getProperty("LoadLogs");

      // Check to see if the monitors need to be loaded later
      bool load_monitors = this->getProperty("LoadMonitors");
      setTopEntryName();

      //Initialize progress reporting.
      int reports = 3;
      if (load_monitors)
        reports++;
      Progress prog(this,0.0,0.3,  reports);

      // Load the detector events
      WS = createEmptyEventWorkspace(); // Algorithm currently relies on an object-level workspace ptr
      loadEvents(&prog, false); // Do not load monitor blocks

      if ( discarded_events > 0 )
      {
        g_log.information() << discarded_events
          << " events were encountered coming from pixels which are not in the Instrument Definition File."
          "These events were discarded.\n";
      }

      // If the run was paused at any point, filter out those events (SNS only, I think)
      filterDuringPause(WS);

      //add filename
      WS->mutableRun().addProperty("Filename",m_filename);
      //Save output
      this->setProperty<IEventWorkspace_sptr>("OutputWorkspace", WS);
      // Load the monitors
      if (load_monitors)
      {
        prog.report("Loading monitors");
        const bool eventMonitors = getProperty("MonitorsAsEvents");
        if( eventMonitors && this->hasEventMonitors() )
        {
          // Note the reuse of the WS member variable below. Means I need to grab a copy of its current value.
          auto dataWS = WS;
          WS = createEmptyEventWorkspace(); // Algorithm currently relies on an object-level workspace ptr
          //add filename
          WS->mutableRun().addProperty("Filename",m_filename);
          // Perform the load
          loadEvents(&prog, true);
          std::string mon_wsname = this->getProperty("OutputWorkspace");
          mon_wsname.append("_monitors");
          this->declareProperty(new WorkspaceProperty<IEventWorkspace>
            ("MonitorWorkspace", mon_wsname, Direction::Output), "Monitors from the Event NeXus file");
          this->setProperty<IEventWorkspace_sptr>("MonitorWorkspace", WS);
          // Set the internal monitor workspace pointer as well
          dataWS->setMonitorWorkspace(WS);
          // If the run was paused at any point, filter out those events (SNS only, I think)
          filterDuringPause(WS);
        }
        else
        {
          this->runLoadMonitors();
        }
      }

      // Some memory feels like it sticks around (on Linux). Free it.
      MemoryManager::Instance().releaseFreeMemory();

      return;
    }



    //-----------------------------------------------------------------------------
    /** Generate a look-up table where the index = the pixel ID of an event
    * and the value = a pointer to the EventList in the workspace
    * @param vectors :: the array to create the map on
    */
    template <class T>
    void LoadEventNexus::makeMapToEventLists(std::vector<T> & vectors)
    {
      if( this->event_id_is_spec )
      {
        // Find max spectrum no
        Axis *ax1 = WS->getAxis(1);
        specid_t maxSpecNo = -std::numeric_limits<specid_t>::max(); // So that any number will be greater than this
        for (size_t i=0; i < ax1->length(); i++)
        {
          specid_t spec = ax1->spectraNo(i);
          if (spec > maxSpecNo) maxSpecNo = spec;
        }

        // These are used by the bank loader to figure out where to put the events
        // The index of eventVectors is a spectrum number so it is simply resized to the maximum
        // possible spectrum number
        eventid_max = maxSpecNo;
        vectors.resize(maxSpecNo+1, NULL);
        for(size_t i = 0; i < WS->getNumberHistograms(); ++i)
        {
          const ISpectrum * spec = WS->getSpectrum(i);
          if(spec)
          {
            getEventsFrom(WS->getEventList(i), vectors[spec->getSpectrumNo()]);
          }
        }
      }
      else
      {
        // To avoid going out of range in the vector, this is the MAX index that can go into it
        eventid_max = static_cast<int32_t>(pixelID_to_wi_vector.size()) + pixelID_to_wi_offset;

        // Make an array where index = pixel ID
        // Set the value to NULL by default
        vectors.resize(eventid_max+1, NULL);

        for (size_t j=size_t(pixelID_to_wi_offset); j<pixelID_to_wi_vector.size(); j++)
        {
          size_t wi = pixelID_to_wi_vector[j];
          // Save a POINTER to the vector
          if ( wi < WS->getNumberHistograms() )
          {
            getEventsFrom(WS->getEventList(wi), vectors[j-pixelID_to_wi_offset]);
          }
        }
      }
    }

    /**
    * Get the number of events in the currently opened group.
    *
    * @param file The handle to the nexus file opened to the group to look at.
    * @param hasTotalCounts Whether to try looking at the total_counts field. This
    * variable will be changed if the field is not there.
    * @param oldNeXusFileNames Whether to try using old names. This variable will
    * be changed if it is determined that old names are being used.
    *
    * @return The number of events.
    */
    std::size_t numEvents(::NeXus::File &file, bool &hasTotalCounts, bool &oldNeXusFileNames)
    {
      // try getting the value of total_counts
      if (hasTotalCounts)
      {
        try
        {
          uint64_t numEvents;
          file.readData("total_counts", numEvents);
          return numEvents;
        }
        catch (::NeXus::Exception& )
        {
          hasTotalCounts=false; // carry on with the field not existing
        }
      }

      // just get the length of the event pixel ids
      try
      {
        if (oldNeXusFileNames)
          file.openData("event_pixel_id");
        else
          file.openData("event_id");
      }
      catch (::NeXus::Exception& )
      {
        // Older files (before Nov 5, 2010) used this field.
        try
        {
          file.openData("event_pixel_id");
          oldNeXusFileNames = true;
        }
        catch(::NeXus::Exception&)
        {
          // Some groups have neither indicating there are not events here
          return 0;
        }
      }

      size_t numEvents = static_cast<std::size_t>(file.getInfo().dims[0]);
      file.closeData();
      return numEvents;
    }

    //-----------------------------------------------------------------------------
    /**
    * Load events from the file
    * @param prog :: A pointer to the progress reporting object
    * @param monitors :: If true the events from the monitors are loaded and not the main banks
    */
    void LoadEventNexus::loadEvents(API::Progress * const prog, const bool monitors)
    {
      bool metaDataOnly = getProperty("MetaDataOnly");

      // Get the time filters
      setTimeFilters(monitors);

      // The run_start will be loaded from the pulse times.
      DateAndTime run_start(0,0);
      // Initialize the counter of bad TOFs
      bad_tofs = 0;

      if (loadlogs)
      {
        prog->doReport("Loading DAS logs");
        m_allBanksPulseTimes = runLoadNexusLogs(m_filename, WS, *this, true);
        run_start = WS->getFirstPulseTime();
      }
      else
      {
        g_log.information() << "Skipping the loading of sample logs!\n"
          << "Reading the start time directly from /" << m_top_entry_name
          << "/start_time\n";
        // start_time is read and set
        ::NeXus::File nxfile(m_filename);
        nxfile.openGroup(m_top_entry_name, "NXentry");
        std::string tmp;
        nxfile.readData("start_time", tmp);
        run_start = DateAndTime(tmp);
        WS->mutableRun().addProperty("run_start", run_start.toISO8601String(), true );
      }

      // Make sure you have a non-NULL m_allBanksPulseTimes
      if (m_allBanksPulseTimes == NULL)
      {
        std::vector<DateAndTime> temp;
        // m_allBanksPulseTimes = new BankPulseTimes(temp);
        m_allBanksPulseTimes = boost::make_shared<BankPulseTimes>(temp);
      }


      //Load the instrument
      prog->report("Loading instrument");
      instrument_loaded_correctly = loadInstrument(m_filename, WS, m_top_entry_name, this);

      if (!this->instrument_loaded_correctly)
        throw std::runtime_error("Instrument was not initialized correctly! Loading cannot continue.");


      // top level file information
      ::NeXus::File file(m_filename);

      //Start with the base entry
      file.openGroup(m_top_entry_name, "NXentry");

      //Now we want to go through all the bankN_event entries
      vector<string> bankNames;
      vector<std::size_t> bankNumEvents;
      size_t total_events = 0;
      map<string, string> entries = file.getEntries();
      map<string,string>::const_iterator it = entries.begin();
      std::string classType = monitors ? "NXmonitor" : "NXevent_data";
      ::NeXus::Info info;
      bool oldNeXusFileNames(false);
      bool hasTotalCounts(true);
      m_haveWeights = false;
      for (; it != entries.end(); ++it)
      {
        std::string entry_name(it->first);
        std::string entry_class(it->second);
        if ( entry_class == classType )
        {
          // open the group
          file.openGroup(entry_name, classType);

          // get the number of events
          std::size_t num = numEvents(file, hasTotalCounts, oldNeXusFileNames);
          bankNames.push_back( entry_name );
          bankNumEvents.push_back(num);
          total_events += num;

          // Look for weights in simulated file
          try
          {
            file.openData("event_weight");
            m_haveWeights = true;
            file.closeData();
          }
          catch (::NeXus::Exception &)
          {
            // Swallow exception since flag is already false;
          }

          file.closeGroup();
        }
      }

      loadSampleDataISIScompatibility(file, WS); 

      //Close up the file
      file.closeGroup();
      file.close();

      // Delete the output workspace name if it existed
      std::string outName = getPropertyValue("OutputWorkspace");
      if (AnalysisDataService::Instance().doesExist(outName))
        AnalysisDataService::Instance().remove( outName );

      // set more properties on the workspace
      try
      {
        // this is a static method that is why it is passing the file path
        loadEntryMetadata(m_filename, WS, m_top_entry_name);
      }
      catch (std::runtime_error & e)
      {
        // Missing metadata is not a fatal error. Log and go on with your life
        g_log.error() << "Error loading metadata: " << e.what() << std::endl;
      }

      // --------------------------- Time filtering ------------------------------------
      double filter_time_start_sec, filter_time_stop_sec;
      filter_time_start_sec = getProperty("FilterByTimeStart");
      filter_time_stop_sec = getProperty("FilterByTimeStop");
      chunk = getProperty("ChunkNumber");
      totalChunks = getProperty("TotalChunks");

      //Default to ALL pulse times
      bool is_time_filtered = false;
      filter_time_start = Kernel::DateAndTime::minimum();
      filter_time_stop = Kernel::DateAndTime::maximum();

      if (m_allBanksPulseTimes->numPulses > 0)
      {
        //If not specified, use the limits of doubles. Otherwise, convert from seconds to absolute PulseTime
        if (filter_time_start_sec != EMPTY_DBL())
        {
          filter_time_start = run_start + filter_time_start_sec;
          is_time_filtered = true;
        }

        if (filter_time_stop_sec != EMPTY_DBL())
        {
          filter_time_stop = run_start + filter_time_stop_sec;
          is_time_filtered = true;
        }

        //Silly values?
        if (filter_time_stop < filter_time_start)
        {
          std::string msg = "Your ";
          if(monitors) msg += "monitor ";
          msg += "filter for time's Stop value is smaller than the Start value.";
          throw std::invalid_argument(msg);
        }
      }

      if (is_time_filtered)
      {
        //Now filter out the run, using the DateAndTime type.
        WS->mutableRun().filterByTime(filter_time_start, filter_time_stop);
      }

      if(metaDataOnly) {
        //Now, create a default X-vector for histogramming, with just 2 bins.
        Kernel::cow_ptr<MantidVec> axis;
        MantidVec& xRef = axis.access();
        xRef.resize(2);
        xRef[0] = static_cast<double>(std::numeric_limits<uint32_t>::max()) * 0.1 - 1; //Just to make sure the bins hold it all
        xRef[1] = 1;
        //Set the binning axis using this.
        WS->setAllX(axis);
        return;
      }

      // --------- Loading only one bank ? ----------------------------------
      std::vector<std::string> someBanks = getProperty("BankName");
      bool SingleBankPixelsOnly = getProperty("SingleBankPixelsOnly");
      if ((!someBanks.empty()) && (!monitors))
      {
        // check that all of the requested banks are in the file
        for (auto someBank = someBanks.begin(); someBank != someBanks.end(); ++someBank)
        {
          bool foundIt = false;
          for (auto bankName = bankNames.begin(); bankName != bankNames.end(); ++bankName)
          {
            if ((*bankName) == (*someBank)+"_events")
            {
              foundIt = true;
              break;
            }
          }
          if (!foundIt)
          {
            throw std::invalid_argument("No entry named '" + (*someBank) + "' was found in the .NXS file.\n");
          }
        }

        // change the number of banks to load
        bankNames.clear();
        for (auto someBank = someBanks.begin(); someBank != someBanks.end(); ++someBank)
          bankNames.push_back((*someBank) + "_events");

        // how many events are in a bank
        bankNumEvents.clear();
        bankNumEvents.assign(someBanks.size(), 1); // TODO this equally weights the banks

        if( !SingleBankPixelsOnly ) someBanks.clear(); // Marker to load all pixels
      }
      else
      {
        someBanks.clear();
      }

      prog->report("Initializing all pixels");
      // Remove used banks if parameter is set
      if (WS->getInstrument()->hasParameter("remove-unused-banks"))
      {
        std::vector<double> instrumentUnused = WS->getInstrument()->getNumberParameter("remove-unused-banks", true);
        if (!instrumentUnused.empty())
        {
          const int unused = static_cast<int>(instrumentUnused.front());
          if(unused == 1) deleteBanks(WS, bankNames);
        }
      }
      //----------------- Pad Empty Pixels -------------------------------
      // Create the required spectra mapping so that the workspace knows what to pad to
      createSpectraMapping(m_filename, monitors, someBanks);

      //This map will be used to find the workspace index
      if( this->event_id_is_spec )
        WS->getSpectrumToWorkspaceIndexVector(pixelID_to_wi_vector, pixelID_to_wi_offset);
      else
        WS->getDetectorIDToWorkspaceIndexVector(pixelID_to_wi_vector, pixelID_to_wi_offset, true);

      // Cache a map for speed.
      if (!m_haveWeights)
      {
        this->makeMapToEventLists<EventVector_pt>(eventVectors);
      }
      else
      {
        // Convert to weighted events
        for (size_t i=0; i < WS->getNumberHistograms(); i++)
        {
          WS->getEventList(i).switchTo(API::WEIGHTED);
        }
        this->makeMapToEventLists<WeightedEventVector_pt>(weightedEventVectors);
      }

      // Set all (empty) event lists as sorted by pulse time. That way, calling SortEvents will not try to sort these empty lists.
      for (size_t i=0; i < WS->getNumberHistograms(); i++)
        WS->getEventList(i).setSortOrder(DataObjects::PULSETIME_SORT);

      //Count the limits to time of flight
      shortest_tof = static_cast<double>(std::numeric_limits<uint32_t>::max()) * 0.1;
      longest_tof = 0.;

      // Make the thread pool
      ThreadScheduler * scheduler = new ThreadSchedulerMutexes();
      ThreadPool pool(scheduler);
      auto diskIOMutex = boost::make_shared<Mutex>();
      size_t bank0 = 0;
      size_t bankn = bankNames.size();

      if (chunk != EMPTY_INT()) // We are loading part - work out the bank number range
      {
        eventsPerChunk = total_events / totalChunks;
        // Sort banks by size
        size_t tmp;
        string stmp;
        for (size_t i = 0; i < bankn; i++)
          for (size_t j = 0; j < bankn - 1; j++)
            if (bankNumEvents[j] < bankNumEvents[j + 1])
            {
              tmp = bankNumEvents[j];
              bankNumEvents[j] = bankNumEvents[j + 1];
              bankNumEvents[j + 1] = tmp;
              stmp = bankNames[j];
              bankNames[j] = bankNames[j + 1];
              bankNames[j + 1] = stmp;
            }
            int bigBanks = 0;
            for (size_t i = 0; i < bankn; i++) if (bankNumEvents[i] > eventsPerChunk)bigBanks++;
            // Each chunk is part of bank or multiple whole banks
            // 0.5 for last chunk of a bank with multiple chunks
            // 0.1 for multiple whole banks not completely filled
            eventsPerChunk += static_cast<size_t>((static_cast<double>(bigBanks) / static_cast<double>(totalChunks) * 
              0.5 + 0.05) * static_cast<double>(eventsPerChunk));
            double partialChunk = 0.;
            firstChunkForBank = 1;
            for (int chunki = 1; chunki <=chunk; chunki++)
            {
              if (partialChunk > 1.)
              {
                partialChunk = 0.;
                firstChunkForBank = chunki;
                bank0 = bankn;
              }
              if (bankNumEvents[bank0] > 1)
              {
                partialChunk += static_cast<double>(eventsPerChunk)/static_cast<double>(bankNumEvents[bank0]);
              }
              if (chunki < totalChunks) bankn = bank0 + 1;
              else bankn = bankNames.size();
              if (chunki == firstChunkForBank && partialChunk > 1.0) bankn += static_cast<size_t>(partialChunk) - 1;
              if (bankn > bankNames.size()) bankn = bankNames.size();
            }
            for (size_t i=bank0; i < bankn; i++)
            {
              size_t start_event = (chunk - firstChunkForBank) * eventsPerChunk;
              size_t stop_event = bankNumEvents[i];
              // Don't change stop_event for the final chunk
              if ( start_event + eventsPerChunk < stop_event ) stop_event = start_event + eventsPerChunk;
              bankNumEvents[i] = stop_event - start_event;
            }
      }

      // split banks up if the number of cores is more than twice the number of banks
      splitProcessing = bool(bankNames.size() * 2 < ThreadPool::getNumPhysicalCores());

      // set up progress bar for the rest of the (multi-threaded) process
      size_t numProg = bankNames.size() * (1 + 3); // 1 = disktask, 3 = proc task
      if (splitProcessing) numProg += bankNames.size() * 3; // 3 = second proc task
      Progress * prog2 = new Progress(this,0.3,1.0, numProg);

      for (size_t i=bank0; i < bankn; i++)
      {
        // We make tasks for loading
        if (bankNumEvents[i] > 0)
          pool.schedule( new LoadBankFromDiskTask(this, bankNames[i], classType, bankNumEvents[i], oldNeXusFileNames,
          prog2, diskIOMutex, scheduler) );
      }
      // Start and end all threads
      pool.joinAll();
      diskIOMutex.reset();
      delete prog2;


      //Info reporting
      const std::size_t eventsLoaded = WS->getNumberEvents();
      g_log.information() << "Read " << eventsLoaded << " events"
        << ". Shortest TOF: " << shortest_tof << " microsec; longest TOF: "
        << longest_tof << " microsec." << std::endl;

      if (shortest_tof < 0)
        g_log.warning() << "The shortest TOF was negative! At least 1 event has an invalid time-of-flight." << std::endl;
      if (bad_tofs > 0)
        g_log.warning() << "Found " << bad_tofs << " events with TOF > 2e8. This may indicate errors in the raw TOF data." << std::endl;

      //Now, create a default X-vector for histogramming, with just 2 bins.
      Kernel::cow_ptr<MantidVec> axis;
      MantidVec& xRef = axis.access();
      xRef.resize(2,0.0);
      if ( eventsLoaded > 0)
      {
        xRef[0] = shortest_tof - 1; //Just to make sure the bins hold it all
        xRef[1] = longest_tof + 1;
      }
      //Set the binning axis using this.
      WS->setAllX(axis);

      // if there is time_of_flight load it
      loadTimeOfFlight(m_filename, WS, m_top_entry_name,classType);
    }

    //-----------------------------------------------------------------------------
    /**
    * Create a blank event workspace
    * @returns A shared pointer to a new empty EventWorkspace object
    */
    EventWorkspace_sptr LoadEventNexus::createEmptyEventWorkspace()
    {
      // Create the output workspace
      EventWorkspace_sptr eventWS(new EventWorkspace());
      //Make sure to initialize.
      //   We can use dummy numbers for arguments, for event workspace it doesn't matter
      eventWS->initialize(1,1,1);

      // Set the units
      eventWS->getAxis(0)->unit() = UnitFactory::Instance().create("TOF");
      eventWS->setYUnit("Counts");

      return eventWS;
    }


    //-----------------------------------------------------------------------------
    /** Load the run number and other meta data from the given bank */
    void LoadEventNexus::loadEntryMetadata(const std::string &nexusfilename, Mantid::API::MatrixWorkspace_sptr WS,
      const std::string &entry_name)
    {
      // Open the file
      ::NeXus::File file(nexusfilename);
      file.openGroup(entry_name, "NXentry");

      // get the title
      file.openData("title");
      if (file.getInfo().type == ::NeXus::CHAR) {
        string title = file.getStrData();
        if (!title.empty())
          WS->setTitle(title);
      }
      file.closeData();

      // get the notes
      try {
        file.openData("notes");
        if (file.getInfo().type == ::NeXus::CHAR) {
          string notes = file.getStrData();
          if (!notes.empty())
            WS->mutableRun().addProperty("file_notes", notes);
        }
        file.closeData();
      } catch (::NeXus::Exception &) {
        // let it drop on floor
      }

      // Get the run number
      file.openData("run_number");
      string run("");
      if (file.getInfo().type == ::NeXus::CHAR) {
        run = file.getStrData();
      }else if (file.isDataInt()){
        // inside ISIS the run_number type is int32
        vector<int> value; 
        file.getData(value);
        if (value.size()  > 0)
          run = boost::lexical_cast<std::string>(value[0]);
      }
      if (!run.empty()) {
        WS->mutableRun().addProperty("run_number", run);
      }
      file.closeData();

      // get the duration
      file.openData("duration");
      std::vector<double> duration;
      file.getDataCoerce(duration);
      if (duration.size() == 1)
      {
        // get the units
        std::vector<AttrInfo> infos = file.getAttrInfos();
        std::string units("");
        for (std::vector<AttrInfo>::const_iterator it = infos.begin(); it != infos.end(); ++it)
        {
          if (it->name.compare("units") == 0)
          {
            units = file.getStrAttr(*it);
            break;
          }
        }

        // set the property
        WS->mutableRun().addProperty("duration", duration[0], units);
      }
      file.closeData();

      // close the file
      file.close();
    }


    //-----------------------------------------------------------------------------
    /** Load the instrument from the nexus file or if not found from the IDF file
    *  specified by the info in the Nexus file
    *
    *  @param nexusfilename :: The Nexus file name
    *  @param localWorkspace :: MatrixWorkspace in which to put the instrument geometry
    *  @param top_entry_name :: entry name at the top of the Nexus file
    *  @param alg :: Handle of the algorithm 
    *  @return true if successful
    */
    bool LoadEventNexus::loadInstrument(const std::string & nexusfilename, MatrixWorkspace_sptr localWorkspace,
      const std::string & top_entry_name, Algorithm * alg)
    {
      bool foundInstrument = runLoadIDFFromNexus( nexusfilename, localWorkspace, top_entry_name, alg);
      if (!foundInstrument) foundInstrument = runLoadInstrument( nexusfilename, localWorkspace, top_entry_name, alg );
      return foundInstrument;
    }

    //-----------------------------------------------------------------------------
    /** Load the instrument from the nexus file
    *
    *  @param nexusfilename :: The name of the nexus file being loaded
    *  @param localWorkspace :: MatrixWorkspace in which to put the instrument geometry
    *  @param top_entry_name :: entry name at the top of the Nexus file
    *  @param alg :: Handle of the algorithm
    *  @return true if successful
    */
    bool LoadEventNexus::runLoadIDFFromNexus(const std::string & nexusfilename, API::MatrixWorkspace_sptr localWorkspace,
      const std::string & top_entry_name, Algorithm * alg)
    {
      // Test if IDF exists in file, move on quickly if not
      try {
        ::NeXus::File nxsfile(nexusfilename);
        nxsfile.openPath(top_entry_name+"/instrument/instrument_xml");
      } catch (::NeXus::Exception&) {
        alg->getLogger().information("No instrument definition found in "+nexusfilename+" at "+top_entry_name+"/instrument");
        return false;
      }

      IAlgorithm_sptr loadInst= alg->createChildAlgorithm("LoadIDFFromNexus");

      // Now execute the Child Algorithm. Catch and log any error, but don't stop.
      try
      {
        loadInst->setPropertyValue("Filename", nexusfilename);
        loadInst->setProperty<MatrixWorkspace_sptr> ("Workspace", localWorkspace);
        loadInst->setPropertyValue("InstrumentParentPath",top_entry_name);
        loadInst->execute();
      }
      catch( std::invalid_argument&)
      {
        alg->getLogger().error("Invalid argument to LoadIDFFromNexus Child Algorithm ");
      }
      catch (std::runtime_error&)
      {
        alg->getLogger().debug("No instrument definition found in "+nexusfilename+" at "+top_entry_name+"/instrument");
      }

      if ( !loadInst->isExecuted() ) alg->getLogger().information("No IDF loaded from Nexus file.");   
      return loadInst->isExecuted();
    }
    /** method used to return instrument name for some old ISIS files where it is not written properly within the instrument 
    * @param hFile :: A reference to the NeXus file opened at the root entry
    */
    std::string LoadEventNexus::readInstrumentFromISIS_VMSCompat(::NeXus::File &hFile)
    {
      std::string instrumentName("");
      try
      {
        hFile.openGroup("isis_vms_compat","IXvms");
      }
      catch(std::runtime_error &)
      {
        return instrumentName;
      }
      try
      {
        hFile.openData("NAME");
      }
      catch(std::runtime_error &)
      {
        hFile.closeGroup();
        return instrumentName;
      }

      instrumentName = hFile.getStrData();
      hFile.closeData();
      hFile.closeGroup();

      return instrumentName;
    }


    //-----------------------------------------------------------------------------
    /** Load the instrument definition file specified by info in the NXS file.
    *
    *  @param nexusfilename :: Used to pick the instrument.
    *  @param localWorkspace :: MatrixWorkspace in which to put the instrument geometry
    *  @param top_entry_name :: entry name at the top of the NXS file
    *  @param alg :: Handle of the algorithm 
    *  @return true if successful
    */
    bool LoadEventNexus::runLoadInstrument(const std::string &nexusfilename, MatrixWorkspace_sptr localWorkspace,
      const std::string & top_entry_name, Algorithm * alg)
    {
      string instrument = "";

      // Get the instrument name
      ::NeXus::File nxfile(nexusfilename);
      //Start with the base entry
      nxfile.openGroup(top_entry_name, "NXentry");
      // Open the instrument
      nxfile.openGroup("instrument", "NXinstrument");
      try
      {
        nxfile.openData("name");
        instrument = nxfile.getStrData();
        alg->getLogger().debug() << "Instrument name read from NeXus file is " << instrument << std::endl;
      }
      catch ( ::NeXus::Exception &)
      {
        // Try to fall back to isis compatibility options
        nxfile.closeGroup();
        instrument  = readInstrumentFromISIS_VMSCompat(nxfile);
        if (instrument.empty())
        {
          // Get the instrument name from the file instead
          size_t n = nexusfilename.rfind('/');
          if (n != std::string::npos)
          {
            std::string temp = nexusfilename.substr(n+1, nexusfilename.size()-n-1);
            n = temp.find('_');
            if (n != std::string::npos && n > 0)
            {
              instrument = temp.substr(0, n);
            }
          }
        }
      }
      if (instrument.compare("POWGEN3") == 0) // hack for powgen b/c of bad long name
        instrument = "POWGEN";
      if (instrument.compare("NOM") == 0) // hack for nomad
        instrument = "NOMAD";

      if (instrument.empty())
        throw std::runtime_error("Could not find the instrument name in the NXS file or using the filename. Cannot load instrument!");

      // Now let's close the file as we don't need it anymore to load the instrument.
      nxfile.close();

      // do the actual work
      IAlgorithm_sptr loadInst= alg->createChildAlgorithm("LoadInstrument");

      // Now execute the Child Algorithm. Catch and log any error, but don't stop.
      bool executionSuccessful(true);
      try
      {
        loadInst->setPropertyValue("InstrumentName", instrument);
        loadInst->setProperty<MatrixWorkspace_sptr> ("Workspace", localWorkspace);
        loadInst->setProperty("RewriteSpectraMap", false);
        loadInst->execute();

        // Populate the instrument parameters in this workspace - this works around a bug
        localWorkspace->populateInstrumentParameters();
      } catch (std::invalid_argument& e)
      {
        alg->getLogger().information() << "Invalid argument to LoadInstrument Child Algorithm : " << e.what() << std::endl;
        executionSuccessful = false;
      } catch (std::runtime_error& e)
      {
        alg->getLogger().information("Unable to successfully run LoadInstrument Child Algorithm");
        alg->getLogger().information(e.what());
        executionSuccessful = false;
      }

      // If loading instrument definition file fails
      if (!executionSuccessful)
      {
        alg->getLogger().error() << "Error loading Instrument definition file\n";
        return false;
      }

      // Ticket #2049: Cleanup all loadinstrument members to a single instance
      // If requested update the instrument to positions in the data file
      const Geometry::ParameterMap & pmap = localWorkspace->instrumentParameters();
      if( !pmap.contains(localWorkspace->getInstrument()->getComponentID(),"det-pos-source") ) 
        return executionSuccessful;

      boost::shared_ptr<Geometry::Parameter> updateDets = pmap.get(localWorkspace->getInstrument()->getComponentID(),"det-pos-source");
      std::string value = updateDets->value<std::string>();
      if(value.substr(0,8)  == "datafile" )
      {
        IAlgorithm_sptr updateInst = alg->createChildAlgorithm("UpdateInstrumentFromFile");
        updateInst->setProperty<MatrixWorkspace_sptr>("Workspace", localWorkspace);
        updateInst->setPropertyValue("Filename", nexusfilename);
        if(value  == "datafile-ignore-phi" )
        {
          updateInst->setProperty("IgnorePhi", true);
          alg->getLogger().information("Detector positions in IDF updated with positions in the data file except for the phi values");
        }
        else 
        {
          alg->getLogger().information("Detector positions in IDF updated with positions in the data file");
        }
        // We want this to throw if it fails to warn the user that the information is not correct.
        updateInst->execute();
      }

      return executionSuccessful;
    }


    //-----------------------------------------------------------------------------
    /**
    * Create the required spectra mapping. If the file contains an isis_vms_compat block then
    * the mapping is read from there, otherwise a 1:1 map with the instrument is created (along
    * with the associated spectra axis)
    * @param workspace :: The workspace to contain the spectra mapping
    * @param bankNames :: Bank names that are in Nexus file
    */
    void LoadEventNexus::deleteBanks(API::MatrixWorkspace_sptr workspace, std::vector<std::string> bankNames)
    {
      Instrument_sptr inst = boost::const_pointer_cast<Instrument>(workspace->getInstrument()->baseInstrument());
      //Build a list of Rectangular Detectors
      std::vector<boost::shared_ptr<RectangularDetector> > detList;
      for (int i=0; i < inst->nelements(); i++)
      {
        boost::shared_ptr<RectangularDetector> det;
        boost::shared_ptr<ICompAssembly> assem;
        boost::shared_ptr<ICompAssembly> assem2;

        det = boost::dynamic_pointer_cast<RectangularDetector>( (*inst)[i] );
        if (det)
        {
          detList.push_back(det);
        }
        else
        {
          //Also, look in the first sub-level for RectangularDetectors (e.g. PG3).
          // We are not doing a full recursive search since that will be very long for lots of pixels.
          assem = boost::dynamic_pointer_cast<ICompAssembly>( (*inst)[i] );
          if (assem)
          {
            for (int j=0; j < assem->nelements(); j++)
            {
              det = boost::dynamic_pointer_cast<RectangularDetector>( (*assem)[j] );
              if (det)
              {
                detList.push_back(det);

              }
              else
              {
                //Also, look in the second sub-level for RectangularDetectors (e.g. PG3).
                // We are not doing a full recursive search since that will be very long for lots of pixels.
                assem2 = boost::dynamic_pointer_cast<ICompAssembly>( (*assem)[j] );
                if (assem2)
                {
                  for (int k=0; k < assem2->nelements(); k++)
                  {
                    det = boost::dynamic_pointer_cast<RectangularDetector>( (*assem2)[k] );
                    if (det)
                    {
                      detList.push_back(det);
                    }
                  }
                }
              }
            }
          }
        }
      }
      if (detList.size() == 0) return;
      for (int i = 0; i<static_cast<int>(detList.size()); i++)
      {
        bool keep = false;
        boost::shared_ptr<RectangularDetector> det = detList[i];
        std::string det_name = det->getName();
        for (int j = 0; j<static_cast<int>(bankNames.size()); j++)
        {
          size_t pos = bankNames[j].find("_events");
          if(det_name.compare(bankNames[j].substr(0,pos)) == 0) keep = true;
          if(keep) break;
        }
        if (!keep)
        {
          boost::shared_ptr<const IComponent> parent = inst->getComponentByName(det_name);
          std::vector<Geometry::IComponent_const_sptr> children;
          boost::shared_ptr<const Geometry::ICompAssembly> asmb = boost::dynamic_pointer_cast<const Geometry::ICompAssembly>(parent);
          asmb->getChildren(children, false);
          for (int col = 0; col<static_cast<int>(children.size()); col++)
          {
            boost::shared_ptr<const Geometry::ICompAssembly> asmb2 = boost::dynamic_pointer_cast<const Geometry::ICompAssembly>(children[col]);
            std::vector<Geometry::IComponent_const_sptr> grandchildren;
            asmb2->getChildren(grandchildren,false);

            for (int row = 0; row<static_cast<int>(grandchildren.size()); row++)
            {
              Detector* d = dynamic_cast<Detector*>(const_cast<IComponent*>(grandchildren[row].get()));
              inst->removeDetector(d);
            }
          }
          IComponent* comp = dynamic_cast<IComponent*>(detList[i].get());
          inst->remove(comp);
        }
      }
      return;
<<<<<<< HEAD
}
//-----------------------------------------------------------------------------
/**
 * Create the required spectra mapping. If the file contains an isis_vms_compat block then
 * the mapping is read from there, otherwise a 1:1 map with the instrument is created (along
 * with the associated spectra axis)
 * @param nxsfile :: The name of a nexus file to load the mapping from
 * @param monitorsOnly :: Load only the monitors is true
 * @param bankNames :: An optional bank name for loading specified banks
 */
void LoadEventNexus::createSpectraMapping(const std::string &nxsfile,
    const bool monitorsOnly, const std::vector<std::string> &bankNames)
{
  bool spectramap = false;
	m_specMin = getProperty("SpectrumMin");
	m_specMax = getProperty("SpectrumMax");
	m_specList = getProperty("SpectrumList");

  // set up the
  if( !monitorsOnly && !bankNames.empty() )
  {
    std::vector<IDetector_const_sptr> allDets;

    for (auto name = bankNames.begin(); name != bankNames.end(); ++name)
    {
      // Only build the map for the single bank
      std::vector<IDetector_const_sptr> dets;
      WS->getInstrument()->getDetectorsInBank(dets, (*name));
      if (dets.empty())
        throw std::runtime_error("Could not find the bank named '" + (*name) +
                                 "' as a component assembly in the instrument tree; or it did not contain any detectors."
                                 " Try unchecking SingleBankPixelsOnly.");
      allDets.insert(allDets.end(), dets.begin(), dets.end());
=======
>>>>>>> da669ea6
    }
    //-----------------------------------------------------------------------------
    /**
    * Create the required spectra mapping. If the file contains an isis_vms_compat block then
    * the mapping is read from there, otherwise a 1:1 map with the instrument is created (along
    * with the associated spectra axis)
    * @param nxsfile :: The name of a nexus file to load the mapping from
    * @param monitorsOnly :: Load only the monitors is true
    * @param bankNames :: An optional bank name for loading specified banks
    */
    void LoadEventNexus::createSpectraMapping(const std::string &nxsfile,
      const bool monitorsOnly, const std::vector<std::string> &bankNames)
    {
      bool spectramap = false;
      // set up the
      if( !monitorsOnly && !bankNames.empty() )
      {
        std::vector<IDetector_const_sptr> allDets;

        for (auto name = bankNames.begin(); name != bankNames.end(); ++name)
        {
          // Only build the map for the single bank
          std::vector<IDetector_const_sptr> dets;
          WS->getInstrument()->getDetectorsInBank(dets, (*name));
          if (dets.empty())
            throw std::runtime_error("Could not find the bank named '" + (*name) +
            "' as a component assembly in the instrument tree; or it did not contain any detectors."
            " Try unchecking SingleBankPixelsOnly.");
          allDets.insert(allDets.end(), dets.begin(), dets.end());
        }
        if (!allDets.empty())
        {
          WS->resizeTo(allDets.size());
          // Make an event list for each.
          for(size_t wi=0; wi < allDets.size(); wi++)
          {
            const detid_t detID = allDets[wi]->getID();
            WS->getSpectrum(wi)->setDetectorID(detID);
          }
          spectramap = true;
          g_log.debug() << "Populated spectra map for select banks\n";
        }

<<<<<<< HEAD
  if( !spectramap )
  {
    g_log.debug() << "No custom spectra mapping found, continuing with default 1:1 mapping of spectrum:detectorID\n";
		auto specList= WS->getInstrument()->getDetectorIDs(true);
		createSpectraList(*std::min_element(specList.begin(),specList.end()),*std::max_element(specList.begin(),specList.end()));
		// The default 1:1 will suffice but exclude the monitors as they are always in a separate workspace
		WS->padSpectra(m_specList);
    g_log.debug() << "Populated 1:1 spectra map for the whole instrument \n";
  }
}

//-----------------------------------------------------------------------------
/**
 * Returns whether the file contains monitors with events in them
 * @returns True if the file contains monitors with event data, false otherwise
 */
bool LoadEventNexus::hasEventMonitors()
{
  bool result(false);
  // Determine whether to load histograms or events
  try
  {
    ::NeXus::File file(m_filename);
    file.openPath(m_top_entry_name);
    //Start with the base entry
    typedef std::map<std::string,std::string> string_map_t; 
    //Now we want to go through and find the monitors
    string_map_t entries = file.getEntries();
    for( string_map_t::const_iterator it = entries.begin(); it != entries.end(); ++it)
    {
      if( it->second == "NXmonitor" )
=======
      }
      else
>>>>>>> da669ea6
      {
        spectramap = loadSpectraMapping(nxsfile, monitorsOnly, m_top_entry_name);
        // Did we load one? If so then the event ID is the spectrum number and not det ID
        if( spectramap ) this->event_id_is_spec = true;
      }

      if( !spectramap )
      {
        g_log.debug() << "No custom spectra mapping found, continuing with default 1:1 mapping of spectrum:detectorID\n";
        // The default 1:1 will suffice but exclude the monitors as they are always in a separate workspace
        WS->padSpectra();
        g_log.debug() << "Populated 1:1 spectra map for the whole instrument \n";
      }
    }
<<<<<<< HEAD
  }
  else
  {
    g_log.debug() << "Loading only detector spectra from " << filename << "\n";

		// If optional spectra are provided, if so, m_specList is initialized. spec is used if necessary
		createSpectraList(*std::min_element(spec.begin(),spec.end()), *std::max_element(spec.begin(),spec.end()));

		if ( !m_specList.empty() ) {
			int i=0;
			std::vector<int32_t> spec_temp, udet_temp;
			for(auto it=spec.begin(); it!=spec.end(); it++)
			{
				if ( find(m_specList.begin(),m_specList.end(),*it)!= m_specList.end() ) // spec element *it is not in spec_list
				{
					spec_temp.push_back( *it );
					udet_temp.push_back( udet.at(i) );
				}
				i++;
			}
			spec=spec_temp;
			udet=udet_temp;
		}

    SpectrumDetectorMapping mapping(spec,udet, monitors);
    WS->resizeTo(mapping.getMapping().size());
    // Make sure spectrum numbers are correct
    auto uniqueSpectra = mapping.getSpectrumNumbers();
    auto itend = uniqueSpectra.end();
    size_t counter = 0;
    for(auto it = uniqueSpectra.begin(); it != itend; ++it)
=======

    //-----------------------------------------------------------------------------
    /**
    * Returns whether the file contains monitors with events in them
    * @returns True if the file contains monitors with event data, false otherwise
    */
    bool LoadEventNexus::hasEventMonitors()
>>>>>>> da669ea6
    {
      bool result(false);
      // Determine whether to load histograms or events
      try
      {
        ::NeXus::File file(m_filename);
        file.openPath(m_top_entry_name);
        //Start with the base entry
        typedef std::map<std::string,std::string> string_map_t; 
        //Now we want to go through and find the monitors
        string_map_t entries = file.getEntries();
        for( string_map_t::const_iterator it = entries.begin(); it != entries.end(); ++it)
        {
          if( it->second == "NXmonitor" )
          {
            file.openGroup(it->first, it->second);
            break;
          }
        }
        file.openData("event_id");
        result = true;
        file.close();
      }
      catch(::NeXus::Exception &)
      {
        result = false;
      }
      return result;
    }

    //-----------------------------------------------------------------------------
    /**
    * Load the Monitors from the NeXus file into a workspace. The original
    * workspace name is used and appended with _monitors.
    */
    void LoadEventNexus::runLoadMonitors()
    {
      std::string mon_wsname = this->getProperty("OutputWorkspace");
      mon_wsname.append("_monitors");

      IAlgorithm_sptr loadMonitors = this->createChildAlgorithm("LoadNexusMonitors");
      try
      {
        g_log.information("Loading monitors from NeXus file...");
        loadMonitors->setPropertyValue("Filename", m_filename);
        g_log.information() << "New workspace name for monitors: " << mon_wsname << std::endl;
        loadMonitors->setPropertyValue("OutputWorkspace", mon_wsname);
        loadMonitors->execute();
        MatrixWorkspace_sptr mons = loadMonitors->getProperty("OutputWorkspace");
        this->declareProperty(new WorkspaceProperty<>("MonitorWorkspace",
          mon_wsname, Direction::Output), "Monitors from the Event NeXus file");
        this->setProperty("MonitorWorkspace", mons);
        // Set the internal monitor workspace pointer as well
        WS->setMonitorWorkspace(mons);

        filterDuringPause(mons);
      }
      catch (...)
      {
        g_log.error("Error while loading the monitors from the file. File may contain no monitors.");
      }
    }

    //
    /**
    * Load a spectra mapping from the given file. This currently checks for the existence of
    * an isis_vms_compat block in the file, if it exists it pulls out the spectra mapping listed there
    * @param filename :: A filename
    * @param monitorsOnly :: If true then only the monitor spectra are loaded
    * @param entry_name :: name of the NXentry to open.
    * @returns True if the mapping was loaded or false if the block does not exist
    */
    bool LoadEventNexus::loadSpectraMapping(const std::string& filename, const bool monitorsOnly, const std::string& entry_name )
    {
      ::NeXus::File file(filename);
      try
      {
        g_log.debug() << "Attempting to load custom spectra mapping from '" << entry_name << "/isis_vms_compat'.\n";
        file.openPath(entry_name + "/isis_vms_compat");
      }
      catch(::NeXus::Exception&)
      {
        return false; // Doesn't exist
      }

      // The ISIS spectrum mapping is defined by 2 arrays in isis_vms_compat block:
      //   UDET - An array of detector IDs
      //   SPEC - An array of spectrum numbers
      // There sizes must match. Hardware allows more than one detector ID to be mapped to a single spectrum
      // and this is encoded in the SPEC/UDET arrays by repeating the spectrum number in the array
      // for each mapped detector, e.g.
      //
      // 1 1001
      // 1 1002
      // 2 2001
      // 3 3001
      //
      // defines 3 spectra, where the first spectrum contains 2 detectors

      // UDET
      file.openData("UDET");
      std::vector<int32_t> udet;
      file.getData(udet);
      file.closeData();
      // SPEC
      file.openData("SPEC");
      std::vector<int32_t> spec;
      file.getData(spec);
      file.closeData();
      // Close 
      file.closeGroup();
      file.close();

      // The spec array will contain a spectrum number for each udet but the spectrum number
      // may be the same for more that one detector
      const size_t ndets(udet.size());
      if( ndets != spec.size() )
      {
        std::ostringstream os;
        os << "UDET/SPEC list size mismatch. UDET=" << udet.size() << ", SPEC=" << spec.size() << "\n";
        throw std::runtime_error(os.str());
      }
      // Monitor filtering/selection
      const std::vector<detid_t> monitors = WS->getInstrument()->getMonitors();
      const size_t nmons(monitors.size());
      if( monitorsOnly )
      {
        g_log.debug() << "Loading only monitor spectra from " << filename << "\n";
        // Find the det_ids in the udet array. 
        WS->resizeTo(nmons);
        for( size_t i = 0; i < nmons; ++i )
        {
          // Find the index in the udet array
          const detid_t & id = monitors[i];
          std::vector<int32_t>::const_iterator it = std::find(udet.begin(), udet.end(), id);
          if( it != udet.end() )
          {
            auto spectrum = WS->getSpectrum(i);
            const specid_t & specNo = spec[it - udet.begin()];
            spectrum->setSpectrumNo(specNo);
            spectrum->setDetectorID(id);
          }
        }
      }
      else
      {
        g_log.debug() << "Loading only detector spectra from " << filename << "\n";
        SpectrumDetectorMapping mapping(spec,udet, monitors);
        WS->resizeTo(mapping.getMapping().size());
        // Make sure spectrum numbers are correct
        auto uniqueSpectra = mapping.getSpectrumNumbers();
        auto itend = uniqueSpectra.end();
        size_t counter = 0;
        for(auto it = uniqueSpectra.begin(); it != itend; ++it)
        {
          WS->getSpectrum(counter)->setSpectrumNo(*it);
          ++counter;
        }
        // Fill detectors based on this mapping
        WS->updateSpectraUsing(mapping);
      }
      return true;
    }

    /**
    * Set the filters on TOF.
    * @param monitors :: If true check the monitor properties else use the standard ones
    */
    void LoadEventNexus::setTimeFilters(const bool monitors)
    {
      //Get the limits to the filter
      std::string prefix("Filter");
      if(monitors) prefix += "Mon";

      filter_tof_min = getProperty(prefix + "ByTofMin");
      filter_tof_max = getProperty(prefix + "ByTofMax");
      if ( (filter_tof_min == EMPTY_DBL()) &&  (filter_tof_max == EMPTY_DBL()))
      {
        //Nothing specified. Include everything
        filter_tof_min = -1e20;
        filter_tof_max = +1e20;
      }
      else if ( (filter_tof_min != EMPTY_DBL()) &&  (filter_tof_max != EMPTY_DBL()))
      {
        //Both specified. Keep these values
      }
      else
      {
        std::string msg("You must specify both min & max or neither TOF filters");
        if(monitors) msg =  " for the monitors.";
        throw std::invalid_argument(msg);
      }

    }

    //-----------------------------------------------------------------------------
    //               ISIS event corrections
    //-----------------------------------------------------------------------------
    /**
    * Check if time_of_flight can be found in the file and load it 
    * @param nexusfilename :: The name of the ISIS nexus event file.
    * @param WS :: The event workspace which events will be modified.
    * @param entry_name :: An NXentry tag in the file
    * @param classType :: The type of the events: either detector or monitor
    */
    void LoadEventNexus::loadTimeOfFlight(const std::string &nexusfilename, DataObjects::EventWorkspace_sptr WS,
      const std::string &entry_name, const std::string &classType)
    {
      bool done = false;
      // Open the file
      ::NeXus::File file(nexusfilename);
      file.openGroup(entry_name, "NXentry");

      typedef std::map<std::string,std::string> string_map_t; 
      string_map_t entries = file.getEntries();

      if (entries.find("detector_1_events") == entries.end())
      {// not an ISIS file
        return;
      }

      // try if monitors have their own bins
      if (classType == "NXmonitor")
      {
        std::vector<std::string> bankNames;
        for (string_map_t::const_iterator it = entries.begin(); it != entries.end(); ++it)
        {
          std::string entry_name(it->first);
          std::string entry_class(it->second);
          if ( entry_class == classType )
          {
            bankNames.push_back( entry_name );
          }
        }
        for(size_t i = 0; i < bankNames.size(); ++i)
        {
          const std::string& mon = bankNames[i];
          file.openGroup(mon,classType);
          entries = file.getEntries();
          string_map_t::const_iterator bins = entries.find("event_time_bins");
          if (bins == entries.end())
          {
            //bins = entries.find("time_of_flight"); // I think time_of_flight doesn't work here
            //if (bins == entries.end())
            //{
            done = false;
            file.closeGroup();
            break; // done == false => use bins from the detectors
            //}
          }
          done = true;
          loadTimeOfFlightData(file,WS,bins->first,i,i+1);
          file.closeGroup();
        }
      }

      if (!done)
      {
        // first check detector_1_events
        file.openGroup("detector_1_events", "NXevent_data");
        entries = file.getEntries();
        for(string_map_t::const_iterator it = entries.begin();it != entries.end(); ++it)
        {
          if (it->first == "time_of_flight" || it->first == "event_time_bins")
          {
            loadTimeOfFlightData(file,WS,it->first);
            done = true;
          }
        }
        file.closeGroup(); // detector_1_events

        if (!done) // if time_of_flight was not found try instrument/dae/time_channels_#
        {
          file.openGroup("instrument","NXinstrument");
          file.openGroup("dae","IXdae");
          entries = file.getEntries();
          size_t time_channels_number = 0;
          for(string_map_t::const_iterator it = entries.begin();it != entries.end(); ++it)
          {
            // check if there are groups with names "time_channels_#" and select the one with the highest number
            if (it->first.size() > 14 && it->first.substr(0,14) == "time_channels_")
            {
              size_t n = boost::lexical_cast<size_t>(it->first.substr(14));
              if (n > time_channels_number) 
              {
                time_channels_number = n;
              }
            }
          }
          if (time_channels_number > 0) // the numbers start with 1
          {
            file.openGroup("time_channels_" + boost::lexical_cast<std::string>(time_channels_number),"IXtime_channels");
            entries = file.getEntries();
            for(string_map_t::const_iterator it = entries.begin();it != entries.end(); ++it)
            {
              if (it->first == "time_of_flight" || it->first == "event_time_bins")
              {
                loadTimeOfFlightData(file,WS,it->first);
              }
            }
            file.closeGroup();
          }
          file.closeGroup(); // dae
          file.closeGroup(); // instrument
        }
      }

      file.close();
    }

    //-----------------------------------------------------------------------------
    /** 
    * Load the time of flight data. file must have open the group containing "time_of_flight" data set.
    * @param file :: The nexus file to read from.
    * @param WS :: The event workspace to write to.
    * @param binsName :: bins name
    * @param start_wi :: First workspace index to process
    * @param end_wi :: Last workspace index to process
    */
    void LoadEventNexus::loadTimeOfFlightData(::NeXus::File& file, DataObjects::EventWorkspace_sptr WS,
      const std::string& binsName,size_t start_wi, size_t end_wi)
    {
      // first check if the data is already randomized
      std::map<std::string, std::string> entries;
      file.getEntries(entries);
      std::map<std::string, std::string>::const_iterator shift = entries.find("event_time_offset_shift");
      if (shift != entries.end())
      {
        std::string random;
        file.readData("event_time_offset_shift",random);
        if (random == "random")
        {
          return;
        }
      }

      // if the data is not randomized randomize it uniformly within each bin
      file.openData(binsName);
      // time of flights of events
      std::vector<float> tof;
      file.getData(tof);
      // todo: try to find if tof can be reduced to just 3 numbers: start, end and dt
      if (end_wi <= start_wi)
      {
        end_wi = WS->getNumberHistograms();
      }

      // random number generator
      boost::mt19937 rand_gen;

      // loop over spectra
      for(size_t wi = start_wi; wi < end_wi; ++wi)
      {
        EventList& event_list = WS->getEventList(wi);
        // sort the events
        event_list.sortTof();
        std::vector<TofEvent>& events = event_list.getEvents();
        if (events.empty()) continue;
        size_t n = tof.size();
        // iterate over the events and time bins
        std::vector<TofEvent>::iterator ev = events.begin();
        std::vector<TofEvent>::iterator ev_end = events.end();
        for(size_t i = 1; i < n; ++i)
        {
          double right = double(tof[i]);
          // find the right boundary for the current event
          if(ev != ev_end && right < ev->tof() )
          {
            continue;
          }
          // count events which have the same right boundary
          size_t m = 0;
          while(ev != ev_end && ev->tof() < right)
          {
            ++ev;
            ++m;  // count events in the i-th bin
          }

          if (m > 0)
          {// m events in this bin
            double left = double(tof[i-1]);
            // spread the events uniformly inside the bin
            boost::uniform_real<> distribution(left,right);
            std::vector<double> random_numbers(m);
            for(std::vector<double>::iterator it = random_numbers.begin(); it != random_numbers.end(); ++it)
            {
              *it = distribution(rand_gen);
            }
            std::sort(random_numbers.begin(),random_numbers.end());
            std::vector<double>::iterator it = random_numbers.begin();
            for(std::vector<TofEvent>::iterator ev1 = ev - m; ev1 != ev; ++ev1,++it)
            {
              ev1->m_tof = *it;
            }
          }

        } // for i

        event_list.sortTof();
      } // for wi
      file.closeData();
    }

    /** Load information of the sample. It is valid only for ISIS it get the information from 
    *  the group isis_vms_compat. 
    * 
    *   If it does not find this group, it assumes that there is nothing to do. 
    *   But, if the information is there, but not in the way it was expected, it will log the occurrence. 
    * 
    * @note: It does essentially the same thing of the method: LoadISISNexus2::loadSampleData
    * 
    * @param file : handle to the nexus file
    * @param WS : pointer to the workspace
    */
    void LoadEventNexus::loadSampleDataISIScompatibility(::NeXus::File& file, Mantid::API::MatrixWorkspace_sptr WS){
      try
      {
        file.openGroup("isis_vms_compat", "IXvms");
      }
      catch( ::NeXus::Exception & )
      {
        // No problem, it just means that this entry does not exist
        return;
      }

      // read the data
      try
      {
        std::vector<int32_t> spb; 
        std::vector<float> rspb;
        file.readData("SPB", spb);
        file.readData("RSPB",rspb);

        WS->mutableSample().setGeometryFlag(spb[2]); // the flag is in the third value
        WS->mutableSample().setThickness(rspb[3]); 
        WS->mutableSample().setHeight(rspb[4]); 
        WS->mutableSample().setWidth(rspb[5]); 
      }
      catch ( ::NeXus::Exception & ex)
      {
        // it means that the data was not as expected, report the problem
        std::stringstream s;
        s << "Wrong definition found in isis_vms_compat :> " << ex.what(); 
        file.closeGroup();
        throw std::runtime_error(s.str());
      }

      file.closeGroup();
    }

    void LoadEventNexus::filterDuringPause(API::MatrixWorkspace_sptr workspace)
    {
      try {
        if ( ( ! ConfigService::Instance().hasProperty("loadeventnexus.keeppausedevents") ) && ( WS->run().getLogData("pause")->size() > 1 ) )
        {
          g_log.notice("Filtering out events when the run was marked as paused. "
            "Set the loadeventnexus.keeppausedevents configuration property to override this.");

          auto filter = createChildAlgorithm("FilterByLogValue");
          filter->setProperty("InputWorkspace", workspace);
          filter->setProperty("OutputWorkspace", workspace);
          filter->setProperty("LogName", "pause");
          // The log value is set to 1 when the run is paused, 0 otherwise.
          filter->setProperty("MinimumValue", 0.0);
          filter->setProperty("MaximumValue", 0.0);
          filter->setProperty("LogBoundary", "Left");
          filter->execute();
        }
      } catch ( Exception::NotFoundError& ) {
        // No "pause" log, just carry on
      }
    }


    /** Load the instrument from the nexus file
    *
    * @param nexusfilename :: The name of the nexus file being loaded
    * @param localWorkspace :: MatrixWorkspace in which to put the instrument geometry
    * @param alg :: Handle of the algorithm
    * @param returnpulsetimes :: flag to return shared pointer for BankPulseTimes, otherwise NULL.
    * @return true if successful
    */
    boost::shared_ptr<BankPulseTimes> LoadEventNexus::runLoadNexusLogs(const std::string &nexusfilename,
      API::MatrixWorkspace_sptr localWorkspace,
      API::Algorithm &alg, bool returnpulsetimes)
    {
      // --------------------- Load DAS Logs -----------------
      //The pulse times will be empty if not specified in the DAS logs.
      // BankPulseTimes * out = NULL;
      boost::shared_ptr<BankPulseTimes> out;
      API::IAlgorithm_sptr loadLogs = alg.createChildAlgorithm("LoadNexusLogs");

      // Now execute the Child Algorithm. Catch and log any error, but don't stop.
      try
      {
        alg.getLogger().information() << "Loading logs from NeXus file..." << "\n";
        loadLogs->setPropertyValue("Filename", nexusfilename);
        loadLogs->setProperty<API::MatrixWorkspace_sptr> ("Workspace", localWorkspace);
        loadLogs->execute();

        //If successful, we can try to load the pulse times
        Kernel::TimeSeriesProperty<double> * log = dynamic_cast<Kernel::TimeSeriesProperty<double> *>(
          localWorkspace->mutableRun().getProperty("proton_charge") );
        const std::vector<Kernel::DateAndTime> temp = log->timesAsVector();
        // if (returnpulsetimes) out = new BankPulseTimes(temp);
        if (returnpulsetimes)
          out = boost::make_shared<BankPulseTimes>(temp);

        // Use the first pulse as the run_start time.
        if (!temp.empty())
        {
          if (temp[0] < Kernel::DateAndTime("1991-01-01T00:00:00"))
            alg.getLogger().warning() << "Found entries in the proton_charge sample log with invalid pulse time!\n";

          Kernel::DateAndTime run_start = localWorkspace->getFirstPulseTime();
          // add the start of the run as a ISO8601 date/time string. The start = first non-zero time.
          // (this is used in LoadInstrument to find the right instrument file to use).
          localWorkspace->mutableRun().addProperty("run_start", run_start.toISO8601String(), true );
        }
        else
        {
          alg.getLogger().warning() << "Empty proton_charge sample log. You will not be able to filter by time.\n";
        }
        /// Attempt to make a gonoimeter from the logs
        try
        {
          Geometry::Goniometer gm;
          gm.makeUniversalGoniometer();
          localWorkspace->mutableRun().setGoniometer(gm, true);
        }
        catch(std::runtime_error &)
        {
        }
      }
      catch (...)
      {
        alg.getLogger().error() << "Error while loading Logs from SNS Nexus. Some sample logs may be missing." << "\n";
        return out;
      }
      return out;
    }

/**
* Check the validity of the optional spectrum range/list provided and identify if partial data should be loaded.
*
* @param min :: The minimum spectrum number read from file
* @param max :: The maximum spectrum number read from file
*/

void LoadEventNexus::createSpectraList(int32_t min, int32_t max){

	// check if range [SpectrumMin, SpectrumMax] was supplied
	if( m_specMin != EMPTY_INT() || m_specMax != EMPTY_INT() )
	{
		if ( m_specMax == EMPTY_INT() )
		{
			m_specMax = max;
		}
		if ( m_specMin == EMPTY_INT() )
		{
			m_specMin = min;
		}

		if ( m_specMax > max )
		{
			throw std::invalid_argument("Inconsistent range property: SpectrumMax is larger than maximum spectrum found in file.");
		}

		// Sanity checks for min/max
		if ( m_specMin > m_specMax ) 
		{
			throw std::invalid_argument("Inconsistent range property: SpectrumMin is larger than SpectrumMax.");
		}

		// Populate spec_list
		for (int32_t i=m_specMin; i<=m_specMax; i++)
			m_specList.push_back(i);
	}
	else{
		// Check if SpectrumList was supplied

		if ( !m_specList.empty() )
		{
			// Check no negative/zero numbers have been passed
			std::vector<int32_t>::iterator itr = std::find_if(m_specList.begin(), m_specList.end(), std::bind2nd(std::less<int32_t>(), 1));
			if( itr != m_specList.end() )
			{
				throw std::invalid_argument("Negative/Zero SpectraList property encountered.");
			}
			
			// Check range and set m_specMax to maximum value in m_specList
			if ( (m_specMax=*std::max_element(m_specList.begin(),m_specList.end())) > *std::max_element(m_specList.begin(),m_specList.end()) )
			{
				throw std::invalid_argument("Inconsistent range property: SpectrumMax is larger than number of spectra.");
			}

			// Set m_specMin to minimum value in m_specList
			m_specMin=*std::min_element(m_specList.begin(),m_specList.end());
		}

	}


}

  } // namespace DataHandling
} // namespace Mantid<|MERGE_RESOLUTION|>--- conflicted
+++ resolved
@@ -163,11 +163,10 @@
 
         prog->report(entry_name + ": precount");
 
-<<<<<<< HEAD
-      // ---- Pre-counting events per pixel ID ----
-      auto & outputWS = *(alg->WS);
-      if (alg->precount)
-      {
+        // ---- Pre-counting events per pixel ID ----
+        auto & outputWS = *(alg->WS);
+        if (alg->precount)
+        {
 
 				if ( alg->m_specMin !=EMPTY_INT() && alg->m_specMax !=EMPTY_INT() )
 				{
@@ -175,15 +174,6 @@
 					m_max_id = alg->m_specMax;
 				}
 
-        std::vector<size_t> counts(m_max_id-m_min_id+1, 0);
-        for (size_t i=0; i < numEvents; i++)
-=======
-        // ---- Pre-counting events per pixel ID ----
-        auto & outputWS = *(alg->WS);
-
-        if (alg->precount)
->>>>>>> da669ea6
-        {
           std::vector<size_t> counts(m_max_id-m_min_id+1, 0);
           for (size_t i=0; i < numEvents; i++)
           {
@@ -999,155 +989,8 @@
       return confidence;
     }
 
-<<<<<<< HEAD
-  //----------------------------------------------------------------------------------------------
-  /** Initialisation method.
-    */
-  void LoadEventNexus::init()
-  {
-    std::vector<std::string> exts;
-    exts.push_back("_event.nxs");
-    exts.push_back(".nxs.h5");
-    exts.push_back(".nxs");
-    this->declareProperty(new FileProperty("Filename", "", FileProperty::Load, exts),
-                          "The name of the Event NeXus file to read, including its full or relative path. "
-                          "The file name is typically of the form INST_####_event.nxs (N.B. case sensitive if running on Linux)." );
-
-    this->declareProperty(
-          new WorkspaceProperty<IEventWorkspace>("OutputWorkspace", "", Direction::Output),
-          "The name of the output EventWorkspace in which to load the EventNexus file." );
-
-    declareProperty(
-          new PropertyWithValue<double>("FilterByTofMin", EMPTY_DBL(), Direction::Input),
-          "Optional: To exclude events that do not fall within a range of times-of-flight. "\
-          "This is the minimum accepted value in microseconds. Keep blank to load all events." );
-
-    declareProperty(
-          new PropertyWithValue<double>("FilterByTofMax", EMPTY_DBL(), Direction::Input),
-          "Optional: To exclude events that do not fall within a range of times-of-flight. "\
-          "This is the maximum accepted value in microseconds. Keep blank to load all events." );
-
-    declareProperty(
-          new PropertyWithValue<double>("FilterByTimeStart", EMPTY_DBL(), Direction::Input),
-          "Optional: To only include events after the provided start time, in seconds (relative to the start of the run).");
-
-    declareProperty(
-          new PropertyWithValue<double>("FilterByTimeStop", EMPTY_DBL(), Direction::Input),
-          "Optional: To only include events before the provided stop time, in seconds (relative to the start of the run).");
-
-    std::string grp1 = "Filter Events";
-    setPropertyGroup("FilterByTofMin", grp1);
-    setPropertyGroup("FilterByTofMax", grp1);
-    setPropertyGroup("FilterByTimeStart", grp1);
-    setPropertyGroup("FilterByTimeStop", grp1);
-
-    declareProperty(
-          new PropertyWithValue<string>("NXentryName", "", Direction::Input),
-    "Optional: Name of the NXentry to load if it's not the default.");
-
-    declareProperty(
-          new ArrayProperty<string>("BankName", Direction::Input),
-          "Optional: To only include events from one bank. Any bank whose name does not match the given string will have no events.");
-
-    declareProperty(
-          new PropertyWithValue<bool>("SingleBankPixelsOnly", true, Direction::Input),
-          "Optional: Only applies if you specified a single bank to load with BankName. "
-          "Only pixels in the specified bank will be created if true; all of the instrument's pixels will be created otherwise.");
-    setPropertySettings("SingleBankPixelsOnly", new VisibleWhenProperty("BankName", IS_NOT_DEFAULT) );
-
-    std::string grp2 = "Loading a Single Bank";
-    setPropertyGroup("BankName", grp2);
-    setPropertyGroup("SingleBankPixelsOnly", grp2);
-
-    declareProperty(
-          new PropertyWithValue<bool>("Precount", true, Direction::Input),
-          "Pre-count the number of events in each pixel before allocating memory (optional, default False). "
-          "This can significantly reduce memory use and memory fragmentation; it may also speed up loading.");
-
-    declareProperty(
-          new PropertyWithValue<double>("CompressTolerance", -1.0, Direction::Input),
-          "Run CompressEvents while loading (optional, leave blank or negative to not do). "
-          "This specified the tolerance to use (in microseconds) when compressing.");
-
-    auto mustBePositive = boost::make_shared<BoundedValidator<int> >();
-    mustBePositive->setLower(1);
-    declareProperty("ChunkNumber", EMPTY_INT(), mustBePositive,
-                    "If loading the file by sections ('chunks'), this is the section number of this execution of the algorithm.");
-    declareProperty("TotalChunks", EMPTY_INT(), mustBePositive,
-                    "If loading the file by sections ('chunks'), this is the total number of sections.");
-    // TotalChunks is only meaningful if ChunkNumber is set
-    // Would be nice to be able to restrict ChunkNumber to be <= TotalChunks at validation
-    setPropertySettings("TotalChunks", new VisibleWhenProperty("ChunkNumber", IS_NOT_DEFAULT));
-
-    std::string grp3 = "Reduce Memory Use";
-    setPropertyGroup("Precount", grp3);
-    setPropertyGroup("CompressTolerance", grp3);
-    setPropertyGroup("ChunkNumber", grp3);
-    setPropertyGroup("TotalChunks", grp3);
-
-    declareProperty(
-          new PropertyWithValue<bool>("LoadMonitors", false, Direction::Input),
-          "Load the monitors from the file (optional, default False).");
-
-    declareProperty(new PropertyWithValue<bool>("MonitorsAsEvents", false, Direction::Input),
-                    "If present, load the monitors as events. '''WARNING:''' WILL SIGNIFICANTLY INCREASE MEMORY USAGE (optional, default False). ");
-
-    declareProperty(
-          new PropertyWithValue<double>("FilterMonByTofMin", EMPTY_DBL(), Direction::Input),
-          "Optional: To exclude events from monitors that do not fall within a range of times-of-flight. "\
-          "This is the minimum accepted value in microseconds." );
-
-    declareProperty(
-          new PropertyWithValue<double>("FilterMonByTofMax", EMPTY_DBL(), Direction::Input),
-          "Optional: To exclude events from monitors that do not fall within a range of times-of-flight. "\
-          "This is the maximum accepted value in microseconds." );
-
-    declareProperty(
-          new PropertyWithValue<double>("FilterMonByTimeStart", EMPTY_DBL(), Direction::Input),
-          "Optional: To only include events from monitors after the provided start time, in seconds (relative to the start of the run).");
-
-    declareProperty(
-          new PropertyWithValue<double>("FilterMonByTimeStop", EMPTY_DBL(), Direction::Input),
-          "Optional: To only include events from monitors before the provided stop time, in seconds (relative to the start of the run).");
-
-    setPropertySettings("MonitorsAsEvents", new VisibleWhenProperty("LoadMonitors", IS_EQUAL_TO, "1") );
-    IPropertySettings *asEventsIsOn = new VisibleWhenProperty("MonitorsAsEvents", IS_EQUAL_TO, "1");
-    setPropertySettings("FilterMonByTofMin", asEventsIsOn);
-    setPropertySettings("FilterMonByTofMax", asEventsIsOn->clone());
-    setPropertySettings("FilterMonByTimeStart", asEventsIsOn->clone());
-    setPropertySettings("FilterMonByTimeStop", asEventsIsOn->clone());
-
-    std::string grp4 = "Monitors";
-    setPropertyGroup("LoadMonitors", grp4);
-    setPropertyGroup("MonitorsAsEvents", grp4);
-    setPropertyGroup("FilterMonByTofMin", grp4);
-    setPropertyGroup("FilterMonByTofMax", grp4);
-    setPropertyGroup("FilterMonByTimeStart", grp4);
-    setPropertyGroup("FilterMonByTimeStop", grp4);
-
-		declareProperty("SpectrumMin",(int32_t)EMPTY_INT(), mustBePositive, 
-			"The number of the first spectrum to read.");
-		declareProperty("SpectrumMax",(int32_t)EMPTY_INT(), mustBePositive, 
-			"The number of the last spectrum to read.");
-		declareProperty(new ArrayProperty<int32_t>("SpectrumList"),	
-			"A comma-separated list of individual spectra to read.");
-
-
-    declareProperty(
-          new PropertyWithValue<bool>("MetaDataOnly", false, Direction::Input),
-          "If true, only the meta data and sample logs will be loaded.");
-
-    declareProperty(
-          new PropertyWithValue<bool>("LoadLogs", true, Direction::Input),
-          "Load the Sample/DAS logs from the file (default True).");
-  }
-
-  //----------------------------------------------------------------------------------------------
-  /** set the name of the top level NXentry m_top_entry_name
-=======
     //----------------------------------------------------------------------------------------------
     /** Initialisation method.
->>>>>>> da669ea6
     */
     void LoadEventNexus::init()
     {
@@ -1270,6 +1113,14 @@
       setPropertyGroup("FilterMonByTofMax", grp4);
       setPropertyGroup("FilterMonByTimeStart", grp4);
       setPropertyGroup("FilterMonByTimeStop", grp4);
+
+		declareProperty("SpectrumMin",(int32_t)EMPTY_INT(), mustBePositive, 
+			"The number of the first spectrum to read.");
+		declareProperty("SpectrumMax",(int32_t)EMPTY_INT(), mustBePositive, 
+			"The number of the last spectrum to read.");
+		declareProperty(new ArrayProperty<int32_t>("SpectrumList"),	
+			"A comma-separated list of individual spectra to read.");
+
 
       declareProperty(
         new PropertyWithValue<bool>("MetaDataOnly", false, Direction::Input),
@@ -2283,42 +2134,6 @@
         }
       }
       return;
-<<<<<<< HEAD
-}
-//-----------------------------------------------------------------------------
-/**
- * Create the required spectra mapping. If the file contains an isis_vms_compat block then
- * the mapping is read from there, otherwise a 1:1 map with the instrument is created (along
- * with the associated spectra axis)
- * @param nxsfile :: The name of a nexus file to load the mapping from
- * @param monitorsOnly :: Load only the monitors is true
- * @param bankNames :: An optional bank name for loading specified banks
- */
-void LoadEventNexus::createSpectraMapping(const std::string &nxsfile,
-    const bool monitorsOnly, const std::vector<std::string> &bankNames)
-{
-  bool spectramap = false;
-	m_specMin = getProperty("SpectrumMin");
-	m_specMax = getProperty("SpectrumMax");
-	m_specList = getProperty("SpectrumList");
-
-  // set up the
-  if( !monitorsOnly && !bankNames.empty() )
-  {
-    std::vector<IDetector_const_sptr> allDets;
-
-    for (auto name = bankNames.begin(); name != bankNames.end(); ++name)
-    {
-      // Only build the map for the single bank
-      std::vector<IDetector_const_sptr> dets;
-      WS->getInstrument()->getDetectorsInBank(dets, (*name));
-      if (dets.empty())
-        throw std::runtime_error("Could not find the bank named '" + (*name) +
-                                 "' as a component assembly in the instrument tree; or it did not contain any detectors."
-                                 " Try unchecking SingleBankPixelsOnly.");
-      allDets.insert(allDets.end(), dets.begin(), dets.end());
-=======
->>>>>>> da669ea6
     }
     //-----------------------------------------------------------------------------
     /**
@@ -2333,6 +2148,10 @@
       const bool monitorsOnly, const std::vector<std::string> &bankNames)
     {
       bool spectramap = false;
+	m_specMin = getProperty("SpectrumMin");
+	m_specMax = getProperty("SpectrumMax");
+	m_specList = getProperty("SpectrumList");
+
       // set up the
       if( !monitorsOnly && !bankNames.empty() )
       {
@@ -2362,42 +2181,8 @@
           g_log.debug() << "Populated spectra map for select banks\n";
         }
 
-<<<<<<< HEAD
-  if( !spectramap )
-  {
-    g_log.debug() << "No custom spectra mapping found, continuing with default 1:1 mapping of spectrum:detectorID\n";
-		auto specList= WS->getInstrument()->getDetectorIDs(true);
-		createSpectraList(*std::min_element(specList.begin(),specList.end()),*std::max_element(specList.begin(),specList.end()));
-		// The default 1:1 will suffice but exclude the monitors as they are always in a separate workspace
-		WS->padSpectra(m_specList);
-    g_log.debug() << "Populated 1:1 spectra map for the whole instrument \n";
-  }
-}
-
-//-----------------------------------------------------------------------------
-/**
- * Returns whether the file contains monitors with events in them
- * @returns True if the file contains monitors with event data, false otherwise
- */
-bool LoadEventNexus::hasEventMonitors()
-{
-  bool result(false);
-  // Determine whether to load histograms or events
-  try
-  {
-    ::NeXus::File file(m_filename);
-    file.openPath(m_top_entry_name);
-    //Start with the base entry
-    typedef std::map<std::string,std::string> string_map_t; 
-    //Now we want to go through and find the monitors
-    string_map_t entries = file.getEntries();
-    for( string_map_t::const_iterator it = entries.begin(); it != entries.end(); ++it)
-    {
-      if( it->second == "NXmonitor" )
-=======
       }
       else
->>>>>>> da669ea6
       {
         spectramap = loadSpectraMapping(nxsfile, monitorsOnly, m_top_entry_name);
         // Did we load one? If so then the event ID is the spectrum number and not det ID
@@ -2407,16 +2192,167 @@
       if( !spectramap )
       {
         g_log.debug() << "No custom spectra mapping found, continuing with default 1:1 mapping of spectrum:detectorID\n";
+		auto specList= WS->getInstrument()->getDetectorIDs(true);
+		createSpectraList(*std::min_element(specList.begin(),specList.end()),*std::max_element(specList.begin(),specList.end()));
         // The default 1:1 will suffice but exclude the monitors as they are always in a separate workspace
-        WS->padSpectra();
+		WS->padSpectra(m_specList);
         g_log.debug() << "Populated 1:1 spectra map for the whole instrument \n";
       }
     }
-<<<<<<< HEAD
-  }
-  else
-  {
-    g_log.debug() << "Loading only detector spectra from " << filename << "\n";
+
+    //-----------------------------------------------------------------------------
+    /**
+    * Returns whether the file contains monitors with events in them
+    * @returns True if the file contains monitors with event data, false otherwise
+    */
+    bool LoadEventNexus::hasEventMonitors()
+    {
+      bool result(false);
+      // Determine whether to load histograms or events
+      try
+      {
+        ::NeXus::File file(m_filename);
+        file.openPath(m_top_entry_name);
+        //Start with the base entry
+        typedef std::map<std::string,std::string> string_map_t; 
+        //Now we want to go through and find the monitors
+        string_map_t entries = file.getEntries();
+        for( string_map_t::const_iterator it = entries.begin(); it != entries.end(); ++it)
+        {
+          if( it->second == "NXmonitor" )
+          {
+            file.openGroup(it->first, it->second);
+            break;
+          }
+        }
+        file.openData("event_id");
+        result = true;
+        file.close();
+      }
+      catch(::NeXus::Exception &)
+      {
+        result = false;
+      }
+      return result;
+    }
+
+    //-----------------------------------------------------------------------------
+    /**
+    * Load the Monitors from the NeXus file into a workspace. The original
+    * workspace name is used and appended with _monitors.
+    */
+    void LoadEventNexus::runLoadMonitors()
+    {
+      std::string mon_wsname = this->getProperty("OutputWorkspace");
+      mon_wsname.append("_monitors");
+
+      IAlgorithm_sptr loadMonitors = this->createChildAlgorithm("LoadNexusMonitors");
+      try
+      {
+        g_log.information("Loading monitors from NeXus file...");
+        loadMonitors->setPropertyValue("Filename", m_filename);
+        g_log.information() << "New workspace name for monitors: " << mon_wsname << std::endl;
+        loadMonitors->setPropertyValue("OutputWorkspace", mon_wsname);
+        loadMonitors->execute();
+        MatrixWorkspace_sptr mons = loadMonitors->getProperty("OutputWorkspace");
+        this->declareProperty(new WorkspaceProperty<>("MonitorWorkspace",
+          mon_wsname, Direction::Output), "Monitors from the Event NeXus file");
+        this->setProperty("MonitorWorkspace", mons);
+        // Set the internal monitor workspace pointer as well
+        WS->setMonitorWorkspace(mons);
+
+        filterDuringPause(mons);
+      }
+      catch (...)
+      {
+        g_log.error("Error while loading the monitors from the file. File may contain no monitors.");
+      }
+    }
+
+    //
+    /**
+    * Load a spectra mapping from the given file. This currently checks for the existence of
+    * an isis_vms_compat block in the file, if it exists it pulls out the spectra mapping listed there
+    * @param filename :: A filename
+    * @param monitorsOnly :: If true then only the monitor spectra are loaded
+    * @param entry_name :: name of the NXentry to open.
+    * @returns True if the mapping was loaded or false if the block does not exist
+    */
+    bool LoadEventNexus::loadSpectraMapping(const std::string& filename, const bool monitorsOnly, const std::string& entry_name )
+    {
+      ::NeXus::File file(filename);
+      try
+      {
+        g_log.debug() << "Attempting to load custom spectra mapping from '" << entry_name << "/isis_vms_compat'.\n";
+        file.openPath(entry_name + "/isis_vms_compat");
+      }
+      catch(::NeXus::Exception&)
+      {
+        return false; // Doesn't exist
+      }
+
+      // The ISIS spectrum mapping is defined by 2 arrays in isis_vms_compat block:
+      //   UDET - An array of detector IDs
+      //   SPEC - An array of spectrum numbers
+      // There sizes must match. Hardware allows more than one detector ID to be mapped to a single spectrum
+      // and this is encoded in the SPEC/UDET arrays by repeating the spectrum number in the array
+      // for each mapped detector, e.g.
+      //
+      // 1 1001
+      // 1 1002
+      // 2 2001
+      // 3 3001
+      //
+      // defines 3 spectra, where the first spectrum contains 2 detectors
+
+      // UDET
+      file.openData("UDET");
+      std::vector<int32_t> udet;
+      file.getData(udet);
+      file.closeData();
+      // SPEC
+      file.openData("SPEC");
+      std::vector<int32_t> spec;
+      file.getData(spec);
+      file.closeData();
+      // Close 
+      file.closeGroup();
+      file.close();
+
+      // The spec array will contain a spectrum number for each udet but the spectrum number
+      // may be the same for more that one detector
+      const size_t ndets(udet.size());
+      if( ndets != spec.size() )
+      {
+        std::ostringstream os;
+        os << "UDET/SPEC list size mismatch. UDET=" << udet.size() << ", SPEC=" << spec.size() << "\n";
+        throw std::runtime_error(os.str());
+      }
+      // Monitor filtering/selection
+      const std::vector<detid_t> monitors = WS->getInstrument()->getMonitors();
+      const size_t nmons(monitors.size());
+      if( monitorsOnly )
+      {
+        g_log.debug() << "Loading only monitor spectra from " << filename << "\n";
+        // Find the det_ids in the udet array. 
+        WS->resizeTo(nmons);
+        for( size_t i = 0; i < nmons; ++i )
+        {
+          // Find the index in the udet array
+          const detid_t & id = monitors[i];
+          std::vector<int32_t>::const_iterator it = std::find(udet.begin(), udet.end(), id);
+          if( it != udet.end() )
+          {
+            auto spectrum = WS->getSpectrum(i);
+            const specid_t & specNo = spec[it - udet.begin()];
+            spectrum->setSpectrumNo(specNo);
+            spectrum->setDetectorID(id);
+          }
+        }
+      }
+      else
+      {
+        g_log.debug() << "Loading only detector spectra from " << filename << "\n";
 
 		// If optional spectra are provided, if so, m_specList is initialized. spec is used if necessary
 		createSpectraList(*std::min_element(spec.begin(),spec.end()), *std::max_element(spec.begin(),spec.end()));
@@ -2437,169 +2373,6 @@
 			udet=udet_temp;
 		}
 
-    SpectrumDetectorMapping mapping(spec,udet, monitors);
-    WS->resizeTo(mapping.getMapping().size());
-    // Make sure spectrum numbers are correct
-    auto uniqueSpectra = mapping.getSpectrumNumbers();
-    auto itend = uniqueSpectra.end();
-    size_t counter = 0;
-    for(auto it = uniqueSpectra.begin(); it != itend; ++it)
-=======
-
-    //-----------------------------------------------------------------------------
-    /**
-    * Returns whether the file contains monitors with events in them
-    * @returns True if the file contains monitors with event data, false otherwise
-    */
-    bool LoadEventNexus::hasEventMonitors()
->>>>>>> da669ea6
-    {
-      bool result(false);
-      // Determine whether to load histograms or events
-      try
-      {
-        ::NeXus::File file(m_filename);
-        file.openPath(m_top_entry_name);
-        //Start with the base entry
-        typedef std::map<std::string,std::string> string_map_t; 
-        //Now we want to go through and find the monitors
-        string_map_t entries = file.getEntries();
-        for( string_map_t::const_iterator it = entries.begin(); it != entries.end(); ++it)
-        {
-          if( it->second == "NXmonitor" )
-          {
-            file.openGroup(it->first, it->second);
-            break;
-          }
-        }
-        file.openData("event_id");
-        result = true;
-        file.close();
-      }
-      catch(::NeXus::Exception &)
-      {
-        result = false;
-      }
-      return result;
-    }
-
-    //-----------------------------------------------------------------------------
-    /**
-    * Load the Monitors from the NeXus file into a workspace. The original
-    * workspace name is used and appended with _monitors.
-    */
-    void LoadEventNexus::runLoadMonitors()
-    {
-      std::string mon_wsname = this->getProperty("OutputWorkspace");
-      mon_wsname.append("_monitors");
-
-      IAlgorithm_sptr loadMonitors = this->createChildAlgorithm("LoadNexusMonitors");
-      try
-      {
-        g_log.information("Loading monitors from NeXus file...");
-        loadMonitors->setPropertyValue("Filename", m_filename);
-        g_log.information() << "New workspace name for monitors: " << mon_wsname << std::endl;
-        loadMonitors->setPropertyValue("OutputWorkspace", mon_wsname);
-        loadMonitors->execute();
-        MatrixWorkspace_sptr mons = loadMonitors->getProperty("OutputWorkspace");
-        this->declareProperty(new WorkspaceProperty<>("MonitorWorkspace",
-          mon_wsname, Direction::Output), "Monitors from the Event NeXus file");
-        this->setProperty("MonitorWorkspace", mons);
-        // Set the internal monitor workspace pointer as well
-        WS->setMonitorWorkspace(mons);
-
-        filterDuringPause(mons);
-      }
-      catch (...)
-      {
-        g_log.error("Error while loading the monitors from the file. File may contain no monitors.");
-      }
-    }
-
-    //
-    /**
-    * Load a spectra mapping from the given file. This currently checks for the existence of
-    * an isis_vms_compat block in the file, if it exists it pulls out the spectra mapping listed there
-    * @param filename :: A filename
-    * @param monitorsOnly :: If true then only the monitor spectra are loaded
-    * @param entry_name :: name of the NXentry to open.
-    * @returns True if the mapping was loaded or false if the block does not exist
-    */
-    bool LoadEventNexus::loadSpectraMapping(const std::string& filename, const bool monitorsOnly, const std::string& entry_name )
-    {
-      ::NeXus::File file(filename);
-      try
-      {
-        g_log.debug() << "Attempting to load custom spectra mapping from '" << entry_name << "/isis_vms_compat'.\n";
-        file.openPath(entry_name + "/isis_vms_compat");
-      }
-      catch(::NeXus::Exception&)
-      {
-        return false; // Doesn't exist
-      }
-
-      // The ISIS spectrum mapping is defined by 2 arrays in isis_vms_compat block:
-      //   UDET - An array of detector IDs
-      //   SPEC - An array of spectrum numbers
-      // There sizes must match. Hardware allows more than one detector ID to be mapped to a single spectrum
-      // and this is encoded in the SPEC/UDET arrays by repeating the spectrum number in the array
-      // for each mapped detector, e.g.
-      //
-      // 1 1001
-      // 1 1002
-      // 2 2001
-      // 3 3001
-      //
-      // defines 3 spectra, where the first spectrum contains 2 detectors
-
-      // UDET
-      file.openData("UDET");
-      std::vector<int32_t> udet;
-      file.getData(udet);
-      file.closeData();
-      // SPEC
-      file.openData("SPEC");
-      std::vector<int32_t> spec;
-      file.getData(spec);
-      file.closeData();
-      // Close 
-      file.closeGroup();
-      file.close();
-
-      // The spec array will contain a spectrum number for each udet but the spectrum number
-      // may be the same for more that one detector
-      const size_t ndets(udet.size());
-      if( ndets != spec.size() )
-      {
-        std::ostringstream os;
-        os << "UDET/SPEC list size mismatch. UDET=" << udet.size() << ", SPEC=" << spec.size() << "\n";
-        throw std::runtime_error(os.str());
-      }
-      // Monitor filtering/selection
-      const std::vector<detid_t> monitors = WS->getInstrument()->getMonitors();
-      const size_t nmons(monitors.size());
-      if( monitorsOnly )
-      {
-        g_log.debug() << "Loading only monitor spectra from " << filename << "\n";
-        // Find the det_ids in the udet array. 
-        WS->resizeTo(nmons);
-        for( size_t i = 0; i < nmons; ++i )
-        {
-          // Find the index in the udet array
-          const detid_t & id = monitors[i];
-          std::vector<int32_t>::const_iterator it = std::find(udet.begin(), udet.end(), id);
-          if( it != udet.end() )
-          {
-            auto spectrum = WS->getSpectrum(i);
-            const specid_t & specNo = spec[it - udet.begin()];
-            spectrum->setSpectrumNo(specNo);
-            spectrum->setDetectorID(id);
-          }
-        }
-      }
-      else
-      {
-        g_log.debug() << "Loading only detector spectra from " << filename << "\n";
         SpectrumDetectorMapping mapping(spec,udet, monitors);
         WS->resizeTo(mapping.getMapping().size());
         // Make sure spectrum numbers are correct
