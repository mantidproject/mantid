<<<<<<< HEAD
/*WIKI*
 Integrates arbitrary shaped single crystal peaks defined on an [[MDHistoWorkspace]] using connected component analysis to determine
 regions of interest around each peak of the [[PeaksWorkspace]]. The output is an integrated [[PeaksWorkspace]] as well as an image
 containing the labels assigned to each cluster for diagnostic and visualisation purposes.

 '''The algorithm makes no assumptions about Peak shape or size''' and can therefore be used where integration over defined shapes
 [[IntegratePeaksMD]] and [[IntegrateEllipsoids]], for example, will not work.

 [[File:ClusterImage.png|400px]]

 ''Cluster Label region displayed in the [[SliceViewer]]. Peak centre is marked with an X. The green circle illustrates the integration region used by [[IntegratePeaksMD]]''
 
 A threshold for the Peak should be defined below which, parts of the image are treated as background. The normalization method in combination with the
 threshold may both be used to define a background. We suggest keeping the default of VolumeNormalization so that changes in the effective bin size
 do not affect the background filtering.

 This algorithm uses an imaging technique, and it is therefore important that the MDHistoWorkspace you are using is binned to a sufficient
 resolution via [[BinMD]]. You can overlay the integrated peaks workspace in the [[MantidPlot:_SliceViewer#Viewing_Peaks_Workspaces|Slice Viewer]] over
 the generated Cluster Labeled OutputWorkspaceMD to see what the integration region used for each peak amounts to.

 == Notes for running ==

 It is suggested that you '''initially run the algorithm on a coarse image'''. This will help you tune the Threshold parameters. The algorithm generates
 a large memory footprint, so it is suggested that you keep the initial image small, and run on hardware with sufficient memory to store multiple workspace
 of equal size to the input MDWorkspace (generated as part of the connected component analysis).

 == Warnings and Logging ==
 The algorithm will generate warning. There are three main warning to know about.
 === Off the Image Edge ===
 The algorithm will warn about unreachable peaks (off the image). This may be because the peaks detected were off
 the edge of the detector, or because the image was cropped in BinMD in such a way that that part of the detector/TOF space is no
 longer accessible.
 === No Cluster Corresponding to Peak ===
 This is because the input [[PeaksWorkspace]] has peaks that do not align with peaks in the image. The error could either
 be on the side of the input PeaksWorkspace (spurious peaks), or of the [[MDHistoWorkspace]] generated as part of processing. One thing to verify
 is that the combination of Threshold and Normalization input parameters are not so low that they are treating genuine peaks in the image
 as background.
 === Multiple Peaks Assigned to the same Cluster ===
 This means overlapping peaks in the image. This is a problem because both peaks will be given an integrated value that is the sum
 of the entire cluster. You may need to increase the Threshold parameter to resolve this problem.

 For more in-depth analysis, the algorithm will produce debug log messages.

 *WIKI*/

=======
>>>>>>> ffd1aea2
#include "MantidCrystal/IntegratePeaksUsingClusters.h"
#include "MantidCrystal/ICluster.h"
#include "MantidCrystal/ConnectedComponentLabeling.h"
#include "MantidCrystal/HardThresholdBackground.h"
#include "MantidCrystal/PeakClusterProjection.h"
#include "MantidAPI/IMDHistoWorkspace.h"
#include "MantidAPI/WorkspaceProperty.h"
#include "MantidAPI/IMDIterator.h"
#include "MantidAPI/AlgorithmManager.h"
#include "MantidAPI/Progress.h"
#include "MantidKernel/MultiThreaded.h"
#include "MantidKernel/CompositeValidator.h"
#include "MantidKernel/MandatoryValidator.h"
#include "MantidKernel/BoundedValidator.h"
#include "MantidKernel/ListValidator.h"
#include "MantidKernel/Utils.h"
#include "MantidDataObjects/PeaksWorkspace.h"

#include <boost/make_shared.hpp>
#include <boost/math/special_functions/fpclassify.hpp>
#include <map>
#include <algorithm>
#include <boost/tuple/tuple.hpp>
#include <cmath>

using namespace Mantid::API;
using namespace Mantid::Kernel;
using namespace Mantid::DataObjects;
using namespace Mantid::Crystal::ConnectedComponentMappingTypes;

namespace Mantid
{
  namespace Crystal
  {

    // Register the algorithm into the AlgorithmFactory
    DECLARE_ALGORITHM(IntegratePeaksUsingClusters)

    //----------------------------------------------------------------------------------------------
    /** Constructor
     */
    IntegratePeaksUsingClusters::IntegratePeaksUsingClusters()
    {
    }

    //----------------------------------------------------------------------------------------------
    /** Destructor
     */
    IntegratePeaksUsingClusters::~IntegratePeaksUsingClusters()
    {
    }

    //----------------------------------------------------------------------------------------------
    /// Algorithm's name for identification. @see Algorithm::name
    const std::string IntegratePeaksUsingClusters::name() const
    {
      return "IntegratePeaksUsingClusters";
    }
    ;

    /// Algorithm's version for identification. @see Algorithm::version
    int IntegratePeaksUsingClusters::version() const
    {
      return 1;
    }
    ;

    /// Algorithm's category for identification. @see Algorithm::category
    const std::string IntegratePeaksUsingClusters::category() const
    {
      return "MDAlgorithms";
    }

    //----------------------------------------------------------------------------------------------

    //----------------------------------------------------------------------------------------------
    /** Initialize the algorithm's properties.
     */
    void IntegratePeaksUsingClusters::init()
    {
      declareProperty(new WorkspaceProperty<IMDHistoWorkspace>("InputWorkspace", "", Direction::Input),
          "Input md workspace.");
      declareProperty(new WorkspaceProperty<IPeaksWorkspace>("PeaksWorkspace", "", Direction::Input),
          "A PeaksWorkspace containing the peaks to integrate.");

      auto positiveValidator = boost::make_shared<BoundedValidator<double> >();
      positiveValidator->setExclusive(true);
      positiveValidator->setLower(0);

      auto compositeValidator = boost::make_shared<CompositeValidator>();
      compositeValidator->add(positiveValidator);
      compositeValidator->add(boost::make_shared<MandatoryValidator<double> >());

      declareProperty(
          new PropertyWithValue<double>("Threshold", 0, compositeValidator, Direction::Input),
          "Threshold signal above which to consider peaks");

      std::vector<std::string> normalizations(3);
      normalizations[0] = "NoNormalization";
      normalizations[1] = "VolumeNormalization";
      normalizations[2] = "NumEventsNormalization";

      declareProperty("Normalization", normalizations[1],
          Kernel::IValidator_sptr(new Kernel::ListValidator<std::string>(normalizations)),
          "Normalization to use with Threshold. Defaults to VolumeNormalization to account for different binning.");

      declareProperty(new WorkspaceProperty<IPeaksWorkspace>("OutputWorkspace", "", Direction::Output),
          "An output integrated peaks workspace.");
      declareProperty(
          new WorkspaceProperty<IMDHistoWorkspace>("OutputWorkspaceMD", "", Direction::Output),
          "MDHistoWorkspace containing the labeled clusters used by the algorithm.");
    }

    /**
     * Get the normalization. For use with iterators + background strategies.
     * @return Chosen normalization
     */
    MDNormalization IntegratePeaksUsingClusters::getNormalization()
    {
      std::string normProp = getPropertyValue("Normalization");
      Mantid::API::MDNormalization normalization;
      if (normProp == "NoNormalization")
      {
        normalization = NoNormalization;
      }
      else if (normProp == "VolumeNormalization")
      {
        normalization = VolumeNormalization;
      }
      else
      {
        normalization = NumEventsNormalization;
      }
      return normalization;
    }

    //----------------------------------------------------------------------------------------------
    /** Execute the algorithm.
     */
    void IntegratePeaksUsingClusters::exec()
    {
      IMDHistoWorkspace_sptr mdWS = getProperty("InputWorkspace");
      IPeaksWorkspace_sptr inPeakWS = getProperty("PeaksWorkspace");
      IPeaksWorkspace_sptr peakWS = getProperty("OutputWorkspace");
      if (peakWS != inPeakWS)
      {
        peakWS = IPeaksWorkspace_sptr(dynamic_cast<IPeaksWorkspace*>(inPeakWS->clone()));
      }

      {
        const SpecialCoordinateSystem mdCoordinates = mdWS->getSpecialCoordinateSystem();
        if (mdCoordinates == None)
        {
          throw std::invalid_argument(
              "The coordinate system of the input MDWorkspace cannot be established. Run SetSpecialCoordinates on InputWorkspace.");
        }
      }

      const double threshold = getProperty("Threshold");
      // Make a background strategy for the CCL analysis to use.
      HardThresholdBackground backgroundStrategy(threshold, this->getNormalization());
      // CCL. Multi-processor version.
      ConnectedComponentLabeling analysis;

      Progress progress(this, 0, 1, 1);
      // Perform CCL.
      ClusterTuple clusters = analysis.executeAndFetchClusters(mdWS, &backgroundStrategy, progress);
      // Extract the clusters
      ConnectedComponentMappingTypes::ClusterMap& clusterMap = clusters.get<1>();
      // Extract the labeled image
      IMDHistoWorkspace_sptr outHistoWS = clusters.get<0>();
      // Labels taken by peaks.
      std::map<size_t, size_t> labelsTakenByPeaks;
      // Make a peak transform so that we can understand a peak in the context of the mdworkspace coordinate setup.
      PeakClusterProjection projection(outHistoWS); // Projection of PeaksWorkspace over labelled cluster workspace.

      progress.doReport("Performing Peak Integration");
      g_log.information("Starting Integration");
      progress.resetNumSteps(peakWS->getNumberPeaks(), 0.9, 1);
      PARALLEL_FOR1(peakWS)
      for (int i = 0; i < peakWS->getNumberPeaks(); ++i)
      {
        PARALLEL_START_INTERUPT_REGION
        IPeak& peak = peakWS->getPeak(i);
        const Mantid::signal_t signalValue = projection.signalAtPeakCenter(peak); // No normalization when extracting label ids!
        if (boost::math::isnan(signalValue))
        {
          g_log.warning() << "Warning: image for integration is off edge of detector for peak " << i
              << std::endl;
        }
        else if (signalValue < static_cast<Mantid::signal_t>(analysis.getStartLabelId()))
        {
          g_log.information() << "Peak: " << i
              << " Has no corresponding cluster/blob detected on the image. This could be down to your Threshold settings."
              << std::endl;
        }
        else
        {
          const size_t labelIdAtPeak = static_cast<size_t>(signalValue);
          ICluster * const cluster = clusterMap[labelIdAtPeak].get();
          ICluster::ClusterIntegratedValues integratedValues = cluster->integrate(mdWS);
          peak.setIntensity(integratedValues.get<0>());
          peak.setSigmaIntensity(std::sqrt(integratedValues.get<1>()));

          PARALLEL_CRITICAL(IntegratePeaksUsingClusters)
          {
            auto it = labelsTakenByPeaks.find(labelIdAtPeak);
            if (it != labelsTakenByPeaks.end())
            {
              g_log.warning() << "Overlapping Peaks. Peak: " << i << " overlaps with another Peak: "
                  << it->second << " and shares label id: " << it->first << std::endl;
            }
            labelsTakenByPeaks.insert(std::make_pair(labelIdAtPeak, i));
          }
          progress.report();
        }
      PARALLEL_END_INTERUPT_REGION
    }
    PARALLEL_CHECK_INTERUPT_REGION

    setProperty("OutputWorkspace", peakWS);
    setProperty("OutputWorkspaceMD", outHistoWS);
  }

} // namespace Crystal
} // namespace Mantid<|MERGE_RESOLUTION|>--- conflicted
+++ resolved
@@ -1,51 +1,3 @@
-<<<<<<< HEAD
-/*WIKI*
- Integrates arbitrary shaped single crystal peaks defined on an [[MDHistoWorkspace]] using connected component analysis to determine
- regions of interest around each peak of the [[PeaksWorkspace]]. The output is an integrated [[PeaksWorkspace]] as well as an image
- containing the labels assigned to each cluster for diagnostic and visualisation purposes.
-
- '''The algorithm makes no assumptions about Peak shape or size''' and can therefore be used where integration over defined shapes
- [[IntegratePeaksMD]] and [[IntegrateEllipsoids]], for example, will not work.
-
- [[File:ClusterImage.png|400px]]
-
- ''Cluster Label region displayed in the [[SliceViewer]]. Peak centre is marked with an X. The green circle illustrates the integration region used by [[IntegratePeaksMD]]''
- 
- A threshold for the Peak should be defined below which, parts of the image are treated as background. The normalization method in combination with the
- threshold may both be used to define a background. We suggest keeping the default of VolumeNormalization so that changes in the effective bin size
- do not affect the background filtering.
-
- This algorithm uses an imaging technique, and it is therefore important that the MDHistoWorkspace you are using is binned to a sufficient
- resolution via [[BinMD]]. You can overlay the integrated peaks workspace in the [[MantidPlot:_SliceViewer#Viewing_Peaks_Workspaces|Slice Viewer]] over
- the generated Cluster Labeled OutputWorkspaceMD to see what the integration region used for each peak amounts to.
-
- == Notes for running ==
-
- It is suggested that you '''initially run the algorithm on a coarse image'''. This will help you tune the Threshold parameters. The algorithm generates
- a large memory footprint, so it is suggested that you keep the initial image small, and run on hardware with sufficient memory to store multiple workspace
- of equal size to the input MDWorkspace (generated as part of the connected component analysis).
-
- == Warnings and Logging ==
- The algorithm will generate warning. There are three main warning to know about.
- === Off the Image Edge ===
- The algorithm will warn about unreachable peaks (off the image). This may be because the peaks detected were off
- the edge of the detector, or because the image was cropped in BinMD in such a way that that part of the detector/TOF space is no
- longer accessible.
- === No Cluster Corresponding to Peak ===
- This is because the input [[PeaksWorkspace]] has peaks that do not align with peaks in the image. The error could either
- be on the side of the input PeaksWorkspace (spurious peaks), or of the [[MDHistoWorkspace]] generated as part of processing. One thing to verify
- is that the combination of Threshold and Normalization input parameters are not so low that they are treating genuine peaks in the image
- as background.
- === Multiple Peaks Assigned to the same Cluster ===
- This means overlapping peaks in the image. This is a problem because both peaks will be given an integrated value that is the sum
- of the entire cluster. You may need to increase the Threshold parameter to resolve this problem.
-
- For more in-depth analysis, the algorithm will produce debug log messages.
-
- *WIKI*/
-
-=======
->>>>>>> ffd1aea2
 #include "MantidCrystal/IntegratePeaksUsingClusters.h"
 #include "MantidCrystal/ICluster.h"
 #include "MantidCrystal/ConnectedComponentLabeling.h"
