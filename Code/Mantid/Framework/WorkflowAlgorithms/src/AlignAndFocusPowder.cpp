/*WIKI*

This is a workflow algorithm that does the bulk of the work for time focusing diffraction data. This is done by executing several sub-algorithms as listed below.

# [[RemovePromptPulse]] (event workspace only)
# [[CompressEvents]] (event workspace only)
# [[CropWorkspace]]
# [[MaskDetectors]]
# [[Rebin]] or [[ResampleX]] if not d-space binning
# [[AlignDetectors]]
# If LRef, minwl, or DIFCref are specified:
## [[ConvertUnits]] to time-of-flight
## [[UnwrapSNS]]
## [[RemoveLowResTOF]]
## [[ConvertUnits]] to d-spacing
# [[Rebin]] if d-space binning
# [[DiffractionFocussing]]
# [[SortEvents]] (event workspace only)
# [[EditInstrumentGeometry]] (if appropriate)
# [[ConvertUnits]] to time-of-f
*WIKI*/
//----------------------------------------------------------------------
// Includes
//----------------------------------------------------------------------
#include "MantidWorkflowAlgorithms/AlignAndFocusPowder.h"
#include "MantidAPI/FileProperty.h"
#include "MantidAPI/MatrixWorkspace.h"
#include "MantidDataObjects/GroupingWorkspace.h"
#include "MantidDataObjects/MaskWorkspace.h"
#include "MantidDataObjects/OffsetsWorkspace.h"
#include "MantidDataObjects/Workspace2D.h"
#include "MantidKernel/ArrayProperty.h"
#include "MantidKernel/EnabledWhenProperty.h"
#include "MantidKernel/RebinParamsValidator.h"
#include "MantidKernel/System.h"
#include "MantidKernel/ConfigService.h"
#include "MantidAPI/FileFinder.h"

using Mantid::Geometry::Instrument_const_sptr;
using namespace Mantid::Kernel;
using namespace Mantid::API;
using namespace Mantid::DataObjects;

namespace Mantid
{
namespace WorkflowAlgorithms
{

// Register the class into the algorithm factory
DECLARE_ALGORITHM(AlignAndFocusPowder)

/// Sets documentation strings for this algorithm
void AlignAndFocusPowder::initDocs()
{
  this->setWikiSummary("Algorithm to focus powder diffraction data into a number of histograms according to a grouping scheme defined in a [[CalFile]]. ");
  this->setOptionalMessage("Algorithm to focus powder diffraction data into a number of histograms according to a grouping scheme defined in a CalFile.");
}


using namespace Kernel;
using API::WorkspaceProperty;
using API::MatrixWorkspace_sptr;
using API::MatrixWorkspace;
using API::FileProperty;

/** Initialisation method. Declares properties to be used in algorithm.
 *
 */
void AlignAndFocusPowder::init()
{
  declareProperty(
    new WorkspaceProperty<MatrixWorkspace>("InputWorkspace","",Direction::Input),
    "The input workspace" );
  declareProperty(
    new WorkspaceProperty<MatrixWorkspace>("OutputWorkspace","",Direction::Output),
    "The result of diffraction focussing of InputWorkspace" );
  declareProperty(
        new WorkspaceProperty<MatrixWorkspace>("LowResTOFWorkspace", "", Direction::Output, PropertyMode::Optional),
        "The name of the workspace containing the filtered low resolution TOF data.");
  declareProperty(new FileProperty("CalFileName", "", FileProperty::OptionalLoad, ".cal"),
		  "The name of the CalFile with offset, masking, and grouping data" );
  declareProperty(new WorkspaceProperty<GroupingWorkspace>("GroupingWorkspace","",Direction::Input, PropertyMode::Optional),
    "Optional: An GroupingWorkspace workspace giving the grouping info.");
  declareProperty(new WorkspaceProperty<OffsetsWorkspace>("OffsetsWorkspace","",Direction::Input, PropertyMode::Optional),
    "Optional: An OffsetsWorkspace workspace giving the detector calibration values.");
  declareProperty(new WorkspaceProperty<MatrixWorkspace>("MaskWorkspace","",Direction::Input, PropertyMode::Optional),
    "Optional: An Workspace workspace giving which detectors are masked.");
  declareProperty(new ArrayProperty<double>("Params"/*, boost::make_shared<RebinParamsValidator>()*/),
        "A comma separated list of first bin boundary, width, last bin boundary. Optionally\n"
        "this can be followed by a comma and more widths and last boundary pairs.\n"
        "Negative width values indicate logarithmic binning.");
  declareProperty("ResampleX", 0,
                  "Number of bins in x-axis. Non-zero value overrides \"Params\" property. Negative value means logorithmic binning.");
  setPropertySettings("Params", new EnabledWhenProperty("ResampleX", IS_DEFAULT));
  declareProperty("Dspacing", true,"Bin in Dspace. (True is Dspace; False is TOF)");
  declareProperty(new ArrayProperty<double>("DMin"), "Minimum for Dspace axis. (Default 0.) ");
  declareProperty(new ArrayProperty<double>("DMax"), "Maximum for Dspace axis. (Default 0.) ");
  declareProperty("TMin", 0.0, "Minimum for TOF axis. (Default 0.) ");
  declareProperty("TMax", 0.0, "Maximum for TOF or dspace axis. (Default 0.) ");
  declareProperty("PreserveEvents", true,
    "If the InputWorkspace is an EventWorkspace, this will preserve the full event list (warning: this will use much more memory!).");
  declareProperty("RemovePromptPulseWidth", 0.,
    "Width of events (in microseconds) near the prompt pulse to remove. 0 disables");
  declareProperty("CompressTolerance", 0.01,
    "Compress events (in microseconds) within this tolerance. (Default 0.01) ");
  declareProperty("UnwrapRef", 0., "Reference total flight path for frame unwrapping. Zero skips the correction");
  declareProperty("LowResRef", 0., "Reference DIFC for resolution removal. Zero skips the correction");
  declareProperty("CropWavelengthMin", 0., "Crop the data at this minimum wavelength. Overrides LowResRef.");
  declareProperty("PrimaryFlightPath", -1.0, "If positive, focus positions are changed.  (Default -1) ");
  declareProperty(new ArrayProperty<int32_t>("SpectrumIDs"),
    "Optional: Spectrum IDs (note that it is not detector ID or workspace indices).");
  declareProperty(new ArrayProperty<double>("L2"), "Optional: Secondary flight (L2) paths for each detector");
  declareProperty(new ArrayProperty<double>("Polar"), "Optional: Polar angles (two thetas) for detectors");
  declareProperty(new ArrayProperty<double>("Azimuthal"), "Azimuthal angles (out-of-plain) for detectors");

}

/** Executes the algorithm
 *
 *  @throw Exception::FileError If the grouping file cannot be opened or read successfully
 *  @throw runtime_error If unable to run one of the Child Algorithms successfully
 */
void AlignAndFocusPowder::exec()
{
  // retrieve the properties
  m_inputW = getProperty("InputWorkspace");
  m_inputEW = boost::dynamic_pointer_cast<EventWorkspace>( m_inputW );
  m_instName = m_inputW->getInstrument()->getName();
  m_instName = Kernel::ConfigService::Instance().getInstrument(m_instName).shortName();
  std::string calFileName = getPropertyValue("CalFileName");
  m_offsetsWS = getProperty("OffsetsWorkspace");
  m_maskWS = getProperty("MaskWorkspace");
  m_groupWS = getProperty("GroupingWorkspace");
  l1 = getProperty("PrimaryFlightPath");
  specids = getProperty("SpectrumIDs");
  l2s = getProperty("L2");
  tths = getProperty("Polar");
  phis = getProperty("Azimuthal");
  m_params=getProperty("Params");
  dspace = getProperty("DSpacing");
  m_dmins = getProperty("DMin");
  m_dmaxs = getProperty("DMax");
  double dmin = 0.;
  if (!m_dmins.empty())
    dmin = m_dmins[0];
  double dmax = 0.;
  if (!m_dmaxs.empty())
    dmax = m_dmaxs[0];
  LRef = getProperty("UnwrapRef");
  DIFCref = getProperty("LowResRef");
  minwl = getProperty("CropWavelengthMin");
  tmin = getProperty("TMin");
  tmax = getProperty("TMax");
  m_preserveEvents = getProperty("PreserveEvents");
  m_resampleX = getProperty("ResampleX");
  // determine some bits about d-space and binning
  if (m_resampleX != 0)
  {
    m_params.clear(); // ignore the normal rebin parameters
  }
  else if (m_params.size() == 1)
  {
    if (dmax > 0.)
      dspace = true;
    else
      dspace=false;
  }
  if (dspace)
  {
    if (m_params.size() == 1 && dmax > 0)
    {
        double step = m_params[0];
        m_params.clear();
        if (step > 0 || dmin > 0)
        {
          m_params.push_back(dmin);
          m_params.push_back(step);
          m_params.push_back(dmax);
          g_log.information() << "d-Spacing Binning: " << m_params[0] << "  " << m_params[1] << "  " << m_params[2] <<"\n";
        }
    }
  }
  else
  {
    if (m_params.size() == 1 && tmax > 0)
    {
        double step = m_params[0];
        if (step > 0 || tmin > 0)
        {
          m_params[0] = tmin;
          m_params.push_back(step);
          m_params.push_back(tmax);
          g_log.information() << "TOF Binning: " << m_params[0] << "  " << m_params[1] << "  " << m_params[2] <<"\n";
        }
    }
  }
  xmin = 0;
  xmax = 0;
  if (tmin > 0.)
  {
    xmin = tmin;
  }
  if (tmax > 0.)
  {
    xmax = tmax;
  }
  if (!dspace && m_params.size() == 3)
  {
    xmin = m_params[0];
    xmax = m_params[2];
  }

  loadCalFile(calFileName);


  // Now setup the output workspace
  m_outputW = getProperty("OutputWorkspace");
  if ( m_outputW == m_inputW )
  {
    if (m_inputEW)
    {
      m_outputEW = boost::dynamic_pointer_cast<EventWorkspace>(m_outputW);
    }
  }
  else
  {
    if (m_inputEW)
    {
      //Make a brand new EventWorkspace
      m_outputEW = boost::dynamic_pointer_cast<EventWorkspace>(
      WorkspaceFactory::Instance().create("EventWorkspace", m_inputEW->getNumberHistograms(), 2, 1));
      //Copy geometry over.
      WorkspaceFactory::Instance().initializeFromParent(m_inputEW, m_outputEW, false);
      //You need to copy over the data as well.
      m_outputEW->copyDataFrom( (*m_inputEW) );

      //Cast to the matrixOutputWS and save it
      m_outputW = boost::dynamic_pointer_cast<MatrixWorkspace>(m_outputEW);
<<<<<<< HEAD
=======
      // m_outputW->setName(getProperty("OutputWorkspace"));
>>>>>>> 399f9b7d
    }
    else
    {
      // Not-an-event workspace
      m_outputW = WorkspaceFactory::Instance().create(m_inputW);
<<<<<<< HEAD
=======
      // m_outputW->setName(getProperty("OutputWorkspace"));
>>>>>>> 399f9b7d
    }
  }
  std::string lowreswsname = getPropertyValue("LowResTOFWorkspace");
  MatrixWorkspace_sptr tempws = getProperty("LowResTOFWorkspace");
  if (lowreswsname.size() > 0 || tempws)
  {
    // Process low resolution TOF
    m_processLowResTOF = true;

    if (!m_inputEW)
    {
      throw std::runtime_error("Input workspace is not EventWorkspace.  It is not supported now.");
    }
    else
    {
      //Make a brand new EventWorkspace
      m_lowResEW = boost::dynamic_pointer_cast<EventWorkspace>(
            WorkspaceFactory::Instance().create("EventWorkspace", m_inputEW->getNumberHistograms(), 2, 1));

      //Cast to the matrixOutputWS and save it
      m_lowResW = boost::dynamic_pointer_cast<MatrixWorkspace>(m_lowResEW);
      // m_lowResW->setName(lowreswsname);
    }
  }
  else
  {
    // Ignore low resolution TOF
    m_processLowResTOF = false;
  }

  // filter the input events if appropriate
  if (m_inputEW)
  {
    double removePromptPulseWidth = getProperty("RemovePromptPulseWidth");
    if (removePromptPulseWidth > 0.)
    {
      g_log.information() << "running RemovePromptPulse(Width="
                          << removePromptPulseWidth << ")\n";
      API::IAlgorithm_sptr filterPAlg = createChildAlgorithm("RemovePromptPulse");
      filterPAlg->setProperty("InputWorkspace", m_outputW);
      filterPAlg->setProperty("OutputWorkspace", m_outputW);
      filterPAlg->setProperty("Width", removePromptPulseWidth);
      filterPAlg->executeAsChildAlg();
      m_outputW = filterPAlg->getProperty("OutputWorkspace");
      m_outputEW = boost::dynamic_pointer_cast<EventWorkspace>(m_outputW);
    }

    double tolerance = getProperty("CompressTolerance");
    if (tolerance > 0.)
    {
      g_log.information() << "running CompressEvents(Tolerance=" << tolerance << ")\n";
      API::IAlgorithm_sptr compressAlg = createChildAlgorithm("CompressEvents");
      compressAlg->setProperty("InputWorkspace", m_outputEW);
      compressAlg->setProperty("OutputWorkspace", m_outputEW);
      compressAlg->setProperty("OutputWorkspace", m_outputEW);
      compressAlg->setProperty("Tolerance",tolerance);
      compressAlg->executeAsChildAlg();
      m_outputEW = compressAlg->getProperty("OutputWorkspace");
      m_outputW = boost::dynamic_pointer_cast<MatrixWorkspace>(m_outputEW);
    }
    else
    {
      g_log.information() << "Not compressing event list\n";
      doSortEvents(m_outputW); // still sort to help some thing out
    }
  }

  if (xmin > 0. || xmax > 0.)
  {
    bool doCorrection(true);
    if (m_outputEW) { // extra check for event workspaces
      doCorrection = (m_outputEW->getNumberEvents() > 0);
    }

    if (doCorrection) {
      g_log.information() << "running CropWorkspace(Xmin=" << xmin
                          << ", Xmax=" << xmax << ")\n" ;
	  API::IAlgorithm_sptr cropAlg = createChildAlgorithm("CropWorkspace");
	  cropAlg->setProperty("InputWorkspace", m_outputW);
	  cropAlg->setProperty("OutputWorkspace", m_outputW);
	  if (xmin > 0.)cropAlg->setProperty("Xmin", xmin);
	  if (xmax > 0.)cropAlg->setProperty("Xmax", xmax);
	  cropAlg->executeAsChildAlg();
	  m_outputW = cropAlg->getProperty("OutputWorkspace");
    }
  }

  g_log.information() << "running MaskDetectors\n";
  API::IAlgorithm_sptr maskAlg = createChildAlgorithm("MaskDetectors");
  maskAlg->setProperty("Workspace", m_outputW);
  maskAlg->setProperty("MaskedWorkspace", m_maskWS);
  maskAlg->executeAsChildAlg();
  m_outputW = maskAlg->getProperty("Workspace");

  if(!dspace)
    this->rebin(m_outputW);

  g_log.information() << "running AlignDetectors\n";
  API::IAlgorithm_sptr alignAlg = createChildAlgorithm("AlignDetectors");
  alignAlg->setProperty("InputWorkspace", m_outputW);
  alignAlg->setProperty("OutputWorkspace", m_outputW);
  alignAlg->setProperty("OffsetsWorkspace", m_offsetsWS);
  alignAlg->executeAsChildAlg();
  m_outputW = alignAlg->getProperty("OutputWorkspace");

  if(LRef > 0. || minwl > 0. || DIFCref > 0.)
  {
      g_log.information() << "running ConvertUnits(Target=TOF)\n";
	  API::IAlgorithm_sptr convert1Alg = createChildAlgorithm("ConvertUnits");
	  convert1Alg->setProperty("InputWorkspace", m_outputW);
	  convert1Alg->setProperty("OutputWorkspace", m_outputW);
	  convert1Alg->setProperty("Target","TOF");
	  convert1Alg->executeAsChildAlg();
	  m_outputW = convert1Alg->getProperty("OutputWorkspace");
  }

  // Beyond this point, low resolution TOF workspace is considered.
  if(LRef > 0.)
  {
      g_log.information() << "running UnwrapSNS(LRef=" << LRef
                          << ",Tmin=" << tmin << ",Tmax=" << tmax <<")\n";
	  API::IAlgorithm_sptr removeAlg = createChildAlgorithm("UnwrapSNS");
	  removeAlg->setProperty("InputWorkspace", m_outputW);
	  removeAlg->setProperty("OutputWorkspace", m_outputW);
	  removeAlg->setProperty("LRef",LRef);
	  if(tmin > 0.) removeAlg->setProperty("Tmin",tmin);
	  if(tmax > tmin) removeAlg->setProperty("Tmax",tmax);
	  removeAlg->executeAsChildAlg();
	  m_outputW = removeAlg->getProperty("OutputWorkspace");
  }

  if(minwl > 0.)
  {
      g_log.information() << "running RemoveLowResTOF(MinWavelength=" << minwl
                          << ",Tmin=" << tmin << ". ";
      EventWorkspace_sptr ews = boost::dynamic_pointer_cast<EventWorkspace>(m_outputW);
      if (ews)
        g_log.information() << "Number of events = " << ews->getNumberEvents() << ". ";
      g_log.information("\n");

	  API::IAlgorithm_sptr removeAlg = createChildAlgorithm("RemoveLowResTOF");
	  removeAlg->setProperty("InputWorkspace", m_outputW);
	  removeAlg->setProperty("OutputWorkspace", m_outputW);
	  removeAlg->setProperty("MinWavelength",minwl);
	  if(tmin > 0.) removeAlg->setProperty("Tmin",tmin);
	  if (m_processLowResTOF)
		removeAlg->setProperty("LowResTOFWorkspace", m_lowResW);

	  removeAlg->executeAsChildAlg();
	  m_outputW = removeAlg->getProperty("OutputWorkspace");
	  if (m_processLowResTOF)
		m_lowResW = removeAlg->getProperty("LowResTOFWorkspace");
  }
  else if(DIFCref > 0.)
  {
      g_log.information() << "running RemoveLowResTof(RefDIFC=" << DIFCref
                          << ",K=3.22)\n";
      EventWorkspace_sptr ews = boost::dynamic_pointer_cast<EventWorkspace>(m_outputW);
      if (ews)
        g_log.information() << "Number of events = " << ews->getNumberEvents() << ". ";
      g_log.information("\n");

	  API::IAlgorithm_sptr removeAlg = createChildAlgorithm("RemoveLowResTOF");
	  removeAlg->setProperty("InputWorkspace", m_outputW);
	  removeAlg->setProperty("OutputWorkspace", m_outputW);
	  removeAlg->setProperty("ReferenceDIFC",DIFCref);
	  removeAlg->setProperty("K",3.22);
	  if(tmin > 0.) removeAlg->setProperty("Tmin",tmin);
	  if (m_processLowResTOF)
		removeAlg->setProperty("LowResTOFWorkspace", m_lowResW);

	  removeAlg->executeAsChildAlg();
	  m_outputW = removeAlg->getProperty("OutputWorkspace");
	  if (m_processLowResTOF)
		m_lowResW = removeAlg->getProperty("LowResTOFWorkspace");
  }

  EventWorkspace_sptr ews = boost::dynamic_pointer_cast<EventWorkspace>(m_outputW);
  if (ews)
  {
    size_t numhighevents = ews->getNumberEvents();
    size_t numlowevents = 0;
    if (m_processLowResTOF)
    {
      EventWorkspace_sptr lowes = boost::dynamic_pointer_cast<EventWorkspace>(m_lowResW);
      numlowevents = lowes->getNumberEvents();
      g_log.information() << "Number of high TOF events = " << numhighevents << "; "
                          << "Number of low TOF events = " << numlowevents << ".\n";
    }
  }

  // Convert units
  if(LRef > 0. || minwl > 0. || DIFCref > 0.)
  {
    g_log.information() << "running ConvertUnits(Target=dSpacing)\n";
    API::IAlgorithm_sptr convert2Alg = createChildAlgorithm("ConvertUnits");
    convert2Alg->setProperty("InputWorkspace", m_outputW);
    convert2Alg->setProperty("OutputWorkspace", m_outputW);
    convert2Alg->setProperty("Target","dSpacing");
    convert2Alg->executeAsChildAlg();
    m_outputW = convert2Alg->getProperty("OutputWorkspace");

    if (m_processLowResTOF)
    {
      API::IAlgorithm_sptr convert2Alg = createChildAlgorithm("ConvertUnits");
      convert2Alg->setProperty("InputWorkspace", m_lowResW);
      convert2Alg->setProperty("OutputWorkspace", m_lowResW);
      convert2Alg->setProperty("Target","dSpacing");
      convert2Alg->executeAsChildAlg();
      m_lowResW = convert2Alg->getProperty("OutputWorkspace");
    }
  }

  if(dspace)
  {
    this->rebin(m_outputW);
    if (m_processLowResTOF)
      rebin(m_lowResW);
  }

  doSortEvents(m_outputW);
  if (m_processLowResTOF)
    doSortEvents(m_lowResW);

  // Diffraction focus
  g_log.information() << "running DiffractionFocussing. \n";
  API::IAlgorithm_sptr focusAlg = createChildAlgorithm("DiffractionFocussing");
  focusAlg->setProperty("InputWorkspace", m_outputW);
  focusAlg->setProperty("OutputWorkspace", m_outputW);
  focusAlg->setProperty("GroupingWorkspace", m_groupWS);
  focusAlg->setProperty("PreserveEvents", m_preserveEvents);
  focusAlg->executeAsChildAlg();
  m_outputW = focusAlg->getProperty("OutputWorkspace");
  if (m_processLowResTOF)
  {
    API::IAlgorithm_sptr focusAlg = createChildAlgorithm("DiffractionFocussing");
    focusAlg->setProperty("InputWorkspace", m_lowResW);
    focusAlg->setProperty("OutputWorkspace", m_lowResW);
    focusAlg->setProperty("GroupingWorkspace", m_groupWS);
    focusAlg->setProperty("PreserveEvents", m_preserveEvents);
    focusAlg->executeAsChildAlg();
    m_lowResW = focusAlg->getProperty("OutputWorkspace");
  }

  doSortEvents(m_outputW);
  if (m_processLowResTOF)
    doSortEvents(m_lowResW);

  // this next call should probably be in for rebin as well
  // but it changes the system tests
  if (dspace && m_resampleX != 0)
  {
    this->rebin(m_outputW);
    if (m_processLowResTOF)
      rebin(m_lowResW);
  }

  if (l1 > 0)
  {
    g_log.information() << "running EditInstrumentGeometry\n";
    API::IAlgorithm_sptr editAlg = createChildAlgorithm("EditInstrumentGeometry");
    editAlg->setProperty("Workspace", m_outputW);
    editAlg->setProperty("NewInstrument", false);
    editAlg->setProperty("PrimaryFlightPath", l1);
    editAlg->setProperty("Polar", tths);
    editAlg->setProperty("SpectrumIDs", specids);
    editAlg->setProperty("L2", l2s);
    editAlg->setProperty("Azimuthal", phis);
    editAlg->executeAsChildAlg();
    m_outputW = editAlg->getProperty("Workspace");

    if (m_processLowResTOF)
    {
      API::IAlgorithm_sptr editAlg = createChildAlgorithm("EditInstrumentGeometry");
      editAlg->setProperty("Workspace", m_lowResW);
      editAlg->setProperty("NewInstrument", false);
      editAlg->setProperty("PrimaryFlightPath", l1);
      editAlg->setProperty("Polar", tths);
      editAlg->setProperty("SpectrumIDs", specids);
      editAlg->setProperty("L2", l2s);
      editAlg->setProperty("Azimuthal", phis);
      editAlg->executeAsChildAlg();
      m_lowResW = editAlg->getProperty("Workspace");
    }
  }

  // Convert units to TOF
  g_log.information() << "running ConvertUnits\n";
  API::IAlgorithm_sptr convert3Alg = createChildAlgorithm("ConvertUnits");
  convert3Alg->setProperty("InputWorkspace", m_outputW);
  convert3Alg->setProperty("OutputWorkspace", m_outputW);
  convert3Alg->setProperty("Target","TOF");
  convert3Alg->executeAsChildAlg();
  m_outputW = convert3Alg->getProperty("OutputWorkspace");

  if (m_processLowResTOF)
  {
    API::IAlgorithm_sptr convert3Alg = createChildAlgorithm("ConvertUnits");
    convert3Alg->setProperty("InputWorkspace", m_lowResW);
    convert3Alg->setProperty("OutputWorkspace", m_lowResW);
    convert3Alg->setProperty("Target","TOF");
    convert3Alg->executeAsChildAlg();
    m_lowResW = convert3Alg->getProperty("OutputWorkspace");
  }

  if ((!m_params.empty()) && (m_params.size() != 1))
  {
    m_params.erase(m_params.begin());
    m_params.pop_back();
  }
  if (!m_dmins.empty())
    m_dmins.clear();
  if (!m_dmaxs.empty())
    m_dmaxs.clear();

  this->rebin(m_outputW);
  if (m_processLowResTOF)
    rebin(m_lowResW);

  // return the output workspace
  setProperty("OutputWorkspace",m_outputW);
  if (m_processLowResTOF)
    setProperty("LowResTOFWorkspace", m_lowResW);
}

/** Rebin
  */
void AlignAndFocusPowder::rebin(API::MatrixWorkspace_sptr matrixws)
{
  if (m_resampleX != 0)
  {
    // ResampleX
    g_log.information() << "running ResampleX(NumberBins=" << abs(m_resampleX)
                        << ", LogBinning=" << (m_resampleX < 0)
                        << ", dMin(" << m_dmins.size() << "), dmax(" << m_dmaxs.size() << "))\n";
    API::IAlgorithm_sptr alg = createChildAlgorithm("ResampleX");
    alg->setProperty("InputWorkspace", matrixws);
    alg->setProperty("OutputWorkspace", matrixws);
    if ((!m_dmins.empty()) && (!m_dmaxs.empty()))
    {
      size_t numHist = m_outputW->getNumberHistograms();
      if ((numHist == m_dmins.size()) && (numHist == m_dmaxs.size()))
      {
        alg->setProperty("XMin", m_dmins);
        alg->setProperty("XMax", m_dmaxs);
      }
      else
      {
        g_log.information() << "Number of dmin and dmax values don't match the "
                            << "number of workspace indices. Ignoring the parameters.\n";
      }
    }
    alg->setProperty("NumberBins", abs(m_resampleX));
    alg->setProperty("LogBinning", (m_resampleX < 0));
    alg->executeAsChildAlg();
    matrixws = alg->getProperty("OutputWorkspace");
  }
  else
  {
    g_log.information() << "running Rebin( ";
    for (auto param = m_params.begin(); param != m_params.end(); ++param)
      g_log.information() << (*param) << " ";
    g_log.information() << ")\n";
    API::IAlgorithm_sptr rebin3Alg = createChildAlgorithm("Rebin");
    rebin3Alg->setProperty("InputWorkspace", matrixws);
    rebin3Alg->setProperty("OutputWorkspace", matrixws);
    rebin3Alg->setProperty("Params",m_params);
    rebin3Alg->executeAsChildAlg();
    matrixws = rebin3Alg->getProperty("OutputWorkspace");
  }
}

/**
 * Loads the .cal file if necessary.
 */
void AlignAndFocusPowder::loadCalFile(const std::string &calFileName)
{

  // check if the workspaces exist with their canonical names so they are not reloaded for chunks
  if (!m_groupWS)
  {
    try {
      m_groupWS = AnalysisDataService::Instance().retrieveWS<GroupingWorkspace>(m_instName+"_group");
    } catch (Exception::NotFoundError&) {
      ; // not noteworthy
    }
  }
  if (!m_offsetsWS)
  {
    try {
      m_offsetsWS = AnalysisDataService::Instance().retrieveWS<OffsetsWorkspace>(m_instName+"_offsets");
    } catch (Exception::NotFoundError&) {
      ; // not noteworthy
    }
  }
  if (!m_maskWS)
  {
    try {
      m_maskWS = AnalysisDataService::Instance().retrieveWS<MatrixWorkspace>(m_instName+"_mask");
    } catch (Exception::NotFoundError&) {
      ; // not noteworthy
    }
  }

  // see if everything exists to exit early
  if (m_groupWS && m_offsetsWS && m_maskWS)
    return;

  g_log.information() << "Loading Calibration file \"" << calFileName << "\"\n";

  // bunch of booleans to keep track of things
  bool loadGrouping = !m_groupWS;
  bool loadOffsets  = !m_offsetsWS;
  bool loadMask     = !m_maskWS;

  // Load the .cal file
  IAlgorithm_sptr alg = createChildAlgorithm("LoadCalFile");
  alg->setPropertyValue("CalFilename", calFileName);
  alg->setProperty("InputWorkspace", m_inputW);
  alg->setProperty<std::string>("WorkspaceName", m_instName);
  alg->setProperty("MakeGroupingWorkspace", loadGrouping);
  alg->setProperty("MakeOffsetsWorkspace",  loadOffsets);
  alg->setProperty("MakeMaskWorkspace",     loadMask);
  alg->setLogging(true);
  alg->executeAsChildAlg();

  // replace workspaces as appropriate
  if (loadGrouping)
  {
    m_groupWS = alg->getProperty("OutputGroupingWorkspace");
    AnalysisDataService::Instance().addOrReplace(m_instName+"_group", m_groupWS);
  }
  if (loadOffsets)
  {
    m_offsetsWS = alg->getProperty("OutputOffsetsWorkspace");
    AnalysisDataService::Instance().addOrReplace(m_instName+"_offsets", m_offsetsWS);
  }
  if (loadMask)
  {
    m_maskWS = alg->getProperty("OutputMaskWorkspace");
    AnalysisDataService::Instance().addOrReplace(m_instName+"_mask", m_maskWS);
  }
}

  /** Perform SortEvents on the output workspaces
   * but only if they are EventWorkspaces. 
   *
   * @param ws :: any Workspace. Does nothing if not EventWorkspace.
   */
  void AlignAndFocusPowder::doSortEvents(Mantid::API::Workspace_sptr ws)
  {
    EventWorkspace_sptr eventWS = boost::dynamic_pointer_cast<EventWorkspace>(ws);
    if (!eventWS)
      return;
    Algorithm_sptr alg = this->createChildAlgorithm("SortEvents");
    alg->setProperty("InputWorkspace", eventWS);
    alg->setPropertyValue("SortBy", "X Value");
    alg->executeAsChildAlg();
  }


} // namespace WorkflowAlgorithm
} // namespace Mantid<|MERGE_RESOLUTION|>--- conflicted
+++ resolved
@@ -236,19 +236,13 @@
 
       //Cast to the matrixOutputWS and save it
       m_outputW = boost::dynamic_pointer_cast<MatrixWorkspace>(m_outputEW);
-<<<<<<< HEAD
-=======
       // m_outputW->setName(getProperty("OutputWorkspace"));
->>>>>>> 399f9b7d
     }
     else
     {
       // Not-an-event workspace
       m_outputW = WorkspaceFactory::Instance().create(m_inputW);
-<<<<<<< HEAD
-=======
       // m_outputW->setName(getProperty("OutputWorkspace"));
->>>>>>> 399f9b7d
     }
   }
   std::string lowreswsname = getPropertyValue("LowResTOFWorkspace");
