/*WIKI* 

== Used Subalgorithms ==

The algorithm uses [[Unit_Factory|Unit Factory ]] and existing unit conversion procedures from input Workspace Units to the Units, necessary for transformation into correspondent MD Event workspace. It also uses [[PreprocessDetectorsToMD]] algorithm to help with transformation to reciprocal space.

If min, max or both lists of values (properties 12 and 13) for the algorithm are not specified, [[ConvertToMDHelper]] is used to estimate missing min-max values. This algorithm is also used to calculate min-max values if specified min-max values are deemed incorrect (e.g. less values then dimensions or some min values are bigger then max values)
== Notes ==
<ol>
<li> For elastic analysis (<math> dEAnalysisMode=Elastic</math>) the target [[units|unit]] is momentum <math>k</math>.
<li> For no analysis (CopyToMD) mode, the units remain the one, previously defined along the workspace's axes. 
<li> When units of input Matrix 2D workspace (Histogram workspace) are not Momentums for Elastic or EnergyTransfer for inelastic mode, the algorithm uses internal unit conversion of input X-values based on central average of a bin ranges. Namely, value <math>X_c = 0.5*(X_i+X_{i+1})</math> is calculated and converted to Momentum or EnergyTransfer correspondingly. This can give slightly different result from the case, when input workspace has been converted into correspondent units before converting to MDEvents. 
<li> Confusing message "Error in execution of algorithm ConvertToMD: emode must be equal to 1 or 2 for energy transfer calculation" is generated when one tries to process the results of inelastic scattering experiment in elastic mode. This message is generated by units conversion routine, which finds out that one of the workspace axis is in [[units|unit]] of DeltaE. These units can not be directly converted into momentum or energy, necessary for elastic mode. Select Direct or Indirect mode and integrate over whole energy transfer range to obtain MD workspace, which would correspond to an Elastic mode. 
<li> A good guess on the limits can be obtained from the [[ConvertToMDHelper]] algorithm.
</ol>


== How to write custom ConvertToMD plugin ==

This information intended for developers who have at least basic knowledge of C++ and needs to write its own [[Writing custom ConvertTo MD transformation |convertToMD plugin]].

== Usage examples ==
The examples below demonstrate the usages of the algorithm in most common situations. They work with the data files which already used by Mantid for different testing tasks.

=== Convert re-binned MARI 2D workspace to 3D MD workspace for further analysis/merging with data at different temperatures ===

<div style="border:1pt dashed blue; background:#f9f9f9;padding: 1em 0;">
<source lang="python">

Load(Filename='MAR11001.nxspe',OutputWorkspace='MAR11001')
SofQW3(InputWorkspace='MAR11001',OutputWorkspace='MAR11001Qe2',QAxisBinning='0,0.1,7',EMode='Direct')
AddSampleLog(Workspace='MAR11001Qe2',LogName='T',LogText='100.0',LogType='Number Series')

ConvertToMD(InputWorkspace='MAR11001Qe2',OutputWorkspace='MD3',QDimensions='CopyToMD',OtherDimensions='T',\
MinValues='-10,0,0',MaxValues='10,6,500',SplitInto='50,50,5')

</source>
</div>
Output '''MD3''' workspace can be viewed in slice-viewer as 3D workspace with T-axis having single value.

=== Convert Set of Event Workspaces (Horace scan) to 4D MD workspace, direct mode: ===

This example is based on CNCS_7860_event.nxs file, available in Mantid test folder. The same script without any changes would produce similar MD workspace given histogram data obtained from inelastic instruments and stored in nxspe files.

<div style="border:1pt dashed blue; background:#f9f9f9;padding: 1em 0;">
<source lang="python">
# let's load test event workspace, which has been already preprocessed and available in Mantid Test folder
WS_Name='CNCS_7860_event'
Load(Filename=WS_Name,OutputWorkspace=WS_Name)
# this workspace has been  obtained from an inelastic experiment with input energy Ei = 3. 
# Usually this energy is stored in workspace
# but if it is not, we have to provide it for inelastic conversion to work.
AddSampleLog(Workspace=WS_Name,LogName='Ei',LogText='3.0',LogType='Number')
#
# set up target ws name and remove target workspace with the same name which can occasionally exist.
RezWS = 'WS_4D'
try:
DeleteWorkspace(RezWS)
except ValueError:
print "Target ws ",RezWS," not found in analysis data service\n"
#
#---> Start loop over contributing files
for i in range(0,20,5):
# the following operations simulate different workspaces, obtained from experiment using rotating crystal;
# For real experiment we  usually just load these workspaces from nxspe files with proper Psi values defined there
# and have to set up ub matrix
SourceWS = 'SourcePart'+str(i)
# it should be :
#     Load(Filename=SourceWS_fileName,OutputWorkspace=WS_SourceWS)
# here, but the test does not have these data so we emulate the data by the following rows: 
# ws emulation begin ----> 
CloneWorkspace(InputWorkspace=WS_Name,OutputWorkspace=SourceWS)
# using scattering on a crystal with cubic lattice and 1,0,0 direction along the beam.
SetUB(Workspace=SourceWS,a='1.4165',b='1.4165',c='1.4165',u='1,0,0',v='0,1,0')	
# rotated by proper number of degrees around axis Y
AddSampleLog(Workspace=SourceWS,LogName='Psi',LogText=str(i),LogType='Number Series')
SetGoniometer(Workspace=SourceWS,Axis0='Psi,0,1,0,1')
# ws emulation, end ---------------------------------------------------------------------------------------

ConvertToMD(InputWorkspace=SourceWS,OutputWorkspace=RezWS,QDimensions='Q3D',QConversionScales='HKL',\
OverwriteExisting=0,\ 
dEAnalysisMode='Direct',MinValues='-3,-3,-3,-1',MaxValues='3,3,3,3',\
SplitInto="20,20,1,1")
# delete source workspace from memory;
DeleteWorkspace(SourceWS)
#---> End loop
# plot results using sliceviewer
plotSlice(RezWS, xydim=["[H,0,0]","[0,K,0]"], slicepoint=[0,0] )
</source>
</div>

=== Convert set of inelastic results obtained in Powder mode (direct) as function of temperature to a 3D workspace: ===

The test example is based on MAR1011.nxspe data file, obtained by reducing test data from the MARI experiment. The data for the experiment can be located in [http://github.com/mantidproject/systemtests Mantid system test] folder. The text will produce 3-dimensional dataset, with temperature axis. The image does not change with temperature, as we have just cloned initial workspace without any changes to the experimental data.

<div style="border:1pt dashed blue; background:#f9f9f9;padding: 1em 0;">
<source lang="python">
# let's load test event workspace, which has been already preprocessed and availible in Mantid Test folder 
WS_Name='MAR11001.nxspe'
Load(Filename=WS_Name,OutputWorkspace=WS_Name)
# this workspace has been  obtained from an inelastic experiment with input energy 
# nxspe file has input energy stored in it so no need to add energy artificially
#AddSampleLog(Workspace=WS_Name,LogName='Ei',LogText='3.0',LogType='Number')

# set up target ws name and remove target workspace with the same name which can occasionally exist.
RezWS = 'WS_3D'
try:
DeleteWorkspace(RezWS)
except ValueError:
print "Target ws ",RezWS," not found in analysis data service\n"
i=0
# let's assume this is the temperature range obtained in experiments and 
# each data file is obtained for particular temperature. 
T = [1.0,1.5,2.0,2.5,3.0,3.5,4.0,4.5,5.0,5.5,6.0,6.5,7.0,7.5,8.0,8.5,9.0,9.5,10.0]
for i in range(0,len(T),1):
# EMULATE LOAD OF DIFFERENT results obtained for different temperatures. ------>
SourceWS = 'SourcePart'+str(i)
# Load(Filename=WS_Name,OutputWorkspace=WS_Name)	
CloneWorkspace(InputWorkspace=WS_Name,OutputWorkspace=SourceWS)
# Each workspace has the temperature from the list above associated with it through the correspondent log file
AddSampleLog(Workspace=SourceWS,LogName='T',LogText=str(T[i]),LogType='Number Series')
# END EMULATION ---------------------------------------------------------------------

ConvertToMD(InputWorkspace=SourceWS,OutputWorkspace=RezWS,QDimensions='|Q|',OverwriteExisting=0,\
dEAnalysisMode='Direct',OtherDimensions='T',PreprocDetectorsWS='DetWS',
MinValues='0,-10,0',MaxValues='12,10,10',SplitInto="100,100,20")
# delete source workspace from memory;
DeleteWorkspace(SourceWS)

plotSlice(RezWS, xydim=["|Q|","DeltaE"], slicepoint=[0,0] )

</source>
</div>


*WIKI*/

#include "MantidMDAlgorithms/ConvertToMD.h"

#include "MantidKernel/PhysicalConstants.h"
#include "MantidKernel/ProgressText.h"
#include "MantidKernel/IPropertyManager.h"
#include "MantidKernel/ArrayProperty.h"
#include "MantidKernel/IPropertySettings.h"
#include "MantidKernel/ArrayLengthValidator.h"
#include "MantidKernel/VisibleWhenProperty.h"
//
#include "MantidAPI/IMDEventWorkspace.h"
#include "MantidAPI/Progress.h"
#include "MantidAPI/WorkspaceValidators.h"
#include "MantidMDEvents/MDWSTransform.h"
//
#include "MantidDataObjects/Workspace2D.h"

#include <algorithm>
#include "MantidKernel/BoundedValidator.h"
#include "MantidKernel/ListValidator.h"
#include "MantidMDEvents/ConvToMDSelector.h"
#include "MantidDataObjects/TableWorkspace.h" 


using namespace Mantid;
using namespace Mantid::Kernel;
using namespace Mantid::API;
using namespace Mantid::DataObjects;
using namespace Mantid::Geometry;
using namespace Mantid::MDEvents;
using namespace Mantid::MDEvents::CnvrtToMD;

namespace Mantid
{
  namespace MDAlgorithms
  {

<<<<<<< HEAD
// Register the algorithm into the AlgorithmFactory
DECLARE_ALGORITHM(ConvertToMD)
=======
    //
    // Register the algorithm into the AlgorithmFactory
    DECLARE_ALGORITHM(ConvertToMD)
    void ConvertToMD::init()
    {
      ConvertToMDParent::init();
      declareProperty(new WorkspaceProperty<IMDEventWorkspace>("OutputWorkspace","",Direction::Output),
        "Name of the output [[MDEventWorkspace]].");
>>>>>>> bf7ef195

      declareProperty(new PropertyWithValue<bool>("OverwriteExisting", true, Direction::Input),
        "By default  (''\"1\"''), existing Output Workspace will be replaced. Select false (''\"0\"'') if you want to add new events to the workspace, which already exist. "
        "\nChoosing ''\"0\"''' can be very inefficient for file-based workspaces");


      declareProperty(new ArrayProperty<double>("MinValues"),
        "It has to be N comma separated values, where N is the number of dimensions of the target workspace. Values "
        "smaller then specified here will not be added to workspace.\n Number N is defined by properties 4,6 and 7 and "
        "described on [[MD Transformation factory]] page. See also [[ConvertToMDHelper]]");

      //TODO:    " If a minimal target workspace range is higher then the one specified here, the target workspace range will be used instead " );

      declareProperty(new ArrayProperty<double>("MaxValues"),
        "A list of the same size and the same units as MinValues list. Values higher or equal to the specified by "
        "this list will be ignored");
      //TODO:    "If a maximal target workspace range is lower, then one of specified here, the target workspace range will be used instead" );

      // Box controller properties. These are the defaults
      this->initBoxControllerProps("5" /*SplitInto*/, 1000 /*SplitThreshold*/, 20 /*MaxRecursionDepth*/);
      // additional box controller settings property. 
      auto mustBeMoreThen1 = boost::make_shared<BoundedValidator<int> >();
      mustBeMoreThen1->setLower(1);

      declareProperty(
        new PropertyWithValue<int>("MinRecursionDepth", 1,mustBeMoreThen1),
        "Optional. If specified, then all the boxes will be split to this minimum recursion depth. 0 = no splitting, "
        "1 = one level of splitting, etc. \n Be careful using this since it can quickly create a huge number of boxes = "
        "(SplitInto ^ (MinRercursionDepth * NumDimensions)). \n But setting this property equal to MaxRecursionDepth "
        "property is necessary if one wants to generate multiple file based workspaces in order to merge them later.");
      setPropertyGroup("MinRecursionDepth", getBoxSettingsGroupName());

    }


    // Sets documentation strings for this algorithm
    void ConvertToMD::initDocs()
    {
      this->setWikiSummary("<p>Transforms a workspace into MDEvent workspace with dimensions defined by user.</p><p>"  

        "Gateway for set of subalgorithms, combined together to convert an input 2D matrix workspace or an event workspace with any units along X-axis into  multidimensional event workspace. </p><p>"

        "Depending on the user input and the data found in the input workspace, the algorithms transform the input workspace into 1 to 4 dimensional MDEvent workspace and adds to this workspace additional dimensions, which are described by the workspace properties, and requested by user. </p><p>"

        "The table contains the description of the main algorithm dialogue. More detailed description of the properties, relevant for each MD conversion type can be found on [[MD Transformation factory]] page.</p><p>"

        "The '''Box Splitting Settings''' specifies the controller parameters, which define the target workspace binning: 	(see [[CreateMDWorkspace]] description)</p>");
      this->setOptionalMessage("Create a MDEventWorkspace with selected dimensions, e.g. the reciprocal space of momentums (Qx, Qy, Qz) or momentums modules |Q|, energy transfer dE if availible and any other user specified log values which can be treated as dimensions.");
    }
    //----------------------------------------------------------------------------------------------
    /** Destructor
    */
    ConvertToMD::~ConvertToMD()
    {
    }

    const std::string ConvertToMD::name() const
    {
      return "ConvertToMD";
    }

    int ConvertToMD::version() const
    {
      return 1;
    }



    std::map<std::string, std::string> ConvertToMD::validateInputs()
    {
      std::map<std::string, std::string> result;

      std::vector<double> minVals = this->getProperty("MinValues");
      std::vector<double> maxVals = this->getProperty("MaxValues");

      if (minVals.size() != maxVals.size())
      {
        std::stringstream msg;
        msg << "Rank of MinValues != MaxValues (" << minVals.size() << "!=" << maxVals.size() << ")";
        result["MinValues"] = msg.str();
        result["MaxValues"] = msg.str();
      }
      else
      {
        std::stringstream msg;

        size_t rank = minVals.size();
        for (size_t i = 0; i < rank; ++i)
        {
          if (minVals[i] >= maxVals[i])
          {
            if (msg.str().empty())
              msg << "max not bigger than min ";
            else
              msg << ", ";
            msg << "at index=" << (i+1) << " ("
              << minVals[i] << ">=" << maxVals[i] << ")";
          }
        }

        if (!msg.str().empty())
        {
          result["MinValues"] = msg.str();
          result["MaxValues"] = msg.str();
        }
      }

      return result;
    }

    //----------------------------------------------------------------------------------------------
    /* Execute the algorithm.   */
    void ConvertToMD::exec()
    {
      // initiate class which would deal with any dimension workspaces requested by algorithm parameters
      if(!m_OutWSWrapper) m_OutWSWrapper = boost::shared_ptr<MDEvents::MDEventWSWrapper>(new MDEvents::MDEventWSWrapper());

      // -------- get Input workspace
      m_InWS2D = getProperty("InputWorkspace");

      // get the output workspace
      API::IMDEventWorkspace_sptr spws = getProperty("OutputWorkspace");

      // Collect and Analyze the requests to the job, specified by the input parameters:
      //a) Q selector:
      std::string QModReq                    = getProperty("QDimensions");
      //b) the energy exchange mode
      std::string dEModReq                   = getProperty("dEAnalysisMode");
      //c) other dim property;
      std::vector<std::string> otherDimNames = getProperty("OtherDimensions");
      //d) The output dimensions in the Q3D mode, processed together with QConversionScales
      std::string QFrame                     = getProperty("Q3DFrames");
      //e) part of the procedure, specifying the target dimensions units. Currently only Q3D target units can be converted to different flavours of hkl
      std::string convertTo_                 = getProperty("QConversionScales");

      // get the min and max values for the dimensions from the input porperties
      std::vector<double> dimMin = getProperty("MinValues");
      std::vector<double> dimMax = getProperty("MaxValues");


      // Build the target ws description as function of the input & output ws and the parameters, supplied to the algorithm 
      MDEvents::MDWSDescription targWSDescr;
      // get workspace parameters and build target workspace descritpion, report if there is need to build new target MD workspace
      bool createNewTargetWs = buildTargetWSDescription(spws,QModReq,dEModReq,otherDimNames,dimMin,dimMax,QFrame,convertTo_,targWSDescr);

      // create and initate new workspace or set up existing workspace as a target. 
      if(createNewTargetWs)  // create new
        spws = this->createNewMDWorkspace(targWSDescr);
      else // setup existing MD workspace as workspace target.
        m_OutWSWrapper->setMDWS(spws);

      // copy the necessary methadata and get the unique number, that identifies the run, the source workspace came from.
      copyMetaData(spws,targWSDescr);
      // preprocess detectors;
      targWSDescr.m_PreprDetTable = this->preprocessDetectorsPositions(m_InWS2D,dEModReq,getProperty("UpdateMasks"), std::string(getProperty("PreprocDetectorsWS")));


      //DO THE JOB:
      // get pointer to appropriate  algorithm, (will throw if logic is wrong and ChildAlgorithm is not found among existing)
      ConvToMDSelector AlgoSelector;
      this->m_Convertor  = AlgoSelector.convSelector(m_InWS2D,this->m_Convertor);

      bool ignoreZeros = getProperty("IgnoreZeroSignals");
      // initate conversion and estimate amout of job to do
      size_t n_steps = this->m_Convertor->initialize(targWSDescr,m_OutWSWrapper,ignoreZeros);
      // progress reporter
      m_Progress.reset(new API::Progress(this,0.0,1.0,n_steps)); 

      g_log.information()<<" conversion started\n";
      this->m_Convertor->runConversion(m_Progress.get());


      //JOB COMPLETED:
      setProperty("OutputWorkspace", boost::dynamic_pointer_cast<IMDEventWorkspace>(spws));
      // free the algorithm from the responsibility for the target workspace to allow it to be deleted if necessary
      m_OutWSWrapper->releaseWorkspace();
      // free up the sp to the input workspace, which would be deleted if nobody needs it any more;
      m_InWS2D.reset();
      return;
    }

    /**
    * Copy over the metadata from the input matrix workspace to output MDEventWorkspace
    * @param mdEventWS :: The output MDEventWorkspace
    * @param targWSDescr :: The descrition of the target workspace, used in the algorithm 
    *
    * @return  :: the number of experiment info added from the current MD workspace
    */
    void ConvertToMD::copyMetaData(API::IMDEventWorkspace_sptr mdEventWS, MDEvents::MDWSDescription &targWSDescr) const
    {
      // Copy ExperimentInfo (instrument, run, sample) to the output WS
      API::ExperimentInfo_sptr ei(m_InWS2D->cloneExperimentInfo());

      ei->mutableRun().addProperty("RUBW_MATRIX",targWSDescr.m_Wtransf.getVector(),true);
      ei->mutableRun().addProperty("W_MATRIX",targWSDescr.getPropertyValueAsType<std::vector<double> >("W_MATRIX"),true);

      // run index as the number of experiment into megred within this run. It is possible to interpret it differently 
      // and should never expect it to start with 0 (for first experiment info)
      uint16_t runIndex = mdEventWS->addExperimentInfo(ei);

      const MantidVec & binBoundaries = m_InWS2D->readX(0);

      // Replacement for SpectraDetectorMap::createIDGroupsMap using the ISpectrum objects instead
      auto mapping = boost::make_shared<det2group_map>();
      for ( size_t i = 0; i < m_InWS2D->getNumberHistograms(); ++i )
      {
        const auto& dets = m_InWS2D->getSpectrum(i)->getDetectorIDs();
        if(!dets.empty())
        {
          std::vector<detid_t> id_vector;
          std::copy(dets.begin(), dets.end(), std::back_inserter(id_vector));
          mapping->insert(std::make_pair(id_vector.front(), id_vector));
        }
      }

      uint16_t nexpts = mdEventWS->getNumExperimentInfo();
      for(uint16_t i = 0; i < nexpts; ++i)
      {
        ExperimentInfo_sptr expt = mdEventWS->getExperimentInfo(i);
        expt->mutableRun().storeHistogramBinBoundaries(binBoundaries);
        expt->cacheDetectorGroupings(*mapping);
      }

      // add rinindex to the target workspace description for further usage as the identifier for the events, which come from this run. 
      targWSDescr.addProperty("RUN_INDEX",runIndex,true);  

    }

    /** Constructor */
    ConvertToMD::ConvertToMD()
    {}
    /** handle the input parameters and build target workspace description as function of input parameters 
    * @param spws shared pointer to target MD workspace (just created or already existing)
    * @param QModReq -- mode to convert momentum
    * @param dEModReq -- mode to convert energy 
    * @param otherDimNames -- the vector of additional dimensions names (if any)
    * @param dimMin     -- the vector of minimal values for all dimensions of the workspace; on input it is copied from the algorithm parameters, on outputput 
    it is defined from MD worksace of matrix workspace depending on how well inpupt parameters are defined 
    * @param dimMax     -- the vector of maximal values for all dimensions of the workspace; is set up similarly to dimMin
    * @param QFrame      -- in Q3D case this describes target coordinate system and is ignored in any othre caste
    * @param convertTo_  -- The parameter describing Q-scaling transformtations
    * @param targWSDescr -- the resulting class used to interpret all parameters together and used to describe selected transformation. 
    */ 
    bool ConvertToMD::buildTargetWSDescription(API::IMDEventWorkspace_sptr spws,const std::string &QModReq,const std::string &dEModReq,const std::vector<std::string> &otherDimNames,
      std::vector<double> &dimMin, std::vector<double> &dimMax,
      const std::string &QFrame,const std::string &convertTo_,MDEvents::MDWSDescription &targWSDescr)
    {
      // ------- Is there need to creeate new ouptutworpaced?  
      bool createNewTargetWs =doWeNeedNewTargetWorkspace(spws);

      if (createNewTargetWs )
      {
        targWSDescr.m_buildingNewWorkspace = true;
        // find min-max dimensions values -- either take them from input parameters or identify the defaults if input parameters are not defined
        this->findMinMax(m_InWS2D,QModReq,dEModReq,QFrame,convertTo_,otherDimNames,dimMin,dimMax);
      }
      else // get min/max from existing MD workspace ignoring input min/max values
      {
        targWSDescr.m_buildingNewWorkspace = false;
        size_t NDims = spws->getNumDims();
        dimMin.resize(NDims);
        dimMax.resize(NDims);
        for(size_t i=0;i<NDims;i++)
        {
          const Geometry::IMDDimension *pDim = spws->getDimension(i).get();
          dimMin[i]  = pDim->getMinimum();
          dimMax[i]  = pDim->getMaximum();
        }

      }

      // verify that the number min/max values is equivalent to the number of dimensions defined by properties and min is less max
      targWSDescr.setMinMax(dimMin,dimMax);   
      targWSDescr.buildFromMatrixWS(m_InWS2D,QModReq,dEModReq,otherDimNames);

      bool LorentzCorrections = getProperty("LorentzCorrection");
      targWSDescr.setLorentsCorr(LorentzCorrections);

      // instanciate class, responsible for defining Mslice-type projection
      MDEvents::MDWSTransform MsliceProj;
      //identify if u,v are present among input parameters and use defaults if not
      std::vector<double> ut = getProperty("UProj");
      std::vector<double> vt = getProperty("VProj");
      std::vector<double> wt = getProperty("WProj");
      try
      {  
        // otherwise input uv are ignored -> later it can be modified to set ub matrix if no given, but this may overcomplicate things. 
        MsliceProj.setUVvectors(ut,vt,wt);   
      }
      catch(std::invalid_argument &)
      {     g_log.error() << "The projections are coplanar. Will use defaults [1,0,0],[0,1,0] and [0,0,1]" << std::endl;     }

      if(createNewTargetWs)
      {

        // check if we are working in powder mode
        // set up target coordinate system and identify/set the (multi) dimension's names to use
        targWSDescr.m_RotMatrix = MsliceProj.getTransfMatrix(targWSDescr,QFrame,convertTo_);           
      }
      else // user input is mainly ignored and everything is in old MD workspace
      {  
        // dimensions are already build, so build MDWS description from existing workspace
        MDEvents::MDWSDescription oldWSDescr;
        oldWSDescr.buildFromMDWS(spws);

        // some conversion parameters can not be defined by the target workspace. They have to be retrieved from the input workspace 
        // and derived from input parameters. 
        oldWSDescr.setUpMissingParameters(targWSDescr);      
        // set up target coordinate system and the dimension names/units
        oldWSDescr.m_RotMatrix = MsliceProj.getTransfMatrix(oldWSDescr,QFrame,convertTo_);   

        // check inconsistencies, if the existing workspace can be used as target workspace. 
        oldWSDescr.checkWSCorresponsMDWorkspace(targWSDescr);
        // reset new ws description name
        targWSDescr =oldWSDescr;
      }
      return createNewTargetWs;
    }

    /**
    * Create new MD workspace and set up its box controller using algorithm's box controllers properties
    * @param targWSDescr
    * @return
    */
    API::IMDEventWorkspace_sptr ConvertToMD::createNewMDWorkspace(const MDEvents::MDWSDescription &targWSDescr)
    {
      // create new md workspace and set internal shared pointer of m_OutWSWrapper to this workspace
      API::IMDEventWorkspace_sptr spws = m_OutWSWrapper->createEmptyMDWS(targWSDescr);
      if(!spws)
      {
        g_log.error()<<"can not create target event workspace with :"<<targWSDescr.nDimensions()<<" dimensions\n";
        throw(std::invalid_argument("can not create target workspace"));
      }
      // Build up the box controller
      Mantid::API::BoxController_sptr bc = m_OutWSWrapper->pWorkspace()->getBoxController();
      // Build up the box controller, using the properties in BoxControllerSettingsAlgorithm
      this->setBoxController(bc, m_InWS2D->getInstrument());
      // split boxes;
      spws->splitBox();
      // Do we split more due to MinRecursionDepth?
      int minDepth = this->getProperty("MinRecursionDepth");
      int maxDepth = this->getProperty("MaxRecursionDepth");
      if (minDepth>maxDepth) throw std::invalid_argument("MinRecursionDepth must be >= MaxRecursionDepth ");
      spws->setMinRecursionDepth(size_t(minDepth));  

      return spws;

    }

    /**Check if the target workspace new or exists and we need to create new workspace
    *@param spws -- shared pointer to target MD workspace, which can be undefined if the workspace does not exist
    *
    *@returns true if one needs to create new workspace and false otherwise
    */
    bool ConvertToMD::doWeNeedNewTargetWorkspace(API::IMDEventWorkspace_sptr spws)
    {

      bool createNewWs(false);
      if(!spws)
      {
        createNewWs = true;
      }
      else
      { 
        bool shouldOverwrite = getProperty("OverwriteExisting");
        if (shouldOverwrite )
        {
          createNewWs=true;
        }else{
          createNewWs=false;
        }
      }
      return createNewWs;
    }


    /** Method takes min-max values from algorithm parameters if they are present or calculates default min-max values if these values 
     *  were not supplied to the method or the supplied value is incorrect.
     *
    *@param inWS     -- the shared pointer to the source workspace
    *@param QMode    -- the string which defines algorithms Q-conversion mode
    *@param dEMode   -- the string describes the algorithms energy conversion mode
    *@param QFrame   -- in Q3D case this describes target coordinate system and is ignored in any othre caste
    *@param ConvertTo -- The parameter describing Q-scaling transformtations 
    *@param otherDim -- the vector of other dimension names (if any)
    *  Input-output values: 
    *@param minVal   -- the vector with min values for the algorithm
    *@param maxVal   -- the vector with max values for the algorithm
    *
    *
    */
    void ConvertToMD::findMinMax(const Mantid::API::MatrixWorkspace_sptr &inWS,const std::string &QMode, const std::string &dEMode,
      const std::string &QFrame,const std::string &ConvertTo,const std::vector<std::string> &otherDim,
      std::vector<double> &minVal,std::vector<double> &maxVal)
    {

      // get raw pointer to Q-transformation (do not delete this pointer, it hold by MDTransfFatctory!)
      MDTransfInterface* pQtransf =  MDTransfFactory::Instance().create(QMode).get();
      // get number of dimensions this Q transformation generates from the workspace. 
      auto iEmode = Kernel::DeltaEMode().fromString(dEMode);
      // get total numner of dimensions the workspace would have.
      unsigned int nMatrixDim = pQtransf->getNMatrixDimensions(iEmode,inWS);
      // total number of dimensions
      size_t nDim =nMatrixDim+otherDim.size();

      // proabably already have well defined min-max values, so no point of precalculating them
      bool wellDefined(true);
      if((nDim == minVal.size()) && (minVal.size()==maxVal.size()))
      {
        // are they indeed well defined?
        for(size_t i=0;i<minVal.size();i++)
        {
          if(minVal[i]>=maxVal[i]) // no it is ill defined
          {
            g_log.information()<<" Min Value: "<<minVal[i]<<" for dimension N: "<<i<<" equal or exceeds max value:"<<maxVal[i]<<std::endl;
            wellDefined = false;
            break;
          }
        }
        if (wellDefined)return;
      }

      // we need to identify min-max values by themselves

      Mantid::API::Algorithm_sptr childAlg = createChildAlgorithm("ConvertToMDHelper");
      if(!childAlg)throw(std::runtime_error("Can not create child ChildAlgorithm to found min/max values"));

      childAlg->setPropertyValue("InputWorkspace", inWS->getName());
      childAlg->setPropertyValue("QDimensions",QMode);
      childAlg->setPropertyValue("dEAnalysisMode",dEMode);
      childAlg->setPropertyValue("Q3DFrames",QFrame);
      childAlg->setProperty("OtherDimensions",otherDim);
      childAlg->setProperty("QConversionScales",ConvertTo);
      childAlg->setProperty("PreprocDetectorsWS",std::string(getProperty("PreprocDetectorsWS")));
      childAlg->execute();
      if(!childAlg->isExecuted())throw(std::runtime_error("Can not properly execute child algorithm to find min/max workspace values"));

      minVal = childAlg->getProperty("MinValues");
      maxVal = childAlg->getProperty("MaxValues");

      // if some min-max values for dimensions produce ws with 0 width in this direction, change it to have some width;
      for(unsigned int i=0;i<nDim;i++)
      {
        if(minVal[i]>=maxVal[i])
        {
          g_log.debug()<<"identified min-max values for dimension N: "<<i<<" are equal. Modyfying min-max value to produce dimension with 0.2*dimValue width\n";
          if(minVal[i]>0)
          {
            minVal[i]*=0.9;
            maxVal[i]*=1.1;
          }
          else if(minVal[i]==0)
          {
            minVal[i]=-0.1;
            maxVal[i]=0.1;
          }
          else
          {
            minVal[i]*=1.1;
            maxVal[i]*=0.9;

          }
        }
        else // expand min-max values a bit to avoid cutting data on the edges
        {
          if (std::fabs(minVal[i])>FLT_EPSILON)
            minVal[i]*=(1+2*FLT_EPSILON);
          else
            minVal[i]-=2*FLT_EPSILON;
          if (std::fabs(minVal[i])>FLT_EPSILON)
            maxVal[i]*=(1+2*FLT_EPSILON);
          else
            minVal[i]+=2*FLT_EPSILON;
        }
      }

      if(!wellDefined) return;

      // if only min or only max limits are defined and are well defined workspace, the algorithm will use these limits
      std::vector<double> minAlgValues = this->getProperty("MinValues");
      std::vector<double> maxAlgValues = this->getProperty("MaxValues");
      bool allMinDefined = (minAlgValues.size()==nDim);
      bool allMaxDefined = (maxAlgValues.size()==nDim);
      if(allMinDefined || allMaxDefined)
      {
        for(size_t i=0;i<nDim;i++)
        {
          if (allMinDefined)  minVal[i] = minAlgValues[i];
          if (allMaxDefined)  maxVal[i] = maxAlgValues[i];
        }

      }


    }


  } // namespace Mantid
} // namespace MDAlgorithms

<|MERGE_RESOLUTION|>--- conflicted
+++ resolved
@@ -172,10 +172,6 @@
   namespace MDAlgorithms
   {
 
-<<<<<<< HEAD
-// Register the algorithm into the AlgorithmFactory
-DECLARE_ALGORITHM(ConvertToMD)
-=======
     //
     // Register the algorithm into the AlgorithmFactory
     DECLARE_ALGORITHM(ConvertToMD)
@@ -184,7 +180,6 @@
       ConvertToMDParent::init();
       declareProperty(new WorkspaceProperty<IMDEventWorkspace>("OutputWorkspace","",Direction::Output),
         "Name of the output [[MDEventWorkspace]].");
->>>>>>> bf7ef195
 
       declareProperty(new PropertyWithValue<bool>("OverwriteExisting", true, Direction::Input),
         "By default  (''\"1\"''), existing Output Workspace will be replaced. Select false (''\"0\"'') if you want to add new events to the workspace, which already exist. "
