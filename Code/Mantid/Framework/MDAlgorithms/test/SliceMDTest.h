--- conflicted
+++ resolved
@@ -82,15 +82,10 @@
                         out->getBoxController()->getMaxDepth());
     }
 
-<<<<<<< HEAD
-    TSM_ASSERT_EQUALS("Should show num event normalization", out->displayNormalization(), histoNorm);
-    TSM_ASSERT_EQUALS("Should show num event normalization", out->displayNormalizationHisto(), histoNorm);
-=======
-    TSM_ASSERT_EQUALS("Should show volume normalization",
-                      out->displayNormalization(), eventNorm);
+    TSM_ASSERT_EQUALS("Should show num event normalization",
+                      out->displayNormalization(), histoNorm);
     TSM_ASSERT_EQUALS("Should show num event normalization",
                       out->displayNormalizationHisto(), histoNorm);
->>>>>>> 58fc6881
 
     // Clean up test objects
     AnalysisDataService::Instance().remove("SliceMDTest_ws");
