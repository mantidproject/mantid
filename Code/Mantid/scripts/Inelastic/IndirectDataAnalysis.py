#pylint: disable=invalid-name
from IndirectImport import import_mantidplot
MTD_PLOT = import_mantidplot()
from IndirectCommon import *

import math, re, os.path, numpy as np
from mantid.simpleapi import *
from mantid.api import TextAxis
from mantid import *


##############################################################################
# ConvFit
##############################################################################

def calculateEISF(params_table):
    #get height data from parameter table
    height = search_for_fit_params('Height', params_table)[0]
    height_error = search_for_fit_params('Height_Err', params_table)[0]
    height_y = np.asarray(mtd[params_table].column(height))
    height_e = np.asarray(mtd[params_table].column(height_error))

    #get amplitude column names
    amp_names = search_for_fit_params('Amplitude', params_table)
    amp_error_names = search_for_fit_params('Amplitude_Err', params_table)

    #for each lorentzian, calculate EISF
    for amp_name, amp_error_name in zip(amp_names, amp_error_names):
        #get amplitude from column in table workspace
        amp_y = np.asarray(mtd[params_table].column(amp_name))
        amp_e = np.asarray(mtd[params_table].column(amp_error_name))

        #calculate EISF and EISF error
        total = height_y+amp_y
        EISF_y = height_y/total

        total_error = height_e**2 + np.asarray(amp_e)**2
        EISF_e = EISF_y * np.sqrt((height_e**2/height_y**2) + (total_error/total**2))

        #append the calculated values to the table workspace
        col_name = amp_name[:-len('Amplitude')] + 'EISF'
        error_col_name = amp_error_name[:-len('Amplitude_Err')] + 'EISF_Err'

        mtd[params_table].addColumn('double', col_name)
        mtd[params_table].addColumn('double', error_col_name)

        for i, (value, error) in enumerate(zip(EISF_y, EISF_e)):
            mtd[params_table].setCell(col_name, i, value)
            mtd[params_table].setCell(error_col_name, i, error)

##############################################################################

def confitSeq(inputWS, func, startX, endX, ftype, bgd, temperature=None, specMin=0, specMax=None, convolve=True, Plot='None', Save=False):
    StartTime('ConvFit')

    bgd = bgd[:-2]

    num_spectra = mtd[inputWS].getNumberHistograms()
    if specMin < 0 or specMax >= num_spectra:
        raise ValueError("Invalid spectrum range: %d - %d" % (specMin, specMax))

    using_delta_func = ftype[:5] == 'Delta'
    lorentzians = ftype[5:6] if using_delta_func else ftype[:1]

    logger.information('Input files: ' + str(inputWS))
    logger.information('Fit type: Delta=%s; Lorentzians=%s' % (
                       str(using_delta_func), str(lorentzians)))
    logger.information('Background type: ' + bgd)

    output_workspace = '%sconv_%s%s_s%d_to_%d' % (
                       getWSprefix(inputWS), ftype, bgd, specMin, specMax)

    #convert input workspace to get Q axis
    temp_fit_workspace = "__convfit_fit_ws"
    convertToElasticQ(inputWS, temp_fit_workspace)

    #fit all spectra in workspace
    input_params = [temp_fit_workspace+',i%d' % i
                    for i in xrange(specMin, specMax+1)]

    PlotPeakByLogValue(Input=';'.join(input_params),
                       OutputWorkspace=output_workspace, Function=func,
                       StartX=startX, EndX=endX, FitType='Sequential',
                       CreateOutput=True, OutputCompositeMembers=True,
                       ConvolveMembers=convolve)

    DeleteWorkspace(output_workspace + '_NormalisedCovarianceMatrices')
    DeleteWorkspace(output_workspace + '_Parameters')
    DeleteWorkspace(temp_fit_workspace)

    wsname = output_workspace + "_Result"
    parameter_names = ['Height', 'Amplitude', 'FWHM', 'EISF']
    if using_delta_func:
        calculateEISF(output_workspace)
    convertParametersToWorkspace(output_workspace, "axis-1", parameter_names, wsname)

    #set x units to be momentum transfer
    axis = mtd[wsname].getAxis(0)
    axis.setUnit("MomentumTransfer")

    CopyLogs(InputWorkspace=inputWS, OutputWorkspace=wsname)
    AddSampleLog(Workspace=wsname, LogName='convolve_members',
                 LogType='String', LogText=str(convolve))
    AddSampleLog(Workspace=wsname, LogName="fit_program",
                 LogType="String", LogText='ConvFit')
    AddSampleLog(Workspace=wsname, LogName='background',
                 LogType='String', LogText=str(bgd))
    AddSampleLog(Workspace=wsname, LogName='delta_function',
                 LogType='String', LogText=str(using_delta_func))
    AddSampleLog(Workspace=wsname, LogName='lorentzians',
                 LogType='String', LogText=str(lorentzians))

    CopyLogs(InputWorkspace=wsname, OutputWorkspace=output_workspace + "_Workspaces")

    temp_correction = temperature is not None
    AddSampleLog(Workspace=wsname, LogName='temperature_correction',
                 LogType='String', LogText=str(temp_correction))
    if temp_correction:
        AddSampleLog(Workspace=wsname, LogName='temperature_value',
                     LogType='String', LogText=str(temperature))

    RenameWorkspace(InputWorkspace=output_workspace,
                    OutputWorkspace=output_workspace + "_Parameters")
    fit_workspaces = mtd[output_workspace + '_Workspaces'].getNames()
    for i, workspace in enumerate(fit_workspaces):
        RenameWorkspace(workspace,
                        OutputWorkspace='%s_%d_Workspace' % (output_workspace, i + specMin))

    if Save:
        # path name for nxs file
        workdir = getDefaultWorkingDirectory()
        o_path = os.path.join(workdir, wsname+'.nxs')
        logger.information('Creating file : '+ o_path)
        SaveNexusProcessed(InputWorkspace=wsname, Filename=o_path)

    if Plot == 'All':
        plotParameters(wsname, *parameter_names)
    elif Plot != 'None':
        plotParameters(wsname, Plot)

    EndTime('ConvFit')

##############################################################################
# FuryFit
##############################################################################

def furyfitSeq(inputWS, func, ftype, startx, endx, spec_min=0, spec_max=None, intensities_constrained=False, Save=False, Plot='None'):
    StartTime('FuryFit')

    fit_type = ftype[:-2]
    logger.information('Option: ' + fit_type)
    logger.information(func)

    tmp_fit_workspace = "__furyfit_fit_ws"
    CropWorkspace(InputWorkspace=inputWS, OutputWorkspace=tmp_fit_workspace, XMin=startx, XMax=endx)

    num_hist = mtd[inputWS].getNumberHistograms()
    if spec_max is None:
        spec_max = num_hist - 1

    # Name stem for generated workspace
    output_workspace = '%sfury_%s%d_to_%d' % (getWSprefix(inputWS), ftype, spec_min, spec_max)

    ConvertToHistogram(tmp_fit_workspace, OutputWorkspace=tmp_fit_workspace)
    convertToElasticQ(tmp_fit_workspace)

    # Build input string for PlotPeakByLogValue
    input_str = [tmp_fit_workspace + ',i%d' % i for i in range(spec_min, spec_max + 1)]
    input_str = ';'.join(input_str)

<<<<<<< HEAD
    PlotPeakByLogValue(Input=input_str, OutputWorkspace=output_workspace, Function=func,\
                     StartX=startx, EndX=endx, FitType='Sequential', CreateOutput=True)
=======
    PlotPeakByLogValue(Input=input_str, OutputWorkspace=output_workspace, Function=func,
                       StartX=startx, EndX=endx, FitType='Sequential', CreateOutput=True)
>>>>>>> b4c62ec1

    # Remove unsused workspaces
    DeleteWorkspace(output_workspace + '_NormalisedCovarianceMatrices')
    DeleteWorkspace(output_workspace + '_Parameters')

    fit_group = output_workspace + '_Workspaces'
    params_table = output_workspace + '_Parameters'
    RenameWorkspace(output_workspace, OutputWorkspace=params_table)

    # Create *_Result workspace
    result_workspace = output_workspace + "_Result"
    parameter_names = ['A0', 'Intensity', 'Tau', 'Beta']
    convertParametersToWorkspace(params_table, "axis-1", parameter_names, result_workspace)

    # Set x units to be momentum transfer
    axis = mtd[result_workspace].getAxis(0)
    axis.setUnit("MomentumTransfer")

    # Process generated workspaces
    wsnames = mtd[fit_group].getNames()
    for i, workspace in enumerate(wsnames):
        output_ws = output_workspace + '_%d_Workspace' % i
        RenameWorkspace(workspace, OutputWorkspace=output_ws)

<<<<<<< HEAD
    sample_logs    = {'start_x': startx, 'end_x': endx, 'fit_type': fit_type,\
                  'intensities_constrained': intensities_constrained, 'beta_constrained': False}
=======
    sample_logs  = {'start_x': startx, 'end_x': endx, 'fit_type': fit_type,
                    'intensities_constrained': intensities_constrained, 'beta_constrained': False}
>>>>>>> b4c62ec1

    CopyLogs(InputWorkspace=inputWS, OutputWorkspace=fit_group)
    CopyLogs(InputWorkspace=inputWS, OutputWorkspace=result_workspace)

    addSampleLogs(fit_group, sample_logs)
    addSampleLogs(result_workspace, sample_logs)

    if Save:
        save_workspaces = [result_workspace, fit_group]
        furyFitSaveWorkspaces(save_workspaces)

    if Plot != 'None' :
        furyfitPlotSeq(result_workspace, Plot)

    EndTime('FuryFit')
    return result_workspace


def furyfitMult(inputWS, function, ftype, startx, endx, spec_min=0, spec_max=None, intensities_constrained=False, Save=False, Plot='None'):
    StartTime('FuryFit Multi')

    nHist = mtd[inputWS].getNumberHistograms()
    output_workspace = getWSprefix(inputWS) + 'fury_1Smult_s0_to_' + str(nHist-1)

    option = ftype[:-2]
    logger.information('Option: '+option)
    logger.information('Function: '+function)

    #prepare input workspace for fitting
    tmp_fit_workspace = "__furyfit_fit_ws"
    if spec_max is None:
<<<<<<< HEAD
        CropWorkspace(InputWorkspace=inputWS, OutputWorkspace=tmp_fit_workspace, XMin=startx, XMax=endx,\
                    StartWorkspaceIndex=spec_min)
    else:
        CropWorkspace(InputWorkspace=inputWS, OutputWorkspace=tmp_fit_workspace, XMin=startx, XMax=endx,\
                    StartWorkspaceIndex=spec_min, EndWorkspaceIndex=spec_max)
=======
        CropWorkspace(InputWorkspace=inputWS, OutputWorkspace=tmp_fit_workspace,
                      XMin=startx, XMax=endx,
                      StartWorkspaceIndex=spec_min)
    else:
        CropWorkspace(InputWorkspace=inputWS, OutputWorkspace=tmp_fit_workspace,
                      XMin=startx, XMax=endx,
                      StartWorkspaceIndex=spec_min, EndWorkspaceIndex=spec_max)
>>>>>>> b4c62ec1

    ConvertToHistogram(tmp_fit_workspace, OutputWorkspace=tmp_fit_workspace)
    convertToElasticQ(tmp_fit_workspace)

    #fit multi-domian functino to workspace
    multi_domain_func, kwargs = createFuryMultiDomainFunction(function, tmp_fit_workspace)
<<<<<<< HEAD
    Fit(Function=multi_domain_func, InputWorkspace=tmp_fit_workspace, WorkspaceIndex=0,\
      Output=output_workspace, CreateOutput=True, **kwargs)
=======
    Fit(Function=multi_domain_func, InputWorkspace=tmp_fit_workspace, WorkspaceIndex=0,
        Output=output_workspace, CreateOutput=True, **kwargs)
>>>>>>> b4c62ec1

    params_table = output_workspace + '_Parameters'
    transposeFitParametersTable(params_table)

    #set first column of parameter table to be axis values
    x_axis = mtd[tmp_fit_workspace].getAxis(1)
    axis_values = x_axis.extractValues()
    for i, value in enumerate(axis_values):
        mtd[params_table].setCell('axis-1', i, value)

    #convert parameters to matrix workspace
    result_workspace = output_workspace + "_Result"
    parameter_names = ['A0', 'Intensity', 'Tau', 'Beta']
    convertParametersToWorkspace(params_table, "axis-1", parameter_names, result_workspace)

    #set x units to be momentum transfer
    axis = mtd[result_workspace].getAxis(0)
    axis.setUnit("MomentumTransfer")

    result_workspace = output_workspace + '_Result'
    fit_group = output_workspace + '_Workspaces'

<<<<<<< HEAD
    sample_logs    = {'start_x': startx, 'end_x': endx, 'fit_type': ftype,\
                  'intensities_constrained': intensities_constrained, 'beta_constrained': True}
=======
    sample_logs  = {'start_x': startx, 'end_x': endx, 'fit_type': ftype,
                    'intensities_constrained': intensities_constrained, 'beta_constrained': True}
>>>>>>> b4c62ec1

    CopyLogs(InputWorkspace=inputWS, OutputWorkspace=result_workspace)
    CopyLogs(InputWorkspace=inputWS, OutputWorkspace=fit_group)

    addSampleLogs(result_workspace, sample_logs)
    addSampleLogs(fit_group, sample_logs)

    DeleteWorkspace(tmp_fit_workspace)

    if Save:
        save_workspaces = [result_workspace]
        furyFitSaveWorkspaces(save_workspaces)

    if Plot != 'None':
        furyfitPlotSeq(result_workspace, Plot)

    EndTime('FuryFit Multi')
    return result_workspace


def createFuryMultiDomainFunction(function, input_ws):
    multi= 'composite=MultiDomainFunction,NumDeriv=true;'
    comp = '(composite=CompositeFunction,NumDeriv=true,$domains=i;' + function + ');'

    ties = []
    kwargs = {}
    num_spectra = mtd[input_ws].getNumberHistograms()
    for i in range(0, num_spectra):
        multi += comp
        kwargs['WorkspaceIndex_' + str(i)] = i

        if i > 0:
            kwargs['InputWorkspace_' + str(i)] = input_ws

            #tie beta for every spectrum
            tie = 'f%d.f1.Beta=f0.f1.Beta' % i
            ties.append(tie)

    ties = ','.join(ties)
    multi += 'ties=(' + ties + ')'

    return multi, kwargs


def furyFitSaveWorkspaces(save_workspaces):
    workdir = getDefaultWorkingDirectory()
    for workspace in save_workspaces:
        #save workspace to default directory
        fpath = os.path.join(workdir, workspace+'.nxs')
        SaveNexusProcessed(InputWorkspace=workspace, Filename=fpath)
        logger.information(workspace + ' output to file : '+fpath)


def furyfitPlotSeq(ws, plot):
    if plot == 'All':
        param_names = ['Intensity', 'Tau', 'Beta']
    else:
        param_names = [plot]

    plotParameters(ws, *param_names)


##############################################################################
# MSDFit
##############################################################################

def msdfitPlotSeq(inputWS, xlabel):
    workspace = mtd[inputWS + '_A1']
    if len(workspace.readX(0)) > 1:
        msd_plot = MTD_PLOT.plotSpectrum(inputWS+'_A1',0,True)
        msd_layer = msd_plot.activeLayer()
        msd_layer.setAxisTitle(MTD_PLOT.Layer.Bottom,xlabel)
        msd_layer.setAxisTitle(MTD_PLOT.Layer.Left,'<u2>')

def msdfit(ws, startX, endX, spec_min=0, spec_max=None, Save=False, Plot=True):
    StartTime('msdFit')
    workdir = getDefaultWorkingDirectory()

    num_spectra = mtd[ws].getNumberHistograms()
    if spec_max is None:
        spec_max = num_spectra - 1

    if spec_min < 0 or spec_max >= num_spectra:
        raise ValueError("Invalid spectrum range: %d - %d" % (spec_min, spec_max))

    xlabel = ''
    ws_run = mtd[ws].getRun()

    if 'vert_axis' in ws_run:
        xlabel = ws_run.getLogData('vert_axis').value

    mname = ws[:-4]
    msdWS = mname+'_msd'

    #fit line to each of the spectra
    function = 'name=LinearBackground, A0=0, A1=0'
    input_params = [ ws+',i%d' % i for i in xrange(spec_min, spec_max+1)]
    input_params = ';'.join(input_params)
    PlotPeakByLogValue(Input=input_params, OutputWorkspace=msdWS, Function=function,
                       StartX=startX, EndX=endX, FitType='Sequential', CreateOutput=True)

    DeleteWorkspace(msdWS + '_NormalisedCovarianceMatrices')
    DeleteWorkspace(msdWS + '_Parameters')
    msd_parameters = msdWS+'_Parameters'
    RenameWorkspace(msdWS, OutputWorkspace=msd_parameters)

    params_table = mtd[msd_parameters]

    #msd value should be positive, but the fit output is negative
    msd = params_table.column('A1')
    for i, value in enumerate(msd):
        params_table.setCell('A1', i, value * -1)

    #create workspaces for each of the parameters
    group = []

    ws_name = msdWS + '_A0'
    group.append(ws_name)
    ConvertTableToMatrixWorkspace(msd_parameters, OutputWorkspace=ws_name,
                                  ColumnX='axis-1', ColumnY='A0', ColumnE='A0_Err')
    xunit = mtd[ws_name].getAxis(0).setUnit('Label')
    xunit.setLabel('Temperature', 'K')

    ws_name = msdWS + '_A1'
    group.append(ws_name)
    ConvertTableToMatrixWorkspace(msd_parameters, OutputWorkspace=ws_name,
                                  ColumnX='axis-1', ColumnY='A1', ColumnE='A1_Err')

    SortXAxis(ws_name, OutputWorkspace=ws_name)

    xunit = mtd[ws_name].getAxis(0).setUnit('Label')
    xunit.setLabel('Temperature', 'K')

    GroupWorkspaces(InputWorkspaces=','.join(group),OutputWorkspace=msdWS)

    #add sample logs to output workspace
    fit_workspaces = msdWS + '_Workspaces'
    CopyLogs(InputWorkspace=ws, OutputWorkspace=msdWS)
    AddSampleLog(Workspace=msdWS, LogName="start_x", LogType="Number", LogText=str(startX))
    AddSampleLog(Workspace=msdWS, LogName="end_x", LogType="Number", LogText=str(endX))
    CopyLogs(InputWorkspace=msdWS + '_A0', OutputWorkspace=fit_workspaces)

    if Plot:
        msdfitPlotSeq(msdWS, xlabel)
    if Save:
        msd_path = os.path.join(workdir, msdWS+'.nxs')                  # path name for nxs file
        SaveNexusProcessed(InputWorkspace=msdWS, Filename=msd_path, Title=msdWS)
        logger.information('Output msd file : '+msd_path)

    EndTime('msdFit')
    return fit_workspaces

def plotInput(inputfiles,spectra=[]):
    OneSpectra = False
    if len(spectra) != 2:
        spectra = [spectra[0], spectra[0]]
        OneSpectra = True
    workspaces = []
    for in_file in inputfiles:
        root = LoadNexus(Filename=in_file)
        if not OneSpectra:
            GroupDetectors(root, root, DetectorList=range(spectra[0],spectra[1]+1) )
        workspaces.append(root)
    if len(workspaces) > 0:
        graph = MTD_PLOT.plotSpectrum(workspaces,0)
        graph.activeLayer().setTitle(", ".join(workspaces))

##############################################################################
# Corrections
##############################################################################

def CubicFit(inputWS, spec):
    '''
    Uses the Mantid Fit Algorithm to fit a quadratic to the inputWS
    parameter. Returns a list containing the fitted parameter values.
    '''

    function = 'name=Quadratic, A0=1, A1=0, A2=0'
    fit = Fit(Function=function, InputWorkspace=inputWS, WorkspaceIndex=spec,
              CreateOutput=True, Output='Fit')
    table = mtd['Fit_Parameters']
    A0 = table.cell(0, 1)
    A1 = table.cell(1, 1)
    A2 = table.cell(2, 1)
    Abs = [A0, A1, A2]
    logger.information('Group '+str(spec)+' of '+inputWS+' ; fit coefficients are : '+str(Abs))
    return Abs


def subractCanWorkspace(sample, can, output_name, rebin_can=False):
    '''
    Subtract the can workspace from the sample workspace.
    Optionally rebin the can to match the sample.

    @param sample :: sample workspace to use subract from
    @param can :: can workspace to subtract
    @param rebin_can :: whether to rebin the can first.
    @return corrected sample workspace
    '''

    if rebin_can:
        logger.warning("Sample and Can do not match. Rebinning Can to match Sample.")
        RebinToWorkspace(WorkspaceToRebin=can, WorkspaceToMatch=sample, OutputWorkspace=can)

    try:
        Minus(LHSWorkspace=sample, RHSWorkspace=can, OutputWorkspace=output_name)
    except ValueError:
        raise ValueError("Sample and Can energy ranges do not match. \
                         Do they have the same binning?")


def applyCorrections(inputWS, canWS, corr, rebin_can=False):
    '''
    Through the PolynomialCorrection algorithm, makes corrections to the
    input workspace based on the supplied correction values.
    '''
    # Corrections are applied in Lambda (Wavelength)

    diffraction_run = checkUnitIs(inputWS, 'dSpacing')

    if diffraction_run:
        ConvertUnits(InputWorkspace=inputWS, OutputWorkspace=inputWS, Target='Wavelength')
    else:
        efixed = getEfixed(inputWS)                # Get efixed
        Q = GetThetaQ(inputWS)[1]
        ConvertUnits(InputWorkspace=inputWS, OutputWorkspace=inputWS, Target='Wavelength',
                     EMode='Indirect', EFixed=efixed)

    sam_name = getWSprefix(inputWS)
    corrections = mtd[corr].getNames()
    if mtd.doesExist(canWS):
        can_run = getInstrRun(canWS)[1]
        CorrectedWS = sam_name +'Correct_'+ can_run

        if diffraction_run:
            ConvertUnits(InputWorkspace=canWS, OutputWorkspace=canWS, Target='Wavelength')
        else:
            ConvertUnits(InputWorkspace=canWS, OutputWorkspace=canWS, Target='Wavelength',
                         EMode='Indirect', EFixed=efixed)
    else:
        CorrectedWS = sam_name +'Corrected'
    nHist = mtd[inputWS].getNumberHistograms()
    # Check that number of histograms in each corrections workspace matches
    # that of the input (sample) workspace
<<<<<<< HEAD
    for ws in corrections:
        if  mtd[ws].getNumberHistograms() != nHist :
            raise ValueError('Mismatch: num of spectra in '+ws+' and inputWS')
=======
    for workspace in corrections:
        if mtd[workspace].getNumberHistograms() != nHist:
            raise ValueError('Mismatch: num of spectra in '+workspace+' and inputWS')
>>>>>>> b4c62ec1
    # Workspaces that hold intermediate results
    CorrectedSampleWS = '__csam'
    CorrectedCanWS = '__ccan'
    for i in range(0, nHist): # Loop through each spectra in the inputWS
        ExtractSingleSpectrum(InputWorkspace=inputWS, OutputWorkspace=CorrectedSampleWS,
                              WorkspaceIndex=i)
        logger.information(str(i) + str(mtd[CorrectedSampleWS].readX(0)))
        if len(corrections) == 1:
            Ass = CubicFit(corrections[0], i)
            PolynomialCorrection(InputWorkspace=CorrectedSampleWS,
                                 OutputWorkspace=CorrectedSampleWS,
                                 Coefficients=Ass, Operation='Divide')
            if i == 0:
                CloneWorkspace(InputWorkspace=CorrectedSampleWS, OutputWorkspace=CorrectedWS)
            else:
                ConjoinWorkspaces(InputWorkspace1=CorrectedWS, InputWorkspace2=CorrectedSampleWS)
        else:
            if mtd.doesExist(canWS):
                ExtractSingleSpectrum(InputWorkspace=canWS, OutputWorkspace=CorrectedCanWS,
                                      WorkspaceIndex=i)
                Acc = CubicFit(corrections[3], i)
                PolynomialCorrection(InputWorkspace=CorrectedCanWS, OutputWorkspace=CorrectedCanWS,
                                     Coefficients=Acc, Operation='Divide')
                Acsc = CubicFit(corrections[2], i)
                PolynomialCorrection(InputWorkspace=CorrectedCanWS, OutputWorkspace=CorrectedCanWS,
                                     Coefficients=Acsc, Operation='Multiply')

                subractCanWorkspace(CorrectedSampleWS, CorrectedCanWS,
                                    CorrectedSampleWS, rebin_can=rebin_can)

            Assc = CubicFit(corrections[1], i)
<<<<<<< HEAD
            PolynomialCorrection(InputWorkspace=CorrectedSampleWS, OutputWorkspace=CorrectedSampleWS,\
                Coefficients=Assc, Operation='Divide')
=======
            PolynomialCorrection(InputWorkspace=CorrectedSampleWS,
                                 OutputWorkspace=CorrectedSampleWS,
                                 Coefficients=Assc, Operation='Divide')
>>>>>>> b4c62ec1
            if i == 0:
                CloneWorkspace(InputWorkspace=CorrectedSampleWS, OutputWorkspace=CorrectedWS)
            else:
                ConjoinWorkspaces(InputWorkspace1=CorrectedWS, InputWorkspace2=CorrectedSampleWS,
                                  CheckOverlapping=False)

    if diffraction_run:
        ConvertUnits(InputWorkspace=inputWS, OutputWorkspace=inputWS, Target='dSpacing')
        ConvertUnits(InputWorkspace=CorrectedWS, OutputWorkspace=CorrectedWS, Target='dSpacing')
    else:
        ConvertUnits(InputWorkspace=inputWS, OutputWorkspace=inputWS, Target='DeltaE',
                     EMode='Indirect', EFixed=efixed)
        ConvertUnits(InputWorkspace=CorrectedWS, OutputWorkspace=CorrectedWS, Target='DeltaE',
                     EMode='Indirect', EFixed=efixed)
        # Convert the spectrum axis to Q if not already in it
        sample_v_unit = mtd[CorrectedWS].getAxis(1).getUnit().unitID()
        logger.debug('COrrected workspace vertical axis is in %s' % sample_v_unit)
        if sample_v_unit != 'MomentumTransfer':
            ConvertSpectrumAxis(InputWorkspace=CorrectedWS, OutputWorkspace=CorrectedWS+'_rqw',
                                Target='ElasticQ', EMode='Indirect', EFixed=efixed)
        else:
            CloneWorkspace(InputWorkspace=CorrectedWS, OutputWorkspace=CorrectedWS + '_rqw')

    RenameWorkspace(InputWorkspace=CorrectedWS, OutputWorkspace=CorrectedWS+'_red')

    shape = mtd[corrections[0]].getRun().getLogData('sample_shape').value

    AddSampleLog(Workspace=CorrectedWS+'_red', LogName='corrections_file', LogType='String',
                 LogText=corrections[0][:-4])
    AddSampleLog(Workspace=CorrectedWS+'_red', LogName='sample_shape', LogType='String',
                 LogText=shape)

    if mtd.doesExist(canWS):
        if diffraction_run:
            ConvertUnits(InputWorkspace=canWS, OutputWorkspace=canWS, Target='dSpacing')
        else:
            ConvertUnits(InputWorkspace=canWS, OutputWorkspace=canWS, Target='DeltaE',
                         EMode='Indirect', EFixed=efixed)

    DeleteWorkspace('Fit_NormalisedCovarianceMatrix')
    DeleteWorkspace('Fit_Parameters')
    DeleteWorkspace('Fit_Workspace')
    return CorrectedWS


def abscorFeeder(sample, container, geom, useCor, corrections, RebinCan=False, ScaleOrNotToScale=False, factor=1, Save=False,\
        PlotResult='None', PlotContrib=False):
    '''
    Load up the necessary files and then passes them into the main
    applyCorrections routine.
    '''

    StartTime('ApplyCorrections')
    workdir = config['defaultsave.directory']
    s_hist = CheckHistZero(sample)[0]

    CloneWorkspace(sample, OutputWorkspace='__apply_corr_cloned_sample')
    sample = '__apply_corr_cloned_sample'
    scaled_container = "__apply_corr_scaled_container"

    diffraction_run = checkUnitIs(sample, 'dSpacing')
    sam_name = getWSprefix(sample)
    ext = '_red'

    if not diffraction_run:
        efixed = getEfixed(sample)

    if container != '':
        CheckHistSame(sample, 'Sample', container, 'Container')

        if not diffraction_run:
            CheckAnalysers(sample, container)

        if diffraction_run and not checkUnitIs(container, 'dSpacing'):
            raise ValueError("Sample and Can must both have the same units.")

        can_run = getInstrRun(container)[1]

        if ScaleOrNotToScale:
            # Use temp workspace so we don't modify original data
            Scale(InputWorkspace=container, OutputWorkspace=scaled_container,
                  Factor=factor, Operation='Multiply')
            logger.information('Container scaled by %f' % factor)

        else:
            CloneWorkspace(InputWorkspace=container, OutputWorkspace=scaled_container)

    if useCor:
        text = 'Correcting sample ' + sample
        if container != '':
            text += ' with ' + container
        logger.information(text)

        cor_result = applyCorrections(sample, scaled_container, corrections, RebinCan)
        rws = mtd[cor_result + ext]
        outNm = cor_result + '_Result_'

        if Save:
            cred_path = os.path.join(workdir,cor_result + ext + '.nxs')
            SaveNexusProcessed(InputWorkspace=cor_result + ext, Filename=cred_path)
            logger.information('Output file created : '+cred_path)

        if not diffraction_run:
            res_plot = cor_result + '_rqw'
        else:
            res_plot = cor_result + '_red'

    else:
        if scaled_container == '':
            raise RuntimeError('Invalid options - nothing to do!')
        else:
            sub_result = sam_name + 'Subtract_' + can_run
            logger.information('Subtracting ' + container + ' from ' + sample)

            subractCanWorkspace(sample, scaled_container, sub_result, rebin_can=RebinCan)

            if not diffraction_run:
                ConvertSpectrumAxis(InputWorkspace=sub_result, OutputWorkspace=sub_result+'_rqw',\
                    Target='ElasticQ', EMode='Indirect', EFixed=efixed)

            red_ws_name = sub_result + '_red'
            RenameWorkspace(InputWorkspace=sub_result, OutputWorkspace=red_ws_name)
            CopyLogs(InputWorkspace=sample, OutputWorkspace=red_ws_name)

            rws = mtd[red_ws_name]
            outNm= sub_result + '_Result_'

            if Save:
                sred_path = os.path.join(workdir,sub_result + ext + '.nxs')
                SaveNexusProcessed(InputWorkspace=sub_result + ext, Filename=sred_path)
                logger.information('Output file created : ' + sred_path)

            if not diffraction_run:
                res_plot = sub_result + '_rqw'
            else:
                res_plot = sub_result + '_red'

    if PlotResult != 'None':
        plotCorrResult(res_plot, PlotResult)

    if mtd.doesExist(scaled_container):
        sws = mtd[sample]
        cws = mtd[scaled_container]
        names = 'Sample,Can,Calc'

        x_unit = 'DeltaE'
        if diffraction_run:
            x_unit = 'dSpacing'

        for i in range(0, s_hist): # Loop through each spectra in the inputWS
            dataX = np.array(sws.readX(i))
            dataY = np.array(sws.readY(i))
            dataE = np.array(sws.readE(i))
            dataX = np.append(dataX, np.array(cws.readX(i)))
            dataY = np.append(dataY, np.array(cws.readY(i)))
            dataE = np.append(dataE, np.array(cws.readE(i)))
            dataX = np.append(dataX, np.array(rws.readX(i)))
            dataY = np.append(dataY, np.array(rws.readY(i)))
            dataE = np.append(dataE, np.array(rws.readE(i)))
            fout = outNm + str(i)

            CreateWorkspace(OutputWorkspace=fout, DataX=dataX, DataY=dataY, DataE=dataE,
                            Nspec=3, UnitX=x_unit, VerticalAxisUnit='Text',
                            VerticalAxisValues=names)

            if i == 0:
                group = fout
            else:
                group += ',' + fout

        CopyLogs(InputWorkspace=sample, OutputWorkspace=fout)
        GroupWorkspaces(InputWorkspaces=group, OutputWorkspace=outNm[:-1])
        if PlotContrib:
            plotCorrContrib(outNm+'0', [0, 1, 2])
        if Save:
            res_path = os.path.join(workdir,outNm[:-1] + '.nxs')
            SaveNexusProcessed(InputWorkspace=outNm[:-1], Filename=res_path)
            logger.information('Output file created : ' + res_path)

        DeleteWorkspace(cws)

    EndTime('ApplyCorrections')
    return res_plot


def plotCorrResult(inWS, PlotResult):
    nHist = mtd[inWS].getNumberHistograms()
    if PlotResult == 'Spectrum' or PlotResult == 'Both':
        if nHist >= 10:                       #only plot up to 10 hists
            nHist = 10
        plot_list = []
        for i in range(0, nHist):
            plot_list.append(i)
        MTD_PLOT.plotSpectrum(inWS, plot_list)
    if PlotResult == 'Contour' or PlotResult == 'Both':
        if nHist >= 5:                        #needs at least 5 hists for a contour
            MTD_PLOT.importMatrixWorkspace(inWS).plotGraph2D()


def plotCorrContrib(plot_list, n):
    MTD_PLOT.plotSpectrum(plot_list, n)<|MERGE_RESOLUTION|>--- conflicted
+++ resolved
@@ -168,13 +168,8 @@
     input_str = [tmp_fit_workspace + ',i%d' % i for i in range(spec_min, spec_max + 1)]
     input_str = ';'.join(input_str)
 
-<<<<<<< HEAD
-    PlotPeakByLogValue(Input=input_str, OutputWorkspace=output_workspace, Function=func,\
-                     StartX=startx, EndX=endx, FitType='Sequential', CreateOutput=True)
-=======
     PlotPeakByLogValue(Input=input_str, OutputWorkspace=output_workspace, Function=func,
                        StartX=startx, EndX=endx, FitType='Sequential', CreateOutput=True)
->>>>>>> b4c62ec1
 
     # Remove unsused workspaces
     DeleteWorkspace(output_workspace + '_NormalisedCovarianceMatrices')
@@ -199,13 +194,8 @@
         output_ws = output_workspace + '_%d_Workspace' % i
         RenameWorkspace(workspace, OutputWorkspace=output_ws)
 
-<<<<<<< HEAD
-    sample_logs    = {'start_x': startx, 'end_x': endx, 'fit_type': fit_type,\
-                  'intensities_constrained': intensities_constrained, 'beta_constrained': False}
-=======
     sample_logs  = {'start_x': startx, 'end_x': endx, 'fit_type': fit_type,
                     'intensities_constrained': intensities_constrained, 'beta_constrained': False}
->>>>>>> b4c62ec1
 
     CopyLogs(InputWorkspace=inputWS, OutputWorkspace=fit_group)
     CopyLogs(InputWorkspace=inputWS, OutputWorkspace=result_workspace)
@@ -237,13 +227,6 @@
     #prepare input workspace for fitting
     tmp_fit_workspace = "__furyfit_fit_ws"
     if spec_max is None:
-<<<<<<< HEAD
-        CropWorkspace(InputWorkspace=inputWS, OutputWorkspace=tmp_fit_workspace, XMin=startx, XMax=endx,\
-                    StartWorkspaceIndex=spec_min)
-    else:
-        CropWorkspace(InputWorkspace=inputWS, OutputWorkspace=tmp_fit_workspace, XMin=startx, XMax=endx,\
-                    StartWorkspaceIndex=spec_min, EndWorkspaceIndex=spec_max)
-=======
         CropWorkspace(InputWorkspace=inputWS, OutputWorkspace=tmp_fit_workspace,
                       XMin=startx, XMax=endx,
                       StartWorkspaceIndex=spec_min)
@@ -251,20 +234,14 @@
         CropWorkspace(InputWorkspace=inputWS, OutputWorkspace=tmp_fit_workspace,
                       XMin=startx, XMax=endx,
                       StartWorkspaceIndex=spec_min, EndWorkspaceIndex=spec_max)
->>>>>>> b4c62ec1
 
     ConvertToHistogram(tmp_fit_workspace, OutputWorkspace=tmp_fit_workspace)
     convertToElasticQ(tmp_fit_workspace)
 
     #fit multi-domian functino to workspace
     multi_domain_func, kwargs = createFuryMultiDomainFunction(function, tmp_fit_workspace)
-<<<<<<< HEAD
-    Fit(Function=multi_domain_func, InputWorkspace=tmp_fit_workspace, WorkspaceIndex=0,\
-      Output=output_workspace, CreateOutput=True, **kwargs)
-=======
     Fit(Function=multi_domain_func, InputWorkspace=tmp_fit_workspace, WorkspaceIndex=0,
         Output=output_workspace, CreateOutput=True, **kwargs)
->>>>>>> b4c62ec1
 
     params_table = output_workspace + '_Parameters'
     transposeFitParametersTable(params_table)
@@ -287,13 +264,8 @@
     result_workspace = output_workspace + '_Result'
     fit_group = output_workspace + '_Workspaces'
 
-<<<<<<< HEAD
-    sample_logs    = {'start_x': startx, 'end_x': endx, 'fit_type': ftype,\
-                  'intensities_constrained': intensities_constrained, 'beta_constrained': True}
-=======
     sample_logs  = {'start_x': startx, 'end_x': endx, 'fit_type': ftype,
                     'intensities_constrained': intensities_constrained, 'beta_constrained': True}
->>>>>>> b4c62ec1
 
     CopyLogs(InputWorkspace=inputWS, OutputWorkspace=result_workspace)
     CopyLogs(InputWorkspace=inputWS, OutputWorkspace=fit_group)
@@ -538,15 +510,9 @@
     nHist = mtd[inputWS].getNumberHistograms()
     # Check that number of histograms in each corrections workspace matches
     # that of the input (sample) workspace
-<<<<<<< HEAD
-    for ws in corrections:
-        if  mtd[ws].getNumberHistograms() != nHist :
-            raise ValueError('Mismatch: num of spectra in '+ws+' and inputWS')
-=======
     for workspace in corrections:
         if mtd[workspace].getNumberHistograms() != nHist:
             raise ValueError('Mismatch: num of spectra in '+workspace+' and inputWS')
->>>>>>> b4c62ec1
     # Workspaces that hold intermediate results
     CorrectedSampleWS = '__csam'
     CorrectedCanWS = '__ccan'
@@ -578,14 +544,9 @@
                                     CorrectedSampleWS, rebin_can=rebin_can)
 
             Assc = CubicFit(corrections[1], i)
-<<<<<<< HEAD
-            PolynomialCorrection(InputWorkspace=CorrectedSampleWS, OutputWorkspace=CorrectedSampleWS,\
-                Coefficients=Assc, Operation='Divide')
-=======
             PolynomialCorrection(InputWorkspace=CorrectedSampleWS,
                                  OutputWorkspace=CorrectedSampleWS,
                                  Coefficients=Assc, Operation='Divide')
->>>>>>> b4c62ec1
             if i == 0:
                 CloneWorkspace(InputWorkspace=CorrectedSampleWS, OutputWorkspace=CorrectedWS)
             else:
