from mantid.simpleapi import *
from IndirectCommon import *
from IndirectImport import import_mantidplot
mp = import_mantidplot()
from mantid import config, logger
import inelastic_indirect_reducer
import sys, os.path, numpy as np

def loadData(rawfiles, outWS='RawFile', Sum=False, SpecMin=-1, SpecMax=-1,
        Suffix=''):
    workspaces = []
    for file in rawfiles:
        ( dir, filename ) = os.path.split(file)
        ( name, ext ) = os.path.splitext(filename)
        try:
            if ( SpecMin == -1 ) and ( SpecMax == -1 ):
                Load(Filename=file, OutputWorkspace=name+Suffix, LoadLogFiles=False)
            else:
                Load(Filename=file, OutputWorkspace=name+Suffix, SpectrumMin=SpecMin,
                    SpectrumMax=SpecMax, LoadLogFiles=False)
            workspaces.append(name+Suffix)
        except ValueError, message:
            logger.notice(message)
            sys.exit(message)
    if Sum and ( len(workspaces) > 1 ):
        MergeRuns(InputWorkspaces=','.join(workspaces), OutputWorkspace=outWS+Suffix)
        factor = 1.0 / len(workspaces)
        Scale(InputWorkspace=outWS+Suffix, OutputWorkspace=outWS+Suffix, Factor=factor)
        for ws in workspaces:
            DeleteWorkspace(ws)
        return [outWS+Suffix]
    else:
        return workspaces

<<<<<<< HEAD
def resolution(files, iconOpt, rebinParam, bground, 
=======
def createMappingFile(groupFile, ngroup, nspec, first):
    if ( ngroup == 1 ): return 'All'
    if ( nspec == 1 ): return 'Individual'
    filename = config['defaultsave.directory']
    filename = os.path.join(filename, groupFile)
    handle = open(filename, 'w')
    handle.write(str(ngroup) +  "\n" )
    for n in range(0, ngroup):
        n1 = n * nspec + first
        handle.write(str(n+1) +  '\n' )
        handle.write(str(nspec) +  '\n')
        for i in range(1, nspec+1):
            n3 = n1 + i - 1
            handle.write(str(n3).center(4) + ' ')
        handle.write('\n')
    handle.close()
    return filename

def resolution(files, iconOpt, rebinParam, bground,
>>>>>>> a5a0bfd3
        instrument, analyser, reflection,
        Res=True, factor=None, Plot=False, Verbose=False, Save=False):
    reducer = inelastic_indirect_reducer.IndirectReducer()
    reducer.set_instrument_name(instrument)
    reducer.set_detector_range(iconOpt['first']-1,iconOpt['last']-1)
    for file in files:
        reducer.append_data_file(file)
    parfile = instrument +"_"+ analyser +"_"+ reflection +"_Parameters.xml"
    reducer.set_parameter_file(parfile)
    reducer.set_grouping_policy('All')
    reducer.set_sum_files(True)

    try:
        reducer.reduce()
    except Exception, e:
        logger.error(str(e))
        return

    iconWS = reducer.get_result_workspaces()[0]

    if factor != None:
        Scale(InputWorkspace=iconWS, OutputWorkspace=iconWS, Factor = factor)

    if Res:
        name = getWSprefix(iconWS) + 'res'
        CalculateFlatBackground(InputWorkspace=iconWS, OutputWorkspace=name, StartX=bground[0], EndX=bground[1],
            Mode='Mean', OutputMode='Subtract Background')
        Rebin(InputWorkspace=name, OutputWorkspace=name, Params=rebinParam)

        if Save:
            if Verbose:
                logger.notice("Resolution file saved to default save directory.")
            SaveNexusProcessed(InputWorkspace=name, Filename=name+'.nxs')

        if Plot:
            graph = mp.plotSpectrum(name, 0)
        return name
    else:
        if Plot:
            graph = mp.plotSpectrum(iconWS, 0)
        return iconWS

##############################################################################
# Slice Functions
##############################################################################

def sliceReadRawFile(fname, Verbose):

    if Verbose:
        logger.notice('Reading file :'+fname)

    #Load the raw file
    (dir, filename) = os.path.split(fname)
    (root, ext) = os.path.splitext(filename)

    Load(Filename=fname, OutputWorkspace=root, LoadLogFiles=False)

    return root

# returns the number of monitors
# and if they're at the start or end of the file
def countMonitors(rawFile):
    rawFile = mtd[rawFile]
    nhist = rawFile.getNumberHistograms()
    detector = rawFile.getDetector(0)
    monCount = 1

    if detector.isMonitor():
        #monitors are at the start
        for i in range(1,nhist):
            detector = rawFile.getDetector(i)

            if detector.isMonitor():
                monCount += 1
            else:
                break

        return monCount, True
    else:
        #monitors are at the end
        detector = rawFile.getDetector(nhist)

        if not detector.isMonitor():
            #if it's not, we don't have any monitors!
            return 0, True

        for i in range(nhist,0,-1):
            detector = rawFile.getDetector(i)

            if detector.isMonitor():
                monCount += 1
            else:
                break

        return monCount, False

# Run the calibration file with the raw file workspace
def sliceProcessCalib(rawFile, calibWsName, spec):
    calibSpecMin, calibSpecMax = spec

    if calibSpecMax-calibSpecMin > mtd[calibWsName].getNumberHistograms():
        raise IndexError("Number of spectra used is greater than the number of spectra in the calibration file.")

    #offset cropping range to account for monitors
    (monCount, atStart) = countMonitors(rawFile)

    if atStart:
        calibSpecMin -= monCount+1
        calibSpecMax -= monCount+1

    #Crop the calibration workspace, excluding the monitors
    CropWorkspace(InputWorkspace=calibWsName, OutputWorkspace=calibWsName,
        StartWorkspaceIndex=calibSpecMin, EndWorkspaceIndex=calibSpecMax)

def sliceProcessRawFile(rawFile, calibWsName, useCalib, xRange, useTwoRanges, spec, suffix, Verbose):

    #Crop the raw file to use the desired number of spectra
    #less one because CropWorkspace is zero based
    CropWorkspace(InputWorkspace=rawFile, OutputWorkspace=rawFile,
        StartWorkspaceIndex=spec[0]-1, EndWorkspaceIndex=spec[1]-1)

    nhist,ntc = CheckHistZero(rawFile)

    #use calibration file if desired
    if useCalib:
        Divide(LHSWorkspace=rawFile, RHSWorkspace=calibWsName, OutputWorkspace=rawFile)

    #construct output workspace name
    run = mtd[rawFile].getRun().getLogData("run_number").value
    sfile = rawFile[:3].lower() + run + '_' + suffix + '_slice'

    if not useTwoRanges:
        Integration(InputWorkspace=rawFile, OutputWorkspace=sfile, RangeLower=xRange[0], RangeUpper=xRange[1],
            StartWorkspaceIndex=0, EndWorkspaceIndex=nhist-1)
    else:
        CalculateFlatBackground(InputWorkspace=rawFile, OutputWorkspace=sfile, StartX=xRange[2], EndX=xRange[3],
                Mode='Mean')
        Integration(InputWorkspace=sfile, OutputWorkspace=sfile, RangeLower=xRange[0], RangeUpper=xRange[1],
            StartWorkspaceIndex=0, EndWorkspaceIndex=nhist-1)

    return sfile

def slice(inputfiles, calib, xRange, spec, suffix, Save=False, Verbose=False, Plot=False):

    StartTime('Slice')

    CheckXrange(xRange,'Time')

    workdir = config['defaultsave.directory']

    outWSlist = []
    useTwoRanges = (len(xRange) != 2)
    useCalib = (calib != '')
    calibWsName = '__calibration'

    #load the calibration file
    if useCalib:
        Load(Filename=calib, OutputWorkspace=calibWsName)
        if Verbose:
            logger.notice('Using Calibration file: %s' % calib)

    for index, file in enumerate(inputfiles):
        rawFile = sliceReadRawFile(file, Verbose)

        #only need to process the calib file once
        if(index == 0 and useCalib):
            sliceProcessCalib(rawFile, calibWsName, spec)

        sfile = sliceProcessRawFile(rawFile, calibWsName, useCalib, xRange, useTwoRanges, spec, suffix, Verbose)
        Transpose(InputWorkspace=sfile, OutputWorkspace=sfile)
        unit = mtd[sfile].getAxis(0).setUnit("Label")
        unit.setLabel("Spectrum Number", "")

        outWSlist.append(sfile)
        DeleteWorkspace(rawFile)

        if Save:
            # path name for nxs file
            o_path = os.path.join(workdir, sfile+'.nxs')
            SaveNexusProcessed(InputWorkspace=sfile, Filename=o_path)

            if Verbose:
                logger.notice('Output file :'+o_path)

    if useCalib:
        DeleteWorkspace(Workspace=calibWsName)

    if Plot:
        try:
            graph = mp.plotSpectrum(sfile, 0)
        except RuntimeError, e:
            #User clicked cancel on plot so don't do anything
            pass

    EndTime('Slice')

def getInstrumentDetails(instrument):
    instr_name = '__empty_' + instrument
    if mtd.doesExist(instr_name):
        workspace = mtd[instr_name]
    else:
        idf_dir = config['instrumentDefinition.directory']
        idf = idf_dir + instrument + '_Definition.xml'
        LoadEmptyInstrument(Filename=idf, OutputWorkspace=instr_name)
        workspace = mtd[instr_name]
    instrument = workspace.getInstrument()
    ana_list_param = instrument.getStringParameter('analysers')
    if len(ana_list_param) != 1:
        return ""
    ana_list_split = ana_list_param[0].split(',')
    reflections = []
    result = ''
    for analyser in ana_list_split:
        list = []
        name = 'refl-' + analyser
        list.append( analyser )
        try:
            item = instrument.getStringParameter(name)[0]
        except IndexError:
            item = ''
        refl = item.split(',')
        list.append( refl )
        reflections.append(list)
    for i in range(0, len(reflections)):
        message = reflections[i][0] + '-'
        for j in range(0,len(reflections[i][1])):
            message += str(reflections[i][1][j])
            if j < ( len(reflections[i][1]) -1 ):
                message += ','
        result += message
        if ( i < ( len(reflections) - 1) ):
            result += '\n'
    return result

def getReflectionDetails(inst, analyser, refl):
    idf_dir = config['instrumentDefinition.directory']
    ws = '__empty_' + inst
    if not mtd.doesExist(ws):
        idf_file = inst + '_Definition.xml'
        idf = os.path.join(idf_dir, idf_file)
        LoadEmptyInstrument(Filename=idf, OutputWorkspace=ws)
    ipf_file = inst + '_' + analyser + '_' + refl + '_Parameters.xml'
    ipf = os.path.join(idf_dir, ipf_file)
    LoadParameterFile(Workspace=ws, Filename=ipf)
    inst = mtd[ws].getInstrument()
    result = ''
    try:
        result += str( inst.getStringParameter('analysis-type')[0] ) + '\n'
        result += str( int(inst.getNumberParameter('spectra-min')[0]) ) + '\n'
        result += str( int(inst.getNumberParameter('spectra-max')[0]) ) + '\n'
        result += str( inst.getNumberParameter('efixed-val')[0] ) + '\n'
        result += str( int(inst.getNumberParameter('peak-start')[0]) ) + '\n'
        result += str( int(inst.getNumberParameter('peak-end')[0]) ) + '\n'
        result += str( int(inst.getNumberParameter('back-start')[0]) ) + '\n'
        result += str( int(inst.getNumberParameter('back-end')[0]) ) + '\n'
        result += inst.getStringParameter('rebin-default')[0]
    except IndexError:
        pass
    return result

##############################################################################
# Transmission
##############################################################################

def UnwrapMon(inWS):
# Unwrap monitor - inWS contains M1,M2,S1  - outWS contains unwrapped Mon
#Unwrap s1>2 to L of S2 (M2) ie 38.76  Ouput is in wavelength
    out, join = UnwrapMonitor(InputWorkspace=inWS,LRef='37.86')
    outWS = 'out'
#Fill bad (dip) in spectrum
    RemoveBins(InputWorkspace=outWS, OutputWorkspace=outWS, Xmin=join-0.001, Xmax=join+0.001,
        Interpolation="Linear")
    FFTSmooth(InputWorkspace=outWS, OutputWorkspace=outWS, WorkspaceIndex=0, IgnoreXBins=True) # Smooth - FFT
    DeleteWorkspace(inWS)    # delete monWS
    return outWS

def TransMon(inst, type,file,verbose):
    if verbose:
        logger.notice('Raw file : '+file)
    LoadRaw(Filename=file,OutputWorkspace='__m1',SpectrumMin=1,SpectrumMax=1)
    LoadRaw(Filename=file,OutputWorkspace='__m2',SpectrumMin=2,SpectrumMax=2)
    LoadRaw(Filename=file,OutputWorkspace='__det',SpectrumMin=3,SpectrumMax=3)
# Check for single or multiple time regimes
    MonTCBstart = mtd['__m1'].readX(0)[0]
    SpecTCBstart = mtd['__det'].readX(0)[0]
    DeleteWorkspace('__det')    							# delete monWS
    monWS = '__Mon'
    if (SpecTCBstart == MonTCBstart):
        monWS = UnwrapMon('__m1')    # unwrap the monitor spectrum and convert to wavelength
        RenameWorkspace(InputWorkspace=monWS, OutputWorkspace='__Mon1')
    else:
        ConvertUnits(InputWorkspace='__m1', OutputWorkspace='__Mon1', Target="Wavelength")
    ConvertUnits(InputWorkspace='__m2', OutputWorkspace='__Mon2', Target="Wavelength")
    DeleteWorkspace('__m2')    							# delete monWS
    Xin = mtd['__Mon1'].readX(0)
    xmin1 = mtd['__Mon1'].readX(0)[0]
    xmax1 = mtd['__Mon1'].readX(0)[len(Xin)-1]
    Xin = mtd['__Mon2'].readX(0)
    xmin2 = mtd['__Mon2'].readX(0)[0]
    xmax2 = mtd['__Mon2'].readX(0)[len(Xin)-1]
    wmin = max(xmin1,xmin2)
    wmax = min(xmax1,xmax2)
    CropWorkspace(InputWorkspace='__Mon1', OutputWorkspace='__Mon1', XMin=wmin, XMax=wmax)
    RebinToWorkspace(WorkspaceToRebin='__Mon2', WorkspaceToMatch='__Mon1', OutputWorkspace='__Mon2')
    monWS = inst +'_'+ type
    Divide(LHSWorkspace='__Mon2', RHSWorkspace='__Mon1', OutputWorkspace=monWS)
    DeleteWorkspace('__Mon1')    							# delete monWS
    DeleteWorkspace('__Mon2')    							# delete monWS

def TransPlot(inputWS):
    tr_plot=mp.plotSpectrum(inputWS,0)

def IndirectTrans(inst, sfile,cfile,Verbose=False,Plot=False,Save=False):
    StartTime('Transmission')
    TransMon(inst,'Sam',sfile,Verbose)
    TransMon(inst,'Can',cfile,Verbose)
    samWS = inst + '_Sam'
    canWS = inst + '_Can'
    trWS = inst + '_Trans'
    Divide(LHSWorkspace=samWS, RHSWorkspace=canWS, OutputWorkspace=trWS)
    trans = np.average(mtd[trWS].readY(0))
    transWS = inst + '_Transmission'
    workdir = config['defaultsave.directory']
    group = samWS +','+ canWS +','+ trWS
    GroupWorkspaces(InputWorkspaces=group,OutputWorkspace=transWS)
    if Verbose:
        logger.notice('Transmission : '+str(trans))
    path = os.path.join(workdir,transWS+'.nxs')

    if Save:
        SaveNexusProcessed(InputWorkspace=transWS, Filename=path)
        if Verbose:
            logger.notice('Output file created : '+path)

    if Plot:
        TransPlot(transWS)
    EndTime('Transmission')<|MERGE_RESOLUTION|>--- conflicted
+++ resolved
@@ -32,29 +32,7 @@
     else:
         return workspaces
 
-<<<<<<< HEAD
-def resolution(files, iconOpt, rebinParam, bground, 
-=======
-def createMappingFile(groupFile, ngroup, nspec, first):
-    if ( ngroup == 1 ): return 'All'
-    if ( nspec == 1 ): return 'Individual'
-    filename = config['defaultsave.directory']
-    filename = os.path.join(filename, groupFile)
-    handle = open(filename, 'w')
-    handle.write(str(ngroup) +  "\n" )
-    for n in range(0, ngroup):
-        n1 = n * nspec + first
-        handle.write(str(n+1) +  '\n' )
-        handle.write(str(nspec) +  '\n')
-        for i in range(1, nspec+1):
-            n3 = n1 + i - 1
-            handle.write(str(n3).center(4) + ' ')
-        handle.write('\n')
-    handle.close()
-    return filename
-
 def resolution(files, iconOpt, rebinParam, bground,
->>>>>>> a5a0bfd3
         instrument, analyser, reflection,
         Res=True, factor=None, Plot=False, Verbose=False, Save=False):
     reducer = inelastic_indirect_reducer.IndirectReducer()
