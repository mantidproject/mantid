"""
    Main window for reduction UIs
"""
import sys, os
import traceback
from PyQt4 import QtGui, QtCore, uic
import math

# Check whether Mantid is available
IS_IN_MANTIDPLOT = False
try:
    import mantidplot
    IS_IN_MANTIDPLOT = True
    from mantid.kernel import ConfigService
    from mantid.api import AlgorithmFactory
    CLUSTER_ENABLED = "SubmitRemoteJob" in AlgorithmFactory.getRegisteredAlgorithms(True)
except:
    pass

REDUCTION_WARNING = False
WARNING_MESSAGE = ""

if IS_IN_MANTIDPLOT:
    try:
        import reduction
        if os.path.splitext(os.path.basename(reduction.__file__))[0] == "reduction":
            REDUCTION_WARNING = True
            home_dir = os.path.expanduser('~')
            if os.path.abspath(reduction.__file__).startswith(home_dir):
                WARNING_MESSAGE = "The following file is in your home area, please delete it and restart Mantid:\n\n"
            else:
                WARNING_MESSAGE = "If the following file is in your home area, please delete it and restart Mantid:\n\n"
            WARNING_MESSAGE += os.path.abspath(reduction.__file__)
    except:
        REDUCTION_WARNING = True
        WARNING_MESSAGE = "Please contact the Mantid team with the following message:\n\n\n"
        WARNING_MESSAGE += unicode(traceback.format_exc())

from reduction_gui.instruments.instrument_factory import instrument_factory, INSTRUMENT_DICT
from reduction_gui.settings.application_settings import GeneralSettings
import ui.ui_reduction_main
import ui.ui_instrument_dialog
import ui.ui_cluster_details_dialog

class ReductionGUI(QtGui.QMainWindow, ui.ui_reduction_main.Ui_SANSReduction):
    def __init__(self, instrument=None, instrument_list=None):
        QtGui.QMainWindow.__init__(self)
        
        if REDUCTION_WARNING:
            message = "The reduction application has problems starting:\n\n"
            message += WARNING_MESSAGE
            QtGui.QMessageBox.warning(self, "WARNING", message)
        
        # Application settings
        settings = QtCore.QSettings()
        
        # Name handle for the instrument
        if instrument is None:
            instrument = unicode(settings.value("instrument_name", QtCore.QVariant('')).toString())
            if instrument_list is not None and instrument not in instrument_list:
                instrument = None

        self._instrument = instrument
        self._facility = None
        
        # List of allowed instrument
        self._instrument_list = instrument_list
        
        # Reduction interface
        self._interface = None
        
        # Recent files
        self._recent_files = settings.value("recent_files", QtCore.QVariant([])).toStringList()
        
        # Folder to open files in
        self._last_directory = unicode(settings.value("last_directory", QtCore.QVariant('.')).toString())
        self._last_export_directory = unicode(settings.value("last_export_directory", QtCore.QVariant('.')).toString())
        
        # Current file name
        self._filename = None
        
        # Cluster credentials and options
<<<<<<< HEAD
        self._cluster_user = None
        self._cluster_pass = None
=======
        self._cluster_details_set = False
>>>>>>> e760a11f
        self._number_of_nodes = 1
        self._cores_per_node = 16
        self._compute_resources = ['Fermi']
        if IS_IN_MANTIDPLOT \
        and hasattr(ConfigService.Instance().getFacility(), "computeResources"):
                self._compute_resources = ConfigService.Instance().getFacility().computeResources()

        # Internal flag for clearing all settings and restarting the application
        self._clear_and_restart = False
        
        # General settings shared by all widgets
        self.general_settings = GeneralSettings(settings)
        
        self.setupUi(self)
        
        # Event connections
        if not IS_IN_MANTIDPLOT:
            self.reduce_button.hide()
        self.cluster_button.hide()
        self.connect(self.export_button, QtCore.SIGNAL("clicked()"), self._export)
        self.connect(self.reduce_button, QtCore.SIGNAL("clicked()"), self.reduce_clicked)  
        self.connect(self.save_button, QtCore.SIGNAL("clicked()"), self._save)  
        self.connect(self.interface_chk, QtCore.SIGNAL("clicked(bool)"), self._interface_choice)  
        
        self.interface_chk.setChecked(self.general_settings.advanced)
            

        # Of the widgets that are part of the application, one is the ApplicationWindow.
        # The ApplicationWindow will send a shutting_down() signal when quitting,
        # after which we should close this window.
        # Note: there is no way to identify which Widget is the ApplicationWindow.
        for w in QtCore.QCoreApplication.instance().topLevelWidgets():
            self.connect(w, QtCore.SIGNAL("shutting_down()"), self.close)
            
        self.general_settings.progress.connect(self._progress_updated)    
        
    def _set_window_title(self):
        """
            Sets the window title using the instrument name and the 
            current settings file
        """
        title = "%s Reduction" % self._instrument
        if self._filename is not None:
            title += ": %s" % self._filename
        self.setWindowTitle(title)
    
    def _progress_updated(self, value):
        self.progress_bar.setValue(value)
        
    def setup_layout(self, load_last=False):
        """
            Sets up the instrument-specific part of the UI layout
        """
        # Clean up the widgets that have already been created
        self.tabWidget.clear()
        self.progress_bar.hide()

        if self._instrument == '' or self._instrument is None:
            return self._change_instrument()
        
        self._update_file_menu()

        if self._interface is not None:
            self._interface.destroy()
            
        self.general_settings.instrument_name = self._instrument
        # Find corresponding facility
        if self._facility is None:
            for facility in INSTRUMENT_DICT.keys():
                if self._instrument in INSTRUMENT_DICT[facility].keys():
                    self._facility = facility
                    break
        if self._facility is None:
            self._facility = str(c.facility().name())
                
        self.general_settings.facility_name = self._facility
        self._interface = instrument_factory(self._instrument, settings=self.general_settings)
        
        if self._interface is not None:
            tab_list = self._interface.get_tabs()
            for tab in tab_list:
                self.tabWidget.addTab(tab[1], tab[0])
            self._set_window_title()
            
            # Show the "advanced interface" check box if needed
            if self._interface.has_advanced_version():
                self.interface_chk.show()
            else:
                self.interface_chk.hide()

            # Show the parallel reduction button if enabled
            if self._interface.is_cluster_enabled() and IS_IN_MANTIDPLOT \
            and CLUSTER_ENABLED:
                config = ConfigService.Instance()
                if config.hasProperty("cluster.submission") \
                and config.getString("cluster.submission").lower()=='on':
                    self.cluster_button.show()
                    self.connect(self.cluster_button, QtCore.SIGNAL("clicked()"), self.cluster_clicked)  
            else:
                self.cluster_button.hide()
            
            if load_last:
                self._interface.load_last_reduction()
        else:
            self.close()
            
        return True
            
    def _update_file_menu(self):
        """
            Set up the File menu and update the menu with recent files
        """
        self.file_menu.clear()

        newAction = QtGui.QAction("&New...", self)
        newAction.setShortcut("Ctrl+N")
        newAction.setStatusTip("Start a new reduction")
        self.connect(newAction, QtCore.SIGNAL("triggered()"), self._new)
    
        openAction = QtGui.QAction("&Open...", self)
        openAction.setShortcut("Ctrl+O")
        openAction.setStatusTip("Open an XML file containing reduction parameters")
        self.connect(openAction, QtCore.SIGNAL("triggered()"), self._file_open)
    
        saveAsAction = QtGui.QAction("Save as...", self)
        saveAsAction.setStatusTip("Save the reduction parameters to XML")
        self.connect(saveAsAction, QtCore.SIGNAL("triggered()"), self._save_as)
    
        saveAction = QtGui.QAction("&Save...", self)
        saveAction.setShortcut("Ctrl+S")
        saveAction.setStatusTip("Save the reduction parameters to XML")
        self.connect(saveAction, QtCore.SIGNAL("triggered()"), self._save)
    
        exportAction = QtGui.QAction("&Export...", self)
        exportAction.setShortcut("Ctrl+E")
        exportAction.setStatusTip("Export to python script for Mantid")
        self.connect(exportAction, QtCore.SIGNAL("triggered()"), self._export)
    
        quitAction = QtGui.QAction("&Quit", self)
        quitAction.setShortcut("Ctrl+Q")
        self.connect(quitAction, QtCore.SIGNAL("triggered()"), self.close)
        
        self.file_menu.addAction(newAction)
        self.file_menu.addAction(openAction)
        self.file_menu.addAction(saveAction)
        self.file_menu.addAction(saveAsAction)
        self.file_menu.addAction(exportAction)
        self.file_menu.addSeparator()

        if self.general_settings.debug:
            clearAction = QtGui.QAction("&Clear settings and quit", self)
            clearAction.setStatusTip("Restore initial application settings and close the application")
            self.connect(clearAction, QtCore.SIGNAL("triggered()"), self._clear_and_close)
            self.file_menu.addAction(clearAction)
            
        self.file_menu.addAction(quitAction)
        
        # TOOLS menu
        instrAction = QtGui.QAction("Change &instrument...", self)
        instrAction.setShortcut("Ctrl+I")
        instrAction.setStatusTip("Select a new instrument")
        self.connect(instrAction, QtCore.SIGNAL("triggered()"), self._change_instrument)
    
        debug_menu_item_str = "Turn debug mode ON"
        if self.general_settings.debug:
            debug_menu_item_str = "Turn debug mode OFF"
        debugAction = QtGui.QAction(debug_menu_item_str, self)
        debugAction.setStatusTip(debug_menu_item_str)
        self.connect(debugAction, QtCore.SIGNAL("triggered()"), self._debug_mode)
    
        api_menu_item_str = "Use Mantid Python API v2"
        if self.general_settings.api2:
            api_menu_item_str = "Use old Mantid Python API"
        apiAction = QtGui.QAction(api_menu_item_str, self)
        apiAction.setShortcut("Ctrl+A")
        apiAction.setStatusTip("Select Mantid Python API")
        self.connect(apiAction, QtCore.SIGNAL("triggered()"), self._change_api)
    
        self.tools_menu.clear()
        self.tools_menu.addAction(instrAction)
        self.tools_menu.addAction(debugAction)
        self.tools_menu.addAction(apiAction)
        # Cluster submission details
        if IS_IN_MANTIDPLOT and CLUSTER_ENABLED:
            jobAction = QtGui.QAction("Remote submission details", self)
            jobAction.setShortcut("Ctrl+R")
            jobAction.setStatusTip("Set the cluster information for remote job submission")
            self.connect(jobAction, QtCore.SIGNAL("triggered()"), self._cluster_details_dialog)
            self.tools_menu.addAction(jobAction)
        
        recent_files = []
        for fname in self._recent_files:
            if fname != self._filename and QtCore.QFile.exists(fname) and not fname in recent_files:
                recent_files.append(fname)
                
        if len(recent_files)>0:
            self.file_menu.addSeparator()
            for i, fname in enumerate(recent_files):
                action = QtGui.QAction("&%d %s" % (i+1, QtCore.QFileInfo(fname).fileName()), self)
                action.setData(QtCore.QVariant(fname))
                self.connect(action, QtCore.SIGNAL("triggered()"), self.open_file)
                self.file_menu.addAction(action)

    def _debug_mode(self, mode=None):
        """
            Set debug mode
            @param mode: debug mode (True or False). If None, the debug mode will simply be flipped
        """
        if mode is None:
            mode = not self.general_settings.debug
        self.general_settings.debug = mode
        self._new()
        self.setup_layout()

    def _change_api(self):
        """
            Toggle the Python API version to use
        """
        self.general_settings.api2 = not self.general_settings.api2
        self._update_file_menu()

    def _interface_choice(self, advanced_ui=None):
        if advanced_ui is None:
            advanced_ui = self.general_settings.advanced
        self.general_settings.advanced = advanced_ui
        self._new()
        self.setup_layout()
    
    def _change_instrument(self):
        """
            Invoke an instrument selection dialog
        """ 
        class InstrDialog(QtGui.QDialog, ui.ui_instrument_dialog.Ui_Dialog): 
            def __init__(self, instrument_list=None):
                QtGui.QDialog.__init__(self)
                self.instrument_list = instrument_list
                self.setupUi(self)
                self.instr_combo.clear()
                self.facility_combo.clear()
                instruments = INSTRUMENT_DICT.keys()
                instruments.sort()
                instruments.reverse()
                for facility in instruments:
                    self.facility_combo.addItem(QtGui.QApplication.translate("Dialog", facility, None, QtGui.QApplication.UnicodeUTF8))

                self._facility_changed(instruments[0])
                self.connect(self.facility_combo, QtCore.SIGNAL("activated(QString)"), self._facility_changed)    
                
            def _facility_changed(self, facility):
                self.instr_combo.clear()
                instr_list = INSTRUMENT_DICT[unicode(facility)].keys()
                instr_list.sort()
                for item in instr_list:
                    if self.instrument_list is None or item in self.instrument_list:
                        self.instr_combo.addItem(QtGui.QApplication.translate("Dialog", item, None, QtGui.QApplication.UnicodeUTF8))
                
        if self.general_settings.debug:
            dialog = InstrDialog()
        else:   
            dialog = InstrDialog(self._instrument_list)
        dialog.exec_()
        if dialog.result()==1:
            self._instrument = dialog.instr_combo.currentText()
            self._facility = dialog.facility_combo.currentText()
            self.setup_layout()
            self._new()
            return True
        else:
            self.close()
            return False      
            
    def _cluster_details_dialog(self):
        """
            Show dialog to get cluster submission details
        """ 
        class ClusterDialog(QtGui.QDialog, ui.ui_cluster_details_dialog.Ui_Dialog): 
            def __init__(self, compute_resources=None):
                QtGui.QDialog.__init__(self)
                self.setupUi(self)
                self.resource_combo.clear()
                for res in compute_resources:
                    self.resource_combo.addItem(QtGui.QApplication.translate("Dialog", res, None, QtGui.QApplication.UnicodeUTF8))
<<<<<<< HEAD
                
        dialog = ClusterDialog(self._compute_resources)
        if self._cluster_user is not None:
            dialog.username_edit.setText(QtCore.QString(str(self._cluster_user)))
        dialog.nodes_box.setValue(int(self._number_of_nodes))
        dialog.cores_box.setValue(int(self._cores_per_node))
        
        dialog.exec_()
        if dialog.result()==1:
            self._cluster_user = dialog.username_edit.text()
            self._cluster_pass = dialog.pass_edit.text()
            self._number_of_nodes = int(dialog.nodes_box.value())
            self._cores_per_node = int(dialog.cores_box.value())
            self._compute_resource = dialog.resource_combo.currentText()
=======
            
        # Fill out the defaults    
        dialog = ClusterDialog(self._compute_resources)
        if self.general_settings.cluster_user is not None:
            dialog.username_edit.setText(QtCore.QString(str(self.general_settings.cluster_user)))
            dialog.pass_edit.setText(QtCore.QString(str(self.general_settings.cluster_pass)))
            
        dialog.nodes_box.setValue(int(self._number_of_nodes))
        dialog.cores_box.setValue(int(self._cores_per_node))
        for i in range(dialog.resource_combo.count()):
            if dialog.resource_combo.itemText(i)==self.general_settings.compute_resource:
                dialog.resource_combo.setCurrentIndex(i)
                break
            
        dialog.exec_()
        if dialog.result()==1:
            self.general_settings.cluster_user = str(dialog.username_edit.text())
            self.general_settings.cluster_pass = str(dialog.pass_edit.text())
            self._cluster_details_set = True
            self._number_of_nodes = int(dialog.nodes_box.value())
            self._cores_per_node = int(dialog.cores_box.value())
            self.general_settings.compute_resource = dialog.resource_combo.currentText()
>>>>>>> e760a11f
            
    def _clear_and_close(self):
        """
            Clear all QSettings parameters
        """
        self._clear_and_restart = True
        self.close()
        # If we make it here, the user canceled the close, which 
        # means that we need to reset the clear&close flag so
        # that the state is properly saved on the next close.
        self._clear_and_restart = False

    def closeEvent(self, event):
        """
            Executed when the application closes
        """
        if False:
            reply = QtGui.QMessageBox.question(self, 'Message',
                "Are you sure you want to quit this application?", QtGui.QMessageBox.Yes, QtGui.QMessageBox.No)
    
            if reply == QtGui.QMessageBox.Yes:
                event.accept()
            else:
                event.ignore()
                
        # Save application settings
        if self._clear_and_restart:
            self._clear_and_restart = False
            QtCore.QSettings().clear()
        else:    
            settings = QtCore.QSettings()
            
            if self._instrument is not None:
                instrument = QtCore.QVariant(QtCore.QString(self._instrument))
            else: 
                instrument = QtCore.QVariant()    
            settings.setValue("instrument_name", instrument)
            
            if self._filename is not None:
                filename = QtCore.QVariant(QtCore.QString(self._filename))
            else:
                filename = QtCore.QVariant()    
            settings.setValue("last_file", filename)
            
            if self._recent_files is not []:
                recent_files = QtCore.QVariant(self._recent_files)
            else:
                recent_files = QtCore.QVariant()
            settings.setValue("recent_files", recent_files)
            
            last_dir = QtCore.QVariant(QtCore.QString(self._last_directory))
            settings.setValue("last_directory", last_dir)
    
            last_export_dir = QtCore.QVariant(QtCore.QString(self._last_export_directory))
            settings.setValue("last_export_directory", last_export_dir)
            
            # General settings
            self.general_settings.to_settings(settings)

    def reduce_clicked(self):
        """
            Create an object capable of using the information in the
            interface and turn it into a reduction process.
        """
        self.reduce_button.setEnabled(False)   
        self.export_button.setEnabled(False)
        self.save_button.setEnabled(False)
        self.interface_chk.setEnabled(False)
        self.file_menu.setEnabled(False)
        self.tools_menu.setEnabled(False)
        if IS_IN_MANTIDPLOT:
            mantidplot.app.mantidUI.setIsRunning(True)
        if self._interface is not None:
            self._interface.reduce()
        if IS_IN_MANTIDPLOT:
            mantidplot.app.mantidUI.setIsRunning(False)
        self.reduce_button.setEnabled(True)   
        self.export_button.setEnabled(True)
        self.save_button.setEnabled(True)
        self.interface_chk.setEnabled(True)
        self.file_menu.setEnabled(True)
        self.tools_menu.setEnabled(True)

    def cluster_clicked(self):
        """
            Submit for parallel reduction
        """
<<<<<<< HEAD
        if self._cluster_user is None and self._cluster_pass is None:
            self._cluster_details_dialog()
        
        if self._interface is not None \
        and self._cluster_user is not None \
        and self._cluster_pass is not None:
            self._interface.cluster_submit(self._cluster_user, self._cluster_pass,
                                           resource=self._compute_resource,
=======
        if not self._cluster_details_set:
            self._cluster_details_dialog()
        
        if self._interface is not None \
        and self.general_settings.cluster_user is not None \
        and self.general_settings.cluster_pass is not None:
            self._interface.cluster_submit(self.general_settings.cluster_user, 
                                           self.general_settings.cluster_pass,
                                           resource=self.general_settings.compute_resource,
>>>>>>> e760a11f
                                           nodes=self._number_of_nodes,
                                           cores_per_node=self._cores_per_node)
        
    def open_file(self, file_path=None):
        """
            Open an XML file and populate the UI
            @param file_path: path to the file to be loaded
        """
        if file_path is None:
            action = self.sender()
            if isinstance(action, QtGui.QAction):
                file_path = unicode(action.data().toString())
            
        # Check whether the file describes the current instrument
        try:
            found_instrument = self._interface.scripter.verify_instrument(file_path)
        except:
            msg = "The file you attempted to load doesn't have a recognized format.\n\n"
            msg += "Please make sure it has been produced by this application."
            QtGui.QMessageBox.warning(self, "Error loading reduction parameter file", msg)
            return
         
        if not found_instrument == self._instrument:
            self._instrument = found_instrument
            self.setup_layout()
            
        self.reduce_button.setEnabled(False)   
        self.export_button.setEnabled(False)
        self.save_button.setEnabled(False)
        self.interface_chk.setEnabled(False)
        self._interface.load_file(file_path)
        self.reduce_button.setEnabled(True)
        self.export_button.setEnabled(True)
        self.save_button.setEnabled(True)
        self.interface_chk.setEnabled(True)

        self._filename = file_path
        self._update_file_menu()
        self._set_window_title()
        
        if file_path in self._recent_files:
            self._recent_files.removeAll(file_path)
        self._recent_files.prepend(file_path)
        while self._recent_files.count() > 10:
            self._recent_files.takeLast()

    def _new(self, *argv):
        """
            Start new reduction
        """
        self._interface.reset()
        self._filename = None
        self._update_file_menu()
        self._set_window_title()
        
    def _file_open(self, *argv):
        """
            File chooser for loading UI parameters
        """
        fname_qstr = QtGui.QFileDialog.getOpenFileName(self, "Reduction settings - Choose a settings file",
                                                       self._last_directory, 
                                                       "Settings files (*.xml)")
        fname = str(QtCore.QFileInfo(fname_qstr).filePath())
        if fname:
            # Store the location of the loaded file
            self._last_directory = str(QtCore.QFileInfo(fname_qstr).path())
            self.open_file(fname)
            
    def _save(self):
        """
            Present a file dialog to the user and saves the content of the
            UI in XML format
        """
        if self._filename is None:
            self._save_as()
        else:
            try:
                self._interface.save_file(self._filename)
                self._update_file_menu()
                self.statusBar().showMessage("Saved as %s" % self._filename)
                self._set_window_title()
            except:
                #TODO: put this in a log window, and in a file
                print sys.exc_value
                self.statusBar().showMessage("Failed to save %s" % self._filename)
            
            
    def _save_as(self):
        """
            Present a file dialog to the user and saves the content of
            the UI in XML format.
        """
        if self._filename is not None:
            fname = self._filename
        else:
            fname = self._instrument + '_'
                
        fname_qstr = QtGui.QFileDialog.getSaveFileName(self, "Reduction settings - Save settings",
                                                       self._last_directory + '/' + fname,  
                                                       "Settings files (*.xml)")
        fname = str(QtCore.QFileInfo(fname_qstr).filePath())
        if len(fname)>0:
            if not fname.endswith('.xml'):
                fname += ".xml"
            if fname in self._recent_files:
                self._recent_files.removeAll(fname)
            self._recent_files.prepend(fname)
            while self._recent_files.count() > 10:
                self._recent_files.takeLast()                
            self._last_directory = str(QtCore.QFileInfo(fname_qstr).path())
            self._filename = fname
            self._save()
        
    def _export(self):
        """
            Exports the current content of the UI to a python script that can 
            be run within MantidPlot
        """
        if self._interface is None:
            return
        
        fname = '.'
        if self._filename is not None:
            (root, ext) = os.path.splitext(self._filename)
            fname = root
            
        fname = unicode(QtGui.QFileDialog.getSaveFileName(self, "Mantid Python script - Save script",
                                                          self._last_export_directory, 
                                                          "Python script (*.py)"))
               
        if len(fname)>0:
            if not fname.endswith('.py'):
                fname += ".py"
            (folder, file_name) = os.path.split(fname)
            self._last_export_directory = folder
            script = self._interface.export(fname)
            if script is not None:
                self.statusBar().showMessage("Saved as %s" % fname)
            else:
                self.statusBar().showMessage("Could not save file")

#--------------------------------------------------------------------------------------------------------
def start(argv):
    app = QtGui.QApplication(argv)
    app.setOrganizationName("Mantid")
    app.setOrganizationDomain("mantidproject.org")
    app.setApplicationName("Mantid Reduction")        
    reducer = ReductionGUI()    
    reducer.setup_layout(load_last=True)
    reducer.show()
    app.exec_() 

if __name__ == '__main__':
    start(argv=sys.argv)

        <|MERGE_RESOLUTION|>--- conflicted
+++ resolved
@@ -80,12 +80,7 @@
         self._filename = None
         
         # Cluster credentials and options
-<<<<<<< HEAD
-        self._cluster_user = None
-        self._cluster_pass = None
-=======
         self._cluster_details_set = False
->>>>>>> e760a11f
         self._number_of_nodes = 1
         self._cores_per_node = 16
         self._compute_resources = ['Fermi']
@@ -368,22 +363,6 @@
                 self.resource_combo.clear()
                 for res in compute_resources:
                     self.resource_combo.addItem(QtGui.QApplication.translate("Dialog", res, None, QtGui.QApplication.UnicodeUTF8))
-<<<<<<< HEAD
-                
-        dialog = ClusterDialog(self._compute_resources)
-        if self._cluster_user is not None:
-            dialog.username_edit.setText(QtCore.QString(str(self._cluster_user)))
-        dialog.nodes_box.setValue(int(self._number_of_nodes))
-        dialog.cores_box.setValue(int(self._cores_per_node))
-        
-        dialog.exec_()
-        if dialog.result()==1:
-            self._cluster_user = dialog.username_edit.text()
-            self._cluster_pass = dialog.pass_edit.text()
-            self._number_of_nodes = int(dialog.nodes_box.value())
-            self._cores_per_node = int(dialog.cores_box.value())
-            self._compute_resource = dialog.resource_combo.currentText()
-=======
             
         # Fill out the defaults    
         dialog = ClusterDialog(self._compute_resources)
@@ -406,7 +385,6 @@
             self._number_of_nodes = int(dialog.nodes_box.value())
             self._cores_per_node = int(dialog.cores_box.value())
             self.general_settings.compute_resource = dialog.resource_combo.currentText()
->>>>>>> e760a11f
             
     def _clear_and_close(self):
         """
@@ -494,16 +472,6 @@
         """
             Submit for parallel reduction
         """
-<<<<<<< HEAD
-        if self._cluster_user is None and self._cluster_pass is None:
-            self._cluster_details_dialog()
-        
-        if self._interface is not None \
-        and self._cluster_user is not None \
-        and self._cluster_pass is not None:
-            self._interface.cluster_submit(self._cluster_user, self._cluster_pass,
-                                           resource=self._compute_resource,
-=======
         if not self._cluster_details_set:
             self._cluster_details_dialog()
         
@@ -513,7 +481,6 @@
             self._interface.cluster_submit(self.general_settings.cluster_user, 
                                            self.general_settings.cluster_pass,
                                            resource=self.general_settings.compute_resource,
->>>>>>> e760a11f
                                            nodes=self._number_of_nodes,
                                            cores_per_node=self._cores_per_node)
         
