--- conflicted
+++ resolved
@@ -133,12 +133,9 @@
           <height>0</height>
          </size>
         </property>
-<<<<<<< HEAD
-=======
         <property name="toolTip">
          <string>Click to send the reduction job to a remote compute resource</string>
         </property>
->>>>>>> e760a11f
         <property name="text">
          <string>Send cluster</string>
         </property>
