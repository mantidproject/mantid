--- conflicted
+++ resolved
@@ -447,9 +447,5 @@
         self.assertEqual(rez,'Success!')
 
 
-<<<<<<< HEAD
-
-=======
->>>>>>> ca9c4654
 if __name__=="__main__":
-    unittest.main()
+        unittest.main()
