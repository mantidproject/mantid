#ifndef MDVIEWERWIDGET_H_
#define MDVIEWERWIDGET_H_

#include "ui_MdViewerWidget.h"
#include "MantidQtAPI/MdConstants.h"
#include "MantidQtAPI/MdSettings.h"
#include "MantidQtAPI/VatesViewerInterface.h"
#include "MantidQtAPI/WorkspaceObserver.h"
#include "MantidVatesSimpleGuiViewWidgets/BackgroundRgbProvider.h"
#include "MantidVatesSimpleGuiViewWidgets/RebinAlgorithmDialogProvider.h"
#include "MantidVatesSimpleGuiViewWidgets/RebinnedSourcesManager.h"
#include "MantidVatesSimpleGuiViewWidgets/WidgetDllOption.h"
#include "MantidVatesAPI/ColorScaleGuard.h"

#include "boost/shared_ptr.hpp"

#include <vtkSmartPointer.h>

// forward declaration of ParaQ classes
class pqApplicationSettingsReaction;
class pqLoadDataReaction;
class pqPipelineSource;

// forward declaration of Qt classes
class QAction;
class QDragEnterEvent;
class QDropEvent;
class QEvent;
class QHBoxLayout;
class QObject;
class QWidget;


namespace Mantid
{
namespace Vates
{
namespace SimpleGui
{

class RotationPointDialog;
class SaveScreenshotReaction;
class ViewBase;
class RebinDialog;
class ColorMapEditorPanel;
/**
 *
  This class represents the central widget for handling VATES visualization
  operations for 3D and 4D datasets.

  @date 11/08/2011

  Copyright &copy; 2011 ISIS Rutherford Appleton Laboratory, NScD Oak Ridge National Laboratory & European Spallation Source

  This file is part of Mantid.

  Mantid is free software; you can redistribute it and/or modify
  it under the terms of the GNU General Public License as published by
  the Free Software Foundation; either version 3 of the License, or
  (at your option) any later version.

  Mantid is distributed in the hope that it will be useful,
  but WITHOUT ANY WARRANTY; without even the implied warranty of
  MERCHANTABILITY or FITNESS FOR A PARTICULAR PURPOSE.  See the
  GNU General Public License for more details.

  You should have received a copy of the GNU General Public License
  along with this program.  If not, see <http://www.gnu.org/licenses/>.

  File change history is stored at: <https://github.com/mantidproject/mantid>
  Code Documentation is available at: <http://doxygen.mantidproject.org>
 */
class EXPORT_OPT_MANTIDVATES_SIMPLEGUI_VIEWWIDGETS MdViewerWidget : public MantidQt::API::VatesViewerInterface, MantidQt::API::WorkspaceObserver
{
  Q_OBJECT

public:
  /// Plugin mode constructor.
  MdViewerWidget();
  /// Standalone mode constructor.
  MdViewerWidget(QWidget *parent);
  /// Default destructor.
  virtual ~MdViewerWidget();

  /// Add extra menus for standalone mode.
  void addMenus();
  /// Connect data loader.
  void connectLoadDataReaction(QAction *action);
  /// Filter events to check for hide.
  bool eventFilter(QObject *obj, QEvent *ev);
  /// See MantidQt::API::VatesViewerInterface
  void renderWorkspace(QString workspaceName, int workspaceType, std::string instrumentName);
  /// See MantidQt::API::VatesViewerInterface
  void setupPluginMode();

public slots:
  /// Seet MantidQt::API::VatesViewerInterface
  void shutdown();

protected slots:
  /// Check for certain updates when an accept is fired.
  void checkForUpdates();
  /// Turn on/off the LOD threshold.
  void onLodToggled(bool state);
  /// Pop-up the rotation point dialog.
  void onRotationPoint();
  /// Show the wiki help in a browser.
  void onWikiHelp();
  /// Load and render data.
  void onDataLoaded(pqPipelineSource *source);
  /// Perform actions when rendering is done.
  void renderingDone();
  /// Execute view switch.
  void switchViews(ModeControlWidget::Views v);
  /// Triggered when panel is changed.
  void panelChanged();
  /// On rebin 
  void onRebin(std::string algorithmType);
  /// On  unbin
  void onUnbin();
  /// On switching an MDEvent source to a temporary source.
  void onSwitchSources(std::string rebinnedWorkspaceName, std::string sourceType);
  /// reset state of all the views
  void onResetViewsStateToAllData();
  /// On default normalization changes
  void onDefaultNormalizationChanged(const QString& currentText);

protected:
  /// Handle workspace preDeletion tasks.
  void preDeleteHandle(const std::string &wsName,
                       const boost::shared_ptr<Mantid::API::Workspace> ws);
  /// Handle workspace replacement tasks.
  void afterReplaceHandle(const std::string &wsName,
                          const boost::shared_ptr<Mantid::API::Workspace> ws);
  /// Detects if something is dragged onto the VSI
  void dragEnterEvent(QDragEnterEvent *e);
 /// Reacts to something being dropped onto the VSI
 void dropEvent(QDropEvent *e);

private:
  Q_DISABLE_COPY(MdViewerWidget)
  QString m_widgetName;

  ViewBase *currentView; ///< Holder for the current (shown) view
  ViewBase *hiddenView; ///< Holder for the view that is being switched from
  bool viewSwitched;

  pqLoadDataReaction *dataLoader; ///< Holder for the load data reaction
  double lodThreshold; ///< Default value for the LOD threshold (5 MB)
  QAction *lodAction; ///< Holder for the LOD threshold menu item
  bool pluginMode; ///< Flag to say widget is in plugin mode
  RotationPointDialog *rotPointDialog; ///< Holder for the rotation point dialog
  SaveScreenshotReaction *screenShot; ///< Holder for the screen shot reaction
  Ui::MdViewerWidgetClass ui; ///< The MD viewer's UI form
  QHBoxLayout *viewLayout; ///< Layout manager for the view widget
  pqApplicationSettingsReaction *viewSettings; ///< Holder for the view settings reaction
  bool useCurrentColorSettings;
  ModeControlWidget::Views initialView; ///< Holds the initial view
  MantidQt::API::MdSettings mdSettings;///<Holds the MD settings which are used to persist data
  MantidQt::API::MdConstants mdConstants;/// < Holds the MD constants
  RebinAlgorithmDialogProvider m_rebinAlgorithmDialogProvider; ///<Provides dialogs to execute rebin algorithms
  RebinnedSourcesManager m_rebinnedSourcesManager; ///<Holds the rebinned sources manager
  QString m_rebinnedWorkspaceIdentifier; ///< Holds the identifier for temporary workspaces
  ColorMapEditorPanel* m_colorMapEditorPanel; ///< Holder for the color map editor panel.
  bool m_gridAxesStartUpOn; /// flag for the initial grid axes setting
  Mantid::VATES::ColorScaleLock m_colorScaleLock; ///< Holds a color scale lock object

  /// Holds the 'visual state' of the views. This relies on Load/SaveXMLState which
  /// produce/consume a vtk XML tree object. Otherwise, the properties to save would be,
  /// at least, the following. vtkCamera: Position, FocalPpoint, ViewUp, ViewAngle,
  /// ClippingRange. pqRenderView: CenterOfRotation, CenterAxesVisibility
  struct AllVSIViewsState {
    AllVSIViewsState();
    ~AllVSIViewsState();
    void initialize();

    vtkSmartPointer<vtkPVXMLElement> stateStandard;
    vtkSmartPointer<vtkPVXMLElement> stateMulti;
    vtkSmartPointer<vtkPVXMLElement> stateThreeSlice;
    vtkSmartPointer<vtkPVXMLElement> stateSplatter;
  };
  AllVSIViewsState m_allViews;

  /// Setup color selection widget connections.
  void connectColorSelectionWidget();
  /// Setup connections for all dialogs.
  void connectDialogs();
  /// Setup rotation point dialog connections.
  void connectRotationPointDialog();
  /// Add view specific stuff to a menu.
  void createMenus();
  /// Disconnect dialog connections.
  void disconnectDialogs();
  /// Consolidate constructor related items.
  void internalSetup(bool pMode);
  /// Perform first render and final setup for mode buttons.
  void renderAndFinalSetup();
  /// Set the signals/slots for the ParaView components based on the view.
  void setParaViewComponentsForView();
  /// Run the necessary setup for the main view.
  void setupMainView();
  /// Creates the UI and mode switch connection.
  void setupUiAndConnections();
  /// Create the requested view.
  ViewBase *createAndSetMainViewWidget(QWidget *container, ModeControlWidget::Views v);
  /// Helper function to swap current and hidden view pointers.
  void swapViews();
  /// Update the state of application widgets.
  void updateAppState();
  /// Get the initial view for the current workspace and user setting
  ModeControlWidget::Views getInitialView(int workspaceType, std::string instrumentName);
  /// Check that the view is valid for teh workspace type
  ModeControlWidget::Views checkViewAgainstWorkspace(ModeControlWidget::Views view, int workspaceType);
  /// Get the technique associated with an instrument.
  const std::string getTechniqueForInstrument(const std::string& instrumentName) const;
  /// Get the view for a specified instrument
  QString getViewForInstrument(const std::string& instrument) const;
  /// Check if a technique contains a keyword
  bool checkIfTechniqueContainsKeyword(const std::set<std::string>& techniques, const std::string& keyword) const;
  /// Reset the current view to the appropriate initial view.
  void resetCurrentView(int workspaceType, const std::string& instrumentName);
  /// Render rebinned workspace
  pqPipelineSource* prepareRebinnedWorkspace(const std::string rebinnedWorkspaceName, std::string sourceType); 
  /// Handle drag and drop of peaks workspcaes
  void handleDragAndDropPeaksWorkspaces(QEvent* e, QString text, QStringList& wsNames);
  /// Set up the default color for the background of the view.
  void setColorForBackground();
  /// Set the color map 
  void setColorMap();
  /// Render the original workspace
  pqPipelineSource* renderOriginalWorkspace(const std::string originalWorkspaceName);

  /// Remove the rebinning when switching views or otherwise.
  void removeRebinning(pqPipelineSource* source, bool forced, ModeControlWidget::Views view = ModeControlWidget::STANDARD);
  /// Remove all rebinned sources
  void removeAllRebinning(ModeControlWidget::Views view);
  /// Sets a listener for when sources are being destroyed
  void setDestroyedListener();

  /// Save the state of the currently shown view so its state can be restored when switching back to it
  void saveViewState(ViewBase *view);
  /// Restore the state of the next (new) view when switching to it
  void restoreViewState(ViewBase *view, ModeControlWidget::Views vtype);
<<<<<<< HEAD
  /// Setup the normalizations
  void setupDefaultNormalizations();
=======
  /// Get the current grid axes setting
  bool areGridAxesOn();
>>>>>>> 6ab1927b
};

} // SimpleGui
} // Vates
} // Mantid

#endif // MDVIEWERWIDGET_H_<|MERGE_RESOLUTION|>--- conflicted
+++ resolved
@@ -241,13 +241,10 @@
   void saveViewState(ViewBase *view);
   /// Restore the state of the next (new) view when switching to it
   void restoreViewState(ViewBase *view, ModeControlWidget::Views vtype);
-<<<<<<< HEAD
+  /// Get the current grid axes setting
+  bool areGridAxesOn();
   /// Setup the normalizations
   void setupDefaultNormalizations();
-=======
-  /// Get the current grid axes setting
-  bool areGridAxesOn();
->>>>>>> 6ab1927b
 };
 
 } // SimpleGui
