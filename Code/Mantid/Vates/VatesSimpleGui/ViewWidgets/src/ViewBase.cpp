#include "MantidVatesSimpleGuiViewWidgets/ViewBase.h"
#include "MantidVatesSimpleGuiViewWidgets/BackgroundRgbProvider.h"

#if defined(__INTEL_COMPILER)
  #pragma warning disable 1170
#endif

#include <pqActiveObjects.h>
#include <pqAnimationManager.h>
#include <pqAnimationScene.h>
#include <pqApplicationCore.h>
#include <pqDataRepresentation.h>
#include <pqObjectBuilder.h>
#include <pqPipelineSource.h>
#include <pqPipelineRepresentation.h>
#include <pqPVApplicationCore.h>
#include <pqRenderView.h>
#include <pqScalarsToColors.h>
#include <pqServer.h>
#include <pqServerManagerModel.h>
#include <pqView.h>
#include <vtkSMDoubleVectorProperty.h>
#include <vtkSMPropertyHelper.h>
#include <vtkSMPropertyIterator.h>
#include <vtkSMProxy.h>
#include <vtkSMSourceProxy.h>

#if defined(__INTEL_COMPILER)
  #pragma warning enable 1170
#endif

#include <QDebug>
#include <QHBoxLayout>
#include <QPointer>

#include <stdexcept>

namespace Mantid
{
namespace Vates
{
namespace SimpleGui
{

/**
 * Default constructor.
 * @param parent the parent widget for the view
 */
ViewBase::ViewBase(QWidget *parent) : QWidget(parent)
{
}

/**
 * This function creates a single standard ParaView view instance.
 * @param widget the UI widget to associate the view with
 * @param viewName the requested view type, if empty will default to RenderView
 * @return the created view
 */
pqRenderView* ViewBase::createRenderView(QWidget* widget, QString viewName)
{
  QHBoxLayout *hbox = new QHBoxLayout(widget);
  hbox->setMargin(0);

  if (viewName == QString(""))
  {
    viewName = pqRenderView::renderViewType();
  }

  // Create a new render view.
  pqObjectBuilder* builder = pqApplicationCore::instance()->getObjectBuilder();
  pqRenderView *view = qobject_cast<pqRenderView*>(\
        builder->createView(viewName,
                            pqActiveObjects::instance().activeServer()));
  pqActiveObjects::instance().setActiveView(view);

  // Place the widget for the render view in the frame provided.
  hbox->addWidget(view->getWidget());

  /// Make a connection to the view's endRender signal for later checking.
  QObject::connect(view, SIGNAL(endRender()),
                   this, SIGNAL(renderingDone()));

  return view;
}

/**
 * This function removes all filters of a given name: i.e. Slice.
 * @param builder the ParaView object builder
 * @param name the class name of the filters to remove
 */
void ViewBase::destroyFilter(pqObjectBuilder *builder, const QString &name)
{
  pqServer *server = pqActiveObjects::instance().activeServer();
  pqServerManagerModel *smModel = pqApplicationCore::instance()->getServerManagerModel();
  QList<pqPipelineSource *> sources;
  QList<pqPipelineSource *>::Iterator source;
  sources = smModel->findItems<pqPipelineSource *>(server);
  for (source = sources.begin(); source != sources.end(); ++source)
  {
    const QString sourceName = (*source)->getSMName();
    if (sourceName.startsWith(name))
    {
      builder->destroy(*source);
    }
  }
}

/**
 * This function is responsible for setting the color scale range from the
 * full extent of the data.
 * @param colorSelectionWidget Pointer to the color selection widget.
 */
void ViewBase::onAutoScale(ColorSelectionWidget* colorSelectionWidget)
{
  // Update the colorUpdater
  this->colorUpdater.updateState(colorSelectionWidget);

  if (this->colorUpdater.isAutoScale())
  {
    this->setAutoColorScale();
  }
}

/**
 * Set the color scale for auto color scaling.
 *
 */
void ViewBase::setAutoColorScale()
{
  VsiColorScale colorScale;

  try
  {
    colorScale = this->colorUpdater.autoScale();
  }
  catch (std::invalid_argument &)
  {
    // Got a bad proxy or color scale range, so do nothing
    return;
  }

  // Set the color scale widget
  emit this->dataRange(colorScale.minValue, colorScale.maxValue);
  emit this->setLogScale(colorScale.useLogScale);
}


/**
 * This function sets the requested color map on the data.
 * @param model the color map to use
 */
void ViewBase::onColorMapChange(const pqColorMapModel *model)
{
  pqPipelineRepresentation *rep = this->getRep();
  if (NULL == rep)
  {
    return;
  }
  // Work around a "bug" in pqScalarToColors::checkRange() where the lower
  // limit gets lost when log scaling is used. This only happens when
  // changing the color map.
  bool logStateChanged = false;
  if (this->colorUpdater.isLogScale())
  {
    this->colorUpdater.logScale(false);
    logStateChanged = true;
  }
  this->colorUpdater.colorMapChange(rep, model);
  if (logStateChanged)
  {
    this->colorUpdater.logScale(true);
  }
  rep->renderViewEventually();
}

/**
 * This function sets the data color scale range to the requested bounds.
 * @param min the minimum bound for the color scale
 * @param max the maximum bound for the color scale
 */
void ViewBase::onColorScaleChange(double min, double max)
{
  this->colorUpdater.colorScaleChange(min, max);
}

/**
 * This function sets logarithmic color scaling on the data.
 * @param state Flag to determine whether or not to use log color scaling
 */
void ViewBase::onLogScale(int state)
{
  this->colorUpdater.logScale(state);
}

/**
 * This function passes the color selection widget to the color updater
 * object.
 * @param cs : Reference to the color selection widget
 */
void ViewBase::setColorScaleState(ColorSelectionWidget *cs)
{
  this->colorUpdater.updateState(cs);
}

/**
 * This function checks the current state from the color updater and
 * processes the necessary color changes.
 * @param colorScale A pointer to the colorscale widget.
 */
void ViewBase::setColorsForView(ColorSelectionWidget *colorScale)
{
  // Update the colorupdater with the settings of the colorSelectionWidget
  setColorScaleState(colorScale);

  if (this->colorUpdater.isAutoScale())
  {
    this->onAutoScale(colorScale);
  }
  else
  {
    this->onColorScaleChange(this->colorUpdater.getMinimumRange(),
                             this->colorUpdater.getMaximumRange());
  }
  if (this->colorUpdater.isLogScale())
  {
    this->onLogScale(true);
  }
}

/**
 * This function checks a pqPipelineSource (either from a file or workspace)
 * to see if it is derived from a PeaksWorkspace.
 * @param src the pipeline source to check
 * @return true if the pipeline source is derived from PeaksWorkspace
 */
bool ViewBase::isPeaksWorkspace(pqPipelineSource *src)
{
  if (NULL == src)
  {
    return false;
  }
  QString wsType(vtkSMPropertyHelper(src->getProxy(),
                                     "WorkspaceTypeName", true).GetAsString());
  // This must be a Mantid rebinner filter if the property is empty.
  if (wsType.isEmpty())
  {
    wsType = src->getSMName();
  }
  return wsType.contains("PeaksWorkspace");
}

/**
 * This function retrieves the active pqPipelineRepresentation object according
 * to ParaView's ActiveObjects mechanism.
 * @return the currently active representation
 */
pqPipelineRepresentation *ViewBase::getPvActiveRep()
{
  pqDataRepresentation *drep = pqActiveObjects::instance().activeRepresentation();
  return qobject_cast<pqPipelineRepresentation *>(drep);
}

/**
 * This function creates a ParaView source from a given plugin name and
 * workspace name. This is used in the plugin mode of the simple interface.
 * @param pluginName name of the ParaView plugin
 * @param wsName name of the Mantid workspace to pass to the plugin
 */
void ViewBase::setPluginSource(QString pluginName, QString wsName)
{
  // Create the source from the plugin
  pqObjectBuilder* builder = pqApplicationCore::instance()->getObjectBuilder();
  pqServer *server = pqActiveObjects::instance().activeServer();
  pqPipelineSource *src = builder->createSource("sources", pluginName,
                                                server);
  vtkSMPropertyHelper(src->getProxy(),
                      "Mantid Workspace Name").Set(wsName.toStdString().c_str());

  // Update the source so that it retrieves the data from the Mantid workspace
  vtkSMSourceProxy *srcProxy = vtkSMSourceProxy::SafeDownCast(src->getProxy());
  srcProxy->UpdateVTKObjects();
  srcProxy->Modified();
  srcProxy->UpdatePipelineInformation();
  src->updatePipeline();
}

/**
 * This function retrieves the active pqPipelineSource object according to ParaView's
 * ActiveObjects mechanism.
 * @return the currently active source
 */
pqPipelineSource *ViewBase::getPvActiveSrc()
{
  return pqActiveObjects::instance().activeSource();
}

/**
 * This function sets the status for the view mode control buttons. This
 * implementation looks at the original source for a view. Views may override
 * this function to provide alternate checks.
 * @param initialView The initial view.
 */
void ViewBase::checkView(ModeControlWidget::Views initialView)
{
  if (this->isMDHistoWorkspace(this->origSrc))
  {
    emit this->setViewsStatus(initialView, true);
    emit this->setViewStatus(ModeControlWidget::SPLATTERPLOT, false);
  }
  else if (this->isPeaksWorkspace(this->origSrc))
  {
    emit this->setViewsStatus(initialView, false);
  }
  else
  {
    emit this->setViewsStatus(initialView, true);
  }
}

/**
 * This function sets the status for the view mode control buttons when the
 * view switches.
 */
void ViewBase::checkViewOnSwitch()
{
  if (this->hasWorkspaceType("MDHistoWorkspace") ||
      this->hasFilter("MantidRebinning"))
  {
    emit this->setViewStatus(ModeControlWidget::SPLATTERPLOT, false);
  }
}

/**
 * This function is responsible for checking if a pipeline source has time
 * step information. If not, it will disable the animation controls. If the
 * pipeline source has time step information, the animation controls will be
 * enabled.
 */
void ViewBase::updateAnimationControls()
{
  pqPipelineSource *src = this->getPvActiveSrc();
  unsigned int numSrcs = this->getNumSources();
  if (this->isPeaksWorkspace(src))
  {
    if (1 == numSrcs)
    {
      emit this->setAnimationControlState(false);
      return;
    }
    if (2 <= numSrcs)
    {
      return;
    }
  }
  vtkSMSourceProxy *srcProxy1 = vtkSMSourceProxy::SafeDownCast(src->getProxy());
  srcProxy1->Modified();
  srcProxy1->UpdatePipelineInformation();
  vtkSMDoubleVectorProperty *tsv = vtkSMDoubleVectorProperty::SafeDownCast(\
                                     srcProxy1->GetProperty("TimestepValues"));
  this->handleTimeInfo(tsv);
}

/**
 * This function looks through the ParaView server manager model and finds
 * those pipeline sources whose server manager group name is "sources". It
 * returns the total count of those present;
 * @return the number of true pipeline sources
 */
unsigned int ViewBase::getNumSources()
{
  unsigned int count = 0;
  pqServer *server = pqActiveObjects::instance().activeServer();
  pqServerManagerModel *smModel = pqApplicationCore::instance()->getServerManagerModel();
  QList<pqPipelineSource *> sources;
  QList<pqPipelineSource *>::Iterator source;
  sources = smModel->findItems<pqPipelineSource *>(server);
  for (source = sources.begin(); source != sources.end(); ++source)
  {
    const QString srcProxyName = (*source)->getProxy()->GetXMLGroup();
    if (srcProxyName == QString("sources"))
    {
      count++;
    }
  }
  return count;
}

/**
 * This function takes the incoming property and determines the number of
 * "time" steps. It enables/disables the animation controls widget based on
 * the number of "time" steps.
 * @param dvp the vector property containing the "time" information
 */
void ViewBase::handleTimeInfo(vtkSMDoubleVectorProperty *dvp)
{
  if (NULL == dvp)
  {
    // This is a normal filter and therefore has no timesteps.
    //qDebug() << "No timestep vector, returning.";
    return;
  }

  const int numTimesteps = static_cast<int>(dvp->GetNumberOfElements());
  //qDebug() << "# timesteps: " << numTimesteps;

  if (1 < numTimesteps)
  {
    double tStart = dvp->GetElement(0);
    double tEnd = dvp->GetElement(dvp->GetNumberOfElements() - 1);
    emit this->setAnimationControlInfo(tStart, tEnd, numTimesteps);
    emit this->setAnimationControlState(true);
  }
  else
  {
    emit this->setAnimationControlState(false);
  }
}

/**
 * This function takes a given set of coordinates and resets the center of
 * rotation of the view to that given point.
 * @param x the x coordinate of the center point
 * @param y the y coordinate of the center point
 * @param z the z coordinate of the center point
 */
void ViewBase::onResetCenterToPoint(double x, double y, double z)
{
  pqRenderView *renderView = this->getPvActiveView();
  pqDataRepresentation* repr = pqActiveObjects::instance().activeRepresentation();
  if (!repr || !renderView)
  {
    //qDebug() << "Active source not shown in active view. Cannot set center.";
    return;
  }
  double center[3];
  center[0] = x;
  center[1] = y;
  center[2] = z;
  renderView->setCenterOfRotation(center);
  renderView->render();
}

/**
 * This function is used to set the current state of the view between a
 * parallel projection and the normal projection.
 * @param state whether or not to use parallel projection
 */
void ViewBase::onParallelProjection(bool state)
{
  pqRenderView *cview = this->getPvActiveView();
  vtkSMProxy *proxy = cview->getProxy();
  vtkSMPropertyHelper(proxy, "CameraParallelProjection").Set(state);
  proxy->UpdateVTKObjects();
  cview->render();
}

/**
 * This function is used to set the LOD threshold for the view.
 * @param state : whether or not to use the LOD threshold
 * @param defVal : default value of LOD threshold
 */
void ViewBase::onLodThresholdChange(bool state, double defVal)
{
  pqRenderView *cview = this->getPvActiveView();
  vtkSMProxy *proxy = cview->getProxy();
  if (state)
  {
    vtkSMPropertyHelper(proxy, "LODThreshold").Set(defVal);
  }
  else
  {
    vtkSMPropertyHelper(proxy, "LODThreshold").Set(VTK_DOUBLE_MAX);
  }
  proxy->UpdateVTKObjects();
  cview->render();
}

/**
 * This function retrieves the active pqRenderView object according to
 * ParaView's ActiveObjects mechanism.
 * @return the currently active view
 */
pqRenderView *ViewBase::getPvActiveView()
{
  return qobject_cast<pqRenderView*>(pqActiveObjects::instance().activeView());
}

/**
 * This function checks the original pipeline object for the WorkspaceName
 * property. This will get an empty string if the simple interface is
 * launched in standalone mode.
 * @return the workspace name for the original pipeline object
 */
QString ViewBase::getWorkspaceName()
{
  pqServerManagerModel *smModel = pqApplicationCore::instance()->getServerManagerModel();
  pqPipelineSource *src = smModel->getItemAtIndex<pqPipelineSource *>(0);
  QString wsName(vtkSMPropertyHelper(src->getProxy(),
                                     "WorkspaceName",
                                     true).GetAsString());
  return wsName;
}

/**
 * This function gets a property iterator from the source proxy and iterates
 * over the properties, printing out the keys.
 * @param src pqPipelineSource to print properties from
 */
void ViewBase::printProxyProps(pqPipelineSource *src)
{
  std::cout << src->getSMName().toStdString() << " Properties:" << std::endl;
  vtkSMPropertyIterator *piter = src->getProxy()->NewPropertyIterator();
  while ( !piter->IsAtEnd() )
  {
    std::cout << piter->GetKey() << std::endl;
    piter->Next();
  }
}

/**
 * This function iterrogates the pqPipelineSource for the TimestepValues
 * property. It then checks to see if the number of timesteps is non-zero.
 * @param src pqPipelineSource to check for timesteps
 * @return true if pqPipelineSource has a non-zero number of timesteps
 */
bool ViewBase::srcHasTimeSteps(pqPipelineSource *src)
{
  vtkSMSourceProxy *srcProxy1 = vtkSMSourceProxy::SafeDownCast(src->getProxy());
  srcProxy1->Modified();
  srcProxy1->UpdatePipelineInformation();
  vtkSMDoubleVectorProperty *tsv = vtkSMDoubleVectorProperty::SafeDownCast(\
                                     srcProxy1->GetProperty("TimestepValues"));
  const unsigned int numTimesteps = tsv->GetNumberOfElements();
  return 0 < numTimesteps;
}

/**
 * This function retrieves the current timestep as determined by ParaView's
 * AnimationManager.
 * @return the current timestep from the animation scene
 */
double ViewBase::getCurrentTimeStep()
{
  pqAnimationManager* mgr = pqPVApplicationCore::instance()->animationManager();
  pqAnimationScene *scene = mgr->getActiveScene();
  return scene->getAnimationTime();
}

/**
 * This function will close view generated sub-windows. Most views will not
 * reimplement this function, so the default is to do nothing.
 */
void ViewBase::closeSubWindows()
{
}

/**
 * This function returns the representation appropriate for the request. It
 * checks the ParaView active representation first. If that can't be found, the
 * fallback is to check the original representation associated with the view.
 * @return the discovered representation
 */
pqPipelineRepresentation *ViewBase::getRep()
{
  pqPipelineRepresentation *rep = this->getPvActiveRep();
  if (NULL == rep)
  {
    rep = this->origRep;
  }
  return rep;
}

/**
 * This function checks if a pqPipelineSource is a MDHistoWorkspace.
 * @return true if the source is a MDHistoWorkspace
 */
bool ViewBase::isMDHistoWorkspace(pqPipelineSource *src)
{
  if (NULL == src)
  {
    return false;
  }
  QString wsType(vtkSMPropertyHelper(src->getProxy(),
                                     "WorkspaceTypeName", true).GetAsString());
  // This must be a Mantid rebinner filter if the property is empty.
  if (wsType.isEmpty())
  {
    wsType = src->getSMName();
  }
  return wsType.contains("MDHistoWorkspace");
}

/**
 * This function is where one specifies updates to the UI components for a
 * view.
 */
void ViewBase::updateUI()
{
}

/**
 * This function is where one specifies updates to the held view.
 */
void ViewBase::updateView()
{
}

/// This function is used to update settings, such as background color etc.
void ViewBase::updateSettings()
{
  this->backgroundRgbProvider.update();
}


/**
 * This function checks the current pipeline for a filter with the specified
 * name. The function works for generic filter names only.
 * @param name the name of the filter to search for
 * @return true if the filter is found
 */
bool ViewBase::hasFilter(const QString &name)
{
  pqServer *server = pqActiveObjects::instance().activeServer();
  pqServerManagerModel *smModel = pqApplicationCore::instance()->getServerManagerModel();
  QList<pqPipelineSource *> sources;
  QList<pqPipelineSource *>::Iterator source;
  sources = smModel->findItems<pqPipelineSource *>(server);
  for (source = sources.begin(); source != sources.end(); ++source)
  {
    const QString sourceName = (*source)->getSMName();
    if (sourceName.startsWith(name))
    {
      return true;
    }
  }
  return false;
}

/**
 * This function looks through all pipeline sources for one containing the given
 * workspace name. It hands back a null pointer if that name can't be found.
 * @param name : The workspace name to search for
 * @return : Pointer to the pipeline source if found
 */
pqPipelineSource *ViewBase::hasWorkspace(const QString &name)
{
  pqServer *server = pqActiveObjects::instance().activeServer();
  pqServerManagerModel *smModel = pqApplicationCore::instance()->getServerManagerModel();
  QList<pqPipelineSource *> sources;
  QList<pqPipelineSource *>::Iterator source;
  sources = smModel->findItems<pqPipelineSource *>(server);
  for (source = sources.begin(); source != sources.end(); ++source)
  {
    QString wsName(vtkSMPropertyHelper((*source)->getProxy(),
                                       "WorkspaceName", true).GetAsString());
    if (!wsName.isEmpty())
    {
      if (wsName == name)
      {
        return (*source);
      }
    }
  }
  return NULL;
}

/**
 * This function looks through all pipeline sources for one containing the given
 * workspace typename.
 * @param wsTypeName : The workspace typename (Id) to look for.
 * @return : True if a source is found with the workspace type.
 */
bool ViewBase::hasWorkspaceType(const QString &wsTypeName)
{
  pqServer *server = pqActiveObjects::instance().activeServer();
  pqServerManagerModel *smModel = pqApplicationCore::instance()->getServerManagerModel();
  QList<pqPipelineSource *> sources;
  QList<pqPipelineSource *>::Iterator source;
  sources = smModel->findItems<pqPipelineSource *>(server);
  bool hasWsType = false;
  for (source = sources.begin(); source != sources.end(); ++source)
  {
    QString wsType(vtkSMPropertyHelper((*source)->getProxy(),
                                       "WorkspaceTypeName", true).GetAsString());
    // This must be a Mantid rebinner filter if the property is empty.
    if (wsType.isEmpty())
    {
      wsType = (*source)->getSMName();
    }
    hasWsType = wsType.contains(wsTypeName);
    if (hasWsType)
    {
      break;
    }
  }
  return hasWsType;
}

/**
<<<<<<< HEAD
 * This function sets the default colors for the background and connects a tracker for changes of the background color by the user.
 * @param viewSwitched If the view was switched or created.
 */
void ViewBase::setColorForBackground(bool viewSwitched)
{
  backgroundRgbProvider.setBackgroundColor(this->getView(), viewSwitched);
  backgroundRgbProvider.observe(this->getView());
=======
 * React to a change of the visibility of a representation of a source.
 * This can be a change of the status if the "eye" symbol in the PipelineBrowserWidget
 * as well as the addition or removal of a representation. 
 * @param source The pipeleine source assoicated with the call.
 * @param representation The representation associatied with the call 
 */
void ViewBase::onVisibilityChanged(pqPipelineSource*, pqDataRepresentation*)
{
  // Reset the colorscale if it is set to autoscale
  if (colorUpdater.isAutoScale())
  {
    this->setAutoColorScale();
  }
}

/**
 * Initializes the settings of the color scale 
 */
void ViewBase::initializeColorScale()
{
  colorUpdater.initializeColorScale();
>>>>>>> 223af41c
}

} // namespace SimpleGui
} // namespace Vates
} // namespace Mantid<|MERGE_RESOLUTION|>--- conflicted
+++ resolved
@@ -697,7 +697,6 @@
 }
 
 /**
-<<<<<<< HEAD
  * This function sets the default colors for the background and connects a tracker for changes of the background color by the user.
  * @param viewSwitched If the view was switched or created.
  */
@@ -705,7 +704,9 @@
 {
   backgroundRgbProvider.setBackgroundColor(this->getView(), viewSwitched);
   backgroundRgbProvider.observe(this->getView());
-=======
+}
+
+/**
  * React to a change of the visibility of a representation of a source.
  * This can be a change of the status if the "eye" symbol in the PipelineBrowserWidget
  * as well as the addition or removal of a representation. 
@@ -727,7 +728,6 @@
 void ViewBase::initializeColorScale()
 {
   colorUpdater.initializeColorScale();
->>>>>>> 223af41c
 }
 
 } // namespace SimpleGui
