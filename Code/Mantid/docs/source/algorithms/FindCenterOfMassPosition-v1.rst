--- conflicted
+++ resolved
@@ -34,14 +34,6 @@
 table workspace. Otherwise, the result is placed in an ArrayProperty
 named *CenterOfMass*.
 
-<<<<<<< HEAD
-This algoirthm is not intended for use directly, it is part of the SNS SANS reduction workflow.
-
-See `SANS
-Reduction <http://www.mantidproject.org/Reduction_for_HFIR_SANS>`__
-documentation for details.
-=======
->>>>>>> 844dd04d
 
 Usage
 -----
