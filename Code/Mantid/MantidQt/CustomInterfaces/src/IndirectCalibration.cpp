--- conflicted
+++ resolved
@@ -279,20 +279,11 @@
     if(error)
       return;
 
-<<<<<<< HEAD
-=======
-    if(m_uiForm.cal_ckRES->isChecked())
-    {
-      QString filenames = m_uiForm.cal_leRunNo->getFilenames().join(",");
-      createRESfile(filenames);
-    }
-
     QString firstFile = m_uiForm.cal_leRunNo->getFirstFilename();
     QFileInfo firstFileInfo(firstFile);
     QString calFileName = firstFileInfo.baseName() + "_" + m_uiForm.cbAnalyser->currentText() + m_uiForm.cbReflection->currentText() + "_calib.nxs";
 
     m_uiForm.ind_calibFile->setFileTextWithSearch(calFileName);
->>>>>>> 7479c6d8
     m_uiForm.ckUseCalib->setChecked(true);
 
     disconnect(m_batchAlgoRunner, SIGNAL(batchComplete(bool)), this, SLOT(algorithmsComplete(bool)));
