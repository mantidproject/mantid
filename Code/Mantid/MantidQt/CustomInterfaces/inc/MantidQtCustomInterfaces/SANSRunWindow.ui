<?xml version="1.0" encoding="UTF-8"?>
<ui version="4.0">
 <class>SANSRunWindow</class>
 <widget class="QWidget" name="SANSRunWindow">
  <property name="geometry">
   <rect>
    <x>0</x>
    <y>0</y>
    <width>950</width>
    <height>545</height>
   </rect>
  </property>
  <property name="sizePolicy">
   <sizepolicy hsizetype="Minimum" vsizetype="Minimum">
    <horstretch>0</horstretch>
    <verstretch>0</verstretch>
   </sizepolicy>
  </property>
  <property name="minimumSize">
   <size>
    <width>713</width>
    <height>415</height>
   </size>
  </property>
  <property name="maximumSize">
   <size>
    <width>16777215</width>
    <height>16777215</height>
   </size>
  </property>
  <property name="windowTitle">
   <string>SANS</string>
  </property>
  <layout class="QGridLayout" name="gridLayout_27">
   <item row="0" column="0">
    <widget class="QTabWidget" name="tabWidget">
     <property name="enabled">
      <bool>true</bool>
     </property>
     <property name="sizePolicy">
      <sizepolicy hsizetype="Preferred" vsizetype="Preferred">
       <horstretch>0</horstretch>
       <verstretch>0</verstretch>
      </sizepolicy>
     </property>
     <property name="minimumSize">
      <size>
       <width>0</width>
       <height>0</height>
      </size>
     </property>
     <property name="maximumSize">
      <size>
       <width>16777215</width>
       <height>16777215</height>
      </size>
     </property>
     <property name="autoFillBackground">
      <bool>false</bool>
     </property>
     <property name="styleSheet">
      <string notr="true"/>
     </property>
     <property name="currentIndex">
      <number>0</number>
     </property>
     <property name="elideMode">
      <enum>Qt::ElideNone</enum>
     </property>
     <property name="usesScrollButtons">
      <bool>true</bool>
     </property>
     <widget class="QWidget" name="runNumbers">
      <attribute name="title">
       <string>Run Numbers</string>
      </attribute>
      <layout class="QGridLayout" name="gridLayout_28">
       <item row="0" column="0" colspan="2">
        <layout class="QGridLayout" name="gridLayout_46">
         <item row="0" column="0">
          <widget class="QLabel" name="label_11">
           <property name="sizePolicy">
            <sizepolicy hsizetype="Maximum" vsizetype="Maximum">
             <horstretch>39</horstretch>
             <verstretch>0</verstretch>
            </sizepolicy>
           </property>
           <property name="minimumSize">
            <size>
             <width>39</width>
             <height>0</height>
            </size>
           </property>
           <property name="text">
            <string>User file: </string>
           </property>
          </widget>
         </item>
         <item row="0" column="1" colspan="2">
          <widget class="QLineEdit" name="userfile_edit">
           <property name="sizePolicy">
            <sizepolicy hsizetype="Preferred" vsizetype="Maximum">
             <horstretch>0</horstretch>
             <verstretch>0</verstretch>
            </sizepolicy>
           </property>
           <property name="minimumSize">
            <size>
             <width>200</width>
             <height>0</height>
            </size>
           </property>
          </widget>
         </item>
         <item row="0" column="3">
          <widget class="QPushButton" name="userfileBtn">
           <property name="sizePolicy">
            <sizepolicy hsizetype="Minimum" vsizetype="Maximum">
             <horstretch>0</horstretch>
             <verstretch>0</verstretch>
            </sizepolicy>
           </property>
           <property name="text">
            <string>Load Mask</string>
           </property>
           <property name="autoDefault">
            <bool>false</bool>
           </property>
          </widget>
         </item>
         <item row="1" column="0">
          <widget class="QLabel" name="outDirs_lb">
           <property name="sizePolicy">
            <sizepolicy hsizetype="Minimum" vsizetype="Preferred">
             <horstretch>50</horstretch>
             <verstretch>0</verstretch>
            </sizepolicy>
           </property>
           <property name="minimumSize">
            <size>
             <width>0</width>
             <height>0</height>
            </size>
           </property>
           <property name="maximumSize">
            <size>
             <width>16777215</width>
             <height>16777215</height>
            </size>
           </property>
           <property name="text">
            <string>Data Directory:</string>
           </property>
          </widget>
         </item>
         <item row="1" column="1">
          <widget class="QLabel" name="loadDir_lb">
           <property name="text">
            <string>TextLabel</string>
           </property>
          </widget>
         </item>
         <item row="1" column="2">
          <widget class="QLabel" name="plusDirs_lb">
           <property name="sizePolicy">
            <sizepolicy hsizetype="Minimum" vsizetype="Minimum">
             <horstretch>55</horstretch>
             <verstretch>0</verstretch>
            </sizepolicy>
           </property>
           <property name="minimumSize">
            <size>
             <width>55</width>
             <height>0</height>
            </size>
           </property>
           <property name="text">
            <string>+? others</string>
           </property>
          </widget>
         </item>
         <item row="1" column="3">
          <widget class="QPushButton" name="data_dirBtn">
           <property name="sizePolicy">
            <sizepolicy hsizetype="Minimum" vsizetype="Maximum">
             <horstretch>0</horstretch>
             <verstretch>0</verstretch>
            </sizepolicy>
           </property>
           <property name="text">
            <string>Manage Directories</string>
           </property>
           <property name="autoDefault">
            <bool>false</bool>
           </property>
          </widget>
         </item>
        </layout>
       </item>
       <item row="1" column="0">
        <widget class="QGroupBox" name="groupBox_16">
         <property name="title">
          <string/>
         </property>
         <layout class="QHBoxLayout" name="horizontalLayout_2">
          <item>
           <widget class="QRadioButton" name="single_mode_btn">
            <property name="text">
             <string>Single run mode</string>
            </property>
            <property name="checked">
             <bool>true</bool>
            </property>
           </widget>
          </item>
          <item>
           <widget class="QRadioButton" name="batch_mode_btn">
            <property name="enabled">
             <bool>true</bool>
            </property>
            <property name="text">
             <string>Batch mode</string>
            </property>
           </widget>
          </item>
         </layout>
        </widget>
       </item>
       <item row="1" column="1">
        <layout class="QHBoxLayout" name="horizontalLayout_16">
         <item>
          <widget class="QCheckBox" name="allowPeriods_ck">
           <property name="toolTip">
            <string>Show the multi-period entry boxes</string>
           </property>
           <property name="text">
            <string>Multi-period</string>
           </property>
          </widget>
         </item>
         <item>
          <spacer name="horizontalSpacer_16">
           <property name="orientation">
            <enum>Qt::Horizontal</enum>
           </property>
           <property name="sizeHint" stdset="0">
            <size>
             <width>40</width>
             <height>20</height>
            </size>
           </property>
          </spacer>
         </item>
         <item>
<<<<<<< HEAD
          <widget class="QLabel" name="label_15">
           <property name="text">
            <string>Slice Events:</string>
=======
          <widget class="QPushButton" name="slicePb">
           <property name="text">
            <string>Time slicing:</string>
>>>>>>> b934bafd
           </property>
          </widget>
         </item>
         <item>
          <widget class="QLineEdit" name="sliceEvent">
           <property name="toolTip">
            <string>Define the slices for the event. Valid inputs: min-max, start:step:stop, &gt;min, &lt;max. Combinations of those as well.</string>
           </property>
          </widget>
         </item>
         <item>
          <spacer name="horizontalSpacer_4">
           <property name="orientation">
            <enum>Qt::Horizontal</enum>
           </property>
           <property name="sizeHint" stdset="0">
            <size>
             <width>0</width>
             <height>0</height>
            </size>
           </property>
          </spacer>
         </item>
         <item>
          <widget class="QLabel" name="label_34">
           <property name="text">
            <string>Instrument:</string>
           </property>
          </widget>
         </item>
         <item>
          <widget class="MantidQt::MantidWidgets::InstrumentSelector" name="inst_opt">
           <property name="techniques" stdset="0">
            <stringlist>
             <string>Small Angle Scattering</string>
            </stringlist>
           </property>
          </widget>
         </item>
        </layout>
       </item>
       <item row="2" column="0" colspan="2">
        <widget class="Line" name="line_2">
         <property name="orientation">
          <enum>Qt::Horizontal</enum>
         </property>
        </widget>
       </item>
       <item row="3" column="0" colspan="2">
        <widget class="QStackedWidget" name="mode_stack">
         <property name="lineWidth">
          <number>0</number>
         </property>
         <property name="currentIndex">
          <number>0</number>
         </property>
         <widget class="QWidget" name="page_5">
          <layout class="QVBoxLayout" name="verticalLayout_9">
           <item>
            <layout class="QHBoxLayout" name="horizontalLayout_14">
             <property name="sizeConstraint">
              <enum>QLayout::SetNoConstraint</enum>
             </property>
             <item>
              <widget class="QGroupBox" name="groupbox">
               <property name="sizePolicy">
                <sizepolicy hsizetype="Preferred" vsizetype="Preferred">
                 <horstretch>0</horstretch>
                 <verstretch>0</verstretch>
                </sizepolicy>
               </property>
               <property name="minimumSize">
                <size>
                 <width>0</width>
                 <height>0</height>
                </size>
               </property>
               <property name="title">
                <string>Scattering</string>
               </property>
               <layout class="QGridLayout" name="gridLayout_10">
                <item row="0" column="0">
                 <widget class="MantidQt::MantidWidgets::MWRunFiles" name="scatterSample">
                  <property name="toolTip">
                   <string>The run with the sample under investigation</string>
                  </property>
                  <property name="label" stdset="0">
                   <string>Sample</string>
                  </property>
                  <property name="multipleFiles" stdset="0">
                   <bool>false</bool>
                  </property>
                  <property name="multiEntry" stdset="0">
                   <bool>false</bool>
                  </property>
                 </widget>
                </item>
                <item row="1" column="0">
                 <widget class="MantidQt::MantidWidgets::MWRunFiles" name="scatCan">
                  <property name="toolTip">
                   <string>The run with the sample under investigation</string>
                  </property>
                  <property name="label" stdset="0">
                   <string>Can     </string>
                  </property>
                  <property name="multipleFiles" stdset="0">
                   <bool>false</bool>
                  </property>
                  <property name="optional" stdset="0">
                   <bool>true</bool>
                  </property>
                  <property name="multiEntry" stdset="0">
                   <bool>false</bool>
                  </property>
                 </widget>
                </item>
               </layout>
              </widget>
             </item>
             <item>
              <spacer name="horizontalSpacer_9">
               <property name="orientation">
                <enum>Qt::Horizontal</enum>
               </property>
               <property name="sizeHint" stdset="0">
                <size>
                 <width>40</width>
                 <height>20</height>
                </size>
               </property>
              </spacer>
             </item>
             <item>
              <widget class="QGroupBox" name="groupBox">
               <property name="title">
                <string>Transmission</string>
               </property>
               <layout class="QGridLayout" name="gridLayout_11">
                <item row="0" column="0">
                 <widget class="MantidQt::MantidWidgets::MWRunFiles" name="transmis">
                  <property name="toolTip">
                   <string>The run with the sample under investigation</string>
                  </property>
                  <property name="label" stdset="0">
                   <string>Sample</string>
                  </property>
                  <property name="multipleFiles" stdset="0">
                   <bool>false</bool>
                  </property>
                  <property name="optional" stdset="0">
                   <bool>true</bool>
                  </property>
                  <property name="multiEntry" stdset="0">
                   <bool>false</bool>
                  </property>
                 </widget>
                </item>
                <item row="1" column="0">
                 <widget class="MantidQt::MantidWidgets::MWRunFiles" name="transCan">
                  <property name="toolTip">
                   <string>The run with the sample under investigation</string>
                  </property>
                  <property name="label" stdset="0">
                   <string>Can     </string>
                  </property>
                  <property name="multipleFiles" stdset="0">
                   <bool>false</bool>
                  </property>
                  <property name="optional" stdset="0">
                   <bool>true</bool>
                  </property>
                  <property name="multiEntry" stdset="0">
                   <bool>false</bool>
                  </property>
                 </widget>
                </item>
               </layout>
              </widget>
             </item>
             <item>
              <spacer name="horizontalSpacer_10">
               <property name="orientation">
                <enum>Qt::Horizontal</enum>
               </property>
               <property name="sizeHint" stdset="0">
                <size>
                 <width>40</width>
                 <height>20</height>
                </size>
               </property>
              </spacer>
             </item>
             <item>
              <widget class="QGroupBox" name="groupBox_2">
               <property name="title">
                <string>Direct</string>
               </property>
               <layout class="QGridLayout" name="gridLayout_12">
                <item row="0" column="0">
                 <widget class="MantidQt::MantidWidgets::MWRunFiles" name="direct">
                  <property name="toolTip">
                   <string>The run with the sample under investigation</string>
                  </property>
                  <property name="label" stdset="0">
                   <string>Sample</string>
                  </property>
                  <property name="multipleFiles" stdset="0">
                   <bool>false</bool>
                  </property>
                  <property name="optional" stdset="0">
                   <bool>true</bool>
                  </property>
                  <property name="multiEntry" stdset="0">
                   <bool>false</bool>
                  </property>
                 </widget>
                </item>
                <item row="1" column="0">
                 <widget class="MantidQt::MantidWidgets::MWRunFiles" name="dirCan">
                  <property name="toolTip">
                   <string>The run with the sample under investigation</string>
                  </property>
                  <property name="label" stdset="0">
                   <string>Can     </string>
                  </property>
                  <property name="multipleFiles" stdset="0">
                   <bool>false</bool>
                  </property>
                  <property name="optional" stdset="0">
                   <bool>true</bool>
                  </property>
                  <property name="multiEntry" stdset="0">
                   <bool>false</bool>
                  </property>
                 </widget>
                </item>
               </layout>
              </widget>
             </item>
            </layout>
           </item>
          </layout>
         </widget>
         <widget class="QWidget" name="page_6">
          <layout class="QVBoxLayout" name="verticalLayout_5">
           <item>
            <layout class="QHBoxLayout" name="horizontalLayout_9">
             <item>
              <widget class="QLabel" name="label_13">
               <property name="sizePolicy">
                <sizepolicy hsizetype="Preferred" vsizetype="Maximum">
                 <horstretch>0</horstretch>
                 <verstretch>0</verstretch>
                </sizepolicy>
               </property>
               <property name="text">
                <string>CSV File</string>
               </property>
              </widget>
             </item>
             <item>
              <widget class="QLineEdit" name="csv_filename">
               <property name="sizePolicy">
                <sizepolicy hsizetype="Minimum" vsizetype="Fixed">
                 <horstretch>0</horstretch>
                 <verstretch>0</verstretch>
                </sizepolicy>
               </property>
               <property name="minimumSize">
                <size>
                 <width>200</width>
                 <height>0</height>
                </size>
               </property>
              </widget>
             </item>
             <item>
              <widget class="QPushButton" name="csv_browse_btn">
               <property name="text">
                <string>Browse</string>
               </property>
              </widget>
             </item>
             <item>
              <spacer name="horizontalSpacer_17">
               <property name="orientation">
                <enum>Qt::Horizontal</enum>
               </property>
               <property name="sizeHint" stdset="0">
                <size>
                 <width>40</width>
                 <height>20</height>
                </size>
               </property>
              </spacer>
             </item>
             <item>
              <widget class="QLabel" name="label_26">
               <property name="text">
                <string>Run file type:</string>
               </property>
              </widget>
             </item>
             <item>
              <widget class="QComboBox" name="file_opt">
              </widget>
             </item>
            </layout>
           </item>
           <item>
            <spacer name="verticalSpacer_6">
             <property name="orientation">
              <enum>Qt::Vertical</enum>
             </property>
             <property name="sizeHint" stdset="0">
              <size>
               <width>20</width>
               <height>40</height>
              </size>
             </property>
            </spacer>
           </item>
           <item>
            <widget class="QTableWidget" name="batch_table">
             <property name="editTriggers">
              <set>QAbstractItemView::NoEditTriggers</set>
             </property>
             <property name="selectionMode">
              <enum>QAbstractItemView::MultiSelection</enum>
             </property>
             <property name="selectionBehavior">
              <enum>QAbstractItemView::SelectRows</enum>
             </property>
             <property name="textElideMode">
              <enum>Qt::ElideRight</enum>
             </property>
             <column>
              <property name="text">
               <string>Sans Sample</string>
              </property>
             </column>
             <column>
              <property name="text">
               <string>Trans Sample</string>
              </property>
             </column>
             <column>
              <property name="text">
               <string>Direct Sample</string>
              </property>
             </column>
             <column>
              <property name="text">
               <string>Sans Can</string>
              </property>
             </column>
             <column>
              <property name="text">
               <string>Trans Can</string>
              </property>
             </column>
             <column>
              <property name="text">
               <string>Direct Can</string>
              </property>
             </column>
             <column>
              <property name="text">
               <string>Output Name</string>
              </property>
             </column>
            </widget>
           </item>
          </layout>
         </widget>
        </widget>
       </item>
       <item row="4" column="0" colspan="2">
        <layout class="QGridLayout" name="gridLayout_44">
         <item row="0" column="0">
          <widget class="QGroupBox" name="groupBox_4">
           <property name="title">
            <string>Options</string>
           </property>
           <layout class="QGridLayout" name="gridLayout_20">
            <item row="0" column="1">
             <widget class="QCheckBox" name="verbose_check">
              <property name="text">
               <string>Verbose</string>
              </property>
             </widget>
            </item>
            <item row="0" column="2">
             <widget class="QCheckBox" name="log_colette">
              <property name="text">
               <string>Log Colette cmds</string>
              </property>
             </widget>
            </item>
            <item row="0" column="0">
             <widget class="QCheckBox" name="plot_check">
              <property name="text">
               <string>Plot Result</string>
              </property>
             </widget>
            </item>
           </layout>
          </widget>
         </item>
         <item row="1" column="0">
          <widget class="QGroupBox" name="groupBox_7">
           <property name="title">
            <string>Reduce</string>
           </property>
           <property name="flat">
            <bool>false</bool>
           </property>
           <layout class="QGridLayout" name="gridLayout_19">
            <item row="0" column="0">
             <widget class="QPushButton" name="load_dataBtn">
              <property name="text">
               <string>Load Data</string>
              </property>
             </widget>
            </item>
            <item row="0" column="1">
             <widget class="QPushButton" name="oneDBtn">
              <property name="text">
               <string>1D Reduce</string>
              </property>
             </widget>
            </item>
            <item row="0" column="2">
             <widget class="QPushButton" name="twoDBtn">
              <property name="text">
               <string>2D Reduce</string>
              </property>
             </widget>
            </item>
           </layout>
          </widget>
         </item>
         <item row="0" column="1" rowspan="2">
          <widget class="QGroupBox" name="groupBox_5">
           <property name="title">
            <string>Save</string>
           </property>
           <layout class="QGridLayout" name="gridLayout">
            <item row="0" column="5" rowspan="2">
             <widget class="QPushButton" name="saveFilename_btn">
              <property name="minimumSize">
               <size>
                <width>0</width>
                <height>0</height>
               </size>
              </property>
              <property name="toolTip">
               <string>Save the output workspace to this file</string>
              </property>
              <property name="text">
               <string>Browse</string>
              </property>
             </widget>
            </item>
            <item row="3" column="5">
             <widget class="QCheckBox" name="saveCSV_check">
              <property name="toolTip">
               <string>Select one or more file formats</string>
              </property>
              <property name="text">
               <string>CSV</string>
              </property>
             </widget>
            </item>
            <item row="3" column="4">
             <widget class="QCheckBox" name="saveRKH_check">
              <property name="toolTip">
               <string>Select one or more file formats</string>
              </property>
              <property name="text">
               <string>RKH</string>
              </property>
             </widget>
            </item>
            <item row="3" column="3">
             <widget class="QCheckBox" name="saveCan_check">
              <property name="toolTip">
               <string>Select one or more file formats</string>
              </property>
              <property name="text">
               <string>CanSAS</string>
              </property>
             </widget>
            </item>
            <item row="3" column="1">
             <widget class="QCheckBox" name="saveNex_check">
              <property name="toolTip">
               <string>Select one or more file formats</string>
              </property>
              <property name="text">
               <string>Nexus</string>
              </property>
             </widget>
            </item>
            <item row="0" column="0" rowspan="2">
             <widget class="QLabel" name="label_58">
              <property name="toolTip">
               <string>Save the output workspace to this file</string>
              </property>
              <property name="text">
               <string>Filename:</string>
              </property>
             </widget>
            </item>
            <item row="2" column="0" rowspan="2">
             <widget class="QLabel" name="label_64">
              <property name="toolTip">
               <string>Select one or more file formats</string>
              </property>
              <property name="text">
               <string>Formats:</string>
              </property>
             </widget>
            </item>
            <item row="4" column="1" colspan="2">
             <widget class="QPushButton" name="saveDefault_btn">
              <property name="toolTip">
               <string>Save the workspace from a single run file reduction</string>
              </property>
              <property name="text">
               <string>Save Result</string>
              </property>
             </widget>
            </item>
            <item row="1" column="1" colspan="4">
             <widget class="QLineEdit" name="outfile_edit">
              <property name="toolTip">
               <string>Save the output workspace to this file</string>
              </property>
             </widget>
            </item>
            <item row="4" column="4" colspan="2">
             <widget class="QPushButton" name="saveSel_btn">
              <property name="toolTip">
               <string>Save multiple workspaces</string>
              </property>
              <property name="text">
               <string>Save Other</string>
              </property>
             </widget>
            </item>
            <item row="3" column="2">
             <widget class="QCheckBox" name="saveNIST_Qxy_check">
              <property name="text">
               <string>NIST Qxy</string>
              </property>
             </widget>
            </item>
           </layout>
          </widget>
         </item>
        </layout>
       </item>
      </layout>
     </widget>
     <widget class="QWidget" name="tab_2">
      <attribute name="title">
       <string>Reduction Settings</string>
      </attribute>
      <layout class="QGridLayout" name="gridLayout_13">
       <item row="0" column="0">
        <layout class="QHBoxLayout" name="horizontalLayout">
         <item>
          <widget class="QLabel" name="label_23">
           <property name="text">
            <string>Account for gravity</string>
           </property>
           <property name="alignment">
            <set>Qt::AlignRight|Qt::AlignTrailing|Qt::AlignVCenter</set>
           </property>
          </widget>
         </item>
         <item>
          <widget class="QCheckBox" name="gravity_check">
           <property name="text">
            <string/>
           </property>
          </widget>
         </item>
         <item>
          <spacer name="horizontalSpacer">
           <property name="orientation">
            <enum>Qt::Horizontal</enum>
           </property>
           <property name="sizeHint" stdset="0">
            <size>
             <width>40</width>
             <height>20</height>
            </size>
           </property>
          </spacer>
         </item>
        </layout>
       </item>
       <item row="1" column="0" rowspan="2">
        <layout class="QHBoxLayout" name="horizontalLayout_4">
         <item>
          <widget class="QGroupBox" name="limits_group">
           <property name="sizePolicy">
            <sizepolicy hsizetype="Preferred" vsizetype="Preferred">
             <horstretch>0</horstretch>
             <verstretch>0</verstretch>
            </sizepolicy>
           </property>
           <property name="layoutDirection">
            <enum>Qt::LeftToRight</enum>
           </property>
           <property name="title">
            <string>Limits</string>
           </property>
           <property name="checkable">
            <bool>false</bool>
           </property>
           <layout class="QGridLayout" name="gridLayout_4">
            <property name="verticalSpacing">
             <number>5</number>
            </property>
            <item row="0" column="0">
             <spacer name="horizontalSpacer_2">
              <property name="orientation">
               <enum>Qt::Horizontal</enum>
              </property>
              <property name="sizeHint" stdset="0">
               <size>
                <width>40</width>
                <height>20</height>
               </size>
              </property>
             </spacer>
            </item>
            <item row="0" column="1">
             <widget class="QLabel" name="limits_min_lbl">
              <property name="sizePolicy">
               <sizepolicy hsizetype="Preferred" vsizetype="Maximum">
                <horstretch>0</horstretch>
                <verstretch>0</verstretch>
               </sizepolicy>
              </property>
              <property name="text">
               <string>&lt;!DOCTYPE HTML PUBLIC &quot;-//W3C//DTD HTML 4.0//EN&quot; &quot;http://www.w3.org/TR/REC-html40/strict.dtd&quot;&gt;
&lt;html&gt;&lt;head&gt;&lt;meta name=&quot;qrichtext&quot; content=&quot;1&quot; /&gt;&lt;style type=&quot;text/css&quot;&gt;
p, li { white-space: pre-wrap; }
&lt;/style&gt;&lt;/head&gt;&lt;body style=&quot; font-family:'MS Shell Dlg 2'; font-size:8.25pt; font-weight:400; font-style:normal;&quot;&gt;
&lt;p style=&quot; margin-top:0px; margin-bottom:0px; margin-left:0px; margin-right:0px; -qt-block-indent:0; text-indent:0px; font-size:8pt;&quot;&gt;&lt;span style=&quot; font-weight:600;&quot;&gt;Min&lt;/span&gt;&lt;/p&gt;&lt;/body&gt;&lt;/html&gt;</string>
              </property>
              <property name="alignment">
               <set>Qt::AlignCenter</set>
              </property>
             </widget>
            </item>
            <item row="0" column="2">
             <widget class="QLabel" name="limits_max_lbl">
              <property name="sizePolicy">
               <sizepolicy hsizetype="Preferred" vsizetype="Maximum">
                <horstretch>0</horstretch>
                <verstretch>0</verstretch>
               </sizepolicy>
              </property>
              <property name="text">
               <string>&lt;!DOCTYPE HTML PUBLIC &quot;-//W3C//DTD HTML 4.0//EN&quot; &quot;http://www.w3.org/TR/REC-html40/strict.dtd&quot;&gt;
&lt;html&gt;&lt;head&gt;&lt;meta name=&quot;qrichtext&quot; content=&quot;1&quot; /&gt;&lt;style type=&quot;text/css&quot;&gt;
p, li { white-space: pre-wrap; }
&lt;/style&gt;&lt;/head&gt;&lt;body style=&quot; font-family:'MS Shell Dlg 2'; font-size:8.25pt; font-weight:400; font-style:normal;&quot;&gt;
&lt;p style=&quot; margin-top:0px; margin-bottom:0px; margin-left:0px; margin-right:0px; -qt-block-indent:0; text-indent:0px; font-size:8pt;&quot;&gt;&lt;span style=&quot; font-weight:600;&quot;&gt;Max&lt;/span&gt;&lt;/p&gt;&lt;/body&gt;&lt;/html&gt;</string>
              </property>
              <property name="alignment">
               <set>Qt::AlignCenter</set>
              </property>
             </widget>
            </item>
            <item row="1" column="0">
             <widget class="QLabel" name="label_3">
              <property name="text">
               <string>Radius (mm)</string>
              </property>
             </widget>
            </item>
            <item row="1" column="1">
             <widget class="QLineEdit" name="rad_min">
              <property name="sizePolicy">
               <sizepolicy hsizetype="Preferred" vsizetype="Maximum">
                <horstretch>0</horstretch>
                <verstretch>0</verstretch>
               </sizepolicy>
              </property>
              <property name="maximumSize">
               <size>
                <width>70</width>
                <height>16777215</height>
               </size>
              </property>
             </widget>
            </item>
            <item row="1" column="2">
             <widget class="QLineEdit" name="rad_max">
              <property name="sizePolicy">
               <sizepolicy hsizetype="Preferred" vsizetype="Preferred">
                <horstretch>0</horstretch>
                <verstretch>0</verstretch>
               </sizepolicy>
              </property>
              <property name="maximumSize">
               <size>
                <width>70</width>
                <height>16777215</height>
               </size>
              </property>
             </widget>
            </item>
            <item row="2" column="0">
             <widget class="QLabel" name="wavlength_lb">
              <property name="toolTip">
               <string>Controls the output from convert to wavelength</string>
              </property>
              <property name="text">
               <string>Wavelength (A)</string>
              </property>
             </widget>
            </item>
            <item row="2" column="1" colspan="2">
             <widget class="QStackedWidget" name="wav_stack">
              <property name="autoFillBackground">
               <bool>false</bool>
              </property>
              <property name="lineWidth">
               <number>1</number>
              </property>
              <property name="currentIndex">
               <number>0</number>
              </property>
              <widget class="QWidget" name="page_7">
               <layout class="QGridLayout" name="gridLayout_21">
                <property name="margin">
                 <number>0</number>
                </property>
                <item row="0" column="1">
                 <widget class="QLineEdit" name="wav_min">
                  <property name="sizePolicy">
                   <sizepolicy hsizetype="Preferred" vsizetype="Preferred">
                    <horstretch>0</horstretch>
                    <verstretch>0</verstretch>
                   </sizepolicy>
                  </property>
                  <property name="maximumSize">
                   <size>
                    <width>70</width>
                    <height>16777215</height>
                   </size>
                  </property>
                  <property name="toolTip">
                   <string>Start and end wavelengths used by convert to wavelengh</string>
                  </property>
                 </widget>
                </item>
                <item row="0" column="2">
                 <widget class="QLineEdit" name="wav_max">
                  <property name="sizePolicy">
                   <sizepolicy hsizetype="Preferred" vsizetype="Preferred">
                    <horstretch>0</horstretch>
                    <verstretch>0</verstretch>
                   </sizepolicy>
                  </property>
                  <property name="maximumSize">
                   <size>
                    <width>70</width>
                    <height>16777215</height>
                   </size>
                  </property>
                 </widget>
                </item>
               </layout>
              </widget>
              <widget class="QWidget" name="page_8">
               <layout class="QHBoxLayout" name="horizontalLayout_18">
                <property name="margin">
                 <number>0</number>
                </property>
                <item>
                 <widget class="QLineEdit" name="wavRanges">
                  <property name="toolTip">
                   <string>Comma separated list of wavelength ranges. One reduction
will always be done between the first and last ranges the
intermediate ranges are there for comparison</string>
                  </property>
                 </widget>
                </item>
                <item>
                 <widget class="QLabel" name="wavRanVal_lb">
                  <property name="text">
                   <string>*</string>
                  </property>
                  <property name="textFormat">
                   <enum>Qt::AutoText</enum>
                  </property>
                 </widget>
                </item>
               </layout>
              </widget>
             </widget>
            </item>
            <item row="2" column="3">
             <widget class="QLabel" name="wav_step_lbl">
              <property name="text">
               <string>step</string>
              </property>
             </widget>
            </item>
            <item row="2" column="4">
             <widget class="QLineEdit" name="wav_dw">
              <property name="sizePolicy">
               <sizepolicy hsizetype="Maximum" vsizetype="Maximum">
                <horstretch>0</horstretch>
                <verstretch>0</verstretch>
               </sizepolicy>
              </property>
              <property name="maximumSize">
               <size>
                <width>70</width>
                <height>16777215</height>
               </size>
              </property>
              <property name="toolTip">
               <string>The bin width of the output from convert to wavelength</string>
              </property>
             </widget>
            </item>
            <item row="2" column="5">
             <widget class="QComboBox" name="wav_dw_opt">
              <property name="sizePolicy">
               <sizepolicy hsizetype="Maximum" vsizetype="Maximum">
                <horstretch>0</horstretch>
                <verstretch>0</verstretch>
               </sizepolicy>
              </property>
              <property name="minimumSize">
               <size>
                <width>0</width>
                <height>0</height>
               </size>
              </property>
              <property name="toolTip">
               <string>Use Plot Result (in first tab) to check overlapping</string>
              </property>
              <item>
               <property name="text">
                <string>Linear</string>
               </property>
              </item>
              <item>
               <property name="text">
                <string>Logarithmic</string>
               </property>
              </item>
              <item>
               <property name="text">
                <string>Ranges Lin</string>
               </property>
              </item>
              <item>
               <property name="text">
                <string>Ranges Log</string>
               </property>
              </item>
             </widget>
            </item>
            <item row="3" column="0" colspan="5">
             <widget class="QStackedWidget" name="q_stack">
              <property name="autoFillBackground">
               <bool>false</bool>
              </property>
              <property name="lineWidth">
               <number>1</number>
              </property>
              <property name="currentIndex">
               <number>0</number>
              </property>
              <widget class="QWidget" name="page_2">
               <layout class="QGridLayout" name="gridLayout_16">
                <property name="margin">
                 <number>0</number>
                </property>
                <item row="0" column="2">
                 <widget class="QLineEdit" name="q_min">
                  <property name="sizePolicy">
                   <sizepolicy hsizetype="Preferred" vsizetype="Preferred">
                    <horstretch>0</horstretch>
                    <verstretch>0</verstretch>
                   </sizepolicy>
                  </property>
                  <property name="maximumSize">
                   <size>
                    <width>70</width>
                    <height>16777215</height>
                   </size>
                  </property>
                 </widget>
                </item>
                <item row="0" column="3">
                 <widget class="QLineEdit" name="q_max">
                  <property name="sizePolicy">
                   <sizepolicy hsizetype="Preferred" vsizetype="Preferred">
                    <horstretch>0</horstretch>
                    <verstretch>0</verstretch>
                   </sizepolicy>
                  </property>
                  <property name="maximumSize">
                   <size>
                    <width>70</width>
                    <height>16777215</height>
                   </size>
                  </property>
                 </widget>
                </item>
                <item row="0" column="4">
                 <widget class="QLabel" name="q_step_lbl">
                  <property name="text">
                   <string>stepping</string>
                  </property>
                 </widget>
                </item>
                <item row="0" column="5">
                 <widget class="QLineEdit" name="q_dq">
                  <property name="sizePolicy">
                   <sizepolicy hsizetype="Maximum" vsizetype="Maximum">
                    <horstretch>0</horstretch>
                    <verstretch>0</verstretch>
                   </sizepolicy>
                  </property>
                  <property name="maximumSize">
                   <size>
                    <width>70</width>
                    <height>16777215</height>
                   </size>
                  </property>
                 </widget>
                </item>
                <item row="0" column="1">
                 <widget class="QLabel" name="qx_lb">
                  <property name="sizePolicy">
                   <sizepolicy hsizetype="Preferred" vsizetype="Preferred">
                    <horstretch>0</horstretch>
                    <verstretch>0</verstretch>
                   </sizepolicy>
                  </property>
                  <property name="minimumSize">
                   <size>
                    <width>120</width>
                    <height>0</height>
                   </size>
                  </property>
                  <property name="text">
                   <string>Qx (A^-1)</string>
                  </property>
                 </widget>
                </item>
               </layout>
              </widget>
              <widget class="QWidget" name="page_4">
               <layout class="QHBoxLayout" name="horizontalLayout_17">
                <property name="margin">
                 <number>0</number>
                </property>
                <item>
                 <widget class="QLabel" name="label_37">
                  <property name="minimumSize">
                   <size>
                    <width>120</width>
                    <height>0</height>
                   </size>
                  </property>
                  <property name="text">
                   <string>Qx (Å^-1)</string>
                  </property>
                 </widget>
                </item>
                <item>
                 <widget class="QLineEdit" name="q_rebin"/>
                </item>
               </layout>
              </widget>
             </widget>
            </item>
            <item row="3" column="5">
             <widget class="QComboBox" name="q_dq_opt">
              <property name="sizePolicy">
               <sizepolicy hsizetype="Maximum" vsizetype="Maximum">
                <horstretch>0</horstretch>
                <verstretch>0</verstretch>
               </sizepolicy>
              </property>
              <property name="minimumSize">
               <size>
                <width>0</width>
                <height>0</height>
               </size>
              </property>
              <property name="maximumSize">
               <size>
                <width>95</width>
                <height>16777215</height>
               </size>
              </property>
              <property name="currentIndex">
               <number>0</number>
              </property>
              <item>
               <property name="text">
                <string>Linear</string>
               </property>
              </item>
              <item>
               <property name="text">
                <string>Logarithmic</string>
               </property>
              </item>
              <item>
               <property name="text">
                <string>Variable</string>
               </property>
              </item>
             </widget>
            </item>
            <item row="4" column="0">
             <widget class="QLabel" name="qxy_lb">
              <property name="text">
               <string>Qxy (A^-1)</string>
              </property>
             </widget>
            </item>
            <item row="4" column="1">
             <widget class="QLineEdit" name="qy_max">
              <property name="sizePolicy">
               <sizepolicy hsizetype="Preferred" vsizetype="Preferred">
                <horstretch>0</horstretch>
                <verstretch>0</verstretch>
               </sizepolicy>
              </property>
              <property name="maximumSize">
               <size>
                <width>70</width>
                <height>16777215</height>
               </size>
              </property>
             </widget>
            </item>
            <item row="4" column="3">
             <widget class="QLabel" name="qy_step_lbl">
              <property name="text">
               <string>step</string>
              </property>
             </widget>
            </item>
            <item row="4" column="4">
             <widget class="QLineEdit" name="qy_dqy">
              <property name="sizePolicy">
               <sizepolicy hsizetype="Expanding" vsizetype="Maximum">
                <horstretch>0</horstretch>
                <verstretch>0</verstretch>
               </sizepolicy>
              </property>
              <property name="maximumSize">
               <size>
                <width>70</width>
                <height>16777215</height>
               </size>
              </property>
             </widget>
            </item>
            <item row="4" column="5">
             <widget class="QComboBox" name="qy_dqy_opt">
              <property name="sizePolicy">
               <sizepolicy hsizetype="Preferred" vsizetype="Preferred">
                <horstretch>0</horstretch>
                <verstretch>0</verstretch>
               </sizepolicy>
              </property>
              <item>
               <property name="text">
                <string>Linear</string>
               </property>
              </item>
             </widget>
            </item>
            <item row="5" column="0">
             <widget class="QComboBox" name="trans_selector_opt">
              <item>
               <property name="text">
                <string>Both</string>
               </property>
              </item>
              <item>
               <property name="text">
                <string>Separate</string>
               </property>
              </item>
             </widget>
            </item>
            <item row="5" column="1">
             <widget class="QCheckBox" name="transFitOnOff">
              <property name="text">
               <string>Trans Fit</string>
              </property>
             </widget>
            </item>
            <item row="5" column="2">
             <widget class="QCheckBox" name="transFit_ck">
              <property name="text">
               <string>Use</string>
              </property>
             </widget>
            </item>
            <item row="5" column="3">
             <widget class="QLineEdit" name="trans_min"/>
            </item>
            <item row="5" column="4">
             <widget class="QLineEdit" name="trans_max"/>
            </item>
            <item row="5" column="5">
             <widget class="QComboBox" name="trans_opt">
              <item>
               <property name="text">
                <string>Logarithmic</string>
               </property>
              </item>
              <item>
               <property name="text">
                <string>Linear</string>
               </property>
              </item>
              <item>
               <property name="text">
                <string>Polynomial2</string>
               </property>
              </item>
              <item>
               <property name="text">
                <string>Polynomial3</string>
               </property>
              </item>
              <item>
               <property name="text">
                <string>Polynomial4</string>
               </property>
              </item>
              <item>
               <property name="text">
                <string>Polynomial5</string>
               </property>
              </item>
              <item>
               <property name="text">
                <string>Polynomial6</string>
               </property>
              </item>
             </widget>
            </item>
            <item row="6" column="5">
             <widget class="QComboBox" name="trans_opt_can">
              <item>
               <property name="text">
                <string>Logarithmic</string>
               </property>
              </item>
              <item>
               <property name="text">
                <string>Linear</string>
               </property>
              </item>
              <item>
               <property name="text">
                <string>Polynomial2</string>
               </property>
              </item>
              <item>
               <property name="text">
                <string>Polynomial3</string>
               </property>
              </item>
              <item>
               <property name="text">
                <string>Polynomial4</string>
               </property>
              </item>
              <item>
               <property name="text">
                <string>Polynomial5</string>
               </property>
              </item>
              <item>
               <property name="text">
                <string>Polynomial6</string>
               </property>
              </item>
             </widget>
            </item>
            <item row="6" column="4">
             <widget class="QLineEdit" name="trans_max_can"/>
            </item>
            <item row="6" column="3">
             <widget class="QLineEdit" name="trans_min_can"/>
            </item>
            <item row="6" column="2">
             <widget class="QCheckBox" name="transFit_ck_can">
              <property name="text">
               <string>Use</string>
              </property>
              <property name="checked">
               <bool>true</bool>
              </property>
             </widget>
            </item>
            <item row="6" column="1">
             <widget class="QCheckBox" name="transFitOnOff_can">
              <property name="text">
               <string>Trans Fit</string>
              </property>
             </widget>
            </item>
            <item row="6" column="0">
             <widget class="QLabel" name="trans_can_label">
              <property name="text">
               <string>Can</string>
              </property>
             </widget>
            </item>
           </layout>
          </widget>
         </item>
        </layout>
       </item>
       <item row="1" column="1">
        <layout class="QVBoxLayout" name="verticalLayout_8">
         <item>
          <widget class="QGroupBox" name="groupBox_14">
           <property name="title">
            <string>Incident Monitors</string>
           </property>
           <layout class="QGridLayout" name="gridLayout_9">
            <item row="0" column="0">
             <widget class="QLabel" name="label_41">
              <property name="text">
               <string>For scattering</string>
              </property>
             </widget>
            </item>
            <item row="0" column="1">
             <widget class="QLineEdit" name="monitor_spec">
              <property name="sizePolicy">
               <sizepolicy hsizetype="Expanding" vsizetype="Maximum">
                <horstretch>0</horstretch>
                <verstretch>0</verstretch>
               </sizepolicy>
              </property>
              <property name="maximumSize">
               <size>
                <width>40</width>
                <height>16777215</height>
               </size>
              </property>
             </widget>
            </item>
            <item row="0" column="3">
             <spacer name="horizontalSpacer_6">
              <property name="orientation">
               <enum>Qt::Horizontal</enum>
              </property>
              <property name="sizeHint" stdset="0">
               <size>
                <width>40</width>
                <height>20</height>
               </size>
              </property>
             </spacer>
            </item>
            <item row="0" column="2">
             <widget class="QCheckBox" name="monitor_interp">
              <property name="text">
               <string>Interpolate</string>
              </property>
             </widget>
            </item>
            <item row="1" column="0">
             <widget class="QLabel" name="label_39">
              <property name="text">
               <string>For transmissions</string>
              </property>
             </widget>
            </item>
            <item row="1" column="1">
             <widget class="QLineEdit" name="trans_monitor">
              <property name="sizePolicy">
               <sizepolicy hsizetype="Maximum" vsizetype="Fixed">
                <horstretch>0</horstretch>
                <verstretch>0</verstretch>
               </sizepolicy>
              </property>
              <property name="maximumSize">
               <size>
                <width>40</width>
                <height>16777215</height>
               </size>
              </property>
             </widget>
            </item>
            <item row="1" column="2">
             <widget class="QCheckBox" name="trans_interp">
              <property name="text">
               <string>Interpolate</string>
              </property>
             </widget>
            </item>
           </layout>
          </widget>
         </item>
        </layout>
       </item>
       <item row="2" column="1" rowspan="3">
        <layout class="QVBoxLayout" name="verticalLayout_11">
         <item>
          <widget class="QGroupBox" name="groupBox_15">
           <property name="sizePolicy">
            <sizepolicy hsizetype="Preferred" vsizetype="Expanding">
             <horstretch>0</horstretch>
             <verstretch>0</verstretch>
            </sizepolicy>
           </property>
           <property name="title">
            <string>Detector</string>
           </property>
           <layout class="QGridLayout" name="gridLayout_17">
            <item row="4" column="1" colspan="2">
             <widget class="QCheckBox" name="mirror_phi">
              <property name="text">
               <string>Use mirror sector</string>
              </property>
              <property name="checked">
               <bool>true</bool>
              </property>
             </widget>
            </item>
            <item row="1" column="0" colspan="4">
             <layout class="QHBoxLayout" name="horizontalLayout_10">
              <item>
               <widget class="QLabel" name="label_43">
                <property name="text">
                 <string>Detector bank</string>
                </property>
               </widget>
              </item>
              <item>
               <widget class="QComboBox" name="detbank_sel">
                <property name="sizePolicy">
                 <sizepolicy hsizetype="Preferred" vsizetype="Maximum">
                  <horstretch>0</horstretch>
                  <verstretch>0</verstretch>
                 </sizepolicy>
                </property>
                <item>
                 <property name="text">
                  <string>main-detector-bank</string>
                 </property>
                </item>
                <item>
                 <property name="text">
                  <string>HAB</string>
                 </property>
                </item>
                <item>
                 <property name="text">
                  <string>both</string>
                 </property>
                </item>
                <item>
                 <property name="text">
                  <string>merged</string>
                 </property>
                </item>
               </widget>
              </item>
             </layout>
            </item>
            <item row="3" column="0" colspan="4">
             <layout class="QHBoxLayout" name="horizontalLayout_11">
              <item>
               <widget class="QLabel" name="label_45">
                <property name="text">
                 <string>Limit Phi (degrees)</string>
                </property>
               </widget>
              </item>
              <item>
               <widget class="QLineEdit" name="phi_min">
                <property name="enabled">
                 <bool>true</bool>
                </property>
                <property name="sizePolicy">
                 <sizepolicy hsizetype="Expanding" vsizetype="Maximum">
                  <horstretch>0</horstretch>
                  <verstretch>0</verstretch>
                 </sizepolicy>
                </property>
                <property name="maximumSize">
                 <size>
                  <width>50</width>
                  <height>16777215</height>
                 </size>
                </property>
               </widget>
              </item>
              <item>
               <widget class="QLabel" name="label_33">
                <property name="text">
                 <string>to</string>
                </property>
               </widget>
              </item>
              <item>
               <widget class="QLineEdit" name="phi_max">
                <property name="enabled">
                 <bool>true</bool>
                </property>
                <property name="sizePolicy">
                 <sizepolicy hsizetype="Expanding" vsizetype="Maximum">
                  <horstretch>0</horstretch>
                  <verstretch>0</verstretch>
                 </sizepolicy>
                </property>
                <property name="maximumSize">
                 <size>
                  <width>50</width>
                  <height>16777215</height>
                 </size>
                </property>
               </widget>
              </item>
             </layout>
            </item>
            <item row="6" column="0">
             <layout class="QHBoxLayout" name="horizontalLayout_12">
              <item>
               <layout class="QGridLayout" name="gridLayout_29">
                <item row="0" column="0">
                 <widget class="QLabel" name="label_2">
                  <property name="text">
                   <string>Rescale</string>
                  </property>
                 </widget>
                </item>
                <item row="0" column="1">
                 <widget class="QLineEdit" name="frontDetRescale"/>
                </item>
                <item row="0" column="2">
                 <widget class="QCheckBox" name="frontDetRescaleCB">
                  <property name="enabled">
                   <bool>true</bool>
                  </property>
                  <property name="text">
                   <string/>
                  </property>
                 </widget>
                </item>
                <item row="1" column="0">
                 <widget class="QLabel" name="label_4">
                  <property name="text">
                   <string>Shift</string>
                  </property>
                 </widget>
                </item>
                <item row="1" column="1">
                 <widget class="QLineEdit" name="frontDetShift"/>
                </item>
                <item row="1" column="2">
                 <widget class="QCheckBox" name="frontDetShiftCB">
                  <property name="enabled">
                   <bool>true</bool>
                  </property>
                  <property name="text">
                   <string/>
                  </property>
                 </widget>
                </item>
               </layout>
              </item>
             </layout>
            </item>
            <item row="5" column="0">
             <layout class="QHBoxLayout" name="horizontalLayout_15">
              <item>
               <widget class="QLabel" name="label_6">
                <property name="text">
                 <string>Front detector</string>
                </property>
               </widget>
              </item>
              <item>
               <widget class="QLabel" name="label_10">
                <property name="text">
                 <string>Fit</string>
                </property>
                <property name="alignment">
                 <set>Qt::AlignRight|Qt::AlignTrailing|Qt::AlignVCenter</set>
                </property>
               </widget>
              </item>
             </layout>
            </item>
            <item row="6" column="1" colspan="3">
             <layout class="QGridLayout" name="gridLayout_30">
              <item row="0" column="2">
               <widget class="QLineEdit" name="frontDetQmax"/>
              </item>
              <item row="1" column="0">
               <spacer name="horizontalSpacer_8">
                <property name="orientation">
                 <enum>Qt::Horizontal</enum>
                </property>
                <property name="sizeHint" stdset="0">
                 <size>
                  <width>40</width>
                  <height>20</height>
                 </size>
                </property>
               </spacer>
              </item>
              <item row="0" column="0">
               <widget class="QLineEdit" name="frontDetQmin"/>
              </item>
              <item row="0" column="1">
               <widget class="QLabel" name="label_8">
                <property name="text">
                 <string>to</string>
                </property>
               </widget>
              </item>
              <item row="0" column="3">
               <widget class="QCheckBox" name="frontDetQrangeOnOff">
                <property name="enabled">
                 <bool>true</bool>
                </property>
                <property name="text">
                 <string/>
                </property>
               </widget>
              </item>
             </layout>
            </item>
            <item row="5" column="1" colspan="2">
             <widget class="QLabel" name="label_12">
              <property name="text">
               <string>Q range</string>
              </property>
              <property name="alignment">
               <set>Qt::AlignCenter</set>
              </property>
             </widget>
            </item>
           </layout>
          </widget>
         </item>
        </layout>
       </item>
       <item row="3" column="0">
        <widget class="QGroupBox" name="groupBox_6">
         <property name="title">
          <string>Efficiency correction</string>
         </property>
         <layout class="QGridLayout" name="gridLayout_2">
          <item row="0" column="1">
           <widget class="QLabel" name="label_27">
            <property name="text">
             <string>Rear</string>
            </property>
           </widget>
          </item>
          <item row="0" column="2">
           <widget class="QLineEdit" name="direct_file">
            <property name="enabled">
             <bool>false</bool>
            </property>
            <property name="sizePolicy">
             <sizepolicy hsizetype="Preferred" vsizetype="Maximum">
              <horstretch>0</horstretch>
              <verstretch>0</verstretch>
             </sizepolicy>
            </property>
            <property name="minimumSize">
             <size>
              <width>275</width>
              <height>0</height>
             </size>
            </property>
            <property name="alignment">
             <set>Qt::AlignLeading|Qt::AlignLeft|Qt::AlignVCenter</set>
            </property>
           </widget>
          </item>
          <item row="1" column="1">
           <widget class="QLabel" name="label_28">
            <property name="text">
             <string>Front</string>
            </property>
           </widget>
          </item>
          <item row="1" column="2">
           <widget class="QLineEdit" name="front_direct_file">
            <property name="enabled">
             <bool>false</bool>
            </property>
            <property name="sizePolicy">
             <sizepolicy hsizetype="Preferred" vsizetype="Maximum">
              <horstretch>0</horstretch>
              <verstretch>0</verstretch>
             </sizepolicy>
            </property>
            <property name="alignment">
             <set>Qt::AlignLeading|Qt::AlignLeft|Qt::AlignVCenter</set>
            </property>
           </widget>
          </item>
         </layout>
        </widget>
       </item>
       <item row="4" column="0" rowspan="2">
        <widget class="QGroupBox" name="groupBox_17">
         <property name="title">
          <string>Apply flood correction file</string>
         </property>
         <layout class="QVBoxLayout" name="verticalLayout_13">
          <item>
           <layout class="QHBoxLayout" name="horizontalLayout_21">
            <item>
             <widget class="QCheckBox" name="enableRearFlood_ck">
              <property name="text">
               <string/>
              </property>
             </widget>
            </item>
            <item>
             <widget class="MantidQt::MantidWidgets::MWRunFiles" name="floodRearFile">
              <property name="findRunFiles" stdset="0">
               <bool>false</bool>
              </property>
              <property name="label" stdset="0">
               <string>Rear Flood File</string>
              </property>
              <property name="multipleFiles" stdset="0">
               <bool>false</bool>
              </property>
              <property name="optional" stdset="0">
               <bool>false</bool>
              </property>
              <property name="multiEntry" stdset="0">
               <bool>false</bool>
              </property>
             </widget>
            </item>
           </layout>
          </item>
          <item>
           <layout class="QHBoxLayout" name="horizontalLayout_22">
            <item>
             <widget class="QCheckBox" name="enableFrontFlood_ck">
              <property name="text">
               <string/>
              </property>
             </widget>
            </item>
            <item>
             <widget class="MantidQt::MantidWidgets::MWRunFiles" name="floodFrontFile">
              <property name="findRunFiles" stdset="0">
               <bool>false</bool>
              </property>
              <property name="label" stdset="0">
               <string>Front Flood File</string>
              </property>
              <property name="multipleFiles" stdset="0">
               <bool>false</bool>
              </property>
              <property name="optional" stdset="0">
               <bool>false</bool>
              </property>
              <property name="multiEntry" stdset="0">
               <bool>false</bool>
              </property>
             </widget>
            </item>
           </layout>
          </item>
         </layout>
        </widget>
       </item>
       <item row="5" column="1">
        <layout class="QHBoxLayout" name="horizontalLayout_6">
         <item>
          <widget class="QGroupBox" name="groupBox_3">
           <property name="title">
            <string>Data range</string>
           </property>
           <layout class="QGridLayout" name="gridLayout_3">
            <property name="topMargin">
             <number>0</number>
            </property>
            <property name="bottomMargin">
             <number>9</number>
            </property>
            <property name="horizontalSpacing">
             <number>8</number>
            </property>
            <property name="verticalSpacing">
             <number>6</number>
            </property>
            <item row="1" column="0">
             <widget class="QLabel" name="label_5">
              <property name="text">
               <string>Time of flight</string>
              </property>
             </widget>
            </item>
            <item row="1" column="1">
             <widget class="QLineEdit" name="tof_min">
              <property name="enabled">
               <bool>false</bool>
              </property>
              <property name="sizePolicy">
               <sizepolicy hsizetype="Expanding" vsizetype="Maximum">
                <horstretch>0</horstretch>
                <verstretch>0</verstretch>
               </sizepolicy>
              </property>
              <property name="maximumSize">
               <size>
                <width>60</width>
                <height>16777215</height>
               </size>
              </property>
              <property name="text">
               <string/>
              </property>
             </widget>
            </item>
            <item row="1" column="2">
             <widget class="QLineEdit" name="tof_max">
              <property name="enabled">
               <bool>false</bool>
              </property>
              <property name="sizePolicy">
               <sizepolicy hsizetype="Expanding" vsizetype="Maximum">
                <horstretch>0</horstretch>
                <verstretch>0</verstretch>
               </sizepolicy>
              </property>
              <property name="maximumSize">
               <size>
                <width>60</width>
                <height>16777215</height>
               </size>
              </property>
             </widget>
            </item>
            <item row="0" column="1">
             <widget class="QLabel" name="label_22">
              <property name="text">
               <string>Min</string>
              </property>
              <property name="alignment">
               <set>Qt::AlignCenter</set>
              </property>
             </widget>
            </item>
            <item row="0" column="2">
             <widget class="QLabel" name="label_24">
              <property name="text">
               <string>Max</string>
              </property>
              <property name="alignment">
               <set>Qt::AlignCenter</set>
              </property>
             </widget>
            </item>
           </layout>
          </widget>
         </item>
         <item>
          <widget class="QGroupBox" name="groupBox_9">
           <property name="title">
            <string>Scale Factor</string>
           </property>
           <layout class="QHBoxLayout" name="horizontalLayout_13">
            <item>
             <widget class="QLineEdit" name="scale_factor">
              <property name="enabled">
               <bool>false</bool>
              </property>
              <property name="sizePolicy">
               <sizepolicy hsizetype="Maximum" vsizetype="Maximum">
                <horstretch>0</horstretch>
                <verstretch>0</verstretch>
               </sizepolicy>
              </property>
              <property name="maximumSize">
               <size>
                <width>70</width>
                <height>16777215</height>
               </size>
              </property>
             </widget>
            </item>
           </layout>
          </widget>
         </item>
        </layout>
       </item>
      </layout>
     </widget>
     <widget class="QWidget" name="tab_4">
      <attribute name="title">
       <string>Geometry</string>
      </attribute>
      <layout class="QGridLayout" name="gridLayout_14">
       <item row="0" column="0">
        <widget class="QGroupBox" name="sampDetails_gb">
         <property name="title">
          <string>Sample Details</string>
         </property>
         <layout class="QGridLayout" name="gridLayout_5">
          <property name="verticalSpacing">
           <number>1</number>
          </property>
          <item row="0" column="0">
           <widget class="QLabel" name="label_47">
            <property name="text">
             <string>Geometry:</string>
            </property>
           </widget>
          </item>
          <item row="0" column="1" colspan="2">
           <widget class="QComboBox" name="sample_geomid">
            <property name="sizePolicy">
             <sizepolicy hsizetype="Maximum" vsizetype="Preferred">
              <horstretch>0</horstretch>
              <verstretch>0</verstretch>
             </sizepolicy>
            </property>
            <property name="maximumSize">
             <size>
              <width>16777215</width>
              <height>16777215</height>
             </size>
            </property>
            <property name="currentIndex">
             <number>2</number>
            </property>
            <item>
             <property name="text">
              <string>1: Cylinder</string>
             </property>
            </item>
            <item>
             <property name="text">
              <string>2: Flat plate</string>
             </property>
            </item>
            <item>
             <property name="text">
              <string>3: Disc</string>
             </property>
            </item>
           </widget>
          </item>
          <item row="3" column="0">
           <widget class="QLabel" name="label_50">
            <property name="text">
             <string>Width(mm):</string>
            </property>
            <property name="alignment">
             <set>Qt::AlignLeading|Qt::AlignLeft|Qt::AlignVCenter</set>
            </property>
           </widget>
          </item>
          <item row="1" column="1">
           <widget class="QLineEdit" name="sample_thick">
            <property name="sizePolicy">
             <sizepolicy hsizetype="Expanding" vsizetype="Preferred">
              <horstretch>0</horstretch>
              <verstretch>0</verstretch>
             </sizepolicy>
            </property>
            <property name="maximumSize">
             <size>
              <width>45</width>
              <height>16777215</height>
             </size>
            </property>
            <property name="text">
             <string>1.0</string>
            </property>
           </widget>
          </item>
          <item row="3" column="1">
           <widget class="QLineEdit" name="sample_width">
            <property name="sizePolicy">
             <sizepolicy hsizetype="Expanding" vsizetype="Preferred">
              <horstretch>0</horstretch>
              <verstretch>0</verstretch>
             </sizepolicy>
            </property>
            <property name="maximumSize">
             <size>
              <width>45</width>
              <height>16777215</height>
             </size>
            </property>
            <property name="text">
             <string>1.0</string>
            </property>
           </widget>
          </item>
          <item row="1" column="0">
           <widget class="QLabel" name="label_48">
            <property name="text">
             <string>Thickness (mm):</string>
            </property>
            <property name="alignment">
             <set>Qt::AlignLeading|Qt::AlignLeft|Qt::AlignVCenter</set>
            </property>
           </widget>
          </item>
          <item row="1" column="2">
           <widget class="QLabel" name="label_49">
            <property name="text">
             <string>Height(mm):</string>
            </property>
            <property name="alignment">
             <set>Qt::AlignLeading|Qt::AlignLeft|Qt::AlignVCenter</set>
            </property>
           </widget>
          </item>
          <item row="1" column="3">
           <widget class="QLineEdit" name="sample_height">
            <property name="sizePolicy">
             <sizepolicy hsizetype="Expanding" vsizetype="Preferred">
              <horstretch>0</horstretch>
              <verstretch>0</verstretch>
             </sizepolicy>
            </property>
            <property name="maximumSize">
             <size>
              <width>45</width>
              <height>16777215</height>
             </size>
            </property>
            <property name="text">
             <string>1.0</string>
            </property>
           </widget>
          </item>
          <item row="3" column="2">
           <widget class="QLabel" name="label_31">
            <property name="text">
             <string>Z-offset (mm)</string>
            </property>
           </widget>
          </item>
          <item row="3" column="3">
           <widget class="QLineEdit" name="smpl_offset">
            <property name="sizePolicy">
             <sizepolicy hsizetype="Expanding" vsizetype="Preferred">
              <horstretch>0</horstretch>
              <verstretch>0</verstretch>
             </sizepolicy>
            </property>
            <property name="maximumSize">
             <size>
              <width>45</width>
              <height>16777215</height>
             </size>
            </property>
           </widget>
          </item>
         </layout>
        </widget>
       </item>
       <item row="1" column="0">
        <widget class="QStackedWidget" name="geom_stack">
         <property name="sizePolicy">
          <sizepolicy hsizetype="Minimum" vsizetype="Minimum">
           <horstretch>0</horstretch>
           <verstretch>0</verstretch>
          </sizepolicy>
         </property>
         <property name="currentIndex">
          <number>1</number>
         </property>
         <widget class="QWidget" name="page_3">
          <layout class="QGridLayout" name="gridLayout_6">
           <item row="0" column="0">
            <widget class="QGroupBox" name="loq_geometry">
             <property name="title">
              <string>LOQ Geometry (mm)</string>
             </property>
             <property name="checkable">
              <bool>false</bool>
             </property>
             <layout class="QGridLayout" name="gridLayout_7">
              <item row="1" column="0">
               <spacer name="horizontalSpacer_22">
                <property name="orientation">
                 <enum>Qt::Horizontal</enum>
                </property>
                <property name="sizeType">
                 <enum>QSizePolicy::Fixed</enum>
                </property>
                <property name="sizeHint" stdset="0">
                 <size>
                  <width>140</width>
                  <height>20</height>
                 </size>
                </property>
               </spacer>
              </item>
              <item row="1" column="1">
               <widget class="QLabel" name="label_52">
                <property name="text">
                 <string>&lt;!DOCTYPE HTML PUBLIC &quot;-//W3C//DTD HTML 4.0//EN&quot; &quot;http://www.w3.org/TR/REC-html40/strict.dtd&quot;&gt;
&lt;html&gt;&lt;head&gt;&lt;meta name=&quot;qrichtext&quot; content=&quot;1&quot; /&gt;&lt;style type=&quot;text/css&quot;&gt;
p, li { white-space: pre-wrap; }
&lt;/style&gt;&lt;/head&gt;&lt;body style=&quot; font-family:'MS Shell Dlg 2'; font-size:8.25pt; font-weight:400; font-style:normal;&quot;&gt;
&lt;p style=&quot; margin-top:0px; margin-bottom:0px; margin-left:0px; margin-right:0px; -qt-block-indent:0; text-indent:0px;&quot;&gt;&lt;span style=&quot; font-size:8pt; font-weight:600;&quot;&gt;Sample&lt;/span&gt;&lt;/p&gt;&lt;/body&gt;&lt;/html&gt;</string>
                </property>
               </widget>
              </item>
              <item row="1" column="2">
               <widget class="QLabel" name="label_53">
                <property name="text">
                 <string>&lt;!DOCTYPE HTML PUBLIC &quot;-//W3C//DTD HTML 4.0//EN&quot; &quot;http://www.w3.org/TR/REC-html40/strict.dtd&quot;&gt;
&lt;html&gt;&lt;head&gt;&lt;meta name=&quot;qrichtext&quot; content=&quot;1&quot; /&gt;&lt;style type=&quot;text/css&quot;&gt;
p, li { white-space: pre-wrap; }
&lt;/style&gt;&lt;/head&gt;&lt;body style=&quot; font-family:'MS Shell Dlg 2'; font-size:8.25pt; font-weight:400; font-style:normal;&quot;&gt;
&lt;p style=&quot; margin-top:0px; margin-bottom:0px; margin-left:0px; margin-right:0px; -qt-block-indent:0; text-indent:0px;&quot;&gt;&lt;span style=&quot; font-size:8pt; font-weight:600;&quot;&gt;Can&lt;/span&gt;&lt;/p&gt;&lt;/body&gt;&lt;/html&gt;</string>
                </property>
                <property name="alignment">
                 <set>Qt::AlignCenter</set>
                </property>
               </widget>
              </item>
              <item row="2" column="0">
               <widget class="QLabel" name="label_54">
                <property name="sizePolicy">
                 <sizepolicy hsizetype="Preferred" vsizetype="Preferred">
                  <horstretch>0</horstretch>
                  <verstretch>0</verstretch>
                 </sizepolicy>
                </property>
                <property name="text">
                 <string>moderator - sample</string>
                </property>
               </widget>
              </item>
              <item row="2" column="1">
               <widget class="QLabel" name="dist_sample_ms">
                <property name="text">
                 <string>-</string>
                </property>
                <property name="alignment">
                 <set>Qt::AlignLeading|Qt::AlignLeft|Qt::AlignVCenter</set>
                </property>
                <property name="textInteractionFlags">
                 <set>Qt::LinksAccessibleByMouse</set>
                </property>
               </widget>
              </item>
              <item row="2" column="2">
               <widget class="QLabel" name="dist_can_ms">
                <property name="text">
                 <string>-</string>
                </property>
                <property name="alignment">
                 <set>Qt::AlignLeading|Qt::AlignLeft|Qt::AlignVCenter</set>
                </property>
                <property name="textInteractionFlags">
                 <set>Qt::LinksAccessibleByMouse</set>
                </property>
               </widget>
              </item>
              <item row="3" column="2">
               <widget class="QLabel" name="dist_can_mdb">
                <property name="text">
                 <string>-</string>
                </property>
                <property name="alignment">
                 <set>Qt::AlignLeading|Qt::AlignLeft|Qt::AlignVCenter</set>
                </property>
               </widget>
              </item>
              <item row="3" column="1">
               <widget class="QLabel" name="dist_smp_mdb">
                <property name="text">
                 <string>-</string>
                </property>
                <property name="alignment">
                 <set>Qt::AlignLeading|Qt::AlignLeft|Qt::AlignVCenter</set>
                </property>
               </widget>
              </item>
              <item row="4" column="0">
               <widget class="QLabel" name="label_61">
                <property name="sizePolicy">
                 <sizepolicy hsizetype="Preferred" vsizetype="Preferred">
                  <horstretch>0</horstretch>
                  <verstretch>0</verstretch>
                 </sizepolicy>
                </property>
                <property name="text">
                 <string>sample - HAB</string>
                </property>
               </widget>
              </item>
              <item row="4" column="1">
               <widget class="QLabel" name="dist_smp_hab">
                <property name="text">
                 <string>-</string>
                </property>
                <property name="alignment">
                 <set>Qt::AlignLeading|Qt::AlignLeft|Qt::AlignVCenter</set>
                </property>
               </widget>
              </item>
              <item row="4" column="2">
               <widget class="QLabel" name="dist_can_hab">
                <property name="text">
                 <string>-</string>
                </property>
                <property name="alignment">
                 <set>Qt::AlignLeading|Qt::AlignLeft|Qt::AlignVCenter</set>
                </property>
               </widget>
              </item>
              <item row="1" column="3">
               <widget class="QLabel" name="label_62">
                <property name="text">
                 <string>&lt;!DOCTYPE HTML PUBLIC &quot;-//W3C//DTD HTML 4.0//EN&quot; &quot;http://www.w3.org/TR/REC-html40/strict.dtd&quot;&gt;
&lt;html&gt;&lt;head&gt;&lt;meta name=&quot;qrichtext&quot; content=&quot;1&quot; /&gt;&lt;style type=&quot;text/css&quot;&gt;
p, li { white-space: pre-wrap; }
&lt;/style&gt;&lt;/head&gt;&lt;body style=&quot; font-family:'MS Shell Dlg 2'; font-size:8.25pt; font-weight:400; font-style:normal;&quot;&gt;
&lt;p style=&quot; margin-top:0px; margin-bottom:0px; margin-left:0px; margin-right:0px; -qt-block-indent:0; text-indent:0px;&quot;&gt;&lt;span style=&quot; font-size:8pt; font-weight:600;&quot;&gt;Bkgrd&lt;/span&gt;&lt;/p&gt;&lt;/body&gt;&lt;/html&gt;</string>
                </property>
                <property name="alignment">
                 <set>Qt::AlignCenter</set>
                </property>
               </widget>
              </item>
              <item row="2" column="3">
               <widget class="QLabel" name="dist_bkgd_ms">
                <property name="text">
                 <string>-</string>
                </property>
                <property name="alignment">
                 <set>Qt::AlignLeading|Qt::AlignLeft|Qt::AlignVCenter</set>
                </property>
                <property name="textInteractionFlags">
                 <set>Qt::LinksAccessibleByMouse</set>
                </property>
               </widget>
              </item>
              <item row="3" column="3">
               <widget class="QLabel" name="dist_bkgd_mdb">
                <property name="text">
                 <string>-</string>
                </property>
                <property name="alignment">
                 <set>Qt::AlignLeading|Qt::AlignLeft|Qt::AlignVCenter</set>
                </property>
               </widget>
              </item>
              <item row="4" column="3">
               <widget class="QLabel" name="dist_bkgd_hab">
                <property name="text">
                 <string>-</string>
                </property>
                <property name="alignment">
                 <set>Qt::AlignLeading|Qt::AlignLeft|Qt::AlignVCenter</set>
                </property>
               </widget>
              </item>
              <item row="0" column="0">
               <widget class="QLabel" name="label_63">
                <property name="text">
                 <string>moderator - monitor </string>
                </property>
               </widget>
              </item>
              <item row="0" column="2">
               <widget class="QLabel" name="dist_mod_mon">
                <property name="font">
                 <font>
                  <pointsize>8</pointsize>
                  <weight>50</weight>
                  <bold>false</bold>
                 </font>
                </property>
                <property name="text">
                 <string>-</string>
                </property>
                <property name="alignment">
                 <set>Qt::AlignCenter</set>
                </property>
                <property name="textInteractionFlags">
                 <set>Qt::LinksAccessibleByMouse</set>
                </property>
               </widget>
              </item>
              <item row="3" column="0">
               <widget class="QLabel" name="label_55">
                <property name="sizePolicy">
                 <sizepolicy hsizetype="Preferred" vsizetype="Preferred">
                  <horstretch>0</horstretch>
                  <verstretch>0</verstretch>
                 </sizepolicy>
                </property>
                <property name="text">
                 <string>sample - main-detector bank</string>
                </property>
               </widget>
              </item>
             </layout>
            </widget>
           </item>
           <item row="1" column="0">
            <spacer name="verticalSpacer">
             <property name="orientation">
              <enum>Qt::Vertical</enum>
             </property>
             <property name="sizeHint" stdset="0">
              <size>
               <width>20</width>
               <height>40</height>
              </size>
             </property>
            </spacer>
           </item>
          </layout>
         </widget>
         <widget class="QWidget" name="page">
          <layout class="QHBoxLayout" name="horizontalLayout_41">
           <item>
            <widget class="QGroupBox" name="groupBox_43">
             <property name="sizePolicy">
              <sizepolicy hsizetype="Minimum" vsizetype="Preferred">
               <horstretch>0</horstretch>
               <verstretch>0</verstretch>
              </sizepolicy>
             </property>
             <property name="minimumSize">
              <size>
               <width>275</width>
               <height>0</height>
              </size>
             </property>
             <property name="title">
              <string>SANS2D Geometry (mm)</string>
             </property>
             <property name="checkable">
              <bool>false</bool>
             </property>
             <layout class="QGridLayout" name="gridLayout_26">
              <property name="horizontalSpacing">
               <number>6</number>
              </property>
              <property name="verticalSpacing">
               <number>0</number>
              </property>
              <item row="1" column="1">
               <widget class="QLabel" name="label_181">
                <property name="text">
                 <string>&lt;!DOCTYPE HTML PUBLIC &quot;-//W3C//DTD HTML 4.0//EN&quot; &quot;http://www.w3.org/TR/REC-html40/strict.dtd&quot;&gt;
&lt;html&gt;&lt;head&gt;&lt;meta name=&quot;qrichtext&quot; content=&quot;1&quot; /&gt;&lt;style type=&quot;text/css&quot;&gt;
p, li { white-space: pre-wrap; }
&lt;/style&gt;&lt;/head&gt;&lt;body style=&quot; font-family:'MS Shell Dlg 2'; font-size:8.25pt; font-weight:400; font-style:normal;&quot;&gt;
&lt;p style=&quot; margin-top:0px; margin-bottom:0px; margin-left:0px; margin-right:0px; -qt-block-indent:0; text-indent:0px;&quot;&gt;&lt;span style=&quot; font-size:8pt; font-weight:600;&quot;&gt;Sample&lt;/span&gt;&lt;/p&gt;&lt;/body&gt;&lt;/html&gt;</string>
                </property>
               </widget>
              </item>
              <item row="1" column="2">
               <widget class="QLabel" name="label_182">
                <property name="text">
                 <string>&lt;!DOCTYPE HTML PUBLIC &quot;-//W3C//DTD HTML 4.0//EN&quot; &quot;http://www.w3.org/TR/REC-html40/strict.dtd&quot;&gt;
&lt;html&gt;&lt;head&gt;&lt;meta name=&quot;qrichtext&quot; content=&quot;1&quot; /&gt;&lt;style type=&quot;text/css&quot;&gt;
p, li { white-space: pre-wrap; }
&lt;/style&gt;&lt;/head&gt;&lt;body style=&quot; font-family:'MS Shell Dlg 2'; font-size:8.25pt; font-weight:400; font-style:normal;&quot;&gt;
&lt;p style=&quot; margin-top:0px; margin-bottom:0px; margin-left:0px; margin-right:0px; -qt-block-indent:0; text-indent:0px;&quot;&gt;&lt;span style=&quot; font-size:8pt; font-weight:600;&quot;&gt;Can&lt;/span&gt;&lt;/p&gt;&lt;/body&gt;&lt;/html&gt;</string>
                </property>
                <property name="alignment">
                 <set>Qt::AlignCenter</set>
                </property>
               </widget>
              </item>
              <item row="2" column="0">
               <widget class="QLabel" name="label_183">
                <property name="sizePolicy">
                 <sizepolicy hsizetype="Preferred" vsizetype="Preferred">
                  <horstretch>0</horstretch>
                  <verstretch>0</verstretch>
                 </sizepolicy>
                </property>
                <property name="text">
                 <string>moderator - sample</string>
                </property>
               </widget>
              </item>
              <item row="3" column="0">
               <widget class="QLabel" name="label_184">
                <property name="sizePolicy">
                 <sizepolicy hsizetype="Preferred" vsizetype="Preferred">
                  <horstretch>0</horstretch>
                  <verstretch>0</verstretch>
                 </sizepolicy>
                </property>
                <property name="text">
                 <string>&lt;!DOCTYPE HTML PUBLIC &quot;-//W3C//DTD HTML 4.0//EN&quot; &quot;http://www.w3.org/TR/REC-html40/strict.dtd&quot;&gt;
&lt;html&gt;&lt;head&gt;&lt;meta name=&quot;qrichtext&quot; content=&quot;1&quot; /&gt;&lt;style type=&quot;text/css&quot;&gt;
p, li { white-space: pre-wrap; }
&lt;/style&gt;&lt;/head&gt;&lt;body style=&quot; font-family:'Sans Serif'; font-size:9pt; font-weight:400; font-style:normal;&quot;&gt;
&lt;p style=&quot; margin-top:0px; margin-bottom:0px; margin-left:0px; margin-right:0px; -qt-block-indent:0; text-indent:0px;&quot;&gt;&lt;span style=&quot; font-weight:600;&quot;&gt;rear-detector:&lt;/span&gt;&lt;/p&gt;&lt;/body&gt;&lt;/html&gt;</string>
                </property>
               </widget>
              </item>
              <item row="2" column="1">
               <widget class="QLabel" name="dist_sample_ms_s2d">
                <property name="text">
                 <string>-</string>
                </property>
                <property name="alignment">
                 <set>Qt::AlignLeading|Qt::AlignLeft|Qt::AlignVCenter</set>
                </property>
                <property name="textInteractionFlags">
                 <set>Qt::LinksAccessibleByMouse</set>
                </property>
               </widget>
              </item>
              <item row="2" column="2">
               <widget class="QLabel" name="dist_can_ms_s2d">
                <property name="text">
                 <string>-</string>
                </property>
                <property name="alignment">
                 <set>Qt::AlignLeading|Qt::AlignLeft|Qt::AlignVCenter</set>
                </property>
                <property name="textInteractionFlags">
                 <set>Qt::LinksAccessibleByMouse</set>
                </property>
               </widget>
              </item>
              <item row="1" column="3">
               <widget class="QLabel" name="label_185">
                <property name="text">
                 <string>&lt;!DOCTYPE HTML PUBLIC &quot;-//W3C//DTD HTML 4.0//EN&quot; &quot;http://www.w3.org/TR/REC-html40/strict.dtd&quot;&gt;
&lt;html&gt;&lt;head&gt;&lt;meta name=&quot;qrichtext&quot; content=&quot;1&quot; /&gt;&lt;style type=&quot;text/css&quot;&gt;
p, li { white-space: pre-wrap; }
&lt;/style&gt;&lt;/head&gt;&lt;body style=&quot; font-family:'MS Shell Dlg 2'; font-size:8.25pt; font-weight:400; font-style:normal;&quot;&gt;
&lt;p style=&quot; margin-top:0px; margin-bottom:0px; margin-left:0px; margin-right:0px; -qt-block-indent:0; text-indent:0px;&quot;&gt;&lt;span style=&quot; font-size:8pt; font-weight:600;&quot;&gt;Bkgrd&lt;/span&gt;&lt;/p&gt;&lt;/body&gt;&lt;/html&gt;</string>
                </property>
                <property name="alignment">
                 <set>Qt::AlignCenter</set>
                </property>
               </widget>
              </item>
              <item row="2" column="3">
               <widget class="QLabel" name="dist_bkgd_ms_s2d">
                <property name="text">
                 <string>-</string>
                </property>
                <property name="alignment">
                 <set>Qt::AlignLeading|Qt::AlignLeft|Qt::AlignVCenter</set>
                </property>
                <property name="textInteractionFlags">
                 <set>Qt::LinksAccessibleByMouse</set>
                </property>
               </widget>
              </item>
              <item row="0" column="2">
               <widget class="QLabel" name="dist_mon_s2d">
                <property name="text">
                 <string>-</string>
                </property>
                <property name="alignment">
                 <set>Qt::AlignCenter</set>
                </property>
                <property name="textInteractionFlags">
                 <set>Qt::LinksAccessibleByMouse</set>
                </property>
               </widget>
              </item>
              <item row="0" column="0" colspan="2">
               <widget class="QLabel" name="label_186">
                <property name="text">
                 <string>moderator - monitor </string>
                </property>
               </widget>
              </item>
              <item row="4" column="0">
               <widget class="QLabel" name="label_187">
                <property name="text">
                 <string>X</string>
                </property>
                <property name="alignment">
                 <set>Qt::AlignCenter</set>
                </property>
               </widget>
              </item>
              <item row="4" column="1">
               <widget class="QLabel" name="dist_smp_rearX">
                <property name="text">
                 <string>-</string>
                </property>
                <property name="alignment">
                 <set>Qt::AlignLeading|Qt::AlignLeft|Qt::AlignVCenter</set>
                </property>
                <property name="textInteractionFlags">
                 <set>Qt::LinksAccessibleByMouse</set>
                </property>
               </widget>
              </item>
              <item row="4" column="2">
               <widget class="QLabel" name="dist_can_rearX">
                <property name="text">
                 <string>-</string>
                </property>
                <property name="alignment">
                 <set>Qt::AlignLeading|Qt::AlignLeft|Qt::AlignVCenter</set>
                </property>
                <property name="textInteractionFlags">
                 <set>Qt::LinksAccessibleByMouse</set>
                </property>
               </widget>
              </item>
              <item row="4" column="3">
               <widget class="QLabel" name="dist_bkgd_rearX">
                <property name="text">
                 <string>-</string>
                </property>
                <property name="alignment">
                 <set>Qt::AlignLeading|Qt::AlignLeft|Qt::AlignVCenter</set>
                </property>
                <property name="textInteractionFlags">
                 <set>Qt::LinksAccessibleByMouse</set>
                </property>
               </widget>
              </item>
              <item row="5" column="0">
               <widget class="QLabel" name="label_188">
                <property name="text">
                 <string>Z</string>
                </property>
                <property name="alignment">
                 <set>Qt::AlignCenter</set>
                </property>
               </widget>
              </item>
              <item row="6" column="0">
               <widget class="QLabel" name="label_189">
                <property name="sizePolicy">
                 <sizepolicy hsizetype="Preferred" vsizetype="Preferred">
                  <horstretch>0</horstretch>
                  <verstretch>0</verstretch>
                 </sizepolicy>
                </property>
                <property name="text">
                 <string>&lt;!DOCTYPE HTML PUBLIC &quot;-//W3C//DTD HTML 4.0//EN&quot; &quot;http://www.w3.org/TR/REC-html40/strict.dtd&quot;&gt;
&lt;html&gt;&lt;head&gt;&lt;meta name=&quot;qrichtext&quot; content=&quot;1&quot; /&gt;&lt;style type=&quot;text/css&quot;&gt;
p, li { white-space: pre-wrap; }
&lt;/style&gt;&lt;/head&gt;&lt;body style=&quot; font-family:'Sans Serif'; font-size:9pt; font-weight:400; font-style:normal;&quot;&gt;
&lt;p style=&quot; margin-top:0px; margin-bottom:0px; margin-left:0px; margin-right:0px; -qt-block-indent:0; text-indent:0px;&quot;&gt;&lt;span style=&quot; font-weight:600;&quot;&gt;front-detector:&lt;/span&gt;&lt;/p&gt;&lt;/body&gt;&lt;/html&gt;</string>
                </property>
               </widget>
              </item>
              <item row="7" column="0">
               <widget class="QLabel" name="label_190">
                <property name="text">
                 <string>X</string>
                </property>
                <property name="alignment">
                 <set>Qt::AlignCenter</set>
                </property>
               </widget>
              </item>
              <item row="8" column="0">
               <widget class="QLabel" name="label_191">
                <property name="text">
                 <string>Z</string>
                </property>
                <property name="alignment">
                 <set>Qt::AlignCenter</set>
                </property>
               </widget>
              </item>
              <item row="9" column="0">
               <widget class="QLabel" name="label_192">
                <property name="text">
                 <string>Rot</string>
                </property>
                <property name="alignment">
                 <set>Qt::AlignCenter</set>
                </property>
               </widget>
              </item>
              <item row="5" column="1">
               <widget class="QLabel" name="dist_smp_rearZ">
                <property name="text">
                 <string>-</string>
                </property>
                <property name="alignment">
                 <set>Qt::AlignLeading|Qt::AlignLeft|Qt::AlignVCenter</set>
                </property>
                <property name="textInteractionFlags">
                 <set>Qt::LinksAccessibleByMouse</set>
                </property>
               </widget>
              </item>
              <item row="5" column="2">
               <widget class="QLabel" name="dist_can_rearZ">
                <property name="text">
                 <string>-</string>
                </property>
                <property name="alignment">
                 <set>Qt::AlignLeading|Qt::AlignLeft|Qt::AlignVCenter</set>
                </property>
                <property name="textInteractionFlags">
                 <set>Qt::LinksAccessibleByMouse</set>
                </property>
               </widget>
              </item>
              <item row="5" column="3">
               <widget class="QLabel" name="dist_bkgd_rearZ">
                <property name="text">
                 <string>-</string>
                </property>
                <property name="alignment">
                 <set>Qt::AlignLeading|Qt::AlignLeft|Qt::AlignVCenter</set>
                </property>
                <property name="textInteractionFlags">
                 <set>Qt::LinksAccessibleByMouse</set>
                </property>
               </widget>
              </item>
              <item row="7" column="1">
               <widget class="QLabel" name="dist_smp_frontX">
                <property name="text">
                 <string>-</string>
                </property>
                <property name="alignment">
                 <set>Qt::AlignLeading|Qt::AlignLeft|Qt::AlignVCenter</set>
                </property>
                <property name="textInteractionFlags">
                 <set>Qt::LinksAccessibleByMouse</set>
                </property>
               </widget>
              </item>
              <item row="7" column="2">
               <widget class="QLabel" name="dist_can_frontX">
                <property name="text">
                 <string>-</string>
                </property>
                <property name="alignment">
                 <set>Qt::AlignLeading|Qt::AlignLeft|Qt::AlignVCenter</set>
                </property>
                <property name="textInteractionFlags">
                 <set>Qt::LinksAccessibleByMouse</set>
                </property>
               </widget>
              </item>
              <item row="7" column="3">
               <widget class="QLabel" name="dist_bkgd_frontX">
                <property name="text">
                 <string>-</string>
                </property>
                <property name="alignment">
                 <set>Qt::AlignLeading|Qt::AlignLeft|Qt::AlignVCenter</set>
                </property>
                <property name="textInteractionFlags">
                 <set>Qt::LinksAccessibleByMouse</set>
                </property>
               </widget>
              </item>
              <item row="8" column="1">
               <widget class="QLabel" name="dist_smp_frontZ">
                <property name="text">
                 <string>-</string>
                </property>
                <property name="alignment">
                 <set>Qt::AlignLeading|Qt::AlignLeft|Qt::AlignVCenter</set>
                </property>
                <property name="textInteractionFlags">
                 <set>Qt::LinksAccessibleByMouse</set>
                </property>
               </widget>
              </item>
              <item row="8" column="2">
               <widget class="QLabel" name="dist_can_frontZ">
                <property name="text">
                 <string>-</string>
                </property>
                <property name="alignment">
                 <set>Qt::AlignLeading|Qt::AlignLeft|Qt::AlignVCenter</set>
                </property>
                <property name="textInteractionFlags">
                 <set>Qt::LinksAccessibleByMouse</set>
                </property>
               </widget>
              </item>
              <item row="8" column="3">
               <widget class="QLabel" name="dist_bkgd_frontZ">
                <property name="text">
                 <string>-</string>
                </property>
                <property name="alignment">
                 <set>Qt::AlignLeading|Qt::AlignLeft|Qt::AlignVCenter</set>
                </property>
                <property name="textInteractionFlags">
                 <set>Qt::LinksAccessibleByMouse</set>
                </property>
               </widget>
              </item>
              <item row="9" column="1">
               <widget class="QLabel" name="smp_rot">
                <property name="text">
                 <string>-</string>
                </property>
                <property name="alignment">
                 <set>Qt::AlignLeading|Qt::AlignLeft|Qt::AlignVCenter</set>
                </property>
                <property name="textInteractionFlags">
                 <set>Qt::LinksAccessibleByMouse</set>
                </property>
               </widget>
              </item>
              <item row="9" column="2">
               <widget class="QLabel" name="can_rot">
                <property name="text">
                 <string>-</string>
                </property>
                <property name="alignment">
                 <set>Qt::AlignLeading|Qt::AlignLeft|Qt::AlignVCenter</set>
                </property>
                <property name="textInteractionFlags">
                 <set>Qt::LinksAccessibleByMouse</set>
                </property>
               </widget>
              </item>
              <item row="9" column="3">
               <widget class="QLabel" name="bkgd_rot">
                <property name="text">
                 <string>-</string>
                </property>
                <property name="alignment">
                 <set>Qt::AlignLeading|Qt::AlignLeft|Qt::AlignVCenter</set>
                </property>
                <property name="textInteractionFlags">
                 <set>Qt::LinksAccessibleByMouse</set>
                </property>
               </widget>
              </item>
              <item row="1" column="0">
               <spacer name="horizontalSpacer_21">
                <property name="orientation">
                 <enum>Qt::Horizontal</enum>
                </property>
                <property name="sizeType">
                 <enum>QSizePolicy::Fixed</enum>
                </property>
                <property name="sizeHint" stdset="0">
                 <size>
                  <width>110</width>
                  <height>20</height>
                 </size>
                </property>
               </spacer>
              </item>
             </layout>
            </widget>
           </item>
          </layout>
         </widget>
        </widget>
       </item>
       <item row="0" column="1" rowspan="2">
        <widget class="QGroupBox" name="groupBox_13">
         <property name="title">
          <string>Beam Centre</string>
         </property>
         <property name="flat">
          <bool>false</bool>
         </property>
         <property name="checkable">
          <bool>false</bool>
         </property>
         <layout class="QVBoxLayout" name="verticalLayout_12" stretch="1,1,2">
          <item>
           <widget class="QGroupBox" name="groupBox_12">
            <property name="title">
             <string>Current ( x , y ) [mm]</string>
            </property>
            <layout class="QGridLayout" name="gridLayout_31">
             <item row="0" column="0">
              <widget class="QLineEdit" name="rear_beam_x">
               <property name="maximumSize">
                <size>
                 <width>70</width>
                 <height>16777215</height>
                </size>
               </property>
               <property name="text">
                <string/>
               </property>
              </widget>
             </item>
             <item row="0" column="1">
              <widget class="QLineEdit" name="rear_beam_y">
               <property name="maximumSize">
                <size>
                 <width>70</width>
                 <height>16777215</height>
                </size>
               </property>
              </widget>
             </item>
             <item row="0" column="2">
              <widget class="QRadioButton" name="rear_radio">
               <property name="text">
                <string>Rear</string>
               </property>
               <property name="checked">
                <bool>true</bool>
               </property>
              </widget>
             </item>
             <item row="1" column="0">
              <widget class="QLineEdit" name="front_beam_x">
               <property name="maximumSize">
                <size>
                 <width>70</width>
                 <height>16777215</height>
                </size>
               </property>
               <property name="text">
                <string/>
               </property>
              </widget>
             </item>
             <item row="1" column="1">
              <widget class="QLineEdit" name="front_beam_y">
               <property name="maximumSize">
                <size>
                 <width>70</width>
                 <height>16777215</height>
                </size>
               </property>
              </widget>
             </item>
             <item row="1" column="2">
              <widget class="QRadioButton" name="front_radio">
               <property name="text">
                <string>Front</string>
               </property>
              </widget>
             </item>
            </layout>
            <zorder>rear_beam_y</zorder>
            <zorder>rear_radio</zorder>
            <zorder>front_beam_y</zorder>
            <zorder>front_beam_x</zorder>
            <zorder>front_radio</zorder>
            <zorder>rear_beam_x</zorder>
           </widget>
          </item>
          <item>
           <widget class="Line" name="line_3">
            <property name="orientation">
             <enum>Qt::Horizontal</enum>
            </property>
           </widget>
          </item>
          <item>
           <widget class="QGroupBox" name="groupBox_8">
            <property name="title">
             <string>Automatic Search:</string>
            </property>
            <layout class="QVBoxLayout" name="verticalLayout_3">
             <item>
              <widget class="QLabel" name="label_59">
               <property name="text">
                <string>This will overwrite the coordinates above</string>
               </property>
               <property name="wordWrap">
                <bool>true</bool>
               </property>
              </widget>
             </item>
             <item>
              <layout class="QHBoxLayout" name="horizontalLayout_19">
               <item>
                <layout class="QGridLayout" name="gridLayout_8">
                 <item row="0" column="0">
                  <widget class="QLabel" name="label_56">
                   <property name="text">
                    <string>Starting position:</string>
                   </property>
                   <property name="alignment">
                    <set>Qt::AlignRight|Qt::AlignTrailing|Qt::AlignVCenter</set>
                   </property>
                  </widget>
                 </item>
                 <item row="0" column="1" colspan="2">
                  <widget class="QComboBox" name="beamstart_box">
                   <property name="currentIndex">
                    <number>1</number>
                   </property>
                   <item>
                    <property name="text">
                     <string>Auto Find</string>
                    </property>
                   </item>
                   <item>
                    <property name="text">
                     <string>Current</string>
                    </property>
                   </item>
                  </widget>
                 </item>
                 <item row="1" column="0">
                  <widget class="QLabel" name="label_57">
                   <property name="text">
                    <string>Radius limits(mm):</string>
                   </property>
                  </widget>
                 </item>
                 <item row="1" column="1">
                  <widget class="QLineEdit" name="beam_rmin">
                   <property name="maximumSize">
                    <size>
                     <width>60</width>
                     <height>16777215</height>
                    </size>
                   </property>
                   <property name="text">
                    <string>60</string>
                   </property>
                  </widget>
                 </item>
                 <item row="1" column="2">
                  <widget class="QLineEdit" name="beam_rmax">
                   <property name="maximumSize">
                    <size>
                     <width>60</width>
                     <height>16777215</height>
                    </size>
                   </property>
                   <property name="text">
                    <string>200</string>
                   </property>
                  </widget>
                 </item>
                 <item row="2" column="0">
                  <widget class="QLabel" name="label_60">
                   <property name="text">
                    <string>Max. iterations</string>
                   </property>
                  </widget>
                 </item>
                 <item row="2" column="1">
                  <widget class="QLineEdit" name="beam_iter">
                   <property name="maximumSize">
                    <size>
                     <width>40</width>
                     <height>16777215</height>
                    </size>
                   </property>
                   <property name="text">
                    <string>10</string>
                   </property>
                  </widget>
                 </item>
                 <item row="3" column="0">
                  <widget class="QLabel" name="label_35">
                   <property name="text">
                    <string>Status: </string>
                   </property>
                  </widget>
                 </item>
                 <item row="3" column="1">
                  <widget class="QLabel" name="centre_stat">
                   <property name="frameShape">
                    <enum>QFrame::Box</enum>
                   </property>
                   <property name="frameShadow">
                    <enum>QFrame::Raised</enum>
                   </property>
                   <property name="text">
                    <string>&lt;!DOCTYPE HTML PUBLIC &quot;-//W3C//DTD HTML 4.0//EN&quot; &quot;http://www.w3.org/TR/REC-html40/strict.dtd&quot;&gt;
&lt;html&gt;&lt;head&gt;&lt;meta name=&quot;qrichtext&quot; content=&quot;1&quot; /&gt;&lt;style type=&quot;text/css&quot;&gt;
p, li { white-space: pre-wrap; }
&lt;/style&gt;&lt;/head&gt;&lt;body style=&quot; font-family:'Sans Serif'; font-size:9pt; font-weight:400; font-style:normal;&quot;&gt;
&lt;p style=&quot; margin-top:0px; margin-bottom:0px; margin-left:0px; margin-right:0px; -qt-block-indent:0; text-indent:0px;&quot;&gt;&lt;span style=&quot; font-weight:600;&quot;&gt;Stopped&lt;/span&gt;&lt;/p&gt;&lt;/body&gt;&lt;/html&gt;</string>
                   </property>
                   <property name="textFormat">
                    <enum>Qt::RichText</enum>
                   </property>
                  </widget>
                 </item>
                </layout>
               </item>
               <item>
                <spacer name="horizontalSpacer_7">
                 <property name="orientation">
                  <enum>Qt::Horizontal</enum>
                 </property>
                 <property name="sizeHint" stdset="0">
                  <size>
                   <width>10</width>
                   <height>20</height>
                  </size>
                 </property>
                </spacer>
               </item>
               <item>
                <layout class="QVBoxLayout" name="verticalLayout_4">
                 <item>
                  <spacer name="verticalSpacer_2">
                   <property name="orientation">
                    <enum>Qt::Vertical</enum>
                   </property>
                   <property name="sizeType">
                    <enum>QSizePolicy::Preferred</enum>
                   </property>
                   <property name="sizeHint" stdset="0">
                    <size>
                     <width>20</width>
                     <height>40</height>
                    </size>
                   </property>
                  </spacer>
                 </item>
                 <item>
                  <layout class="QHBoxLayout" name="horizontalLayout_8">
                   <item>
                    <widget class="QLabel" name="label_14">
                     <property name="text">
                      <string>Tolerance 
[um]</string>
                     </property>
                     <property name="alignment">
                      <set>Qt::AlignCenter</set>
                     </property>
                    </widget>
                   </item>
                   <item>
                    <widget class="QLineEdit" name="toleranceLineEdit">
                     <property name="maximumSize">
                      <size>
                       <width>60</width>
                       <height>16777215</height>
                      </size>
                     </property>
                     <property name="text">
                      <string>1.251</string>
                     </property>
                    </widget>
                   </item>
                  </layout>
                 </item>
                </layout>
               </item>
              </layout>
             </item>
             <item>
              <widget class="MantidQt::MantidWidgets::MessageDisplay" name="centre_logging">
               <property name="source">
                <string>CentreFinder</string>
               </property>
              </widget>
             </item>
             <item>
              <layout class="QHBoxLayout" name="horizontalLayout_23">
               <item>
                <spacer name="horizontalSpacer_24">
                 <property name="orientation">
                  <enum>Qt::Horizontal</enum>
                 </property>
                 <property name="sizeHint" stdset="0">
                  <size>
                   <width>40</width>
                   <height>20</height>
                  </size>
                 </property>
                </spacer>
               </item>
               <item>
                <widget class="QPushButton" name="runcentreBtn">
                 <property name="text">
                  <string>Run</string>
                 </property>
                </widget>
               </item>
               <item>
                <widget class="QPushButton" name="clear_centre_log">
                 <property name="text">
                  <string>Clear log</string>
                 </property>
                </widget>
               </item>
              </layout>
             </item>
            </layout>
           </widget>
          </item>
         </layout>
        </widget>
       </item>
      </layout>
     </widget>
     <widget class="QWidget" name="tab_3">
      <attribute name="title">
       <string>Masking</string>
      </attribute>
      <layout class="QHBoxLayout" name="horizontalLayout_3">
       <item>
        <spacer name="horizontalSpacer_15">
         <property name="orientation">
          <enum>Qt::Horizontal</enum>
         </property>
         <property name="sizeType">
          <enum>QSizePolicy::Preferred</enum>
         </property>
         <property name="sizeHint" stdset="0">
          <size>
           <width>20</width>
           <height>20</height>
          </size>
         </property>
        </spacer>
       </item>
       <item>
        <layout class="QVBoxLayout" name="verticalLayout_6">
         <item>
          <widget class="QGroupBox" name="groupBox_10">
           <property name="sizePolicy">
            <sizepolicy hsizetype="Preferred" vsizetype="Preferred">
             <horstretch>0</horstretch>
             <verstretch>1</verstretch>
            </sizepolicy>
           </property>
           <property name="minimumSize">
            <size>
             <width>0</width>
             <height>0</height>
            </size>
           </property>
           <property name="title">
            <string>Default Mask</string>
           </property>
           <layout class="QVBoxLayout" name="verticalLayout">
            <item>
             <widget class="QTableWidget" name="mask_table">
              <property name="sizePolicy">
               <sizepolicy hsizetype="Expanding" vsizetype="Preferred">
                <horstretch>1</horstretch>
                <verstretch>1</verstretch>
               </sizepolicy>
              </property>
              <property name="minimumSize">
               <size>
                <width>315</width>
                <height>0</height>
               </size>
              </property>
              <property name="horizontalScrollBarPolicy">
               <enum>Qt::ScrollBarAsNeeded</enum>
              </property>
              <property name="editTriggers">
               <set>QAbstractItemView::NoEditTriggers</set>
              </property>
              <property name="textElideMode">
               <enum>Qt::ElideNone</enum>
              </property>
              <property name="wordWrap">
               <bool>true</bool>
              </property>
              <column>
               <property name="text">
                <string>Type</string>
               </property>
              </column>
              <column>
               <property name="text">
                <string>Detector</string>
               </property>
              </column>
              <column>
               <property name="text">
                <string>Details</string>
               </property>
              </column>
             </widget>
            </item>
           </layout>
          </widget>
         </item>
         <item>
          <layout class="QHBoxLayout" name="horizontalLayout_7">
           <item>
            <spacer name="horizontalSpacer_12">
             <property name="orientation">
              <enum>Qt::Horizontal</enum>
             </property>
             <property name="sizeHint" stdset="0">
              <size>
               <width>40</width>
               <height>20</height>
              </size>
             </property>
            </spacer>
           </item>
           <item>
            <widget class="QPushButton" name="showMaskBtn">
             <property name="sizePolicy">
              <sizepolicy hsizetype="Minimum" vsizetype="Maximum">
               <horstretch>0</horstretch>
               <verstretch>0</verstretch>
              </sizepolicy>
             </property>
             <property name="text">
              <string>Display mask</string>
             </property>
            </widget>
           </item>
           <item>
            <spacer name="horizontalSpacer_13">
             <property name="orientation">
              <enum>Qt::Horizontal</enum>
             </property>
             <property name="sizeHint" stdset="0">
              <size>
               <width>40</width>
               <height>20</height>
              </size>
             </property>
            </spacer>
           </item>
          </layout>
         </item>
        </layout>
       </item>
       <item>
        <spacer name="horizontalSpacer_14">
         <property name="orientation">
          <enum>Qt::Horizontal</enum>
         </property>
         <property name="sizeType">
          <enum>QSizePolicy::Preferred</enum>
         </property>
         <property name="sizeHint" stdset="0">
          <size>
           <width>30</width>
           <height>20</height>
          </size>
         </property>
        </spacer>
       </item>
       <item>
        <layout class="QVBoxLayout" name="verticalLayout_7">
         <item>
          <widget class="QGroupBox" name="groupBox_11">
           <property name="sizePolicy">
            <sizepolicy hsizetype="Preferred" vsizetype="Preferred">
             <horstretch>0</horstretch>
             <verstretch>0</verstretch>
            </sizepolicy>
           </property>
           <property name="title">
            <string>User Mask</string>
           </property>
           <layout class="QVBoxLayout" name="verticalLayout_2">
            <item>
             <widget class="QLabel" name="label_25">
              <property name="sizePolicy">
               <sizepolicy hsizetype="Preferred" vsizetype="Maximum">
                <horstretch>0</horstretch>
                <verstretch>0</verstretch>
               </sizepolicy>
              </property>
              <property name="text">
               <string>Enter additional spectra masks (separated by a comma) e.g. S8000,H190&gt;H191,H0&gt;H5+V0&gt;V5</string>
              </property>
              <property name="wordWrap">
               <bool>true</bool>
              </property>
             </widget>
            </item>
            <item>
             <widget class="QLineEdit" name="user_spec_mask">
              <property name="minimumSize">
               <size>
                <width>300</width>
                <height>0</height>
               </size>
              </property>
              <property name="text">
               <string/>
              </property>
             </widget>
            </item>
            <item>
             <widget class="QLabel" name="label_9">
              <property name="sizePolicy">
               <sizepolicy hsizetype="Preferred" vsizetype="Maximum">
                <horstretch>0</horstretch>
                <verstretch>0</verstretch>
               </sizepolicy>
              </property>
              <property name="maximumSize">
               <size>
                <width>16777215</width>
                <height>16777215</height>
               </size>
              </property>
              <property name="text">
               <string>Enter additional time range masks (separated by a comma e.g. 10000. 11000.,12000. 13000.)</string>
              </property>
              <property name="wordWrap">
               <bool>true</bool>
              </property>
             </widget>
            </item>
            <item>
             <widget class="QLineEdit" name="user_time_mask"/>
            </item>
           </layout>
          </widget>
         </item>
         <item>
          <spacer name="verticalSpacer_4">
           <property name="orientation">
            <enum>Qt::Vertical</enum>
           </property>
           <property name="sizeHint" stdset="0">
            <size>
             <width>20</width>
             <height>40</height>
            </size>
           </property>
          </spacer>
         </item>
        </layout>
       </item>
       <item>
        <spacer name="horizontalSpacer_3">
         <property name="orientation">
          <enum>Qt::Horizontal</enum>
         </property>
         <property name="sizeType">
          <enum>QSizePolicy::Preferred</enum>
         </property>
         <property name="sizeHint" stdset="0">
          <size>
           <width>20</width>
           <height>20</height>
          </size>
         </property>
        </spacer>
       </item>
      </layout>
     </widget>
     <widget class="QWidget" name="tab_5">
      <attribute name="title">
       <string>Logging</string>
      </attribute>
      <layout class="QGridLayout" name="gridLayout_15">
       <item row="1" column="1">
        <layout class="QVBoxLayout" name="verticalLayout_10">
         <item>
          <spacer name="verticalSpacer_3">
           <property name="orientation">
            <enum>Qt::Vertical</enum>
           </property>
           <property name="sizeHint" stdset="0">
            <size>
             <width>20</width>
             <height>40</height>
            </size>
           </property>
          </spacer>
         </item>
        </layout>
       </item>
       <item row="2" column="0">
        <layout class="QHBoxLayout" name="horizontalLayout_5">
         <item>
          <widget class="QPushButton" name="logger_clear">
           <property name="text">
            <string>Clear</string>
           </property>
          </widget>
         </item>
         <item>
          <spacer name="horizontalSpacer_5">
           <property name="orientation">
            <enum>Qt::Horizontal</enum>
           </property>
           <property name="sizeHint" stdset="0">
            <size>
             <width>40</width>
             <height>20</height>
            </size>
           </property>
          </spacer>
         </item>
        </layout>
       </item>
       <item row="0" column="0">
        <widget class="QLabel" name="label_29">
         <property name="text">
          <string>Log messages:</string>
         </property>
        </widget>
       </item>
       <item row="1" column="0">
        <widget class="MantidQt::MantidWidgets::MessageDisplay" name="logging_field">
         <property name="source">
          <string>SANS</string>
         </property>
        </widget>
       </item>
      </layout>
     </widget>
     <widget class="QWidget" name="AddRuns">
      <attribute name="title">
       <string>Add Runs</string>
      </attribute>
      <layout class="QGridLayout" name="gridLayout_18">
       <item row="0" column="2">
        <spacer name="verticalSpacer_9">
         <property name="orientation">
          <enum>Qt::Vertical</enum>
         </property>
         <property name="sizeHint" stdset="0">
          <size>
           <width>20</width>
           <height>40</height>
          </size>
         </property>
        </spacer>
       </item>
       <item row="1" column="0">
        <spacer name="horizontalSpacer_11">
         <property name="orientation">
          <enum>Qt::Horizontal</enum>
         </property>
         <property name="sizeType">
          <enum>QSizePolicy::Maximum</enum>
         </property>
         <property name="sizeHint" stdset="0">
          <size>
           <width>40</width>
           <height>20</height>
          </size>
         </property>
        </spacer>
       </item>
       <item row="1" column="2">
        <widget class="QLabel" name="summedPath_lb">
         <property name="text">
          <string/>
         </property>
        </widget>
       </item>
       <item row="3" column="2">
        <spacer name="verticalSpacer_10">
         <property name="orientation">
          <enum>Qt::Vertical</enum>
         </property>
         <property name="sizeHint" stdset="0">
          <size>
           <width>20</width>
           <height>40</height>
          </size>
         </property>
        </spacer>
       </item>
       <item row="4" column="0" colspan="2">
        <widget class="QLabel" name="label_42">
         <property name="sizePolicy">
          <sizepolicy hsizetype="Fixed" vsizetype="Preferred">
           <horstretch>0</horstretch>
           <verstretch>0</verstretch>
          </sizepolicy>
         </property>
         <property name="maximumSize">
          <size>
           <width>100</width>
           <height>16777215</height>
          </size>
         </property>
         <property name="toolTip">
          <string>Type , separated lists of run numbers or ranges of numbers with a : </string>
         </property>
         <property name="text">
          <string/>
         </property>
        </widget>
       </item>
       <item row="4" column="2">
        <widget class="QLineEdit" name="new2Add_edit">
         <property name="toolTip">
          <string>Type , separated lists of run numbers or ranges of numbers with a : </string>
         </property>
        </widget>
       </item>
       <item row="4" column="3">
        <widget class="QPushButton" name="add_Btn">
         <property name="toolTip">
          <string>Adds entries to the big table, use before clicking &quot;Sum&quot;.</string>
         </property>
         <property name="text">
          <string>Add</string>
         </property>
        </widget>
       </item>
       <item row="4" column="4">
        <widget class="QPushButton" name="browse_to_add_Btn">
         <property name="toolTip">
          <string>Find a file on your system</string>
         </property>
         <property name="text">
          <string>Browse</string>
         </property>
        </widget>
       </item>
       <item row="4" column="5">
        <spacer name="horizontalSpacer_18">
         <property name="orientation">
          <enum>Qt::Horizontal</enum>
         </property>
         <property name="sizeType">
          <enum>QSizePolicy::Maximum</enum>
         </property>
         <property name="sizeHint" stdset="0">
          <size>
           <width>40</width>
           <height>20</height>
          </size>
         </property>
        </spacer>
       </item>
       <item row="5" column="0">
        <widget class="QLabel" name="label_46">
         <property name="toolTip">
          <string>Files to be summed, click at the top of this box or use the &quot;Add&quot; button</string>
         </property>
         <property name="text">
          <string>Run files to sum</string>
         </property>
        </widget>
       </item>
       <item row="5" column="1" rowspan="3" colspan="2">
        <widget class="QListWidget" name="toAdd_List">
         <property name="toolTip">
          <string>Files to be summed, click at the top of this box or use the &quot;Add&quot; button</string>
         </property>
         <property name="editTriggers">
          <set>QAbstractItemView::AnyKeyPressed|QAbstractItemView::DoubleClicked|QAbstractItemView::EditKeyPressed|QAbstractItemView::SelectedClicked</set>
         </property>
         <property name="selectionMode">
          <enum>QAbstractItemView::ExtendedSelection</enum>
         </property>
         <property name="selectionBehavior">
          <enum>QAbstractItemView::SelectRows</enum>
         </property>
         <property name="resizeMode">
          <enum>QListView::Fixed</enum>
         </property>
         <property name="currentRow">
          <number>-1</number>
         </property>
        </widget>
       </item>
       <item row="5" column="3">
        <widget class="QPushButton" name="clear_Btn">
         <property name="toolTip">
          <string>Clear the table</string>
         </property>
         <property name="text">
          <string>Remove all</string>
         </property>
        </widget>
       </item>
       <item row="6" column="3">
        <widget class="QPushButton" name="remove_Btn">
         <property name="toolTip">
          <string>Select rows by clicking on the table and remove then with this button</string>
         </property>
         <property name="text">
          <string>Remove</string>
         </property>
        </widget>
       </item>
       <item row="7" column="3">
        <spacer name="verticalSpacer_7">
         <property name="orientation">
          <enum>Qt::Vertical</enum>
         </property>
         <property name="sizeHint" stdset="0">
          <size>
           <width>20</width>
           <height>40</height>
          </size>
         </property>
        </spacer>
       </item>
       <item row="1" column="4">
        <widget class="QPushButton" name="summedPath_Btn">
         <property name="toolTip">
          <string>The directory to created the summed run file in</string>
         </property>
         <property name="text">
          <string>Manage Directories</string>
         </property>
        </widget>
       </item>
       <item row="2" column="2">
        <widget class="QCheckBox" name="loadSeparateEntries">
         <property name="text">
          <string>Minimise memory usage</string>
         </property>
        </widget>
       </item>
       <item row="11" column="2">
        <widget class="QLineEdit" name="eventToHistBinning">
         <property name="text">
          <string>5.5,45.5,50.0, 50.0,1000.0, 500.0,1500.0, 750.0,99750.0, 255.0,100005.0</string>
         </property>
        </widget>
       </item>
       <item row="9" column="2">
        <widget class="QLabel" name="label">
         <property name="text">
          <string>Histogram binning (when adding event data):</string>
         </property>
        </widget>
       </item>
       <item row="8" column="3">
        <widget class="QPushButton" name="sum_Btn">
         <property name="toolTip">
          <string>Load the files in the table above and save them to one file</string>
         </property>
         <property name="text">
          <string>Sum</string>
         </property>
        </widget>
       </item>
       <item row="12" column="2">
        <widget class="QCheckBox" name="takeBinningFromMonitors">
         <property name="text">
          <string>Use binning from monitors</string>
         </property>
         <property name="checked">
          <bool>true</bool>
         </property>
        </widget>
       </item>
      </layout>
     </widget>
     <widget class="QWidget" name="widget">
      <attribute name="title">
       <string>Diagnostics</string>
      </attribute>
      <layout class="QGridLayout" name="gridLayout_25">
       <item row="0" column="0">
        <layout class="QGridLayout" name="gridLayout_23">
         <property name="sizeConstraint">
          <enum>QLayout::SetDefaultConstraint</enum>
         </property>
         <property name="verticalSpacing">
          <number>6</number>
         </property>
         <item row="0" column="0">
          <widget class="MantidQt::MantidWidgets::MWRunFiles" name="file_run_edit">
           <property name="sizePolicy">
            <sizepolicy hsizetype="MinimumExpanding" vsizetype="Minimum">
             <horstretch>0</horstretch>
             <verstretch>0</verstretch>
            </sizepolicy>
           </property>
           <property name="maximumSize">
            <size>
             <width>16777215</width>
             <height>16777215</height>
            </size>
           </property>
           <property name="label" stdset="0">
            <string>File/Run:</string>
           </property>
           <property name="multipleFiles" stdset="0">
            <bool>false</bool>
           </property>
          </widget>
         </item>
         <item row="0" column="1">
          <widget class="QLabel" name="label_period">
           <property name="text">
            <string>&lt;!DOCTYPE HTML PUBLIC &quot;-//W3C//DTD HTML 4.0//EN&quot; &quot;http://www.w3.org/TR/REC-html40/strict.dtd&quot;&gt;
&lt;html&gt;&lt;head&gt;&lt;meta name=&quot;qrichtext&quot; content=&quot;1&quot; /&gt;&lt;style type=&quot;text/css&quot;&gt;
p, li { white-space: pre-wrap; }
&lt;/style&gt;&lt;/head&gt;&lt;body style=&quot; font-family:'MS Shell Dlg 2'; font-size:8.25pt; font-weight:400; font-style:normal;&quot;&gt;
&lt;p style=&quot; margin-top:0px; margin-bottom:0px; margin-left:0px; margin-right:0px; -qt-block-indent:0; text-indent:0px;&quot;&gt;&lt;span style=&quot; font-size:8pt;&quot;&gt;Period :&lt;/span&gt;&lt;/p&gt;&lt;/body&gt;&lt;/html&gt;</string>
           </property>
          </widget>
         </item>
         <item row="0" column="2">
          <widget class="QLineEdit" name="period_edit">
           <property name="minimumSize">
            <size>
             <width>25</width>
             <height>0</height>
            </size>
           </property>
           <property name="maximumSize">
            <size>
             <width>25</width>
             <height>20</height>
            </size>
           </property>
          </widget>
         </item>
         <item row="0" column="3">
          <widget class="QLabel" name="total_perioids">
           <property name="text">
            <string>&lt;!DOCTYPE HTML PUBLIC &quot;-//W3C//DTD HTML 4.0//EN&quot; &quot;http://www.w3.org/TR/REC-html40/strict.dtd&quot;&gt;
&lt;html&gt;&lt;head&gt;&lt;meta name=&quot;qrichtext&quot; content=&quot;1&quot; /&gt;&lt;style type=&quot;text/css&quot;&gt;
p, li { white-space: pre-wrap; }
&lt;/style&gt;&lt;/head&gt;&lt;body style=&quot; font-family:'MS Shell Dlg 2'; font-size:8.25pt; font-weight:400; font-style:normal;&quot;&gt;
&lt;p style=&quot; margin-top:0px; margin-bottom:0px; margin-left:0px; margin-right:0px; -qt-block-indent:0; text-indent:0px;&quot;&gt;&lt;span style=&quot; font-size:12pt;&quot;&gt;/n&lt;/span&gt;&lt;/p&gt;&lt;/body&gt;&lt;/html&gt;</string>
           </property>
          </widget>
         </item>
        </layout>
       </item>
       <item row="1" column="0">
        <widget class="QLabel" name="label_7">
         <property name="text">
          <string>The format of Range string for example is 60-65 or 60-66:2 or 60:66 or 60:66:2 or 60+61 or 60-65,66,67,68:72:2,73+74</string>
         </property>
        </widget>
       </item>
       <item row="2" column="0">
        <widget class="QGroupBox" name="groupBox_Detector1">
         <property name="title">
          <string> Detector1</string>
         </property>
         <layout class="QGridLayout" name="gridLayout_22">
          <item row="0" column="0">
           <widget class="QPushButton" name="hi_Btn1">
            <property name="text">
             <string>Horizontal Integral</string>
            </property>
           </widget>
          </item>
          <item row="0" column="1">
           <widget class="QLabel" name="hrange_det1">
            <property name="text">
             <string>Range:</string>
            </property>
           </widget>
          </item>
          <item row="0" column="2">
           <widget class="QLineEdit" name="hirange_edit1"/>
          </item>
          <item row="0" column="3">
           <widget class="QCheckBox" name="tcmask1">
            <property name="text">
             <string>Apply Time Channel Mask</string>
            </property>
           </widget>
          </item>
          <item row="1" column="0">
           <widget class="QPushButton" name="vi_Btn1">
            <property name="text">
             <string>Vertical Integral</string>
            </property>
           </widget>
          </item>
          <item row="1" column="1">
           <widget class="QLabel" name="vrange_det1">
            <property name="text">
             <string>Range:</string>
            </property>
           </widget>
          </item>
          <item row="1" column="2">
           <widget class="QLineEdit" name="virange_edit1"/>
          </item>
          <item row="1" column="3">
           <widget class="QCheckBox" name="tcmask2">
            <property name="text">
             <string>Apply Time Channel Mask</string>
            </property>
           </widget>
          </item>
          <item row="2" column="0">
           <widget class="QPushButton" name="ti_Btn1">
            <property name="text">
             <string>Time Integral</string>
            </property>
           </widget>
          </item>
          <item row="2" column="1">
           <widget class="QLabel" name="region_det1">
            <property name="text">
             <string>Region:</string>
            </property>
           </widget>
          </item>
          <item row="2" column="2">
           <widget class="QLineEdit" name="tirange_edit1"/>
          </item>
          <item row="2" column="3">
           <widget class="QCheckBox" name="pmask1">
            <property name="text">
             <string>Apply Pixel Mask</string>
            </property>
           </widget>
          </item>
         </layout>
        </widget>
       </item>
       <item row="3" column="0">
        <widget class="QGroupBox" name="groupBox_Detector2">
         <property name="title">
          <string>Detector2</string>
         </property>
         <layout class="QGridLayout" name="gridLayout_24">
          <item row="0" column="0">
           <widget class="QPushButton" name="hi_Btn2">
            <property name="text">
             <string>Horizontal Integral</string>
            </property>
           </widget>
          </item>
          <item row="0" column="1">
           <widget class="QLabel" name="hrange_det2">
            <property name="text">
             <string>Range:</string>
            </property>
           </widget>
          </item>
          <item row="0" column="2">
           <widget class="QLineEdit" name="hirange_edit2"/>
          </item>
          <item row="0" column="3">
           <widget class="QCheckBox" name="tcmask3">
            <property name="text">
             <string>Apply Time Channel Mask</string>
            </property>
           </widget>
          </item>
          <item row="1" column="0">
           <widget class="QPushButton" name="vi_Btn2">
            <property name="text">
             <string>Vertical Integral</string>
            </property>
           </widget>
          </item>
          <item row="1" column="1">
           <widget class="QLabel" name="vrange_det2">
            <property name="text">
             <string>Range:</string>
            </property>
           </widget>
          </item>
          <item row="1" column="2">
           <widget class="QLineEdit" name="virange_edit2"/>
          </item>
          <item row="1" column="3">
           <widget class="QCheckBox" name="tcmask4">
            <property name="text">
             <string>Apply Time Channel Mask</string>
            </property>
           </widget>
          </item>
          <item row="2" column="0">
           <widget class="QPushButton" name="ti_Btn2">
            <property name="text">
             <string>Time Integral</string>
            </property>
           </widget>
          </item>
          <item row="2" column="1">
           <widget class="QLabel" name="region_det2">
            <property name="text">
             <string>Region:</string>
            </property>
           </widget>
          </item>
          <item row="2" column="2">
           <widget class="QLineEdit" name="tirange_edit2"/>
          </item>
          <item row="2" column="3">
           <widget class="QCheckBox" name="pmask2">
            <property name="text">
             <string>Apply Pixel Mask</string>
            </property>
           </widget>
          </item>
         </layout>
        </widget>
       </item>
       <item row="4" column="0">
        <spacer name="verticalSpacer_11">
         <property name="orientation">
          <enum>Qt::Vertical</enum>
         </property>
         <property name="sizeHint" stdset="0">
          <size>
           <width>20</width>
           <height>40</height>
          </size>
         </property>
        </spacer>
       </item>
      </layout>
     </widget>
     <widget class="QWidget" name="tab1DAnalysis">
      <attribute name="title">
       <string>1D Analysis</string>
      </attribute>
      <layout class="QVBoxLayout" name="displayLayout"/>
     </widget>
    </widget>
   </item>
  </layout>
 </widget>
 <customwidgets>
  <customwidget>
   <class>MantidQt::MantidWidgets::MWRunFiles</class>
   <extends>QWidget</extends>
   <header>MantidQtMantidWidgets/MWRunFiles.h</header>
  </customwidget>
  <customwidget>
   <class>MantidQt::MantidWidgets::InstrumentSelector</class>
   <extends>QComboBox</extends>
   <header>MantidQtMantidWidgets/InstrumentSelector.h</header>
  </customwidget>
  <customwidget>
   <class>MantidQt::MantidWidgets::MessageDisplay</class>
   <extends>QWidget</extends>
   <header>MantidQtMantidWidgets/MessageDisplay.h</header>
  </customwidget>
 </customwidgets>
 <tabstops>
  <tabstop>rad_min</tabstop>
  <tabstop>wav_dw</tabstop>
  <tabstop>wav_dw_opt</tabstop>
  <tabstop>qy_max</tabstop>
  <tabstop>qy_dqy</tabstop>
  <tabstop>qy_dqy_opt</tabstop>
  <tabstop>direct_file</tabstop>
  <tabstop>front_direct_file</tabstop>
  <tabstop>mask_table</tabstop>
  <tabstop>userfile_edit</tabstop>
  <tabstop>userfileBtn</tabstop>
  <tabstop>data_dirBtn</tabstop>
  <tabstop>single_mode_btn</tabstop>
  <tabstop>batch_mode_btn</tabstop>
  <tabstop>allowPeriods_ck</tabstop>
  <tabstop>scatterSample</tabstop>
  <tabstop>rad_max</tabstop>
  <tabstop>csv_filename</tabstop>
  <tabstop>csv_browse_btn</tabstop>
  <tabstop>batch_table</tabstop>
  <tabstop>verbose_check</tabstop>
  <tabstop>log_colette</tabstop>
  <tabstop>plot_check</tabstop>
  <tabstop>load_dataBtn</tabstop>
  <tabstop>oneDBtn</tabstop>
  <tabstop>twoDBtn</tabstop>
  <tabstop>saveFilename_btn</tabstop>
  <tabstop>saveCSV_check</tabstop>
  <tabstop>saveRKH_check</tabstop>
  <tabstop>saveCan_check</tabstop>
  <tabstop>saveNex_check</tabstop>
  <tabstop>saveDefault_btn</tabstop>
  <tabstop>outfile_edit</tabstop>
  <tabstop>saveSel_btn</tabstop>
  <tabstop>q_min</tabstop>
  <tabstop>q_max</tabstop>
  <tabstop>q_dq</tabstop>
  <tabstop>q_rebin</tabstop>
  <tabstop>q_dq_opt</tabstop>
  <tabstop>trans_opt</tabstop>
  <tabstop>wav_min</tabstop>
  <tabstop>wav_max</tabstop>
  <tabstop>wavRanges</tabstop>
  <tabstop>monitor_spec</tabstop>
  <tabstop>monitor_interp</tabstop>
  <tabstop>trans_monitor</tabstop>
  <tabstop>trans_interp</tabstop>
  <tabstop>tof_min</tabstop>
  <tabstop>tof_max</tabstop>
  <tabstop>scale_factor</tabstop>
  <tabstop>gravity_check</tabstop>
  <tabstop>sample_geomid</tabstop>
  <tabstop>sample_thick</tabstop>
  <tabstop>sample_width</tabstop>
  <tabstop>sample_height</tabstop>
  <tabstop>smpl_offset</tabstop>
  <tabstop>showMaskBtn</tabstop>
  <tabstop>user_spec_mask</tabstop>
  <tabstop>user_time_mask</tabstop>
  <tabstop>logger_clear</tabstop>
  <tabstop>new2Add_edit</tabstop>
  <tabstop>add_Btn</tabstop>
  <tabstop>browse_to_add_Btn</tabstop>
  <tabstop>toAdd_List</tabstop>
  <tabstop>clear_Btn</tabstop>
  <tabstop>remove_Btn</tabstop>
  <tabstop>summedPath_Btn</tabstop>
  <tabstop>loadSeparateEntries</tabstop>
 </tabstops>
 <resources/>
 <connections/>
 <designerdata>
  <property name="gridDeltaX">
   <number>10</number>
  </property>
  <property name="gridDeltaY">
   <number>10</number>
  </property>
  <property name="gridSnapX">
   <bool>false</bool>
  </property>
  <property name="gridSnapY">
   <bool>false</bool>
  </property>
  <property name="gridVisible">
   <bool>true</bool>
  </property>
 </designerdata>
</ui><|MERGE_RESOLUTION|>--- conflicted
+++ resolved
@@ -252,15 +252,9 @@
           </spacer>
          </item>
          <item>
-<<<<<<< HEAD
-          <widget class="QLabel" name="label_15">
-           <property name="text">
-            <string>Slice Events:</string>
-=======
           <widget class="QPushButton" name="slicePb">
            <property name="text">
             <string>Time slicing:</string>
->>>>>>> b934bafd
            </property>
           </widget>
          </item>
