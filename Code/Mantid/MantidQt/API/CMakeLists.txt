set ( SRC_FILES
  src/AlgorithmDialog.cpp
  src/AlgorithmInputHistory.cpp
  src/AlgorithmPropertiesWidget.cpp
  src/AlgorithmRunner.cpp
  src/BoolPropertyWidget.cpp
  src/FilePropertyWidget.cpp
  src/GenericDialog.cpp
  src/HelpWindow.cpp
  src/InterfaceFactory.cpp
  src/InterfaceManager.cpp
  src/ManageUserDirectories.cpp
  src/MantidColorMap.cpp
  src/MantidDialog.cpp
  src/MantidQwtIMDWorkspaceData.cpp
  src/MantidQwtMatrixWorkspaceData.cpp
  src/MantidWidget.cpp
  src/Message.cpp
  src/OptionsPropertyWidget.cpp
<<<<<<< HEAD
  src/PlotAxis.cpp
=======
  src/PropertyInfoWidget.cpp
>>>>>>> 6b79121a
  src/PropertyWidget.cpp
  src/PropertyWidgetFactory.cpp
  src/PythonRunner.cpp
  src/QtSignalChannel.cpp
  src/ScriptRepositoryView.cpp
  src/RepoModel.cpp
  src/SyncedCheckboxes.cpp
  src/TextPropertyWidget.cpp
  src/UserSubWindow.cpp
  src/VatesViewerInterface.cpp
  src/WorkspaceObserver.cpp
  src/SelectionNotificationService.cpp
)

set ( MOC_FILES
  inc/MantidQtAPI/AlgorithmDialog.h 
  inc/MantidQtAPI/AlgorithmRunner.h 
  inc/MantidQtAPI/AlgorithmPropertiesWidget.h
  inc/MantidQtAPI/BoolPropertyWidget.h
  inc/MantidQtAPI/FilePropertyWidget.h
  inc/MantidQtAPI/GenericDialog.h
  inc/MantidQtAPI/ManageUserDirectories.h
  inc/MantidQtAPI/MantidDialog.h
  inc/MantidQtAPI/MantidWidget.h
  inc/MantidQtAPI/OptionsPropertyWidget.h
  inc/MantidQtAPI/PropertyInfoWidget.h
  inc/MantidQtAPI/PropertyWidget.h
  inc/MantidQtAPI/PythonRunner.h
  inc/MantidQtAPI/QtSignalChannel.h
  inc/MantidQtAPI/ScriptRepositoryView.h
  inc/MantidQtAPI/RepoTreeView.h
  inc/MantidQtAPI/RepoModel.h
  inc/MantidQtAPI/SyncedCheckboxes.h
  inc/MantidQtAPI/TextPropertyWidget.h
  inc/MantidQtAPI/UserSubWindow.h
  inc/MantidQtAPI/VatesViewerInterface.h
  inc/MantidQtAPI/WorkspaceObserver.h
  inc/MantidQtAPI/SelectionNotificationService.h
)

# Include files aren't required, but this makes them appear in Visual Studio
set ( INC_FILES
  ${MOC_FILES}
  inc/MantidQtAPI/AlgorithmInputHistory.h
  inc/MantidQtAPI/AlgorithmRunner.h
  inc/MantidQtAPI/DllOption.h
  inc/MantidQtAPI/FileDialogHandler.h
  inc/MantidQtAPI/GraphOptions.h
  inc/MantidQtAPI/HelpWindow.h
  inc/MantidQtAPI/InterfaceFactory.h
  inc/MantidQtAPI/InterfaceManager.h
  inc/MantidQtAPI/PlotAxis.h
  inc/MantidQtAPI/MantidColorMap.h
  inc/MantidQtAPI/MantidQwtIMDWorkspaceData.h
  inc/MantidQtAPI/MantidQwtMatrixWorkspaceData.h
  inc/MantidQtAPI/MantidQwtWorkspaceData.h
  inc/MantidQtAPI/PropertyWidgetFactory.h
  inc/MantidQtAPI/ScriptRepositoryView.h
  inc/MantidQtAPI/SelectionNotificationService.h
)

set ( UI_FILES 
  inc/MantidQtAPI/ManageUserDirectories.ui
  inc/MantidQtAPI/ScriptRepositoryView.ui 
)

set( TEST_FILES
   InterfaceManagerTest.h
   MantidColorMapTest.h
   MantidQwtMatrixWorkspaceDataTest.h
   PlotAxisTest.h
   SelectionNotificationServiceTest.h
)

qt4_wrap_cpp ( MOCCED_FILES ${MOC_FILES} )

set ( ALL_SRC ${SRC_FILES} ${MOCCED_FILES} )

qt4_wrap_ui ( UI_HDRS ${UI_FILES} )

# For Windows:
# add_definitions ( -DIN_MANTIDQT_API )
# add_definitions ( -DQWT_DLL )
# add_definitions ( -DQWT_MAKEDLL )

# Use a precompiled header where they are supported
enable_precompiled_headers( inc/MantidQtAPI/PrecompiledHeader.h ALL_SRC )
add_library ( MantidQtAPI ${ALL_SRC} ${INC_FILES} ${UI_HDRS} )

set_target_properties ( MantidQtAPI PROPERTIES COMPILE_DEFINITIONS IN_MANTIDQT_API )

target_link_libraries ( MantidQtAPI ${CORE_MANTIDLIBS} ${QT_LIBRARIES} ${QWT_LIBRARIES} )

###########################################################################
# Windows: Generate a qt.conf file so that the dev build finds the qt
# plugins in third party. Done in two steps to get it into the build
# directory that is selected at build time.
# This file is NOT packaged. See Installers/WinInstaller for the package
# version.
###########################################################################
if ( WIN32 )
  set ( QT_CONF qt.conf )
  configure_file ( qt.conf.template ${CMAKE_CURRENT_BINARY_DIR}/${QT_CONF} @ONLY )
  add_custom_command ( TARGET MantidQtAPI POST_BUILD
                       COMMAND ${CMAKE_COMMAND} ARGS -E copy_if_different
                               ${CMAKE_CURRENT_BINARY_DIR}/${QT_CONF} 
                               ${CMAKE_LIBRARY_OUTPUT_DIRECTORY}/${CMAKE_CFG_INTDIR}/${QT_CONF} )
endif()

###########################################################################
# Testing
###########################################################################

add_subdirectory ( test )

###########################################################################
# Installation settings
###########################################################################

install ( TARGETS MantidQtAPI ${SYSTEM_PACKAGE_TARGET} DESTINATION ${LIB_DIR} )


set ( TEST_FILES
  ScriptRepositoryViewTest.h
)<|MERGE_RESOLUTION|>--- conflicted
+++ resolved
@@ -17,11 +17,8 @@
   src/MantidWidget.cpp
   src/Message.cpp
   src/OptionsPropertyWidget.cpp
-<<<<<<< HEAD
   src/PlotAxis.cpp
-=======
   src/PropertyInfoWidget.cpp
->>>>>>> 6b79121a
   src/PropertyWidget.cpp
   src/PropertyWidgetFactory.cpp
   src/PythonRunner.cpp
