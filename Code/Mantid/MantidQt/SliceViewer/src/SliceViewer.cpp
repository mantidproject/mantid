#include <iomanip>
#include <iosfwd>
#include <iostream>
#include <limits>
#include <sstream>
#include <vector>
#include <boost/make_shared.hpp>
#include <boost/math/special_functions/fpclassify.hpp>

#include "MantidAPI/CoordTransform.h"
#include "MantidAPI/IMDIterator.h"
#include "MantidAPI/MatrixWorkspace.h"
#include "MantidAPI/PeakTransformHKL.h"
#include "MantidAPI/PeakTransformQSample.h"
#include "MantidAPI/PeakTransformQLab.h"
#include "MantidAPI/IPeaksWorkspace.h"
#include "MantidAPI/IMDHistoWorkspace.h"
#include "MantidAPI/IMDEventWorkspace.h"
#include "MantidAPI/AlgorithmManager.h"
#include "MantidGeometry/MDGeometry/IMDDimension.h"
#include "MantidGeometry/MDGeometry/MDBoxImplicitFunction.h"
#include "MantidGeometry/MDGeometry/MDHistoDimension.h"
#include "MantidGeometry/MDGeometry/MDTypes.h"
#include "MantidKernel/ReadLock.h"
#include "MantidQtAPI/FileDialogHandler.h"
#include "MantidQtAPI/PlotAxis.h"
#include "MantidQtAPI/SignalRange.h"
#include "MantidQtSliceViewer/SliceViewer.h"
#include "MantidQtSliceViewer/CustomTools.h"
#include "MantidQtSliceViewer/DimensionSliceWidget.h"
#include "MantidQtSliceViewer/LineOverlay.h"
#include "MantidQtSliceViewer/SnapToGridDialog.h"
#include "MantidQtSliceViewer/XYLimitsDialog.h"
#include "MantidQtSliceViewer/ConcretePeaksPresenter.h"
#include "MantidQtSliceViewer/CompositePeaksPresenter.h"
#include "MantidQtSliceViewer/ProxyCompositePeaksPresenter.h"
#include "MantidQtSliceViewer/PeakOverlayMultiCrossFactory.h"
#include "MantidQtSliceViewer/PeakOverlayMultiSphereFactory.h"
#include "MantidQtSliceViewer/FirstExperimentInfoQuery.h"
#include "MantidQtSliceViewer/PeakBoundingBox.h"
#include "MantidQtSliceViewer/PeaksViewerOverlayDialog.h"
#include "MantidQtSliceViewer/PeakOverlayViewFactorySelector.h"
#include "MantidQtMantidWidgets/SelectWorkspacesDialog.h"

#include <qwt_plot_panner.h>
#include <Poco/DOM/Document.h>
#include <Poco/DOM/DOMParser.h>
#include <Poco/DOM/NodeIterator.h>
#include <Poco/DOM/NodeList.h>
#include <Poco/Exception.h>
<<<<<<< HEAD
#include <Poco/AutoPtr.h>
=======
#include <Poco/File.h>
#include <Poco/Path.h>
#include <qfiledialog.h>
#include <qmenu.h>
#include <QtGui/qaction.h>
#include <qwt_color_map.h>
#include <qwt_picker_machine.h>
#include <qwt_plot_magnifier.h>
#include <qwt_plot_panner.h>
#include <qwt_plot_picker.h>
#include <qwt_plot_spectrogram.h>
#include <qwt_plot_zoomer.h>
#include <qwt_plot.h>
#include <qwt_scale_engine.h>
#include <qwt_scale_map.h>
#include <sstream>
#include <vector>
#include <boost/make_shared.hpp>
#include <boost/math/special_functions/fpclassify.hpp>
#include "MantidKernel/V3D.h"
#include "MantidKernel/ReadLock.h"
#include "MantidQtMantidWidgets/SafeQwtPlot.h"
#include "MantidKernel/MultiThreaded.h"
#include "MantidAPI/FrameworkManager.h"
#include "MantidAPI/IAlgorithm.h"
#include "MantidAPI/AlgorithmManager.h"
#include "MantidQtAPI/AlgorithmRunner.h"
#include "MantidQtAPI/FileDialogHandler.h"
#include "MantidQtAPI/PlotAxis.h"
#include <QDragEnterEvent>
#include <QDropEvent>
>>>>>>> d7e4c4c1

using namespace Mantid;
using namespace Mantid::Kernel;
using namespace Mantid::Geometry;
using namespace Mantid::API;
using MantidQt::API::SyncedCheckboxes;
using Poco::XML::DOMParser;
using Poco::XML::Document;
using Poco::XML::Element;
using Poco::XML::Node;
using Poco::XML::NodeList;
using Poco::XML::NodeIterator;
using Poco::XML::NodeFilter;
using MantidQt::API::AlgorithmRunner;

namespace MantidQt {
namespace SliceViewer {

//------------------------------------------------------------------------------------
/** Constructor */
SliceViewer::SliceViewer(QWidget *parent)
    : QWidget(parent), m_ws(), m_firstWorkspaceOpen(false), m_dimensions(),
      m_data(NULL), m_X(), m_Y(), m_dimX(0), m_dimY(1), m_logColor(false),
      m_fastRender(true), m_rebinMode(false), m_rebinLocked(true),
      m_peaksPresenter(boost::make_shared<CompositePeaksPresenter>(this)),
      m_proxyPeaksPresenter(
          boost::make_shared<ProxyCompositePeaksPresenter>(m_peaksPresenter)),
      m_peaksSliderWidget(NULL) {
  ui.setupUi(this);

  m_inf = std::numeric_limits<double>::infinity();

  // Point m_plot to the plot created in QtDesigner
  m_plot = ui.safeQwtPlot;
  // Add a spectrograph
  m_spect = new QwtPlotSpectrogram();
  m_spect->attach(m_plot);

  // Set up the ColorBarWidget
  m_colorBar = ui.colorBarWidget;
  m_colorBar->setViewRange(0, 10);
  m_colorBar->setLog(true);
  QObject::connect(m_colorBar, SIGNAL(changedColorRange(double, double, bool)),
                   this, SLOT(colorRangeChanged()));

  // ---- Set the color map on the data ------
  m_data = new API::QwtRasterDataMD();
  m_spect->setColorMap(m_colorBar->getColorMap());
  m_plot->autoRefresh();

  // Make the splitter use the minimum size for the controls and not stretch out
  ui.splitter->setStretchFactor(0, 0);
  ui.splitter->setStretchFactor(1, 1);
  initZoomer();
  ui.btnZoom->hide();

  // ----------- Toolbar button signals ----------------
  QObject::connect(ui.btnResetZoom, SIGNAL(clicked()), this, SLOT(resetZoom()));
  QObject::connect(ui.btnClearLine, SIGNAL(clicked()), this, SLOT(clearLine()));
  QObject::connect(ui.btnRangeFull, SIGNAL(clicked()), this,
                   SLOT(setColorScaleAutoFull()));
  QObject::connect(ui.btnRangeSlice, SIGNAL(clicked()), this,
                   SLOT(setColorScaleAutoSlice()));
  QObject::connect(ui.btnRebinRefresh, SIGNAL(clicked()), this,
                   SLOT(rebinParamsChanged()));
  QObject::connect(ui.btnAutoRebin, SIGNAL(toggled(bool)), this,
                   SLOT(autoRebin_toggled(bool)));
  QObject::connect(ui.btnPeakOverlay, SIGNAL(toggled(bool)), this,
                   SLOT(peakOverlay_toggled(bool)));

  // ----------- Other signals ----------------
  QObject::connect(m_colorBar, SIGNAL(colorBarDoubleClicked()), this,
                   SLOT(loadColorMapSlot()));

  m_algoRunner = new AlgorithmRunner(this);
  QObject::connect(m_algoRunner, SIGNAL(algorithmComplete(bool)), this,
                   SLOT(dynamicRebinComplete(bool)));

  initMenus();

  loadSettings();

  updateDisplay();

  // -------- Line Overlay ----------------
  m_lineOverlay = new LineOverlay(m_plot, m_plot->canvas());
  m_lineOverlay->setShown(false);

  m_overlayWSOutline = new LineOverlay(m_plot, m_lineOverlay);
  m_overlayWSOutline->setShowHandles(false);
  m_overlayWSOutline->setShowLine(false);
  m_overlayWSOutline->setShown(false);

  // -------- Peak Overlay ----------------
  m_peakTransformSelector.registerCandidate(
      boost::make_shared<PeakTransformHKLFactory>());
  m_peakTransformSelector.registerCandidate(
      boost::make_shared<PeakTransformQSampleFactory>());
  m_peakTransformSelector.registerCandidate(
      boost::make_shared<PeakTransformQLabFactory>());
  this->setAcceptDrops(true);
}

//------------------------------------------------------------------------------------
/// Destructor
SliceViewer::~SliceViewer() {
  saveSettings();
  delete m_data;
  // Don't delete Qt objects, I think these are auto-deleted
}

//------------------------------------------------------------------------------------
/** Load QSettings from .ini-type files */
void SliceViewer::loadSettings() {
  QSettings settings;
  settings.beginGroup("Mantid/SliceViewer");
  bool scaleType = (bool)settings.value("LogColorScale", 0).toInt();
  // Load Colormap. If the file is invalid the default stored colour map is used
  m_currentColorMapFile = settings.value("ColormapFile", "").toString();
  // Set values from settings
  if (!m_currentColorMapFile.isEmpty())
    loadColorMap(m_currentColorMapFile);
  m_colorBar->setLog(scaleType);
  // Last saved image file
  m_lastSavedFile = settings.value("LastSavedImagePath", "").toString();

  bool transparentZeros = settings.value("TransparentZeros", 1).toInt();
  this->setTransparentZeros(transparentZeros);

  int norm = settings.value("Normalization", 1).toInt();
  Mantid::API::MDNormalization normaliz =
      static_cast<Mantid::API::MDNormalization>(norm);
  this->setNormalization(normaliz);

  settings.endGroup();
}

//------------------------------------------------------------------------------------
/** Save settings for next time. */
void SliceViewer::saveSettings() {
  QSettings settings;
  settings.beginGroup("Mantid/SliceViewer");
  settings.setValue("ColormapFile", m_currentColorMapFile);
  settings.setValue("LogColorScale", (int)m_colorBar->getLog());
  settings.setValue("LastSavedImagePath", m_lastSavedFile);
  settings.setValue("TransparentZeros",
                    (m_actionTransparentZeros->isChecked() ? 1 : 0));
  settings.setValue("Normalization",
                    static_cast<int>(this->getNormalization()));
  settings.endGroup();
}

//------------------------------------------------------------------------------------
/** Create the menus */
void SliceViewer::initMenus() {
  // ---------------------- Build the menu bar -------------------------

  // Find the top-level parent
  QWidget *widget = this;
  while (widget && widget->parentWidget())
    widget = widget->parentWidget();
  QMainWindow *parentWindow = dynamic_cast<QMainWindow *>(widget);

  QMenuBar *bar;
  if (parentWindow)
    // Use the QMainWindow menu bar
    bar = parentWindow->menuBar();
  else {
    // Widget is not in a QMainWindow. Make a menu bar
    bar = new QMenuBar(this, "Main Menu Bar");
    ui.verticalLayout->insertWidget(0, bar);
  }

  QAction *action;

  // --------------- File Menu ----------------------------------------
  m_menuFile = new QMenu("&File", this);
  action = new QAction(QPixmap(), "&Close", this);
  connect(action, SIGNAL(triggered()), this, SLOT(close()));
  m_actionFileClose = action;
  m_menuFile->addAction(action);

  action = new QAction(QPixmap(), "&Save to image file", this);
  action->setShortcut(Qt::Key_S + Qt::ControlModifier);
  connect(action, SIGNAL(triggered()), this, SLOT(saveImage()));
  m_menuFile->addAction(action);

  action = new QAction(QPixmap(), "Copy image to &Clipboard", this);
  action->setShortcut(Qt::Key_C + Qt::ControlModifier);
  connect(action, SIGNAL(triggered()), this, SLOT(copyImageToClipboard()));
  m_menuFile->addAction(action);

  // --------------- View Menu ----------------------------------------
  m_menuView = new QMenu("&View", this);
  action = new QAction(QPixmap(), "&Reset Zoom", this);
  connect(action, SIGNAL(triggered()), this, SLOT(resetZoom()));
  {
    QIcon icon;
    icon.addFile(QString::fromUtf8(":/SliceViewer/icons/view-fullscreen.png"),
                 QSize(), QIcon::Normal, QIcon::Off);
    action->setIcon(icon);
  }
  m_menuView->addAction(action);

  action = new QAction(QPixmap(), "&Set X/Y View Size", this);
  connect(action, SIGNAL(triggered()), this, SLOT(setXYLimitsDialog()));
  m_menuView->addAction(action);

  action = new QAction(QPixmap(), "Zoom &In", this);
  action->setShortcut(Qt::Key_Plus + Qt::ControlModifier);
  connect(action, SIGNAL(triggered()), this, SLOT(zoomInSlot()));
  m_menuView->addAction(action);

  action = new QAction(QPixmap(), "Zoom &Out", this);
  action->setShortcut(Qt::Key_Minus + Qt::ControlModifier);
  connect(action, SIGNAL(triggered()), this, SLOT(zoomOutSlot()));
  m_menuView->addAction(action);

  action = new QAction(QPixmap(), "&Fast Rendering Mode", this);
  action->setShortcut(Qt::Key_F + Qt::ControlModifier);
  action->setCheckable(true);
  action->setChecked(true);
  connect(action, SIGNAL(toggled(bool)), this, SLOT(setFastRender(bool)));
  m_menuView->addAction(action);

  m_menuView->addSeparator();

  action = new QAction(QPixmap(), "Dynamic R&ebin Mode", this);
  m_syncRebinMode = new SyncedCheckboxes(action, ui.btnRebinMode, false);
  connect(m_syncRebinMode, SIGNAL(toggled(bool)), this,
          SLOT(RebinMode_toggled(bool)));
  m_menuView->addAction(action);

  action = new QAction(QPixmap(), "&Lock Rebinned WS", this);
  m_syncRebinLock = new SyncedCheckboxes(action, ui.btnRebinLock, true);
  connect(m_syncRebinLock, SIGNAL(toggled(bool)), this,
          SLOT(RebinLock_toggled(bool)));
  m_menuView->addAction(action);

  action = new QAction(QPixmap(), "Refresh Rebin", this);
  action->setShortcut(Qt::Key_R + Qt::ControlModifier);
  action->setEnabled(false);
  connect(action, SIGNAL(triggered()), this, SLOT(rebinParamsChanged()));
  m_menuView->addAction(action);
  m_actionRefreshRebin = action;

  action = new QAction(QPixmap(), "Auto Rebin", this);
  m_syncAutoRebin = new SyncedCheckboxes(action, ui.btnAutoRebin, false);
  connect(action, SIGNAL(toggled(bool)), this, SLOT(autoRebin_toggled(bool)));
  m_syncAutoRebin->setEnabled(false); // Cannot auto rebin by default.
  m_menuView->addAction(action);

  m_menuView->addSeparator();

  action = new QAction(QPixmap(), "Peak Overlay", this);
  m_syncPeakOverlay = new SyncedCheckboxes(action, ui.btnPeakOverlay, false);
  connect(action, SIGNAL(toggled(bool)), this, SLOT(peakOverlay_toggled(bool)));
  m_menuView->addAction(action);

  m_menuView->addSeparator();

  QActionGroup *group = new QActionGroup(this);

  action = new QAction(QPixmap(), "No Normalization", this);
  m_menuView->addAction(action);
  action->setActionGroup(group);
  action->setCheckable(true);
  connect(action, SIGNAL(triggered()), this, SLOT(changeNormalizationNone()));
  m_actionNormalizeNone = action;

  action = new QAction(QPixmap(), "Volume Normalization", this);
  m_menuView->addAction(action);
  action->setActionGroup(group);
  action->setCheckable(true);
  action->setChecked(true);
  connect(action, SIGNAL(triggered()), this, SLOT(changeNormalizationVolume()));
  m_actionNormalizeVolume = action;

  action = new QAction(QPixmap(), "Num. Events Normalization", this);
  m_menuView->addAction(action);
  action->setActionGroup(group);
  action->setCheckable(true);
  connect(action, SIGNAL(triggered()), this,
          SLOT(changeNormalizationNumEvents()));
  m_actionNormalizeNumEvents = action;

  // --------------- Color options Menu ----------------------------------------
  m_menuColorOptions = new QMenu("&ColorMap", this);

  action = new QAction(QPixmap(), "&Load Colormap", this);
  connect(action, SIGNAL(triggered()), this, SLOT(loadColorMapSlot()));
  m_menuColorOptions->addAction(action);

  action = new QAction(QPixmap(), "&Full range", this);
  connect(action, SIGNAL(triggered()), this, SLOT(setColorScaleAutoFull()));
  {
    QIcon icon;
    icon.addFile(QString::fromUtf8(":/SliceViewer/icons/color-pallette.png"),
                 QSize(), QIcon::Normal, QIcon::Off);
    action->setIcon(icon);
  }
  m_menuColorOptions->addAction(action);

  action = new QAction(QPixmap(), "&Slice range", this);
  connect(action, SIGNAL(triggered()), this, SLOT(setColorScaleAutoSlice()));
  action->setIconVisibleInMenu(true);
  {
    QIcon icon;
    icon.addFile(
        QString::fromUtf8(":/SliceViewer/icons/color-pallette-part.png"),
        QSize(), QIcon::Normal, QIcon::Off);
    action->setIcon(icon);
  }
  m_menuColorOptions->addAction(action);

  action = new QAction(QPixmap(), "Transparent &Zeros", this);
  action->setCheckable(true);
  action->setChecked(true);
  m_actionTransparentZeros = action;
  connect(action, SIGNAL(toggled(bool)), this, SLOT(setTransparentZeros(bool)));
  m_menuColorOptions->addAction(action);

  // --------------- Help Menu ----------------------------------------
  m_menuHelp = new QMenu("&Help", this);
  action = new QAction(QPixmap(), "&Slice Viewer Help (browser)", this);
  action->setShortcut(Qt::Key_F1);
  connect(action, SIGNAL(triggered()), this, SLOT(helpSliceViewer()));
  m_menuHelp->addAction(action);

  action = new QAction(QPixmap(), "&Line Viewer Help (browser)", this);
  connect(action, SIGNAL(triggered()), this, SLOT(helpLineViewer()));
  m_menuHelp->addAction(action);

  action = new QAction(QPixmap(), "&Peaks Viewer Help (browser)", this);
  connect(action, SIGNAL(triggered()), this, SLOT(helpPeaksViewer()));
  m_menuHelp->addAction(action);

  // --------------- Line Menu ----------------------------------------
  m_menuLine = new QMenu("&Line", this);

  // Line mode menu, synced to the button
  action = new QAction(QPixmap(), "&Line Mode", this);
  action->setShortcut(Qt::Key_L + Qt::ControlModifier);
  m_syncLineMode = new SyncedCheckboxes(action, ui.btnDoLine, false);
  connect(m_syncLineMode, SIGNAL(toggled(bool)), this,
          SLOT(LineMode_toggled(bool)));
  m_menuLine->addAction(action);

  // Snap-to-grid, synced to the button
  action = new QAction(QPixmap(), "&Snap to Grid", this);
  m_syncSnapToGrid = new SyncedCheckboxes(action, ui.btnSnapToGrid, false);
  connect(m_syncSnapToGrid, SIGNAL(toggled(bool)), this,
          SLOT(SnapToGrid_toggled(bool)));
  m_menuLine->addAction(action);

  // --------------- Peaks Menu ----------------------------------------
  m_menuPeaks = new QMenu("&Peak", this);
  action = new QAction(QPixmap(), "&Overlay Options", this);
  connect(action, SIGNAL(triggered()), this,
          SLOT(onPeaksViewerOverlayOptions()));
  m_menuPeaks->addAction(action);
  action = new QAction(QPixmap(), "&Visable Columns", this);
  connect(action, SIGNAL(triggered()), this,
          SIGNAL(peaksTableColumnOptions())); // just re-emit
  m_menuPeaks->addAction(action);
  m_menuPeaks->setEnabled(false); // Until a PeaksWorkspace is selected.

  // Add all the needed menus
  bar->addMenu(m_menuFile);
  bar->addMenu(m_menuView);
  bar->addMenu(m_menuColorOptions);
  bar->addMenu(m_menuLine);
  bar->addMenu(m_menuPeaks);
  bar->addMenu(m_menuHelp);
}

//------------------------------------------------------------------------------------
/** Intialize the zooming/panning tools */
void SliceViewer::initZoomer() {
  //  QwtPlotZoomer * zoomer = new CustomZoomer(m_plot->canvas());
  //  zoomer->setMousePattern(QwtEventPattern::MouseSelect1,  Qt::LeftButton);
  //  zoomer->setTrackerMode(QwtPicker::AlwaysOff);
  //  const QColor c(Qt::darkBlue);
  //  zoomer->setRubberBandPen(c);
  //  zoomer->setTrackerPen(c);
  //  QObject::connect(zoomer, SIGNAL(zoomed(const QRectF &)),
  //      this, SLOT(zoomRectSlot(const QRectF &)));

  QwtPlotPicker *zoomer = new QwtPlotPicker(m_plot->canvas());
  zoomer->setSelectionFlags(QwtPicker::RectSelection |
                            QwtPicker::DragSelection);
  zoomer->setMousePattern(QwtEventPattern::MouseSelect1, Qt::LeftButton);
  zoomer->setTrackerMode(QwtPicker::AlwaysOff);
  const QColor c(Qt::darkBlue);
  zoomer->setRubberBand(QwtPicker::RectRubberBand);
  zoomer->setRubberBandPen(c);
  QObject::connect(zoomer, SIGNAL(selected(const QwtDoubleRect &)), this,
                   SLOT(zoomRectSlot(const QwtDoubleRect &)));

  // Zoom in/out using middle-click+drag or the mouse wheel
  CustomMagnifier *magnif = new CustomMagnifier(m_plot->canvas());
  magnif->setAxisEnabled(QwtPlot::yRight, false); // Don't do the colorbar axis
  magnif->setWheelFactor(0.9);
  magnif->setMouseButton(Qt::MidButton);
  // Have to flip the keys to match our flipped mouse wheel
  magnif->setZoomInKey(Qt::Key_Minus, Qt::NoModifier);
  magnif->setZoomOutKey(Qt::Key_Equal, Qt::NoModifier);
  // Hook-up listener to rescaled event
  QObject::connect(magnif, SIGNAL(rescaled(double)), this,
                   SLOT(magnifierRescaled(double)));

  // Pan using the right mouse button + drag
  QwtPlotPanner *panner = new QwtPlotPanner(m_plot->canvas());
  panner->setMouseButton(Qt::RightButton);
  panner->setAxisEnabled(QwtPlot::yRight, false); // Don't do the colorbar axis
  QObject::connect(panner, SIGNAL(panned(int, int)), this,
                   SLOT(panned(int, int))); // Handle panning.

  // Custom picker for showing the current coordinates
  CustomPicker *picker =
      new CustomPicker(m_spect->xAxis(), m_spect->yAxis(), m_plot->canvas());
  QObject::connect(picker, SIGNAL(mouseMoved(double, double)), this,
                   SLOT(showInfoAt(double, double)));
}

//------------------------------------------------------------------------------------
/** Programmatically show/hide the controls (sliders etc)
 *
 * @param visible :: true if you want to show the controls.
 */
void SliceViewer::showControls(bool visible) {
  ui.frmControls->setVisible(visible);
}

//------------------------------------------------------------------------------------
/** Add (as needed) and update DimensionSliceWidget's. */
void SliceViewer::updateDimensionSliceWidgets() {
  // Create all necessary widgets
  if (m_dimWidgets.size() < m_ws->getNumDims()) {
    for (size_t d = m_dimWidgets.size(); d < m_ws->getNumDims(); d++) {
      DimensionSliceWidget *widget = new DimensionSliceWidget(this);

      ui.verticalLayoutControls->insertWidget(int(d), widget);

      // Slots for changes on the dimension widget
      QObject::connect(widget, SIGNAL(changedShownDim(int, int, int)), this,
                       SLOT(changedShownDim(int, int, int)));
      QObject::connect(widget, SIGNAL(changedSlicePoint(int, double)), this,
                       SLOT(updateDisplaySlot(int, double)));
      // Slots for dynamic rebinning
      QObject::connect(widget, SIGNAL(changedThickness(int, double)), this,
                       SLOT(rebinParamsChanged()));
      QObject::connect(widget, SIGNAL(changedNumBins(int, int)), this,
                       SLOT(rebinParamsChanged()));

      // Save in this list
      m_dimWidgets.push_back(widget);
    }
  }
  // Hide unnecessary ones
  for (size_t d = m_ws->getNumDims(); d < m_dimWidgets.size(); d++) {
    DimensionSliceWidget *widget = m_dimWidgets[d];
    widget->hide();
  }

  int maxLabelWidth = 10;
  int maxUnitsWidth = 10;
  // Set each dimension
  for (size_t d = 0; d < m_dimensions.size(); d++) {
    DimensionSliceWidget *widget = m_dimWidgets[d];
    widget->blockSignals(true);

    widget->setDimension(int(d), m_dimensions[d]);
    // Default slicing layout
    if (d == m_dimX)
      widget->setShownDim(0);
    else if (d == m_dimY)
      widget->setShownDim(1);
    else
      widget->setShownDim(-1);

    // To harmonize the layout, find the largest label
    int w;
    w = widget->ui.lblName->sizeHint().width();
    if (w > maxLabelWidth)
      maxLabelWidth = w;
    w = widget->ui.lblUnits->sizeHint().width();
    if (w > maxUnitsWidth)
      maxUnitsWidth = w;

    widget->blockSignals(false);
  }

  // Make the labels all the same width
  for (size_t d = 0; d < m_ws->getNumDims(); d++) {
    DimensionSliceWidget *widget = m_dimWidgets[d];
    widget->ui.lblName->setMinimumSize(QSize(maxLabelWidth, 0));
    widget->ui.lblUnits->setMinimumSize(QSize(maxUnitsWidth, 0));
  }
}

//------------------------------------------------------------------------------------
/** Set the displayed workspace. Updates UI.
 *
 * @param ws :: IMDWorkspace to show.
 */
void SliceViewer::setWorkspace(Mantid::API::IMDWorkspace_sptr ws) {
  m_ws = ws;
  m_data->setWorkspace(ws);
  m_plot->setWorkspace(ws);

  // Only allow perpendicular lines if looking at a matrix workspace.
  bool matrix = bool(boost::dynamic_pointer_cast<MatrixWorkspace>(m_ws));
  m_lineOverlay->setAngleSnapMode(matrix);
  m_lineOverlay->setAngleSnap(matrix ? 90 : 45);

  // Can't use dynamic rebin mode with a MatrixWorkspace
  m_syncRebinMode->setEnabled(!matrix);
  m_syncRebinLock->setEnabled(!matrix);

  // Go to no normalization by default for MatrixWorkspaces
  if (matrix)
    this->setNormalization(Mantid::API::NoNormalization,
                           false /* without updating */);

  // Emit the signal that we changed the workspace
  emit workspaceChanged();

  // For MDEventWorkspace, estimate the resolution and change the # of bins
  // accordingly
  IMDEventWorkspace_sptr mdew =
      boost::dynamic_pointer_cast<IMDEventWorkspace>(m_ws);
  std::vector<coord_t> binSizes = m_ws->estimateResolution();

  // Copy the dimensions to this so they can be modified
  m_dimensions.clear();
  std::ostringstream mess;
  for (size_t d = 0; d < m_ws->getNumDims(); d++) {
    // Choose the number of bins based on the resolution of the workspace (for
    // MDEWs)
    coord_t min = m_ws->getDimension(d)->getMinimum();
    coord_t max = m_ws->getDimension(d)->getMaximum();
    if (boost::math::isnan(min) || boost::math::isinf(min) ||
        boost::math::isnan(max) || boost::math::isinf(max)) {
      mess << "Dimension " << m_ws->getDimension(d)->getName()
           << " has a bad range: (";
      mess << min << ", " << max << ")" << std::endl;
    }
    size_t numBins = static_cast<size_t>((max - min) / binSizes[d]);
    MDHistoDimension_sptr dim(
        new MDHistoDimension(m_ws->getDimension(d).get()));
    dim->setRange(numBins, min, max);
    m_dimensions.push_back(dim);
  }

  if (!mess.str().empty()) {
    mess << "Bad ranges could cause memory allocation errors. Please fix the "
            "workspace.";
    mess << std::endl << "You can continue using Mantid.";
    throw std::out_of_range(mess.str());
  }

  // Adjust the range to that of visible data
  if (mdew) {
    std::vector<Mantid::Geometry::MDDimensionExtents<coord_t>> ext =
        mdew->getMinimumExtents();
    for (size_t d = 0; d < mdew->getNumDims(); d++) {
      size_t newNumBins =
          size_t(ext[d].getSize() / m_dimensions[d]->getBinWidth() + 1);
      m_dimensions[d]->setRange(newNumBins, ext[d].getMin(), ext[d].getMax());
    }
  }

  // Build up the widgets
  this->updateDimensionSliceWidgets();

  // Find the full range. And use it
  findRangeFull();
  m_colorBar->setViewRange(m_colorRangeFull);
  // Initial display update
  this->updateDisplay(
      !m_firstWorkspaceOpen /*Force resetting the axes, the first time*/);

  // Don't reset axes next time
  m_firstWorkspaceOpen = true;

  // For showing the original coordinates
  ui.frmMouseInfo->setVisible(false);
  if (m_ws->hasOriginalWorkspace()) {
    IMDWorkspace_sptr origWS =
        boost::dynamic_pointer_cast<IMDWorkspace>(m_ws->getOriginalWorkspace());
    CoordTransform *toOrig = m_ws->getTransformToOriginal();
    if (toOrig) {
      ui.frmMouseInfo->setVisible(true);
      ui.lblOriginalWorkspace->setText(
          QString::fromStdString("in '" + origWS->getName() + "'"));
    }
  }

  // Enable peaks overlays according to the dimensionality and the displayed
  // dimensions.
  enablePeakOverlaysIfAppropriate();

  // Send out a signal
  emit changedShownDim(m_dimX, m_dimY);
}

//------------------------------------------------------------------------------------
/** Set the workspace to view using its name.
 * The workspace should be a MDHistoWorkspace or a MDEventWorkspace,
 * with at least 2 dimensions.
 *
 * @param wsName :: name of the MDWorkspace to look for
 * @throw std::runtime_error if the workspace is not found or is a
 *MatrixWorkspace
 */
void SliceViewer::setWorkspace(const QString &wsName) {
  IMDWorkspace_sptr ws = boost::dynamic_pointer_cast<IMDWorkspace>(
      AnalysisDataService::Instance().retrieve(wsName.toStdString()));
  if (!ws)
    throw std::runtime_error("SliceViewer can only view MDWorkspaces.");
  if (boost::dynamic_pointer_cast<MatrixWorkspace>(ws))
    throw std::runtime_error(
        "SliceViewer cannot view MatrixWorkspaces. "
        "Please select a MDEventWorkspace or a MDHistoWorkspace.");
  this->setWorkspace(ws);
}

//------------------------------------------------------------------------------------
/** @return the workspace in the SliceViewer */
Mantid::API::IMDWorkspace_sptr SliceViewer::getWorkspace() { return m_ws; }

//------------------------------------------------------------------------------------
/** Load a color map from a file
 *
 * @param filename :: file to open; empty to ask via a dialog box.
 */
void SliceViewer::loadColorMap(QString filename) {
  QString fileselection;
  if (filename.isEmpty()) {
    fileselection = MantidColorMap::loadMapDialog(m_currentColorMapFile, this);
    if (fileselection.isEmpty())
      return;
  } else
    fileselection = filename;

  m_currentColorMapFile = fileselection;

  // Load from file
  m_colorBar->getColorMap().loadMap(fileselection);
  m_spect->setColorMap(m_colorBar->getColorMap());
  m_colorBar->updateColorMap();
  this->updateDisplay();
}

//=================================================================================================
//========================================== SLOTS
//================================================
//=================================================================================================

//------------------------------------------------------------------------------------
/** Automatically sets the min/max of the color scale,
 * using the limits in the entire data set of the workspace
 * (every bin, even those not currently visible).
 */
void SliceViewer::setColorScaleAutoFull() {
  this->findRangeFull();
  m_colorBar->setViewRange(m_colorRangeFull);
  this->updateDisplay();
}

//------------------------------------------------------------------------------------
/** Automatically sets the min/max of the color scale,
 * using the limits in the data that is currently visible
 * in the plot (only the bins in this slice and within the
 * view limits)
 */
void SliceViewer::setColorScaleAutoSlice() {
  this->findRangeSlice();
  m_colorBar->setViewRange(m_colorRangeSlice);
  this->updateDisplay();
}

//------------------------------------------------------------------------------------
/// Slot called when the ColorBarWidget changes the range of colors
void SliceViewer::colorRangeChanged() {
  m_spect->setColorMap(m_colorBar->getColorMap());
  this->updateDisplay();
}

//------------------------------------------------------------------------------------
/** Set whether to display 0 signal as "transparent" color.
 *
 * @param transparent :: true if you want zeros to be transparent.
 */
void SliceViewer::setTransparentZeros(bool transparent) {
  m_actionTransparentZeros->blockSignals(true);
  m_actionTransparentZeros->setChecked(transparent);
  m_actionTransparentZeros->blockSignals(false);
  // Set and display
  m_data->setZerosAsNan(transparent);
  this->updateDisplay();
}

//------------------------------------------------------------------------------------
/// Slot called when changing the normalization menu
void SliceViewer::changeNormalizationNone() {
  this->setNormalization(Mantid::API::NoNormalization, true);
}

void SliceViewer::changeNormalizationVolume() {
  this->setNormalization(Mantid::API::VolumeNormalization, true);
}

void SliceViewer::changeNormalizationNumEvents() {
  this->setNormalization(Mantid::API::NumEventsNormalization, true);
}

//------------------------------------------------------------------------------------
/** Set the normalization mode for viewing the data
 *
 * @param norm :: MDNormalization enum. 0=none; 1=volume; 2=# of events
 * @param update :: update the displayed image. If false, just sets it and shows
 *the checkboxes.
 */
void SliceViewer::setNormalization(Mantid::API::MDNormalization norm,
                                   bool update) {
  m_actionNormalizeNone->blockSignals(true);
  m_actionNormalizeVolume->blockSignals(true);
  m_actionNormalizeNumEvents->blockSignals(true);

  m_actionNormalizeNone->setChecked(norm == Mantid::API::NoNormalization);
  m_actionNormalizeVolume->setChecked(norm == Mantid::API::VolumeNormalization);
  m_actionNormalizeNumEvents->setChecked(norm ==
                                         Mantid::API::NumEventsNormalization);

  m_actionNormalizeNone->blockSignals(false);
  m_actionNormalizeVolume->blockSignals(false);
  m_actionNormalizeNumEvents->blockSignals(false);

  m_data->setNormalization(norm);
  if (update)
    this->updateDisplay();
}

//------------------------------------------------------------------------------------
/** @return the current normalization */
Mantid::API::MDNormalization SliceViewer::getNormalization() const {
  return m_data->getNormalization();
}

//------------------------------------------------------------------------------------
/** Set the thickness (above and below the plane) for dynamic rebinning.
 *
 * @param dim :: index of the dimension to adjust
 * @param thickness :: thickness to set, in units of the dimension.
 * @throw runtime_error if the dimension index is invalid or the thickness is <=
 *0.0.
 */
void SliceViewer::setRebinThickness(int dim, double thickness) {
  if (dim < 0 || dim >= static_cast<int>(m_dimWidgets.size()))
    throw std::runtime_error(
        "SliceViewer::setRebinThickness(): Invalid dimension index");
  if (thickness <= 0.0)
    throw std::runtime_error(
        "SliceViewer::setRebinThickness(): Thickness must be > 0.0");
  m_dimWidgets[dim]->setThickness(thickness);
}

//------------------------------------------------------------------------------------
/** Set the number of bins for dynamic rebinning.
 *
 * @param xBins :: number of bins in the viewed X direction
 * @param yBins :: number of bins in the viewed Y direction
 * @throw runtime_error if the number of bins is < 1
 */
void SliceViewer::setRebinNumBins(int xBins, int yBins) {
  if (xBins < 1 || yBins < 1)
    throw std::runtime_error(
        "SliceViewer::setRebinNumBins(): Number of bins must be >= 1");
  m_dimWidgets[m_dimX]->setNumBins(xBins);
  m_dimWidgets[m_dimY]->setNumBins(yBins);
}

//------------------------------------------------------------------------------------
/** Sets the SliceViewer in dynamic rebin mode.
 * In this mode, the current view area (see setXYLimits()) is used as the
 * limits to rebin.
 * See setRebinNumBins() to adjust the number of bins in the X/Y dimensions.
 * See setRebinThickness() to adjust the thickness in other dimensions.
 *
 * @param mode :: true for rebinning mode
 * @param locked :: if true, then the rebinned area is only refreshed manually
 *        or when changing rebinning parameters.
 */
void SliceViewer::setRebinMode(bool mode, bool locked) {
  // The events associated with these controls will trigger a re-draw
  m_syncRebinMode->toggle(mode);
  m_syncRebinLock->toggle(locked);
}

//------------------------------------------------------------------------------------
/** When in dynamic rebinning mode, this refreshes the rebinned area to be the
 * currently viewed area. See setXYLimits(), setRebinNumBins(),
 * setRebinThickness()
 */
void SliceViewer::refreshRebin() { this->rebinParamsChanged(); }

//------------------------------------------------------------------------------------
/// Slot called when the btnDoLine button is checked/unchecked
void SliceViewer::LineMode_toggled(bool checked) {
  m_lineOverlay->setShown(checked);
  if (checked) {
    QString text;
    if (m_lineOverlay->getCreationMode())
      text = "Click and drag to draw an integration line.\n"
             "Hold Shift key to limit to 45 degree angles.";
    else
      text = "Drag the existing line with its handles,\n"
             "or click the red X to delete it.";
    // Show a tooltip near the button
    QToolTip::showText(ui.btnDoLine->mapToGlobal(ui.btnDoLine->pos()), text,
                       this);
  }
  emit showLineViewer(checked);
}

//------------------------------------------------------------------------------------
/** Toggle "line-drawing" mode (to draw 1D lines using the mouse)
 *
 * @param lineMode :: True to go into line mode, False to exit it.
 */
void SliceViewer::toggleLineMode(bool lineMode) {
  // This should send events to start line mode
  m_syncLineMode->toggle(lineMode);
  m_lineOverlay->setCreationMode(false);
}

//------------------------------------------------------------------------------------
/// Slot called to clear the line in the line overlay
void SliceViewer::clearLine() {
  m_lineOverlay->reset();
  m_plot->update();
}

//------------------------------------------------------------------------------------
/// Slot called when the snap to grid is checked
void SliceViewer::SnapToGrid_toggled(bool checked) {
  if (checked) {
    SnapToGridDialog *dlg = new SnapToGridDialog(this);
    dlg->setSnap(m_lineOverlay->getSnapX(), m_lineOverlay->getSnapY());
    if (dlg->exec() == QDialog::Accepted) {
      m_lineOverlay->setSnapEnabled(true);
      m_lineOverlay->setSnapX(dlg->getSnapX());
      m_lineOverlay->setSnapY(dlg->getSnapY());
    } else {
      // Uncheck - the user clicked cancel
      ui.btnSnapToGrid->setChecked(false);
      m_lineOverlay->setSnapEnabled(false);
    }
  } else {
    m_lineOverlay->setSnapEnabled(false);
  }
}

//------------------------------------------------------------------------------------
/** Slot called when going into or out of dynamic rebinning mode */
void SliceViewer::RebinMode_toggled(bool checked) {
  for (size_t d = 0; d < m_dimWidgets.size(); d++)
    m_dimWidgets[d]->showRebinControls(checked);
  ui.btnRebinRefresh->setEnabled(checked);
  ui.btnRebinLock->setEnabled(checked);
  m_syncAutoRebin->setEnabled(checked);
  m_actionRefreshRebin->setEnabled(checked);
  m_rebinMode = checked;

  if (!m_rebinMode) {
    // uncheck auto-rebin
    ui.btnAutoRebin->setChecked(false);
    // Remove the overlay WS
    this->m_overlayWS.reset();
    this->m_data->setOverlayWorkspace(m_overlayWS);
    this->updateDisplay();
  } else {
    // Start the rebin
    this->rebinParamsChanged();
  }
}

//------------------------------------------------------------------------------------
/** Slot called when locking/unlocking the dynamically rebinned
 * overlaid workspace
 * @param checked :: DO lock the workspace in place
 */
void SliceViewer::RebinLock_toggled(bool checked) {
  m_rebinLocked = checked;
  // Rebin immediately
  if (!m_rebinLocked && m_rebinMode)
    this->rebinParamsChanged();
}

//------------------------------------------------------------------------------------
/// Slot for zooming into
void SliceViewer::zoomInSlot() { this->zoomBy(1.1); }

/// Slot for zooming out
void SliceViewer::zoomOutSlot() { this->zoomBy(1.0 / 1.1); }

/** Slot called when zooming using QwtPlotZoomer (rubber-band method)
 *
 * @param rect :: rectangle to zoom to
 */
void SliceViewer::zoomRectSlot(const QwtDoubleRect &rect) {
  if ((rect.width() == 0) || (rect.height() == 0))
    return;
  this->setXYLimits(rect.left(), rect.right(), rect.top(), rect.bottom());
  autoRebinIfRequired();
}

/// Slot for opening help page
void SliceViewer::helpSliceViewer() {
  QString helpPage = "MantidPlot:_SliceViewer";
  QDesktopServices::openUrl(
      QUrl(QString("http://www.mantidproject.org/") + helpPage));
}

/// Slot for opening help page
void SliceViewer::helpLineViewer() {
  QString helpPage = "MantidPlot:_LineViewer";
  QDesktopServices::openUrl(
      QUrl(QString("http://www.mantidproject.org/") + helpPage));
}

void SliceViewer::helpPeaksViewer() {
  QString helpPage = "PeaksViewer";
  QDesktopServices::openUrl(
      QUrl(QString("http://www.mantidproject.org/") + helpPage));
}

//------------------------------------------------------------------------------------
/** Automatically resets the zoom view to full axes.
 * This will reset the XY limits to the full range of the workspace.
 * Use zoomBy() or setXYLimits() to modify the view range.
 * This corresponds to the "View Extents" button.
 */
void SliceViewer::resetZoom() {
  // Reset the 2 axes to full scale
  resetAxis(m_spect->xAxis(), m_X);
  resetAxis(m_spect->yAxis(), m_Y);
  // Make sure the view updates
  m_plot->replot();
  autoRebinIfRequired();
  updatePeaksOverlay();
}

//------------------------------------------------------------------------------------
/// SLOT to open a dialog to set the XY limits
void SliceViewer::setXYLimitsDialog() {
  // Initialize the dialog with the current values
  XYLimitsDialog *dlg = new XYLimitsDialog(this);
  dlg->setXDim(m_X);
  dlg->setYDim(m_Y);
  QwtDoubleInterval xint = this->getXLimits();
  QwtDoubleInterval yint = this->getYLimits();
  dlg->setLimits(xint.minValue(), xint.maxValue(), yint.minValue(),
                 yint.maxValue());
  // Show the dialog
  if (dlg->exec() == QDialog::Accepted) {
    this->setXYLimits(dlg->getXMin(), dlg->getXMax(), dlg->getYMin(),
                      dlg->getYMax());
  }
}

//------------------------------------------------------------------------------------
/** Slot to redraw when the slice point changes */
void SliceViewer::updateDisplaySlot(int index, double value) {
  UNUSED_ARG(index)
  UNUSED_ARG(value)
  this->updateDisplay();
  // Trigger a rebin on each movement of the slice point
  if (m_rebinMode && !m_rebinLocked)
    this->rebinParamsChanged();
}

//------------------------------------------------------------------------------------
/** SLOT to open a dialog to choose a file, load a color map from that file */
void SliceViewer::loadColorMapSlot() { this->loadColorMap(QString()); }

//------------------------------------------------------------------------------------
/** Grab the 2D view as an image. The image is rendered at the current window
 * size, with the color scale but without the text boxes for changing them.
 *
 * See also saveImage() and copyImageToClipboard()
 *
 * @return QPixmap containing the image.
 */
QPixmap SliceViewer::getImage() {

  // Switch to full resolution rendering
  bool oldFast = this->getFastRender();
  this->setFastRender(false);
  // Hide the line overlay handles
  this->m_lineOverlay->setShowHandles(false);
  this->m_colorBar->setRenderMode(true);

  // Grab it
  QCoreApplication::processEvents();
  QCoreApplication::processEvents();
  QPixmap pix = QPixmap::grabWidget(this->ui.frmPlot);

  // Back to previous mode
  this->m_lineOverlay->setShowHandles(true);
  this->m_colorBar->setRenderMode(false);
  this->setFastRender(oldFast);

  return pix;
}

//------------------------------------------------------------------------------------
/** Copy the rendered 2D image to the clipboard
 */
void SliceViewer::copyImageToClipboard() {
  // Create the image
  QPixmap pix = this->getImage();
  // Set the clipboard
  QApplication::clipboard()->setImage(pix, QClipboard::Clipboard);
}

/**
 * Adds .png extension if not already included
 *
 * @param fname :: a file name to save an (png) image
 * @return input file name with '.png' appended if needed
 **/
QString SliceViewer::ensurePngExtension(const QString &fname) const {
  const QString goodExt = "png";

  QString res = fname;
  if (QFileInfo(fname).suffix() != goodExt) {
    res = res + "." + goodExt;
  }
  return res;
}

//------------------------------------------------------------------------------------
/** Save the rendered 2D slice to an image file.
 *
 * @param filename :: full path to the file to save, including extension
 *        (e.g. .png). If not specified or empty, then a dialog will prompt
 *        the user to pick a file.
 */
void SliceViewer::saveImage(const QString &filename) {
  QString fileselection;
  if (filename.isEmpty()) {
    fileselection = MantidQt::API::FileDialogHandler::getSaveFileName(
        this, tr("Pick a file to which to save the image"),
        QFileInfo(m_lastSavedFile).absoluteFilePath(),
        tr("PNG files(*.png *.png)"));
    // User cancelled if filename is still empty
    if (fileselection.isEmpty())
      return;
    m_lastSavedFile = fileselection;
  } else
    fileselection = filename;

  // append '.png' if needed
  QString finalName = ensurePngExtension(fileselection);

  // Create the image
  QPixmap pix = this->getImage();
  // And save to the file
  pix.save(finalName);
}

//=================================================================================================
//=================================================================================================
//=================================================================================================
/** Zoom in or out, keeping the center of the plot in the same position.
 *
 * @param factor :: double, if > 1 : zoom in by this factor.
 *                  if < 1 : it will zoom out.
 */
void SliceViewer::zoomBy(double factor) {
  QwtDoubleInterval xint = this->getXLimits();
  QwtDoubleInterval yint = this->getYLimits();

  double newHalfWidth = (xint.width() / factor) * 0.5;
  double middle = (xint.minValue() + xint.maxValue()) * 0.5;
  double x_min = middle - newHalfWidth;
  double x_max = middle + newHalfWidth;

  newHalfWidth = (yint.width() / factor) * 0.5;
  middle = (yint.minValue() + yint.maxValue()) * 0.5;
  double y_min = middle - newHalfWidth;
  double y_max = middle + newHalfWidth;
  // Perform the move
  this->setXYLimits(x_min, x_max, y_min, y_max);
  autoRebinIfRequired();

  // Peaks in region will change.
  this->updatePeaksOverlay();
}

//------------------------------------------------------------------------------------
/** Manually set the center of the plot, in X Y coordinates.
 * This keeps the plot the same size as previously.
 * Use setXYLimits() to modify the size of the plot by setting the X/Y edges,
 * or you can use zoomBy() to zoom in/out
 *
 * @param x :: new position of the center in X
 * @param y :: new position of the center in Y
 */
void SliceViewer::setXYCenter(double x, double y) {
  QwtDoubleInterval xint = this->getXLimits();
  QwtDoubleInterval yint = this->getYLimits();
  double halfWidthX = xint.width() * 0.5;
  double halfWidthY = yint.width() * 0.5;
  // Perform the move
  this->setXYLimits(x - halfWidthX, x + halfWidthX, y - halfWidthY,
                    y + halfWidthY);
}

//------------------------------------------------------------------------------------
/** Reset the axis and scale it
 *
 * @param axis :: int for X or Y
 * @param dim :: dimension to show
 */
void SliceViewer::resetAxis(int axis, const IMDDimension_const_sptr &dim) {
  m_plot->setAxisScale(axis, dim->getMinimum(), dim->getMaximum());
  m_plot->setAxisTitle(axis, API::PlotAxis(*dim).title());
}

//------------------------------------------------------------------------------------
/// Find the full range of values in the workspace
void SliceViewer::findRangeFull() {
  IMDWorkspace_sptr workspace_used = m_ws;
  if (m_rebinMode) {
    workspace_used = this->m_overlayWS;
  }

  if (!workspace_used)
    return;

  // Acquire a scoped read-only lock on the workspace, preventing it from being
  // written
  // while we iterate through.
  ReadLock lock(*workspace_used);

  // Iterate through the entire workspace
  m_colorRangeFull =
      API::SignalRange(*workspace_used, this->getNormalization()).interval();
}

//------------------------------------------------------------------------------------
/** Find the full range of values ONLY in the currently visible
part of the workspace */
void SliceViewer::findRangeSlice() {
  IMDWorkspace_sptr workspace_used = m_ws;
  if (m_rebinMode) {
    workspace_used = this->m_overlayWS;
  }

  if (!workspace_used)
    return;
  // Acquire a scoped read-only lock on the workspace, preventing it from being
  // written
  // while we iterate through.
  ReadLock lock(*workspace_used);

  m_colorRangeSlice = QwtDoubleInterval(0., 1.0);

  // This is what is currently visible on screen
  QwtDoubleInterval xint = m_plot->axisScaleDiv(m_spect->xAxis())->interval();
  QwtDoubleInterval yint = m_plot->axisScaleDiv(m_spect->yAxis())->interval();

  // Find the min-max extents in each dimension
  VMD min(workspace_used->getNumDims());
  VMD max(workspace_used->getNumDims());
  for (size_t d = 0; d < m_dimensions.size(); d++) {
    DimensionSliceWidget *widget = m_dimWidgets[d];
    IMDDimension_const_sptr dim = m_dimensions[d];
    if (widget->getShownDim() == 0) {
      min[d] = VMD_t(xint.minValue());
      max[d] = VMD_t(xint.maxValue());
    } else if (widget->getShownDim() == 1) {
      min[d] = VMD_t(yint.minValue());
      max[d] = VMD_t(yint.maxValue());
    } else {
      // Is a slice. Take a slice of widht = binWidth
      min[d] = VMD_t(widget->getSlicePoint()) - dim->getBinWidth() * 0.45f;
      max[d] = min[d] + dim->getBinWidth();
    }
  }
  // This builds the implicit function for just this slice
  MDBoxImplicitFunction *function = new MDBoxImplicitFunction(min, max);

  // Iterate through the slice
  m_colorRangeSlice = API::SignalRange(*workspace_used, *function,
                                       this->getNormalization()).interval();
  delete function;
  // In case of failure, use the full range instead
  if (m_colorRangeSlice == QwtDoubleInterval(0.0, 1.0))
    m_colorRangeSlice = m_colorRangeFull;
}

//------------------------------------------------------------------------------------
/** Slot to show the mouse info at the mouse position
 *
 * @param x :: position of the mouse in plot coords
 * @param y :: position of the mouse in plot coords
 */
void SliceViewer::showInfoAt(double x, double y) {
  // Show the coordinates in the viewed workspace
  if (!m_ws)
    return;
  VMD coords(m_ws->getNumDims());
  for (size_t d = 0; d < m_ws->getNumDims(); d++)
    coords[d] = VMD_t(m_dimWidgets[d]->getSlicePoint());
  coords[m_dimX] = VMD_t(x);
  coords[m_dimY] = VMD_t(y);
  signal_t signal =
      m_ws->getSignalAtVMD(coords, this->m_data->getNormalization());
  ui.lblInfoX->setText(QString::number(x, 'g', 4));
  ui.lblInfoY->setText(QString::number(y, 'g', 4));
  ui.lblInfoSignal->setText(QString::number(signal, 'g', 4));

  // Now show the coords in the original workspace
  if (m_ws->hasOriginalWorkspace()) {
    IMDWorkspace_sptr origWS =
        boost::dynamic_pointer_cast<IMDWorkspace>(m_ws->getOriginalWorkspace());
    CoordTransform *toOrig = m_ws->getTransformToOriginal();
    if (toOrig) {
      // Transform the coordinates
      VMD orig = toOrig->applyVMD(coords);

      QString text;
      for (size_t d = 0; d < origWS->getNumDims(); d++) {
        text += QString::fromStdString(origWS->getDimension(d)->getName());
        text += ": ";
        text += (orig[d] < 0) ? "-" : " ";
        text += QString::number(fabs(orig[d]), 'g', 3).leftJustified(8, ' ');
        if (d != origWS->getNumDims() - 1)
          text += " ";
      }
      ui.lblOriginalCoord->setText(text);
    }
  }
}

//------------------------------------------------------------------------------------
/** Update the 2D plot using all the current controls settings */
void SliceViewer::updateDisplay(bool resetAxes) {
  if (!m_ws)
    return;
  size_t oldX = m_dimX;
  size_t oldY = m_dimY;

  m_dimX = 0;
  m_dimY = 1;
  std::vector<coord_t> slicePoint;

  for (size_t d = 0; d < m_ws->getNumDims(); d++) {
    DimensionSliceWidget *widget = m_dimWidgets[d];
    if (widget->getShownDim() == 0) {
      m_dimX = d;
    } else if (widget->getShownDim() == 1) {
      m_dimY = d;
    }
    slicePoint.push_back(VMD_t(widget->getSlicePoint()));
  }
  // Avoid going out of range
  if (m_dimX >= m_ws->getNumDims())
    m_dimX = m_ws->getNumDims() - 1;
  if (m_dimY >= m_ws->getNumDims())
    m_dimY = m_ws->getNumDims() - 1;
  m_X = m_dimensions[m_dimX];
  m_Y = m_dimensions[m_dimY];

  m_data->setSliceParams(m_dimX, m_dimY, m_X, m_Y, slicePoint);
  m_slicePoint = VMD(slicePoint);

  // Was there a change of which dimensions are shown?
  if (resetAxes || oldX != m_dimX || oldY != m_dimY) {
    this->resetAxis(m_spect->xAxis(), m_X);
    this->resetAxis(m_spect->yAxis(), m_Y);

    // The dimensionality has changed. It might no longer be possible to plot
    // peaks.
    enablePeakOverlaysIfAppropriate();

    // Transform the peak overlays according to the new plotting.
    m_peaksPresenter->changeShownDim();

    // Update the pointer to the slider widget.
    updatePeakOverlaySliderWidget();
  }

  // Set the color range
  m_data->setRange(m_colorBar->getViewRange());

  //  m_colorBar->setColorMap(m_colorRange, m_colorMap);
  //  m_plot->setAxisScale(QwtPlot::yRight, m_colorRange.minValue(),
  //  m_colorRange.maxValue() );

  // Is the overlay workspace visible at all from this slice point?
  if (m_overlayWS) {
    bool overlayInSlice = true;
    for (size_t d = 0; d < m_overlayWS->getNumDims(); d++) {
      if ((d != m_dimX && d != m_dimY) &&
          (m_slicePoint[d] < m_overlayWS->getDimension(d)->getMinimum() ||
           m_slicePoint[d] >= m_overlayWS->getDimension(d)->getMaximum()))
        overlayInSlice = false;
    }
    m_overlayWSOutline->setShown(overlayInSlice);
  }

  // Notify the graph that the underlying data changed
  m_spect->setData(*m_data);
  m_spect->itemChanged();
  m_plot->replot();

  // Peaks overlays may need redrawing
  updatePeaksOverlay();

  // Send out a signal
  emit changedSlicePoint(m_slicePoint);
}

//------------------------------------------------------------------------------------
/** The user changed the shown dimension somewhere.
 *
 * @param index :: index of the dimension
 * @param dim :: shown dimension, 0=X, 1=Y, -1 sliced
 * @param oldDim :: previous shown dimension, 0=X, 1=Y, -1 sliced
 */
void SliceViewer::changedShownDim(int index, int dim, int oldDim) {
  if (dim >= 0) {
    // Swap from X to Y
    if (oldDim >= 0 && oldDim != dim) {
      for (size_t d = 0; d < m_ws->getNumDims(); d++) {
        // A different dimension had the same shown dimension
        if ((size_t(index) != d) && (m_dimWidgets[d]->getShownDim() == dim)) {
          // So flip it. If the new one is X, the old one becomes Y
          m_dimWidgets[d]->setShownDim((dim == 0) ? 1 : 0);
          break;
        }
      }
    }
    // Make sure no other dimension is showing the same one
    for (size_t d = 0; d < m_ws->getNumDims(); d++) {
      // A different dimension had the same shown dimension
      if ((size_t(index) != d) && (m_dimWidgets[d]->getShownDim() == dim)) {
        m_dimWidgets[d]->setShownDim(-1);
      }
    }
  }
  // Show the new slice. This finds m_dimX and m_dimY
  this->updateDisplay();
  // Send out a signal
  emit changedShownDim(m_dimX, m_dimY);
}

//=================================================================================================
//========================================== PYTHON METHODS
//=======================================
//=================================================================================================

/** @return the name of the workspace selected, or a blank string
 * if no workspace is set.
 */
QString SliceViewer::getWorkspaceName() const {
  if (m_ws)
    return QString::fromStdString(m_ws->getName());
  else
    return QString();
}

//------------------------------------------------------------------------------------
/** @return the index of the dimension that is currently
 * being shown as the X axis of the plot.
 */
int SliceViewer::getDimX() const { return int(m_dimX); }

/** @return the index of the dimension that is currently
 * being shown as the Y axis of the plot.
 */
int SliceViewer::getDimY() const { return int(m_dimY); }

//------------------------------------------------------------------------------------
/** Set the index of the dimensions that will be shown as
 * the X and Y axis of the plot.
 * You cannot set both axes to be the same.
 *
 * To be called from Python, primarily.
 *
 * @param indexX :: index of the X dimension, from 0 to NDims-1.
 * @param indexY :: index of the Y dimension, from 0 to NDims-1.
 * @throw std::invalid_argument if an index is invalid or repeated.
 */
void SliceViewer::setXYDim(int indexX, int indexY) {
  if (indexX >= int(m_dimWidgets.size()) || indexX < 0)
    throw std::invalid_argument("There is no dimension # " +
                                Strings::toString(indexX) +
                                " in the workspace.");
  if (indexY >= int(m_dimWidgets.size()) || indexY < 0)
    throw std::invalid_argument("There is no dimension # " +
                                Strings::toString(indexY) +
                                " in the workspace.");
  if (indexX == indexY)
    throw std::invalid_argument(
        "X dimension must be different than the Y dimension index.");

  // Set the X and Y widgets
  m_dimWidgets[indexX]->setShownDim(0);
  m_dimWidgets[indexY]->setShownDim(1);

  // Set all other dimensions as slice points
  for (int d = 0; d < int(m_dimWidgets.size()); d++)
    if (d != indexX && d != indexY)
      m_dimWidgets[d]->setShownDim(-1);

  // Show the new slice. This finds m_dimX and m_dimY
  this->updateDisplay();
  emit changedShownDim(m_dimX, m_dimY);
}

//------------------------------------------------------------------------------------
/** Set the dimensions that will be shown as the X and Y axes
 *
 * @param dimX :: name of the X dimension. Must match the workspace dimension
 *names.
 * @param dimY :: name of the Y dimension. Must match the workspace dimension
 *names.
 * @throw std::runtime_error if the dimension name is not found.
 */
void SliceViewer::setXYDim(const QString &dimX, const QString &dimY) {
  if (!m_ws)
    return;
  int indexX = int(m_ws->getDimensionIndexByName(dimX.toStdString()));
  int indexY = int(m_ws->getDimensionIndexByName(dimY.toStdString()));
  this->setXYDim(indexX, indexY);
}

//------------------------------------------------------------------------------------
/** Sets the slice point in the given dimension:
 * that is, what is the position of the plane in that dimension
 *
 * @param dim :: index of the dimension to change
 * @param value :: value of the slice point, in the units of the given
 *dimension.
 *        This should be within the range of min/max for that dimension.
 * @throw std::invalid_argument if the index is invalid
 */
void SliceViewer::setSlicePoint(int dim, double value) {
  if (dim >= int(m_dimWidgets.size()) || dim < 0)
    throw std::invalid_argument("There is no dimension # " +
                                Strings::toString(dim) + " in the workspace.");
  m_dimWidgets[dim]->setSlicePoint(value);
}

//------------------------------------------------------------------------------------
/** Returns the slice point in the given dimension
 *
 * @param dim :: index of the dimension
 * @return slice point for that dimension. Value has no significance for the
 *         X or Y display dimensions.
 * @throw std::invalid_argument if the index is invalid
 */
double SliceViewer::getSlicePoint(int dim) const {
  if (dim >= int(m_dimWidgets.size()) || dim < 0)
    throw std::invalid_argument("There is no dimension # " +
                                Strings::toString(dim) + " in the workspace.");
  return m_slicePoint[dim];
}

//------------------------------------------------------------------------------------
/** Sets the slice point in the given dimension:
 * that is, what is the position of the plane in that dimension
 *
 * @param dim :: name of the dimension to change
 * @param value :: value of the slice point, in the units of the given
 *dimension.
 *        This should be within the range of min/max for that dimension.
 * @throw std::runtime_error if the name is not found in the workspace
 */
void SliceViewer::setSlicePoint(const QString &dim, double value) {
  if (!m_ws)
    return;
  int index = int(m_ws->getDimensionIndexByName(dim.toStdString()));
  return this->setSlicePoint(index, value);
}

//------------------------------------------------------------------------------------
/** Returns the slice point in the given dimension
 *
 * @param dim :: name of the dimension
 * @return slice point for that dimension. Value has no significance for the
 *         X or Y display dimensions.
 * @throw std::runtime_error if the name is not found in the workspace
 */
double SliceViewer::getSlicePoint(const QString &dim) const {
  if (!m_ws)
    return 0;
  int index = int(m_ws->getDimensionIndexByName(dim.toStdString()));
  return this->getSlicePoint(index);
}

//------------------------------------------------------------------------------------
/** Set the color scale limits and log mode via a method call.
 *
 * @param min :: minimum value corresponding to the lowest color on the map
 * @param max :: maximum value corresponding to the highest color on the map
 * @param log :: true for a log color scale, false for linear
 * @throw std::invalid_argument if max < min or if the values are
 *        inconsistent with a log color scale
 */
void SliceViewer::setColorScale(double min, double max, bool log) {
  if (max <= min)
    throw std::invalid_argument("Color scale maximum must be > minimum.");
  if (log && ((min <= 0) || (max <= 0)))
    throw std::invalid_argument(
        "For logarithmic color scales, both minimum and maximum must be > 0.");
  m_colorBar->setViewRange(min, max);
  m_colorBar->setLog(log);
  this->colorRangeChanged();
}

//------------------------------------------------------------------------------------
/** Set the "background" color to use in the color map. Default is white.
 *
 * This is the color that is shown when:
 *
 *  - The coordinate is out of bounds of the workspace.
 *  - When a signal is NAN (not-a-number).
 *  - When the signal is Zero, if that option is selected using
 *setTransparentZeros()
 *
 * @param r :: red component, from 0-255
 * @param g :: green component, from 0-255
 * @param b :: blue component, from 0-255
 */
void SliceViewer::setColorMapBackground(int r, int g, int b) {
  m_colorBar->getColorMap().setNanColor(r, g, b);
  this->colorRangeChanged();
}

//------------------------------------------------------------------------------------
/** Set the minimum value corresponding to the lowest color on the map
 *
 * @param min :: minimum value corresponding to the lowest color on the map
 * @throw std::invalid_argument if max < min or if the values are
 *        inconsistent with a log color scale
 */
void SliceViewer::setColorScaleMin(double min) {
  this->setColorScale(min, this->getColorScaleMax(), this->getColorScaleLog());
}

//------------------------------------------------------------------------------------
/** Set the maximum value corresponding to the lowest color on the map
 *
 * @param max :: maximum value corresponding to the lowest color on the map
 * @throw std::invalid_argument if max < min or if the values are
 *        inconsistent with a log color scale
 */
void SliceViewer::setColorScaleMax(double max) {
  this->setColorScale(this->getColorScaleMin(), max, this->getColorScaleLog());
}

//------------------------------------------------------------------------------------
/** Set whether the color scale is logarithmic
 *
 * @param log :: true for a log color scale, false for linear
 * @throw std::invalid_argument if the min/max values are inconsistent
 *        with a log color scale
 */
void SliceViewer::setColorScaleLog(bool log) {
  this->setColorScale(this->getColorScaleMin(), this->getColorScaleMax(), log);
}

//------------------------------------------------------------------------------------
/** @return the value that corresponds to the lowest color on the color map */
double SliceViewer::getColorScaleMin() const {
  return m_colorBar->getMinimum();
}

/** @return the value that corresponds to the highest color on the color map */
double SliceViewer::getColorScaleMax() const {
  return m_colorBar->getMaximum();
}

/** @return True if the color scale is in logarithmic mode */
bool SliceViewer::getColorScaleLog() const { return m_colorBar->getLog(); }

//------------------------------------------------------------------------------------
/** Sets whether the image should be rendered in "fast" mode, where
 * the workspace's resolution is used to guess how many pixels to render.
 *
 * If false, each pixel on screen will be rendered. This is the most
 * accurate view but the slowest.
 *
 * This redraws the screen.
 *
 * @param fast :: true to use "fast" rendering mode.
 */
void SliceViewer::setFastRender(bool fast) {
  m_fastRender = fast;
  m_data->setFastMode(m_fastRender);
  this->updateDisplay();
}

/** Return true if the image is in "fast" rendering mode.
 *
 * In "fast" mode, the workspace's resolution is used to guess how many
 * pixels to render. If false, each pixel on screen will be rendered.
 * This is the most accurate view but the slowest.
 *
 * @return True if the image is in "fast" rendering mode.
 */
bool SliceViewer::getFastRender() const { return m_fastRender; }

//------------------------------------------------------------------------------------
/** Set the limits in X and Y to be shown in the plot.
 * The X and Y values are in the units of their respective dimensions.
 * You can change the mapping from X/Y in the plot to specific
 * dimensions in the displayed workspace using setXYDim().
 *
 * You can flip the direction of the scale if you specify,
 * e.g., xleft > xright.
 *
 * @param xleft   :: x-value on the left side of the graph
 * @param xright  :: x-value on the right side of the graph
 * @param ybottom :: y-value on the bottom of the graph
 * @param ytop    :: y-value on the top of the graph
 */
void SliceViewer::setXYLimits(double xleft, double xright, double ybottom,
                              double ytop) {
  // Set the limits in X and Y
  m_plot->setAxisScale(m_spect->xAxis(), xleft, xright);
  m_plot->setAxisScale(m_spect->yAxis(), ybottom, ytop);
  // Make sure the view updates
  m_plot->replot();
  updatePeaksOverlay();
}

//------------------------------------------------------------------------------------
/** @return Returns the [left, right] limits of the view in the X axis. */
QwtDoubleInterval SliceViewer::getXLimits() const {
  return m_plot->axisScaleDiv(m_spect->xAxis())->interval();
}

/** @return Returns the [bottom, top] limits of the view in the Y axis. */
QwtDoubleInterval SliceViewer::getYLimits() const {
  return m_plot->axisScaleDiv(m_spect->yAxis())->interval();
}

//------------------------------------------------------------------------------------
/** Opens a workspace and sets the view and slice points
 * given the XML from the MultiSlice view in XML format.
 *
 * @param xml :: string describing workspace, slice point, etc.
 * @throw std::runtime_error if error in parsing XML
 */
void SliceViewer::openFromXML(const QString &xml) {
  // Set up the DOM parser and parse xml file
  DOMParser pParser;
<<<<<<< HEAD
  Poco::AutoPtr<Poco::XML::Document> pDoc;
  try
  {
=======
  Poco::XML::Document *pDoc;
  try {
>>>>>>> d7e4c4c1
    pDoc = pParser.parseString(xml.toStdString());
  } catch (Poco::Exception &exc) {
    throw std::runtime_error(
        "SliceViewer::openFromXML(): Unable to parse XML. " +
        std::string(exc.what()));
  } catch (...) {
    throw std::runtime_error(
        "SliceViewer::openFromXML(): Unspecified error parsing XML. ");
  }

  // Get pointer to root element
  Poco::XML::Element *pRootElem = pDoc->documentElement();
  if (!pRootElem->hasChildNodes())
    throw std::runtime_error(
        "SliceViewer::openFromXML(): No root element in XML string.");

  // ------- Find the workspace ------------
  Poco::XML::Element *cur = NULL;
  cur = pRootElem->getChildElement("MDWorkspaceName");
  if (!cur)
    throw std::runtime_error(
        "SliceViewer::openFromXML(): No MDWorkspaceName element.");
  std::string wsName = cur->innerText();

  if (wsName.empty())
    throw std::runtime_error(
        "SliceViewer::openFromXML(): Empty MDWorkspaceName found!");

  // Look for the rebinned workspace with a custom name:
  std::string histoName = wsName + "_visual_md";
  // Use the rebinned workspace if available.
  if (AnalysisDataService::Instance().doesExist(histoName))
    this->setWorkspace(QString::fromStdString(histoName));
  else
    this->setWorkspace(QString::fromStdString(wsName));

  if (!m_ws)
    throw std::runtime_error("SliceViewer::openFromXML(): Workspace no found!");
  if ((m_ws->getNumDims() < 3) || (m_ws->getNumDims() > 4))
    throw std::runtime_error(
        "SliceViewer::openFromXML(): Workspace should have 3 or 4 dimensions.");

  // Hard update to make sure axis reorientations are respected.
  this->updateDisplay(true);

  // ------- Read which are the X/Y dimensions ------------
  Poco::XML::Element *dims = pRootElem->getChildElement("DimensionSet");
  if (!dims)
    throw std::runtime_error(
        "SliceViewer::openFromXML(): No DimensionSet element.");

  // Map: The index = dimension in ParaView; Value = dimension of the workspace.
  int dimMap[4];
  // For 4D workspace, the value of the "time"
  double TimeValue = 0.0;

  std::string dimChars = "XYZT";
  for (size_t ind = 0; ind < 4; ind++) {
    // X, Y, Z, or T
    std::string dimLetter = " ";
    dimLetter[0] = dimChars[ind];
    Poco::XML::Element *dim = dims->getChildElement(dimLetter + "Dimension");
    if (!dim)
      throw std::runtime_error("SliceViewer::openFromXML(): No " + dimLetter +
                               "Dimension element.");
    cur = dim->getChildElement("RefDimensionId");
    if (!cur)
      throw std::runtime_error(
          "SliceViewer::openFromXML(): No RefDimensionId in " + dimLetter +
          "Dimension element.");
    std::string dimName = cur->innerText();
    if (!dimName.empty())
      dimMap[ind] = int(m_ws->getDimensionIndexByName(dimName));
    else
      dimMap[ind] = -1;
    // Find the time value
    if (ind == 3) {
      cur = dim->getChildElement("Value");
      if (cur) {
        if (!Kernel::Strings::convert(cur->innerText(), TimeValue))
          throw std::runtime_error(
              "SliceViewer::openFromXML(): Could not cast Value '" +
              cur->innerText() + "' to double in TDimension element.");
      }
    }
  }
  // The index of the time dimensions
  int timeDim = dimMap[3];

  // ------- Read the plane function ------------
<<<<<<< HEAD
  Poco::XML::Element* func = pRootElem->getChildElement("Function");
  if (!func) throw std::runtime_error("SliceViewer::openFromXML(): No Function element.");
  Poco::XML::Element* paramlist = func->getChildElement("ParameterList");
  if (!paramlist) throw std::runtime_error("SliceViewer::openFromXML(): No ParameterList element.");

  Poco::AutoPtr<NodeList> params = paramlist->getElementsByTagName("Parameter");
  Poco::AutoPtr<NodeList> paramvals;
  Node * param;
=======
  Poco::XML::Element *func = pRootElem->getChildElement("Function");
  if (!func)
    throw std::runtime_error(
        "SliceViewer::openFromXML(): No Function element.");
  Poco::XML::Element *paramlist = func->getChildElement("ParameterList");
  if (!paramlist)
    throw std::runtime_error(
        "SliceViewer::openFromXML(): No ParameterList element.");

  NodeList *params = paramlist->getElementsByTagName("Parameter");
  NodeList *paramvals;
  Node *param;
>>>>>>> d7e4c4c1
  if (!params || params->length() < 2)
    throw std::runtime_error("SliceViewer::openFromXML(): Too few parameters.");

  param = params->item(0);
  paramvals = param->childNodes();
  if (!paramvals || paramvals->length() < 2)
    throw std::runtime_error(
        "SliceViewer::openFromXML(): Parameter has too few children");
  std::string normalStr = paramvals->item(1)->innerText();

  param = params->item(1);
  paramvals = param->childNodes();
  if (!paramvals || paramvals->length() < 2)
    throw std::runtime_error(
        "SliceViewer::openFromXML(): Parameter has too few children");
  std::string originStr = paramvals->item(1)->innerText();

  // ------- Apply the X/Y dimensions ------------
  V3D normal, origin;
  normal.fromString(normalStr);
  origin.fromString(originStr);
  coord_t planeOrigin = 0;
  int normalDim = -1;
  for (int i = 0; i < 3; i++)
    if (normal[i] > 0.99)
      normalDim = i;
  if (normal.norm() > 1.01 || normal.norm() < 0.99)
    throw std::runtime_error("Normal vector is not length 1.0!");
  if (normalDim < 0)
    throw std::runtime_error("Could not find the normal of the plane. Plane "
                             "must be along one of the axes!");

  // Get the plane origin and the dimension in the workspace dimensions
  planeOrigin = static_cast<coord_t>(origin[normalDim]);
  normalDim = dimMap[normalDim];

  VMD slicePoint(m_ws->getNumDims());
  slicePoint *= 0; // clearnormalDim
  // The plane origin in the 3D view
  slicePoint[normalDim] = planeOrigin;
  // The "time" of the paraview view
  if (dimMap[3] > 0)
    slicePoint[dimMap[3]] = static_cast<coord_t>(TimeValue);

  // Now find the first unused dimensions = that is the X view dimension
  int xdim = -1;
  for (int d = 0; d < int(m_ws->getNumDims()); d++)
    if ((d != normalDim) && (d != timeDim)) {
      xdim = d;
      break;
    }

  // Now find the second unused dimensions = that is the Y view dimension
  int ydim = -1;
  for (int d = 0; d < int(m_ws->getNumDims()); d++)
    if ((d != normalDim) && (d != timeDim) && (d != xdim)) {
      ydim = d;
      break;
    }

  if (xdim < 0 || ydim < 0)
    throw std::runtime_error("SliceViewer::openFromXML(): Could not find the X "
                             "or Y view dimension.");

  // Finally, set the view dimension and slice points
  this->setXYDim(xdim, ydim);
  for (int d = 0; d < int(m_ws->getNumDims()); d++)
    this->setSlicePoint(d, slicePoint[d]);
}

//------------------------------------------------------------------------------------
/** This slot is called when the dynamic rebinning parameters are changed.
 * It recalculates the dynamically rebinned workspace and plots it
 */
void SliceViewer::rebinParamsChanged() {
  if (!m_ws)
    return;

  // Cancel pre-existing algo.
  m_algoRunner->cancelRunningAlgorithm();

  IAlgorithm_sptr alg = AlgorithmManager::Instance().create("BinMD");
  alg->setProperty("InputWorkspace", m_ws);
  alg->setProperty("AxisAligned", false);

  std::vector<double> OutputExtents;
  std::vector<int> OutputBins;

  for (size_t d = 0; d < m_dimWidgets.size(); d++) {
    DimensionSliceWidget *widget = m_dimWidgets[d];
    MDHistoDimension_sptr dim = m_dimensions[d];

    // Build up the arguments to BinMD
    double min = 0;
    double max = 1;
    int numBins = 1;
    if (widget->getShownDim() < 0) {
      // Slice point. So integrate with a thickness
      min = widget->getSlicePoint() - widget->getThickness();
      max = widget->getSlicePoint() + widget->getThickness();
      // From min to max, with only 1 bin
    } else {
      // Shown dimension. Use the currently visible range.
      QwtDoubleInterval limits;
      if (widget->getShownDim() == 0)
        limits = this->getXLimits();
      else
        limits = this->getYLimits();
      min = limits.minValue();
      max = limits.maxValue();
      // And the user-entered number of bins
      numBins = widget->getNumBins();
    }

    OutputExtents.push_back(min);
    OutputExtents.push_back(max);
    OutputBins.push_back(numBins);

    // Set the BasisVector property...
    VMD basis(m_ws->getNumDims());
    basis[d] = 1.0;
    std::string prop = dim->getName() + "," + dim->getUnits().ascii() + "," +
                       basis.toString(",");
    alg->setPropertyValue("BasisVector" + Strings::toString(d), prop);
  }

  m_overlayWSName = m_ws->getName() + "_rebinned";

  // Set all the other properties
  alg->setProperty("OutputExtents", OutputExtents);
  alg->setProperty("OutputBins", OutputBins);
  alg->setPropertyValue("Translation", "");
  alg->setProperty("NormalizeBasisVectors", true);
  alg->setProperty("ForceOrthogonal", false);
  alg->setProperty("Parallel", true);
  alg->setPropertyValue("OutputWorkspace", m_overlayWSName);

  // Make the algorithm begin asynchronously
  m_algoRunner->startAlgorithm(alg);
  // The dynamicRebinComplete() slot is connected to the runner to plot when
  // complete.
}

//--------------------------------------------------------------------------------------
/** Slot called by the observer when the BinMD call has completed.
 * This returns the execution to the main GUI thread, and
 * so can update the GUI.
 * @param error :: true if the algorithm died with an error.
 */
void SliceViewer::dynamicRebinComplete(bool error) {
  // If there was an error, clear the workspace
  m_overlayWS.reset();
  if (!error) {
    if (AnalysisDataService::Instance().doesExist(m_overlayWSName))
      m_overlayWS = AnalysisDataService::Instance().retrieveWS<IMDWorkspace>(
          m_overlayWSName);
  }

  // Make it so we refresh the display, with this workspace on TOP
  m_data->setOverlayWorkspace(m_overlayWS);

  if (m_overlayWS) {
    // Position the outline according to the position of the workspace.
    double yMin = m_overlayWS->getDimension(m_dimY)->getMinimum();
    double yMax = m_overlayWS->getDimension(m_dimY)->getMaximum();
    double yMiddle = (yMin + yMax) / 2.0;
    QPointF pointA(m_overlayWS->getDimension(m_dimX)->getMinimum(), yMiddle);
    QPointF pointB(m_overlayWS->getDimension(m_dimX)->getMaximum(), yMiddle);
    m_overlayWSOutline->setPointA(pointA);
    m_overlayWSOutline->setPointB(pointB);
    m_overlayWSOutline->setWidth((yMax - yMin) / 2.0);
    m_overlayWSOutline->setCreationMode(false);
    m_overlayWSOutline->setShown(true);
  } else
    m_overlayWSOutline->setShown(false);
  this->updateDisplay();
}

/**
Event handler for plot panning.
*/
void SliceViewer::panned(int, int) {
  autoRebinIfRequired();

  this->updatePeaksOverlay();
}

/**
Event handler for changing magnification.
*/
void SliceViewer::magnifierRescaled(double) {
  autoRebinIfRequired();

  this->updatePeaksOverlay();
}

/**
Event handler for the auto rebin toggle event.
*/
void SliceViewer::autoRebin_toggled(bool checked) {
  if (checked) {
    // Generate the rebin overlay assuming it isn't up to date.
    this->rebinParamsChanged();
  }
}

/**
@return True only when Auto-Rebinning should be considered.
*/
bool SliceViewer::isAutoRebinSet() const {
  return ui.btnAutoRebin->isEnabled() && ui.btnAutoRebin->isChecked();
}

/**
Auto rebin the workspace according the the current-view + rebin parameters if
that option has been set.
*/
void SliceViewer::autoRebinIfRequired() {
  if (isAutoRebinSet()) {
    rebinParamsChanged();
  }
}

/**
 * Convenience function for removing all displayed peaks workspaces.
 */
void SliceViewer::clearPeaksWorkspaces() { this->disablePeakOverlays(); }

/**
 * Helper function to rest the SliceViewer into a no-peak overlay mode.
 */
void SliceViewer::disablePeakOverlays() {
  // Un-check the button for consistency.
  ui.btnPeakOverlay->setChecked(false);
  m_peaksPresenter->clear();
  emit showPeaksViewer(false);
  m_menuPeaks->setEnabled(false);
}

/**
 * Show a collection of peaks workspaces as overplots
 * @param list : List of peak workspace names to show.
 */
ProxyCompositePeaksPresenter *
SliceViewer::setPeaksWorkspaces(const QStringList &list) {

  if (m_ws->getNumDims() < 2) {
    throw std::invalid_argument("Cannot overplot a peaks workspace unless the "
                                "base workspace has two or more dimensions");
  }

  // Fetch the correct Peak Overlay Transform Factory;
  const std::string xDim =
      m_plot->axisTitle(QwtPlot::xBottom).text().toStdString();
  const std::string yDim =
      m_plot->axisTitle(QwtPlot::yLeft).text().toStdString();

  PeakTransformFactory_sptr transformFactory =
      m_peakTransformSelector.makeChoice(xDim, yDim);
  // Loop through each of those peaks workspaces and display them.
  for (int i = 0; i < list.size(); ++i) {
    const std::string workspaceName = list[i].toStdString();
    if (!AnalysisDataService::Instance().doesExist(workspaceName)) {
      throw std::invalid_argument(workspaceName + " Does not exist");
    }
    IPeaksWorkspace_sptr peaksWS =
        AnalysisDataService::Instance().retrieveWS<IPeaksWorkspace>(
            workspaceName);
    const size_t numberOfChildPresenters = m_peaksPresenter->size();

    PeakOverlayViewFactorySelector_sptr viewFactorySelector =
        boost::make_shared<PeakOverlayViewFactorySelector>();
    // Candidate for overplotting as spherical peaks
    viewFactorySelector->registerCandidate(
        boost::make_shared<PeakOverlayMultiSphereFactory>(
            peaksWS, m_plot, m_plot->canvas(), numberOfChildPresenters));
    // Candiate for plotting as a markers of peak positions
    viewFactorySelector->registerCandidate(
        boost::make_shared<PeakOverlayMultiCrossFactory>(
            m_ws, transformFactory->createDefaultTransform(), peaksWS, m_plot,
            m_plot->canvas(), numberOfChildPresenters));
    try {
      m_peaksPresenter->addPeaksPresenter(
          boost::make_shared<ConcretePeaksPresenter>(
              viewFactorySelector->makeSelection(), peaksWS, m_ws,
              transformFactory));
    } catch (std::invalid_argument &) {
      // Incompatible PeaksWorkspace.
      disablePeakOverlays();
      throw;
    }
  }
  updatePeakOverlaySliderWidget();
  emit showPeaksViewer(true);
  m_menuPeaks->setEnabled(true);
  return m_proxyPeaksPresenter.get();
}

/**
Event handler for selection/de-selection of peak overlays.

Allow user to choose a suitable input peaks workspace
Create a factory for fabricating new views 'PeakOverlays'
Create a proper peaks presenter to manage the views and bind them against the
PeaksWorkspace and the SliceViewer
Update the views with the current slice point. to ensure they are shown.

@param checked : True if peak overlay option is checked.
*/
void SliceViewer::peakOverlay_toggled(bool checked) {
  if (checked) {
    MantidQt::MantidWidgets::SelectWorkspacesDialog dlg(this, "PeaksWorkspace");
    int ret = dlg.exec();
    if (ret == QDialog::Accepted) {
      QStringList list = dlg.getSelectedNames();
      if (!list.isEmpty()) {
        // Fetch the correct Peak Overlay Transform Factory;
        setPeaksWorkspaces(list);
      } else {
        // No PeaksWorkspace to choose.
        disablePeakOverlays();
      }
    } else {
      // PeaksWorkspace selection dialog canceled.
      disablePeakOverlays();
    }
  } else {
    // Toggle peaks overlays to disabled.
    disablePeakOverlays();
  }
}

/**
Obtain the reference to a new PeakOverlay slider widget if necessary.
*/
void SliceViewer::updatePeakOverlaySliderWidget() {
  for (size_t d = 0; d < m_ws->getNumDims(); d++) {
    DimensionSliceWidget *widget = m_dimWidgets[d];
    if (widget->getShownDim() < 0) {
      if (m_peaksPresenter->isLabelOfFreeAxis(widget->getDimName())) {
        m_peaksSliderWidget = widget; // Cache the widget being used for this.
        auto xInterval = getXLimits();
        auto yInterval = getYLimits();
        PeakBoundingBox viewableRegion(
            Left(xInterval.minValue()), Right(xInterval.maxValue()),
            Top(yInterval.maxValue()), Bottom(yInterval.minValue()),
            SlicePoint(m_peaksSliderWidget->getSlicePoint()));

        updatePeaksOverlay(); // Ensure that the presenter is up-to-date with
                              // the change
      }
    }
  }
}

/**
 * Update the peaks presenter. Use the slice position as well as the plot region
 * to update the collection of peaks presetners.
 */
void SliceViewer::updatePeaksOverlay() {
  if (m_peaksSliderWidget != NULL) {
    auto xInterval = getXLimits();
    auto yInterval = getYLimits();
    PeakBoundingBox viewableRegion(
        Left(xInterval.minValue()), Right(xInterval.maxValue()),
        Top(yInterval.maxValue()), Bottom(yInterval.minValue()),
        SlicePoint(m_peaksSliderWidget->getSlicePoint()));
    m_peaksPresenter->updateWithSlicePoint(viewableRegion);
  }
}

/**
Decide whether to enable peak overlays, then reflect the ui controls to indicate
this.

1) Check the dimensionality of the workspace.
2) Check that the currently displayed plot x and y correspond to a valid peak
transform (H, K, L) etc.

*/
void SliceViewer::enablePeakOverlaysIfAppropriate() {
  bool enablePeakOverlays = false;
  if (m_ws->getNumDims() >= 2) {
    const std::string xDim =
        m_plot->axisTitle(QwtPlot::xBottom).text().toStdString();
    const std::string yDim =
        m_plot->axisTitle(QwtPlot::yLeft).text().toStdString();
    enablePeakOverlays =
        m_peakTransformSelector.hasFactoryForTransform(xDim, yDim);
  }
  m_syncPeakOverlay->setEnabled(enablePeakOverlays);
  if (!enablePeakOverlays) {
    ui.btnPeakOverlay->setChecked(false); // Don't leave the button depressed.
    m_peaksPresenter->clear();            // Reset the presenter
  }
}

/**
Get the peaks proxy presenter.
*/
boost::shared_ptr<ProxyCompositePeaksPresenter>
SliceViewer::getPeaksPresenter() const {
  return m_proxyPeaksPresenter;
}

/**
Zoom in upon a rectangle
@param boundingBox : The bounding rectangular box to zoom to.
*/
void SliceViewer::zoomToRectangle(const PeakBoundingBox &boundingBox) {
  // Set the limits in X and Y
  m_plot->setAxisScale(m_spect->xAxis(), boundingBox.left(),
                       boundingBox.right());
  m_plot->setAxisScale(m_spect->yAxis(), boundingBox.bottom(),
                       boundingBox.top());

  const QString dimensionName =
      QString::fromStdString(m_peaksSliderWidget->getDimName());
  this->setSlicePoint(dimensionName, boundingBox.slicePoint());

  // Make sure the view updates
  m_plot->replot();
}

/**
 * Reset the original view.
 */
void SliceViewer::resetView() { this->resetZoom(); }

void SliceViewer::peakWorkspaceChanged(
    const std::string &wsName,
    boost::shared_ptr<Mantid::API::IPeaksWorkspace> &changedPeaksWS) {
  // Tell the composite presenter about it
  m_peaksPresenter->notifyWorkspaceChanged(wsName, changedPeaksWS);
}

void SliceViewer::onPeaksViewerOverlayOptions() {
  PeaksViewerOverlayDialog dlg(this->m_peaksPresenter);
  dlg.exec();
}

void SliceViewer::dragEnterEvent(QDragEnterEvent *e) {
  QString name = e->mimeData()->objectName();
  if (name == "MantidWorkspace") {
    e->accept();
  } else {
    e->ignore();
  }
}

void SliceViewer::dropEvent(QDropEvent *e) {
  QString name = e->mimeData()->objectName();
  if (name == "MantidWorkspace") {
    QString text = e->mimeData()->text();
    int endIndex = 0;
    QStringList wsNames;
    while (text.indexOf("[\"", endIndex) > -1) {
      int startIndex = text.indexOf("[\"", endIndex) + 2;
      endIndex = text.indexOf("\"]", startIndex);
      QString candidate = text.mid(startIndex, endIndex - startIndex);
      if(boost::dynamic_pointer_cast<IPeaksWorkspace>(AnalysisDataService::Instance().retrieve(candidate.toStdString())))
      {
          wsNames.append(candidate);
          e->accept();
      }
      else
      {
          e->ignore();
      }

    }
    if(!wsNames.empty()){
        // Show these peaks workspaces
        this->setPeaksWorkspaces(wsNames);
        // Depresses the button without raising the clicked event
        this->ui.btnPeakOverlay->setDown(true);
    }
}
}


} // namespace
}<|MERGE_RESOLUTION|>--- conflicted
+++ resolved
@@ -43,46 +43,12 @@
 #include "MantidQtMantidWidgets/SelectWorkspacesDialog.h"
 
 #include <qwt_plot_panner.h>
+#include <Poco/AutoPtr.h>
 #include <Poco/DOM/Document.h>
 #include <Poco/DOM/DOMParser.h>
 #include <Poco/DOM/NodeIterator.h>
 #include <Poco/DOM/NodeList.h>
 #include <Poco/Exception.h>
-<<<<<<< HEAD
-#include <Poco/AutoPtr.h>
-=======
-#include <Poco/File.h>
-#include <Poco/Path.h>
-#include <qfiledialog.h>
-#include <qmenu.h>
-#include <QtGui/qaction.h>
-#include <qwt_color_map.h>
-#include <qwt_picker_machine.h>
-#include <qwt_plot_magnifier.h>
-#include <qwt_plot_panner.h>
-#include <qwt_plot_picker.h>
-#include <qwt_plot_spectrogram.h>
-#include <qwt_plot_zoomer.h>
-#include <qwt_plot.h>
-#include <qwt_scale_engine.h>
-#include <qwt_scale_map.h>
-#include <sstream>
-#include <vector>
-#include <boost/make_shared.hpp>
-#include <boost/math/special_functions/fpclassify.hpp>
-#include "MantidKernel/V3D.h"
-#include "MantidKernel/ReadLock.h"
-#include "MantidQtMantidWidgets/SafeQwtPlot.h"
-#include "MantidKernel/MultiThreaded.h"
-#include "MantidAPI/FrameworkManager.h"
-#include "MantidAPI/IAlgorithm.h"
-#include "MantidAPI/AlgorithmManager.h"
-#include "MantidQtAPI/AlgorithmRunner.h"
-#include "MantidQtAPI/FileDialogHandler.h"
-#include "MantidQtAPI/PlotAxis.h"
-#include <QDragEnterEvent>
-#include <QDropEvent>
->>>>>>> d7e4c4c1
 
 using namespace Mantid;
 using namespace Mantid::Kernel;
@@ -1749,14 +1715,9 @@
 void SliceViewer::openFromXML(const QString &xml) {
   // Set up the DOM parser and parse xml file
   DOMParser pParser;
-<<<<<<< HEAD
   Poco::AutoPtr<Poco::XML::Document> pDoc;
   try
   {
-=======
-  Poco::XML::Document *pDoc;
-  try {
->>>>>>> d7e4c4c1
     pDoc = pParser.parseString(xml.toStdString());
   } catch (Poco::Exception &exc) {
     throw std::runtime_error(
@@ -1847,29 +1808,18 @@
   int timeDim = dimMap[3];
 
   // ------- Read the plane function ------------
-<<<<<<< HEAD
   Poco::XML::Element* func = pRootElem->getChildElement("Function");
-  if (!func) throw std::runtime_error("SliceViewer::openFromXML(): No Function element.");
+  if (!func)
+    throw std::runtime_error(
+        "SliceViewer::openFromXML(): No Function element.");
   Poco::XML::Element* paramlist = func->getChildElement("ParameterList");
-  if (!paramlist) throw std::runtime_error("SliceViewer::openFromXML(): No ParameterList element.");
+  if (!paramlist)
+    throw std::runtime_error(
+        "SliceViewer::openFromXML(): No ParameterList element.");
 
   Poco::AutoPtr<NodeList> params = paramlist->getElementsByTagName("Parameter");
   Poco::AutoPtr<NodeList> paramvals;
   Node * param;
-=======
-  Poco::XML::Element *func = pRootElem->getChildElement("Function");
-  if (!func)
-    throw std::runtime_error(
-        "SliceViewer::openFromXML(): No Function element.");
-  Poco::XML::Element *paramlist = func->getChildElement("ParameterList");
-  if (!paramlist)
-    throw std::runtime_error(
-        "SliceViewer::openFromXML(): No ParameterList element.");
-
-  NodeList *params = paramlist->getElementsByTagName("Parameter");
-  NodeList *paramvals;
-  Node *param;
->>>>>>> d7e4c4c1
   if (!params || params->length() < 2)
     throw std::runtime_error("SliceViewer::openFromXML(): Too few parameters.");
 
