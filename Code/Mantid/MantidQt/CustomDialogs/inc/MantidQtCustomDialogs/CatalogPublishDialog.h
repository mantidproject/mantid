--- conflicted
+++ resolved
@@ -52,13 +52,10 @@
         void workspaceSelected(const QString& wsName);
         /// Set the "FileName" property when a file is selected from the file browser.
         void fileSelected();
-<<<<<<< HEAD
         /// Diables fields on dialog to improve usability
         void disableDialog();
-=======
         /// Set session property when user selects an investigation to publish to.
         void setSessionProperty(int index);
->>>>>>> b4dbe7d1
 
       protected:
         /// Overridden to enable dataselector validators
