# Print a warning about ctest if using v2.6
if ( CMAKE_MAJOR_VERSION EQUAL 2 AND CMAKE_MINOR_VERSION LESS 8 )
  message ( WARNING " Running tests via CTest will not work with this version of CMake. If you need this functionality, upgrade to CMake 2.8." )
endif ()

# Include useful utils
include ( MantidUtils )

# Make the default build type Release
if ( NOT CMAKE_CONFIGURATION_TYPES )
  if ( NOT CMAKE_BUILD_TYPE )
    message ( STATUS "No build type selected, default to Release." )
    set( CMAKE_BUILD_TYPE Release CACHE STRING "Choose the type of build." FORCE )
    # Set the possible values of build type for cmake-gui
    set_property(CACHE CMAKE_BUILD_TYPE PROPERTY STRINGS "Debug" "Release"
      "MinSizeRel" "RelWithDebInfo")
  else ()
    message ( STATUS "Build type is " ${CMAKE_BUILD_TYPE} )
  endif ()
endif()

# We want shared libraries everywhere
set ( BUILD_SHARED_LIBS On )

# Send libraries to common place
set ( CMAKE_RUNTIME_OUTPUT_DIRECTORY ${PROJECT_BINARY_DIR}/bin )
set ( CMAKE_LIBRARY_OUTPUT_DIRECTORY ${PROJECT_BINARY_DIR}/bin )

# This allows us to group targets logically in Visual Studio
set_property ( GLOBAL PROPERTY USE_FOLDERS ON )

# Look for stdint and add define if found
include ( CheckIncludeFiles )
check_include_files ( stdint.h stdint )
if ( stdint )
  add_definitions ( -DHAVE_STDINT_H )
endif ( stdint )

# Configure a variable to hold the required test timeout value for all tests
set ( TESTING_TIMEOUT 300 CACHE INTEGER
      "Timeout in seconds for each test (default 300=5minutes)")

###########################################################################
# Look for dependencies - bail out if any not found
###########################################################################

set ( Boost_NO_BOOST_CMAKE TRUE )
find_package ( Boost REQUIRED date_time regex ) 
include_directories( SYSTEM ${Boost_INCLUDE_DIRS} )
add_definitions ( -DBOOST_ALL_DYN_LINK )
# Need this defined globally for our log time values
add_definitions ( -DBOOST_DATE_TIME_POSIX_TIME_STD_CONFIG )

find_package ( Poco 1.4.2 REQUIRED )
include_directories( SYSTEM ${POCO_INCLUDE_DIRS} )

find_package ( Nexus 4.3.1 REQUIRED )
include_directories ( SYSTEM ${NEXUS_INCLUDE_DIR} )

find_package ( MuParser REQUIRED )

find_package ( JsonCPP REQUIRED )

find_package ( Doxygen ) # optional

# Need to change search path to find zlib include on Windows.
# Couldn't figure out how to extend CMAKE_INCLUDE_PATH variable for extra path
# so I'm caching old value, changing it temporarily and then setting it back
set ( MAIN_CMAKE_INCLUDE_PATH ${CMAKE_INCLUDE_PATH} )
set ( CMAKE_INCLUDE_PATH ${CMAKE_INCLUDE_PATH}/zlib123 )
find_package ( ZLIB REQUIRED )
set ( CMAKE_INCLUDE_PATH ${MAIN_CMAKE_INCLUDE_PATH} )

find_package ( PythonInterp )

if ( MSVC )
  # Wrapper script to call either python or python_d depending on directory contents
  set ( PYTHON_EXE_WRAPPER_SRC "${CMAKE_MODULE_PATH}/../win_python.bat" )
  set ( PYTHON_EXE_WRAPPER "${CMAKE_LIBRARY_OUTPUT_DIRECTORY}/${CMAKE_CFG_INTDIR}/win_python.bat" )
else()
  set ( PYTHON_EXE_WRAPPER ${PYTHON_EXECUTABLE} )
endif()

###########################################################################
# Look for Git. Used for version headers - faked if not found.
# Also makes sure our commit hooks are linked in the right place.
###########################################################################

set ( MtdVersion_WC_LAST_CHANGED_DATE Unknown )
set ( MtdVersion_WC_LAST_CHANGED_DATETIME 0 )
set ( NOT_GIT_REPO "Not" )

find_package ( Git )
if ( GIT_FOUND )
  # Get the last revision
  execute_process ( COMMAND ${GIT_EXECUTABLE} describe --long
                    OUTPUT_VARIABLE GIT_DESCRIBE
                    ERROR_VARIABLE NOT_GIT_REPO
                    WORKING_DIRECTORY ${PROJECT_SOURCE_DIR}
  )
  if ( NOT NOT_GIT_REPO ) # i.e This is a git repository!
    # Remove the tag name part
    string ( REGEX MATCH "[-](.*)" MtdVersion_WC_LAST_CHANGED_REV ${GIT_DESCRIBE} )
    # Extract the SHA1 part (with a 'g' prefix which stands for 'git')
    # N.B. The variable comes back from 'git describe' with a line feed on the end, so we need to lose that
    string ( REGEX MATCH "(g.*)[^\n]" MtdVersion_WC_LAST_CHANGED_SHA ${MtdVersion_WC_LAST_CHANGED_REV} )

    # Get the date of the last commit
    execute_process ( COMMAND ${GIT_EXECUTABLE} log -1 --format=format:%cD OUTPUT_VARIABLE MtdVersion_WC_LAST_CHANGED_DATE 
                      WORKING_DIRECTORY ${PROJECT_SOURCE_DIR}
    )
    string ( SUBSTRING ${MtdVersion_WC_LAST_CHANGED_DATE} 0 16 MtdVersion_WC_LAST_CHANGED_DATE )

    execute_process ( COMMAND ${GIT_EXECUTABLE} log -1 --format=format:%H
                      OUTPUT_VARIABLE MtdVersion_WC_LAST_CHANGED_SHA_LONG
                      WORKING_DIRECTORY ${PROJECT_SOURCE_DIR})

    # getting the datetime (as iso8601 string) to turn into the patch string
    execute_process ( COMMAND ${GIT_EXECUTABLE} log -1 --format=format:%ci
                      OUTPUT_VARIABLE MtdVersion_WC_LAST_CHANGED_DATETIME
                      WORKING_DIRECTORY ${PROJECT_SOURCE_DIR}
    )
    if ( MtdVersion_WC_LAST_CHANGED_DATETIME )
      # split into "date time timezone"
      string (REPLACE " " ";" LISTVERS ${MtdVersion_WC_LAST_CHANGED_DATETIME})
      list (GET LISTVERS 0 ISODATE)
      list (GET LISTVERS 1 ISOTIME)
      list (GET LISTVERS 2 ISOTIMEZONE)

      # turn the date into a number
      string (REPLACE "-" "" ISODATE ${ISODATE})

      # prepare the time
      string (REGEX REPLACE "^([0-9]+:[0-9]+).*" "\\1" ISOTIME ${ISOTIME})
      string (REPLACE ":" "" ISOTIME ${ISOTIME})

      # convert the timezone into something that can be evaluated for math
      if (ISOTIMEZONE STREQUAL "+0000")
        set (ISOTIMEZONE "") # GMT do nothing
      else ()
        string( SUBSTRING ${ISOTIMEZONE} 0 1 ISOTIMEZONESIGN)
	if (ISOTIMEZONESIGN STREQUAL "+")
	  string (REPLACE "+" "-" ISOTIMEZONE ${ISOTIMEZONE})
        else ()
	  string (REPLACE "-" "+" ISOTIMEZONE ${ISOTIMEZONE})
	endif()
      endif ()

      # remove the timezone from the time to convert to GMT
      math (EXPR ISOTIME "${ISOTIME}${ISOTIMEZONE}" )

      # deal with times crossing midnight
      # this does not get the number of days in a month right or jan 1st/dec 31st
      if ( ISOTIME GREATER 2400 )
          math (EXPR ISOTIME "${ISOTIME}-2400" )
	  math (EXPR ISODATE "${ISODATE}+1")
      elseif (ISOTIME LESS 0)
          math (EXPR ISOTIME "2400${ISOTIME}" )
	  math (EXPR ISODATE "${ISODATE}-1")
      endif ()

      set (MtdVersion_WC_LAST_CHANGED_DATETIME "${ISODATE}.${ISOTIME}")
    endif ()

    ###########################################################################
    # This part puts our hooks (in .githooks) into .git/hooks
    ###########################################################################
    # First need to find the top-level directory of the git repository
    execute_process ( COMMAND ${GIT_EXECUTABLE} rev-parse --show-toplevel
                      OUTPUT_VARIABLE GIT_TOP_LEVEL
                      WORKING_DIRECTORY ${PROJECT_SOURCE_DIR}
    )
    # N.B. The variable comes back from 'git describe' with a line feed on the end, so we need to lose that
    string ( REGEX MATCH "(.*)[^\n]" GIT_TOP_LEVEL ${GIT_TOP_LEVEL} )
    # Prefer symlinks on platforms that support it so we don't rely on cmake running to be up-to-date
    # On Windows, we have to copy the file
    if ( WIN32 )
      execute_process ( COMMAND ${CMAKE_COMMAND} -E copy_if_different ${GIT_TOP_LEVEL}/.githooks/pre-commit
                                                                      ${GIT_TOP_LEVEL}/.git/hooks )
      execute_process ( COMMAND ${CMAKE_COMMAND} -E copy_if_different ${GIT_TOP_LEVEL}/.githooks/commit-msg
                                                                      ${GIT_TOP_LEVEL}/.git/hooks )
    else ()
      execute_process ( COMMAND ${CMAKE_COMMAND} -E create_symlink ${GIT_TOP_LEVEL}/.githooks/pre-commit
                                                                   ${GIT_TOP_LEVEL}/.git/hooks/pre-commit )
      execute_process ( COMMAND ${CMAKE_COMMAND} -E create_symlink ${GIT_TOP_LEVEL}/.githooks/commit-msg
                                                                   ${GIT_TOP_LEVEL}/.git/hooks/commit-msg )
    endif ()

  endif()

else()
  # Just use a dummy version number and print a warning
  message ( STATUS "Git not found - using dummy revision number and date" )
endif()

mark_as_advanced( MtdVersion_WC_LAST_CHANGED_DATE MtdVersion_WC_LAST_CHANGED_DATETIME )


if ( NOT NOT_GIT_REPO ) # i.e This is a git repository!
  ###########################################################################
  # Create the file containing the patch version number for use by cpack
  # The patch number make have been overridden by VersionNumber so create
  # the file used by cpack here
  ###########################################################################
  configure_file ( ${GIT_TOP_LEVEL}/Code/Mantid/Build/CMake/PatchVersionNumber.cmake.in
                   ${GIT_TOP_LEVEL}/Code/Mantid/Build/CMake/PatchVersionNumber.cmake )
  include ( PatchVersionNumber )
endif()

###########################################################################
# Include the file that contains the version number
# This must come after the git describe business above because it can be
# used to override the patch version number (MtdVersion_WC_LAST_CHANGED_REV)
###########################################################################
include ( VersionNumber )


###########################################################################
# Look for OpenMP and set compiler flags if found
###########################################################################

find_package ( OpenMP )
if ( OPENMP_FOUND )
  set (CMAKE_C_FLAGS "${CMAKE_C_FLAGS} ${OpenMP_C_FLAGS}" )
  set (CMAKE_CXX_FLAGS "${CMAKE_CXX_FLAGS} ${OpenMP_CXX_FLAGS}" )
  if ( NOT WIN32 )
    set (CMAKE_MODULE_LINKER_FLAGS "${CMAKE_MODULE_LINKER_FLAGS} ${OpenMP_CXX_FLAGS}" )
  endif ()
endif ()


###########################################################################
# Add linux-specific things
###########################################################################
if ( ${CMAKE_SYSTEM_NAME} STREQUAL "Linux" )
  include ( LinuxSetup )
endif ()

###########################################################################
# Add compiler options if using gcc
###########################################################################
if ( CMAKE_COMPILER_IS_GNUCXX )
  include ( GNUSetup )
elseif ( "${CMAKE_CXX_COMPILER_ID}" STREQUAL "Clang" )
  # Remove once clang warnings have been fixed. 
  if ( NOT APPLE)
    include ( GNUSetup )
  endif ()
endif ()

###########################################################################
# Setup cppcheck
###########################################################################
include ( CppCheckSetup )

###########################################################################
# Setup pylint
###########################################################################
include ( PylintSetup )

###########################################################################
# Set up the unit tests target
###########################################################################

find_package ( CxxTest )
if ( CXXTEST_FOUND )
  enable_testing ()
  add_custom_target( check COMMAND ${CMAKE_CTEST_COMMAND} )
  make_directory( ${CMAKE_RUNTIME_OUTPUT_DIRECTORY}/Testing )
  message ( STATUS "Added target ('check') for unit tests" )
else ()
  message ( STATUS "Could NOT find CxxTest - unit testing not available" )
endif ()

# Some unit tests need GMock/GTest
find_package ( GMock )

if ( GMOCK_FOUND AND GTEST_FOUND )
  message ( STATUS "GMock/GTest (${GMOCK_VERSION}) is available for unit tests." )
else ()
  message ( STATUS "GMock/GTest is not available. Some unit tests will not run." ) 
endif()

find_package ( PyUnitTest )
if ( PYUNITTEST_FOUND )
  enable_testing ()
  message (STATUS "Found pyunittest generator")
else()
  message (STATUS "Could NOT find PyUnitTest - unit testing of python not available" )
endif()

# GUI testing via Squish
find_package ( Squish )
if ( SQUISH_FOUND )
  # CMAKE_MODULE_PATH gets polluted when ParaView is present
  set( MANTID_CMAKE_MODULE_PATH ${CMAKE_MODULE_PATH} )
  include( SquishAddTestSuite )
  enable_testing()
  message ( STATUS "Found Squish for GUI testing" )
else()
  message ( STATUS "Could not find Squish - GUI testing not available. Try specifying your SQUISH_INSTALL_DIR cmake variable." )
endif()

###########################################################################
# External Data for testing
###########################################################################
if ( CXXTEST_FOUND OR PYUNITTEST_FOUND )
<<<<<<< HEAD
  include ( MantidExternalData )

  # None of our tests reference files directly as arguments so we have to manually
  # call ExternalData_Expand_Arguments to register the files with the ExternalData
  # mechanism
  function(_create_data_target _targetname _content_link_patterns)
    get_filename_component ( EXTERNALDATATEST_SOURCE_DIR ${PROJECT_SOURCE_DIR} ABSOLUTE )
    foreach(_pattern ${_content_link_patterns})
      file( GLOB_RECURSE _content_links
        RELATIVE "${EXTERNALDATATEST_SOURCE_DIR}" ${_pattern} )
      foreach(link ${_content_links})
        string( REGEX REPLACE "\\.md5$" "" link ${link} )
        ExternalData_Expand_Arguments( ${_targetname}
          link_location
          DATA{${link}}
        )
      endforeach()
    endforeach()
    # Create target to download data from the StandardTestData group.  This must come after
    # all tests have been added that reference the group, so we put it last.
    ExternalData_Add_Target(${_targetname})
  endfunction()

  # We'll create two targets:
  #  - StandardTestData: data required by the unit tests and documentation tests
  #  - SystemTestData: data required for the system tests
  _create_data_target(StandardTestData "Testing/Data/DocTest/*.md5;Testing/Data/UnitTest/*.md5")
  _create_data_target(SystemTestData "Testing/Data/SystemTest/*.md5;Testing/SystemTests/tests/analysis/reference/*.md5")

=======
 include ( MantidExternalData )

# None of our tests reference files directly as arguments so we have to manually
# call ExternalData_Expand_Arguments to register the files with the ExternalData
# mechanism
get_filename_component ( EXTERNALDATATEST_SOURCE_DIR ${PROJECT_SOURCE_DIR} ABSOLUTE )
file( GLOB_RECURSE doctest_content_links
  RELATIVE "${EXTERNALDATATEST_SOURCE_DIR}" "Testing/Data/DocTest/*.md5" )
file( GLOB_RECURSE unittest_content_links
  RELATIVE "${EXTERNALDATATEST_SOURCE_DIR}" "Testing/Data/UnitTest/*.md5" )
set ( content_links "${doctest_content_links};${unittest_content_links}" )
foreach(link ${content_links})
  string( REGEX REPLACE "\\.md5$" "" link ${link} )
  ExternalData_Expand_Arguments( StandardTestData
    link_location
    DATA{${link}}
    )
endforeach()

# Create target to download data from the StandardTestData group.  This must come after
# all tests have been added that reference the group, so we put it last.
ExternalData_Add_Target(StandardTestData)
set_target_properties(StandardTestData PROPERTIES EXCLUDE_FROM_ALL TRUE)
>>>>>>> 6e4edcc1
endif()

###########################################################################
# Set a flag to indicate that this script has been called
###########################################################################

set ( COMMONSETUP_DONE TRUE )<|MERGE_RESOLUTION|>--- conflicted
+++ resolved
@@ -305,7 +305,6 @@
 # External Data for testing
 ###########################################################################
 if ( CXXTEST_FOUND OR PYUNITTEST_FOUND )
-<<<<<<< HEAD
   include ( MantidExternalData )
 
   # None of our tests reference files directly as arguments so we have to manually
@@ -327,6 +326,7 @@
     # Create target to download data from the StandardTestData group.  This must come after
     # all tests have been added that reference the group, so we put it last.
     ExternalData_Add_Target(${_targetname})
+    set_target_properties(${_targetname} PROPERTIES EXCLUDE_FROM_ALL TRUE)
   endfunction()
 
   # We'll create two targets:
@@ -335,31 +335,6 @@
   _create_data_target(StandardTestData "Testing/Data/DocTest/*.md5;Testing/Data/UnitTest/*.md5")
   _create_data_target(SystemTestData "Testing/Data/SystemTest/*.md5;Testing/SystemTests/tests/analysis/reference/*.md5")
 
-=======
- include ( MantidExternalData )
-
-# None of our tests reference files directly as arguments so we have to manually
-# call ExternalData_Expand_Arguments to register the files with the ExternalData
-# mechanism
-get_filename_component ( EXTERNALDATATEST_SOURCE_DIR ${PROJECT_SOURCE_DIR} ABSOLUTE )
-file( GLOB_RECURSE doctest_content_links
-  RELATIVE "${EXTERNALDATATEST_SOURCE_DIR}" "Testing/Data/DocTest/*.md5" )
-file( GLOB_RECURSE unittest_content_links
-  RELATIVE "${EXTERNALDATATEST_SOURCE_DIR}" "Testing/Data/UnitTest/*.md5" )
-set ( content_links "${doctest_content_links};${unittest_content_links}" )
-foreach(link ${content_links})
-  string( REGEX REPLACE "\\.md5$" "" link ${link} )
-  ExternalData_Expand_Arguments( StandardTestData
-    link_location
-    DATA{${link}}
-    )
-endforeach()
-
-# Create target to download data from the StandardTestData group.  This must come after
-# all tests have been added that reference the group, so we put it last.
-ExternalData_Add_Target(StandardTestData)
-set_target_properties(StandardTestData PROPERTIES EXCLUDE_FROM_ALL TRUE)
->>>>>>> 6e4edcc1
 endif()
 
 ###########################################################################
