--- conflicted
+++ resolved
@@ -1,11 +1,6 @@
 Name:           mantid-developer
-<<<<<<< HEAD
-Version:        1.8
+Version:        1.9
 Release:        2%{?dist}
-=======
-Version:        1.9
-Release:        1%{?dist}
->>>>>>> b04139e7
 Summary:        Meta Package to install dependencies for Mantid Development
 
 Group:          Development/Tools
@@ -91,13 +86,11 @@
 %files
 
 %changelog
-<<<<<<< HEAD
+* Thu Feb 12 2015 Harry Jeffery <henry.jeffery@stfc.ac.uk>
+- Added graphviz dependency
+
 * Fri Jan 30 2015 Stuart Campbell <campbellsi@ornl.gov>
 - Removed conflicting specification for ipython 2.x
-=======
-* Thu Feb 12 2015 Harry Jeffery <henry.jeffery@stfc.ac.uk>
-- Added graphviz dependency
->>>>>>> b04139e7
 
 * Wed Aug 13 2014 Peter Peterson <petersonpf@ornl.gov>
 - Merged all three distribution spec files into one
