#!/bin/bash -ex
###############################################################################
# LINUX/MAC SCRIPT TO DRIVE THE JENKINS BUILDS OF MANTID.
#
# Notes:
#
# WORKSPACE, JOB_NAME & NODE_LABEL are environment variables that are set by
# Jenkins. The last one corresponds to any labels set on a slave.
# BUILD_THREADS & PARAVIEW_DIR should be set in the configuration of each slave.
###############################################################################

###############################################################################
# Print out the versions of things we are using
###############################################################################
cmake --version
echo "SHA1=${sha1}"

if [[ ${JOB_NAME} == *clang* ]]; then
  # Assuming we are using the clang compiler
  echo "Using clang/llvm compiler."
  clang --version
  export CC=clang
  export CXX=clang++
  COMPILERFILEPATH=`grep 'CMAKE_CXX_COMPILER:FILEPATH' $WORKSPACE/build/CMakeCache.txt` 
  if [[ $COMPILERFILEPATH != *clang++* ]]; then 
    # Removing the build directory entirely guarantees clang is used.
    rm -rf $WORKSPACE/build
  fi 
fi

###############################################################################
<<<<<<< HEAD
# Find the repository directory. Look for the first directory that contains
# a .git subdirectory. This assumes that there is only one repository cloned
# underneath the WORKSPACE directory. Can be overridden by setting
# the MANTID_REPO_DIR variable
###############################################################################
if [ -z "$MANTID_REPO_DIR" ]; then
  MANTID_REPO_DIR=$(dirname $(find $WORKSPACE -type d -name ".git" -print0))
fi
echo "MANTID_REPO_DIR=${MANTID_REPO_DIR}"

###############################################################################
# OS X setup steps
###############################################################################
if [[ $(uname) == 'Darwin' ]]; then
  if [[ ${JOB_NAME} == *clang* ]]; then
    # Assuming we are using the clang compiler
    echo "Using clang/llvm compiler."
    clang --version
  else
    # Assuming we are using the Intel compiler
    cd $MANTID_REPO_DIR/Code
    ./fetch_Third_Party.sh
    cd $MANTID_REPO_DIR
    # Setup environment variables
    source /opt/intel/bin/iccvars.sh intel64
    export DYLD_LIBRARY_PATH=$DYLD_LIBRARY_PATH:$MANTID_REPO_DIR/Code/Third_Party/lib/mac64:/Library/Frameworks
    # Make sure we pick up the Intel compiler
    export CC=icc
    export CXX=icpc
    echo "Using Intel compiler."
    icpc --version
  fi
=======
# OS X 10.8 setup steps
###############################################################################
if [[ $(uname) == 'Darwin' ]] && [[ ${JOB_NAME} != *clang* ]]; then
  # Assuming we are using the Intel compiler
  cd $WORKSPACE/Code
  ./fetch_Third_Party.sh
  cd $WORKSPACE
  # Setup environment variables
  source /opt/intel/bin/iccvars.sh intel64
  export DYLD_LIBRARY_PATH=$DYLD_LIBRARY_PATH:$WORKSPACE/Code/Third_Party/lib/mac64:/Library/Frameworks
  # Make sure we pick up the Intel compiler
  export CC=icc
  export CXX=icpc
  echo "Using Intel compiler."
  icpc --version
>>>>>>> 7bfcc4a7
fi

###############################################################################
# Check whether this is a clean build (must have 'clean' in the job name)
###############################################################################
# Set the build directory
BUILD_DIR=$WORKSPACE/build

if [[ ${JOB_NAME} == *clean* ]]; then
  CLEANBUILD=true
  # Removing the build directory entirely guarantees a completely clean build
  rm -rf $BUILD_DIR

  # Set some variables relating to the linux packages created from clean builds
  if [[ $(uname) != 'Darwin' ]]; then
    # Use different suffix for linux builds
    if [[ ${JOB_NAME} == *master* ]]; then
      PACKAGINGVARS="-DENVVARS_ON_INSTALL=False -DCMAKE_INSTALL_PREFIX=/opt/mantidnightly -DCPACK_PACKAGE_SUFFIX=nightly -DCPACK_SET_DESTDIR=OFF -DPACKAGE_DOCS=ON"
    elif [[ ${JOB_NAME} == *develop* ]]; then
      PACKAGINGVARS="-DENVVARS_ON_INSTALL=False -DCMAKE_INSTALL_PREFIX=/opt/mantidunstable -DCPACK_PACKAGE_SUFFIX=unstable -DCPACK_SET_DESTDIR=OFF -DPACKAGE_DOCS=ON"
    elif [[ ${JOB_NAME} == *release* ]]; then
      PACKAGINGVARS="-DENVVARS_ON_INSTALL=True -DCPACK_SET_DESTDIR=ON -DPACKAGE_DOCS=ON"
    fi
  else
    # Mac packaging
    PACKAGINGVARS="-DPACKAGE_DOCS=ON"
  fi
fi

###############################################################################
# RHEL6 setup steps - nodes must have a "rhel6" label set (in lowercase)
###############################################################################
if [[ ${NODE_LABELS} == *rhel6* ]]; then
  SCL_ON_RHEL6="scl enable mantidlibs"
  ON_RHEL6=true
else
  SCL_ON_RHEL6="eval"
fi

###############################################################################
# Create the build directory if it doesn't exist
###############################################################################
[ -d $BUILD_DIR ] || mkdir $BUILD_DIR
cd $BUILD_DIR

###############################################################################
## Check the required build configuration
###############################################################################
if [[ ${JOB_NAME} == *debug* ]]; then
  BUILD_CONFIG="Debug"
elif [[ ${JOB_NAME} == *relwithdbg* ]]; then
  BUILD_CONFIG="RelWithDbg"
else
  BUILD_CONFIG="Release"
fi

###############################################################################
# CMake configuration
###############################################################################
$SCL_ON_RHEL6 "cmake -DCMAKE_BUILD_TYPE=${BUILD_CONFIG} -DENABLE_CPACK=ON -DMAKE_VATES=ON -DParaView_DIR=${PARAVIEW_DIR} -DDOCS_HTML=ON ${PACKAGINGVARS} ${MANTID_REPO_DIR}"

###############################################################################
# Coverity build should exit early
###############################################################################
if [[ ${JOB_NAME} == *coverity_build_and_submit* ]]; then
  ${COVERITY_DIR}/cov-build --dir cov-int scl enable mantidlibs "make -j${BUILD_THREADS}"
  tar czvf mantid.tgz cov-int
  status=$(curl --form token=$COVERITY_TOKEN --form email=mantidproject@gmail.com \
       --form file=@mantid.tgz --form version=$GIT_COMMIT \
       https://scan.coverity.com/builds?project=mantidproject%2Fmantid)
  status=$(echo ${status} | sed -e 's/^ *//' -e 's/ *$//')
  if [[ -z $status ]]; then
    exit 0
  else
    echo "$status"
    exit 1
  fi
fi

###############################################################################
# Build step
###############################################################################
$SCL_ON_RHEL6 "cmake --build . -- -j$BUILD_THREADS"
$SCL_ON_RHEL6 "cmake --build . --target AllTests -- -j$BUILD_THREADS"

###############################################################################
# Run the tests
###############################################################################
# Remove any Mantid.user.properties file
rm -f ~/.mantid/Mantid.user.properties
$SCL_ON_RHEL6 "ctest -j$BUILD_THREADS --schedule-random --output-on-failure"

###############################################################################
# Documentation
# Build Qt help on all platforms for a clean build so that it can be packaged
###############################################################################
if [[ "$CLEANBUILD" == true ]]; then
  # Workaround so that the target can find the properties file
  # CMake doesn't easily allow environment variables on custom targets
  if [[ $(uname) == 'Darwin' ]]; then
    export MANTIDPATH=$PWD/bin
  fi
  $SCL_ON_RHEL6 "cmake --build . --target docs-qthelp"
fi

###############################################################################
# Create the install kit if this is a clean or non-Mac build
###############################################################################
rm -f *.dmg *.rpm *.deb *.tar.gz
# Always build a package on linux
if [[ $(uname) != 'Darwin' ]]; then
  $SCL_ON_RHEL6 "cpack"
fi

if [[ "$CLEANBUILD" == true ]]; then
  # On the Mac, only create a package for clean builds
  if [[ $(uname) == 'Darwin' ]]; then
    $SCL_ON_RHEL6 "cpack"
  fi

  # We could build the source tarball anywhere, but we choose to do it on RHEL6
  # We also parcel up the documentation into a tar file that is easier to move around
  # and labelled by the commit id it was built with. This assumes the Jenkins git plugin
  # has set the GIT_COMMIT environment variable
  if [[ "$ON_RHEL6" == true ]]; then
    $SCL_ON_RHEL6 "cmake --build . --target docs-html"
    tar -cjf mantiddocs-g${GIT_COMMIT:0:7}.tar.bz2 --exclude='*.buildinfo' --exclude="MantidProject.q*" docs/html
    # The ..._PREFIX argument avoids opt/Mantid directories at the top of the tree
    $SCL_ON_RHEL6 "cpack --config CPackSourceConfig.cmake -D CPACK_PACKAGING_INSTALL_PREFIX="
  fi
fi<|MERGE_RESOLUTION|>--- conflicted
+++ resolved
@@ -15,21 +15,6 @@
 cmake --version
 echo "SHA1=${sha1}"
 
-if [[ ${JOB_NAME} == *clang* ]]; then
-  # Assuming we are using the clang compiler
-  echo "Using clang/llvm compiler."
-  clang --version
-  export CC=clang
-  export CXX=clang++
-  COMPILERFILEPATH=`grep 'CMAKE_CXX_COMPILER:FILEPATH' $WORKSPACE/build/CMakeCache.txt` 
-  if [[ $COMPILERFILEPATH != *clang++* ]]; then 
-    # Removing the build directory entirely guarantees clang is used.
-    rm -rf $WORKSPACE/build
-  fi 
-fi
-
-###############################################################################
-<<<<<<< HEAD
 # Find the repository directory. Look for the first directory that contains
 # a .git subdirectory. This assumes that there is only one repository cloned
 # underneath the WORKSPACE directory. Can be overridden by setting
@@ -41,52 +26,43 @@
 echo "MANTID_REPO_DIR=${MANTID_REPO_DIR}"
 
 ###############################################################################
-# OS X setup steps
+# Set the build directory
+BUILD_DIR=$WORKSPACE/build
+
+if [[ ${JOB_NAME} == *clang* ]]; then
+  # Assuming we are using the clang compiler
+  echo "Using clang/llvm compiler."
+  clang --version
+  export CC=clang
+  export CXX=clang++
+  COMPILERFILEPATH=`grep 'CMAKE_CXX_COMPILER:FILEPATH' $BUILD_DIR/CMakeCache.txt` 
+  if [[ $COMPILERFILEPATH != *clang++* ]]; then 
+    # Removing the build directory entirely guarantees clang is used.
+    rm -rf $BUILD_DIR
+  fi 
+fi
+
 ###############################################################################
-if [[ $(uname) == 'Darwin' ]]; then
-  if [[ ${JOB_NAME} == *clang* ]]; then
-    # Assuming we are using the clang compiler
-    echo "Using clang/llvm compiler."
-    clang --version
-  else
-    # Assuming we are using the Intel compiler
-    cd $MANTID_REPO_DIR/Code
-    ./fetch_Third_Party.sh
-    cd $MANTID_REPO_DIR
-    # Setup environment variables
-    source /opt/intel/bin/iccvars.sh intel64
-    export DYLD_LIBRARY_PATH=$DYLD_LIBRARY_PATH:$MANTID_REPO_DIR/Code/Third_Party/lib/mac64:/Library/Frameworks
-    # Make sure we pick up the Intel compiler
-    export CC=icc
-    export CXX=icpc
-    echo "Using Intel compiler."
-    icpc --version
-  fi
-=======
 # OS X 10.8 setup steps
 ###############################################################################
 if [[ $(uname) == 'Darwin' ]] && [[ ${JOB_NAME} != *clang* ]]; then
   # Assuming we are using the Intel compiler
-  cd $WORKSPACE/Code
+  cd $MANTID_REPO_DIR/Code
   ./fetch_Third_Party.sh
-  cd $WORKSPACE
+  cd $MANTID_REPO_DIR
   # Setup environment variables
   source /opt/intel/bin/iccvars.sh intel64
-  export DYLD_LIBRARY_PATH=$DYLD_LIBRARY_PATH:$WORKSPACE/Code/Third_Party/lib/mac64:/Library/Frameworks
+  export DYLD_LIBRARY_PATH=$DYLD_LIBRARY_PATH:$MANTID_REPO_DIR/Code/Third_Party/lib/mac64:/Library/Frameworks
   # Make sure we pick up the Intel compiler
   export CC=icc
   export CXX=icpc
   echo "Using Intel compiler."
   icpc --version
->>>>>>> 7bfcc4a7
 fi
 
 ###############################################################################
 # Check whether this is a clean build (must have 'clean' in the job name)
 ###############################################################################
-# Set the build directory
-BUILD_DIR=$WORKSPACE/build
-
 if [[ ${JOB_NAME} == *clean* ]]; then
   CLEANBUILD=true
   # Removing the build directory entirely guarantees a completely clean build
