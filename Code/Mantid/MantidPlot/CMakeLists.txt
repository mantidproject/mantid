# NOTE that there are a lot of places in this CMakeLists where files need to
# be explicitly listed - we not only have to add the sources and headers,
# but also the files that need to be made known to Qt and sip.

###########################################################################
# Add the source files
###########################################################################

set ( QTIPLOT_SRCS src/ApplicationWindow.cpp
                   src/ArrowMarker.cpp
                   src/AssociationsDialog.cpp
                   src/AxesDialog.cpp
                   src/AxisDetails.cpp
                   src/Bar.cpp
                   src/BoxCurve.cpp
                   src/CanvasPicker.cpp
                   src/ColorMapDialog.cpp
                   src/Cone3D.cpp
                   src/ConfigDialog.cpp
                   src/ContourLinesEditor.cpp
                   src/Convolution.cpp
                   src/Correlation.cpp
                   src/CurveRangeDialog.cpp
                   src/CurvesDialog.cpp
                   src/CustomActionDialog.cpp
                   src/DataPickerTool.cpp
                   src/DataSetDialog.cpp
                   src/Differentiation.cpp
                   src/DockedWindow.cpp
                   src/ErrDialog.cpp
                   src/ExpDecayDialog.cpp
                   src/ExponentialFit.cpp
                   src/ExportDialog.cpp
                   src/FFT.cpp
                   src/FFTDialog.cpp
                   src/FFTFilter.cpp
                   src/Filter.cpp
                   src/FilterDialog.cpp
                   src/FindDialog.cpp
                   src/Fit.cpp
                   src/FitDialog.cpp
                   src/fit_gsl.cpp
                   src/FitModelHandler.cpp
                   src/FloatingWindow.cpp
                   src/Folder.cpp
                   src/FunctionCurve.cpp
                   src/FunctionDialog.cpp
                   src/Graph3D.cpp
                   src/Graph.cpp
                   src/Grid.cpp
                   src/GridDetails.cpp
                   src/ImageDialog.cpp
                   src/ImageExportDialog.cpp
                   src/ImageMarker.cpp
                   src/ImportASCIIDialog.cpp
                   src/importOPJ.cpp
                   src/IntDialog.cpp
                   src/Integration.cpp
                   src/Interpolation.cpp
                   src/InterpolationDialog.cpp
                   src/LabelTool.cpp
                   src/LayerDialog.cpp
                   src/LegendWidget.cpp
                   src/LineDialog.cpp
                   src/LineProfileTool.cpp
                   src/LogisticFit.cpp
                   src/MatrixCommand.cpp
                   src/Matrix.cpp
                   src/MatrixDialog.cpp
                   src/MatrixModel.cpp
                   src/MatrixSizeDialog.cpp
                   src/MatrixValuesDialog.cpp
                   src/MdiSubWindow.cpp
                   src/MultiLayer.cpp
                   src/MultiPeakFit.cpp
                   src/MultiPeakFitTool.cpp
                   src/muParserScript.cpp
                   src/muParserScripting.cpp
                   src/MyParser.cpp
                   src/NonLinearFit.cpp
                   src/Note.cpp
                   src/nrutil.cpp
                   src/OpenProjectDialog.cpp
                   src/pixmaps.cpp
                   src/Plot3DDialog.cpp
                   src/Plot.cpp
                   src/PlotCurve.cpp
                   src/PlotDialog.cpp
                   src/PlotWizard.cpp
                   src/PluginFit.cpp
                   src/PolynomFitDialog.cpp
                   src/PolynomialFit.cpp
                   src/PythonScript.cpp
                   src/PythonScripting.cpp
                   src/QwtBarCurve.cpp
                   src/QwtErrorPlotCurve.cpp
                   src/QwtHistogram.cpp
                   src/QwtPieCurve.cpp
                   src/RangeSelectorTool.cpp
                   src/RenameWindowDialog.cpp
                   src/ScaleDetails.cpp
                   src/ScaleDraw.cpp
                   src/ScalePicker.cpp
                   src/ScreenPickerTool.cpp
                   src/Script.cpp
                   src/ScriptCode.cpp
                   src/Scripted.cpp
                   src/ScriptingEnv.cpp
                   src/ScriptingLangDialog.cpp
                   src/ScriptingWindow.cpp
                   src/ScriptFileInterpreter.cpp
                   src/MultiTabScriptInterpreter.cpp
                   src/ScriptOutputDisplay.cpp
                   src/SelectionMoveResizer.cpp
                   src/SendToProgramDialog.cpp
                   src/SetColValuesDialog.cpp
                   src/SigmoidalFit.cpp
                   src/SmoothCurveDialog.cpp
                   src/SmoothFilter.cpp
                   src/SortDialog.cpp
                   src/Spectrogram.cpp
                   src/SurfaceDialog.cpp
                   src/Table.cpp
                   src/TableDialog.cpp
                   src/TableStatistics.cpp
                   src/TextDialog.cpp
                   src/TextEditor.cpp
                   src/TextFileIO.cpp
                   src/TiledWindow.cpp
                   src/TitlePicker.cpp
                   src/TranslateCurveTool.cpp
                   src/TSVSerialiser.cpp
                   src/UserFunction.cpp
                   src/VectorCurve.cpp
                   src/origin/OPJFile.cpp
                   src/plot2D/ImageSymbol.cpp
                   src/plot2D/ScaleEngine.cpp
                   src/analysis/fft2D.cpp
                   src/lib/src/CollapsiveGroupBox.cpp
                   src/lib/src/ColorBox.cpp
                   src/lib/src/ColorButton.cpp
                   src/lib/src/ColorMapEditor.cpp
                   src/lib/src/DoubleSpinBox.cpp
                   src/lib/src/ExtensibleFileDialog.cpp
                   src/lib/src/LineNumberDisplay.cpp
                   src/lib/src/PatternBox.cpp
                   src/lib/src/PenStyleBox.cpp
                   src/lib/src/SymbolBox.cpp
                   src/lib/src/SymbolDialog.cpp
                   src/lib/src/TextFormatButtons.cpp
                   src/lib/3rdparty/qtcolorpicker/src/qtcolorpicker.cpp
)

set ( QTIPLOT_C_SRC src/zlib123/minigzip.c )

# Suppress compiler warning on file that isn't ours
if ( CMAKE_COMPILER_IS_GNUCXX )
  set_source_files_properties ( src/lib/3rdparty/qtcolorpicker/src/qtcolorpicker.cpp
                                PROPERTIES COMPILE_FLAGS -Wno-cast-qual )
endif ()

set ( MANTID_SRCS  src/Mantid/AlgorithmMonitor.cpp
                   src/Mantid/AlgorithmHistoryWindow.cpp
                   src/Mantid/ErrorBarSettings.cpp
                   src/Mantid/FirstTimeSetup.cpp
                   src/Mantid/FitParameterTie.cpp
                   src/Mantid/FlowLayout.cpp
                   src/Mantid/IFunctionWrapper.cpp
                   src/Mantid/ImportWorkspaceDlg.cpp
                   src/Mantid/InputHistory.cpp
                   src/Mantid/LoadDAEDlg.cpp
                   src/Mantid/ManageCustomMenus.cpp
                   src/Mantid/ManageInterfaceCategories.cpp
                   src/Mantid/MantidAbout.cpp
                   src/Mantid/MantidApplication.cpp
                   src/Mantid/MantidCurve.cpp
                   src/Mantid/MantidDock.cpp
                   src/Mantid/MantidMatrix.cpp
                   src/Mantid/MantidMatrixCurve.cpp
                   src/Mantid/MantidMatrixFunction.cpp
                   src/Mantid/MantidMDCurve.cpp
                   src/Mantid/MantidMDCurveDialog.cpp
                   src/Mantid/MantidMatrixDialog.cpp
                   src/Mantid/MantidSampleLogDialog.cpp
                   src/Mantid/MantidSampleMaterialDialog.cpp
                   src/Mantid/MantidUI.cpp
                   src/Mantid/MantidTable.cpp
                   src/Mantid/MantidWSIndexDialog.cpp
                   src/Mantid/PeakPickerTool.cpp
                   src/Mantid/Preferences.cpp
                   src/Mantid/RemoveErrorsDialog.cpp
                   src/Mantid/UserFitFunctionDialog.cpp
                   src/Mantid/WorkspaceIcons.cpp
                   src/Mantid/InstrumentWidget/BinDialog.cpp
                   src/Mantid/InstrumentWidget/CompAssemblyActor.cpp
                   src/Mantid/InstrumentWidget/ComponentActor.cpp
                   src/Mantid/InstrumentWidget/SampleActor.cpp
                   src/Mantid/InstrumentWidget/GLActorCollection.cpp
                   src/Mantid/InstrumentWidget/GLActor.cpp
                   src/Mantid/InstrumentWidget/GLActorVisitor.cpp
                   src/Mantid/InstrumentWidget/GLColor.cpp
                   src/Mantid/InstrumentWidget/GLObject.cpp
                   src/Mantid/InstrumentWidget/ICompAssemblyActor.cpp
                   src/Mantid/InstrumentWidget/InputController.cpp
                   src/Mantid/InstrumentWidget/InstrumentActor.cpp
                   src/Mantid/InstrumentWidget/InstrumentTreeModel.cpp
                   src/Mantid/InstrumentWidget/InstrumentTreeWidget.cpp
                   src/Mantid/InstrumentWidget/InstrumentWindow.cpp
                   src/Mantid/InstrumentWidget/InstrumentWindowTab.cpp
                   src/Mantid/InstrumentWidget/InstrumentWindowRenderTab.cpp
                   src/Mantid/InstrumentWidget/InstrumentWindowPickTab.cpp
                   src/Mantid/InstrumentWidget/InstrumentWindowMaskTab.cpp
                   src/Mantid/InstrumentWidget/InstrumentWindowTreeTab.cpp
                   src/Mantid/InstrumentWidget/MantidGLWidget.cpp
                   src/Mantid/InstrumentWidget/ColorMapWidget.cpp
                   src/Mantid/InstrumentWidget/ObjCompAssemblyActor.cpp
                   src/Mantid/InstrumentWidget/ObjComponentActor.cpp
                   src/Mantid/InstrumentWidget/OpenGLError.cpp
                   src/Mantid/InstrumentWidget/RectangularDetectorActor.cpp
                   src/Mantid/InstrumentWidget/UnwrappedCylinder.cpp
                   src/Mantid/InstrumentWidget/UnwrappedSphere.cpp
                   src/Mantid/InstrumentWidget/UnwrappedSurface.cpp
                   src/Mantid/InstrumentWidget/RotationSurface.cpp
                   src/Mantid/InstrumentWidget/PanelsSurface.cpp
                   src/Mantid/InstrumentWidget/ProjectionSurface.cpp
                   src/Mantid/InstrumentWidget/Projection3D.cpp
                   src/Mantid/InstrumentWidget/PeakMarker2D.cpp
                   src/Mantid/InstrumentWidget/PeakOverlay.cpp
                   src/Mantid/InstrumentWidget/RectF.cpp
                   src/Mantid/InstrumentWidget/OneCurvePlot.cpp
                   src/Mantid/InstrumentWidget/CollapsiblePanel.cpp
                   src/Mantid/InstrumentWidget/XIntegrationControl.cpp
                   src/Mantid/InstrumentWidget/Shape2D.cpp
                   src/Mantid/InstrumentWidget/Shape2DCollection.cpp
                   src/Mantid/InstrumentWidget/SimpleWidget.cpp
                   src/Mantid/InstrumentWidget/Viewport.cpp
                   src/Mantid/InstrumentWidget/DetXMLFile.cpp
                   src/Mantid/InstrumentWidget/UCorrectionDialog.cpp
)

###########################################################################
# Add the headers (so they show up in Visual Studio solutions)
###########################################################################

set ( QTIPLOT_HDRS src/ApplicationWindow.h
                   src/ArrowMarker.h
                   src/AssociationsDialog.h
                   src/AxesDialog.h
                   src/AxisDetails.h
                   src/Bar.h
                   src/BoxCurve.h
                   src/CanvasPicker.h
                   src/ColorMapDialog.h
                   src/Cone3D.h
                   src/ConfigDialog.h
                   src/ContourLinesEditor.h
                   src/Convolution.h
                   src/Correlation.h
                   src/cursors.h
                   src/CurveRangeDialog.h
                   src/CurvesDialog.h
                   src/CustomActionDialog.h
                   src/customevents.h
                   src/DataPickerTool.h
                   src/DataSetDialog.h
                   src/Differentiation.h
                   src/DockedWindow.h
                   src/ErrDialog.h
                   src/ExpDecayDialog.h
                   src/ExponentialFit.h
                   src/ExportDialog.h
                   src/FFTDialog.h
                   src/FFTFilter.h
                   src/FFT.h
                   src/FilterDialog.h
                   src/Filter.h
                   src/FindDialog.h
                   src/FitDialog.h
                   src/fit_gsl.h
                   src/Fit.h
                   src/FitModelHandler.h
                   src/FloatingWindow.h
                   src/Folder.h
                   src/FunctionCurve.h
                   src/FunctionDialog.h
                   src/globals.h
                   src/Graph3D.h
                   src/Graph.h
                   src/Grid.h
                   src/GridDetails.h
                   src/ImageDialog.h
                   src/ImageExportDialog.h
                   src/ImageMarker.h
                   src/ImportASCIIDialog.h
                   src/importOPJ.h
                   src/IntDialog.h
                   src/Integration.h
                   src/InterpolationDialog.h
                   src/Interpolation.h
                   src/LabelTool.h
                   src/LayerDialog.h
                   src/LegendWidget.h
                   src/LineDialog.h
                   src/LineProfileTool.h
                   src/LogisticFit.h
                   src/MatrixCommand.h
                   src/MatrixDialog.h
                   src/Matrix.h
                   src/MatrixModel.h
                   src/MatrixSizeDialog.h
                   src/MatrixValuesDialog.h
                   src/MdiSubWindow.h
                   src/MultiLayer.h
                   src/MultiPeakFit.h
                   src/MultiPeakFitTool.h
                   src/muParserScript.h
                   src/muParserScripting.h
                   src/MyParser.h
                   src/NonLinearFit.h
                   src/Note.h
                   src/nrutil.h
                   src/OpenProjectDialog.h
                   src/pixmaps.h
                   src/Plot3DDialog.h
                   src/PlotCurve.h
                   src/PlotDialog.h
                   src/Plot.h
                   src/PlotToolInterface.h
                   src/PlotWizard.h
                   src/PluginFit.h
                   src/PolynomFitDialog.h
                   src/PolynomialFit.h
                   src/PythonScript.h
                   src/PythonScripting.h
                   src/PythonSystemHeader.h
                   src/PythonThreading.h
                   src/QwtBarCurve.h
                   src/qwt_compat.h
                   src/QwtErrorPlotCurve.h
                   src/QwtHistogram.h
                   src/QwtPieCurve.h
                   src/RangeSelectorTool.h
                   src/RenameWindowDialog.h
                   src/resource.h
                   src/ScaleDetails.h
                   src/ScaleDraw.h
                   src/ScalePicker.h
                   src/ScreenPickerTool.h
                   src/Scripted.h
                   src/Script.h
                   src/ScriptCode.h
                   src/ScriptingEnv.h
                   src/ScriptingLangDialog.h
                   src/ScriptingWindow.h
                   src/MultiTabScriptInterpreter.h
                   src/ScriptOutputDisplay.h
                   src/ScriptFileInterpreter.h
                   src/SelectionMoveResizer.h
                   src/SendToProgramDialog.h
                   src/SetColValuesDialog.h
                   src/SigmoidalFit.h
                   src/SmoothCurveDialog.h
                   src/SmoothFilter.h
                   src/SortDialog.h
                   src/Spectrogram.h
                   src/SurfaceDialog.h
                   src/TableDialog.h
                   src/Table.h
                   src/TableStatistics.h
                   src/TextDialog.h
                   src/TextEditor.h
                   src/TextFileIO.h
                   src/TiledWindow.h
                   src/TitlePicker.h
                   src/TranslateCurveTool.h
                   src/TSVSerialiser.h
                   src/UserFunction.h
                   src/VectorCurve.h
                   src/analysis/fft2D.h
                   src/origin/OPJFile.h
                   src/plot2D/ImageSymbol.h
                   src/plot2D/ScaleEngine.h
                   src/lib/include/CollapsiveGroupBox.h
                   src/lib/include/ColorBox.h
                   src/lib/include/ColorButton.h
                   src/lib/include/ColorMapEditor.h
                   src/lib/include/DoubleSpinBox.h
                   src/lib/include/ExtensibleFileDialog.h
                   src/lib/include/LineNumberDisplay.h
                   src/lib/include/PatternBox.h
                   src/lib/include/PenStyleBox.h
                   src/lib/include/SymbolBox.h
                   src/lib/include/SymbolDialog.h
                   src/lib/include/TextFormatButtons.h
                   src/lib/3rdparty/qtcolorpicker/src/qtcolorpicker.h
)

set ( MANTID_HDRS  src/Mantid/AlgorithmMonitor.h
                   src/Mantid/AlgorithmHistoryWindow.h
                   src/Mantid/ErrorBarSettings.h
                   src/Mantid/FirstTimeSetup.h
                   src/Mantid/FitParameterTie.h
                   src/Mantid/FlowLayout.h
                   src/Mantid/IFunctionWrapper.h
                   src/Mantid/ImportWorkspaceDlg.h
                   src/Mantid/InputHistory.h
                   src/Mantid/LoadDAEDlg.h
                   src/Mantid/ManageCustomMenus.h
                   src/Mantid/ManageInterfaceCategories.h
                   src/Mantid/MantidAbout.h
                   src/Mantid/MantidApplication.h
                   src/Mantid/MantidCurve.h
                   src/Mantid/MantidDock.h
                   src/Mantid/MantidMatrixCurve.h
                   src/Mantid/MantidMDCurve.h
                   src/Mantid/MantidMDCurveDialog.h
                   src/Mantid/MantidMatrixDialog.h
                   src/Mantid/MantidMatrix.h
                   src/Mantid/MantidMatrixFunction.h
                   src/Mantid/MantidAlgorithmMetatype.h
                   src/Mantid/MantidSampleLogDialog.h
                   src/Mantid/MantidSampleMaterialDialog.h
                   src/Mantid/MantidUI.h
                   src/Mantid/MantidWSIndexDialog.h
                   src/Mantid/MantidTable.h
                   src/Mantid/PeakPickerTool.h
                   src/Mantid/Preferences.h
                   src/Mantid/RemoveErrorsDialog.h
                   src/Mantid/UserFitFunctionDialog.h
                   src/Mantid/WorkspaceIcons.h
                   src/Mantid/InstrumentWidget/BinDialog.h
                   src/Mantid/InstrumentWidget/CompAssemblyActor.h
                   src/Mantid/InstrumentWidget/ComponentActor.h
                   src/Mantid/InstrumentWidget/SampleActor.h
                   src/Mantid/InstrumentWidget/GLActorCollection.h
                   src/Mantid/InstrumentWidget/GLActor.h
                   src/Mantid/InstrumentWidget/GLActorVisitor.h
                   src/Mantid/InstrumentWidget/GLColor.h
                   src/Mantid/InstrumentWidget/GLObject.h
                   src/Mantid/InstrumentWidget/ICompAssemblyActor.h
                   src/Mantid/InstrumentWidget/InputController.h
                   src/Mantid/InstrumentWidget/InstrumentActor.h
                   src/Mantid/InstrumentWidget/InstrumentTreeModel.h
                   src/Mantid/InstrumentWidget/InstrumentTreeWidget.h
                   src/Mantid/InstrumentWidget/InstrumentWindow.h
                   src/Mantid/InstrumentWidget/InstrumentWindowTab.h
                   src/Mantid/InstrumentWidget/InstrumentWindowRenderTab.h
                   src/Mantid/InstrumentWidget/InstrumentWindowPickTab.h
                   src/Mantid/InstrumentWidget/InstrumentWindowMaskTab.h
                   src/Mantid/InstrumentWidget/InstrumentWindowTreeTab.h
                   src/Mantid/InstrumentWidget/MantidGLWidget.h
                   src/Mantid/InstrumentWidget/ColorMapWidget.h
                   src/Mantid/InstrumentWidget/ObjCompAssemblyActor.h
                   src/Mantid/InstrumentWidget/ObjComponentActor.h
                   src/Mantid/InstrumentWidget/OpenGLError.h
                   src/Mantid/InstrumentWidget/RectangularDetectorActor.h
                   src/Mantid/InstrumentWidget/UnwrappedCylinder.h
                   src/Mantid/InstrumentWidget/UnwrappedSphere.h
                   src/Mantid/InstrumentWidget/UnwrappedSurface.h
                   src/Mantid/InstrumentWidget/RotationSurface.h
                   src/Mantid/InstrumentWidget/PeakMarker2D.h
                   src/Mantid/InstrumentWidget/PeakOverlay.h
                   src/Mantid/InstrumentWidget/PanelsSurface.h
                   src/Mantid/InstrumentWidget/ProjectionSurface.h
                   src/Mantid/InstrumentWidget/Projection3D.h
                   src/Mantid/InstrumentWidget/RectF.h
                   src/Mantid/InstrumentWidget/OneCurvePlot.h
                   src/Mantid/InstrumentWidget/CollapsiblePanel.h
                   src/Mantid/InstrumentWidget/XIntegrationControl.h
                   src/Mantid/InstrumentWidget/Shape2D.h
                   src/Mantid/InstrumentWidget/Shape2DCollection.h
                   src/Mantid/InstrumentWidget/SimpleWidget.h
                   src/Mantid/InstrumentWidget/Viewport.h
                   src/Mantid/InstrumentWidget/DetXMLFile.h
                   src/Mantid/InstrumentWidget/UCorrectionDialog.h
                   src/Mantid/IProjectSerialisable.h
)

###########################################################################
# Add Qt to the include path
###########################################################################

include ( UseSystemQt4 )

###########################################################################
# Do the sip generation.
###########################################################################

include_directories ( ${PYTHON_INCLUDE_PATH} )

set ( SIP_SPEC ${CMAKE_CURRENT_SOURCE_DIR}/src/qti.sip )
set ( SIP_SRC_IN ${CMAKE_CURRENT_SOURCE_DIR}/src/sipqti.cpp.in )
set ( SIP_SRC ${CMAKE_CURRENT_BINARY_DIR}/sipqti.cpp )
set ( SIP_SRC_AUTO sip_qtipart0.cpp )


# We need to manually add all the headers that are in qti.sip
# so that the dependencies are known to CMake
set ( SIP_HDRS src/MdiSubWindow.h
               src/Table.h
               src/Matrix.h
               src/ArrowMarker.h
               src/ImageMarker.h
               src/LegendWidget.h
               src/Grid.h
               src/Graph.h
               src/MultiLayer.h
               src/Note.h
               src/Graph3D.h
               src/ApplicationWindow.h
               src/Spectrogram.h
               src/PythonScripting.h
               src/PythonScript.h
               src/Folder.h
               src/plot2D/ImageSymbol.h
               src/Mantid/ErrorBarSettings.h
               src/Mantid/MantidUI.h
               src/Mantid/MantidMatrix.h
               src/Mantid/InstrumentWidget/InstrumentWindow.h
)

set( SRC_UNITY_IGNORE_FILES )

###########################################################################
# Sip generated files
###########################################################################

# The code generated by sip causes compiler warnings therefore the
# generated file is wrapped by ${SIP_SRC} and these warnings are
# disabled. In order for VS2010 to to this correctly the second
# custom command below is required along with the committed
# src/sipqti.cpp.rule file.
add_custom_command ( OUTPUT ${SIP_SRC_AUTO}
                     COMMAND ${SIP_EXECUTABLE}
                          -I ${PYQT4_SIP_DIR} -I ${CMAKE_CURRENT_SOURCE_DIR}/../MantidQt/Python ${PYQT4_SIP_FLAGS}
                          -c ${CMAKE_CURRENT_BINARY_DIR} -j1 -w -o
                          ${SIP_SPEC}
                     DEPENDS src/qti.sip ${SIP_HDRS}
                     COMMENT "Generating python bindings using sip"
)

add_custom_command ( OUTPUT ${SIP_SRC}
                     COMMAND ${CMAKE_COMMAND} ARGS -E copy_if_different ${SIP_SRC_IN} ${SIP_SRC}
                     DEPENDS ${SIP_SRC_AUTO}
                     COMMENT ""
)

# Needed for sip.h header that can end up in a different place to to the main Python include directory
include_directories ( SYSTEM ${SIP_INCLUDE_DIR} )
# Needed for sip generated files to find includes in src
include_directories ( ${CMAKE_CURRENT_SOURCE_DIR} )

###########################################################################
# Specify the files that we need to pass to Qt macros
###########################################################################

set ( QTIPLOT_MOC_FILES src/ApplicationWindow.h
                        src/AssociationsDialog.h
                        src/AxesDialog.h
                        src/AxisDetails.h
                        src/CanvasPicker.h
                        src/ColorMapDialog.h
                        src/ConfigDialog.h
                        src/ContourLinesEditor.h
                        src/Convolution.h
                        src/Correlation.h
                        src/CurveRangeDialog.h
                        src/CurvesDialog.h
                        src/CustomActionDialog.h
                        src/DataPickerTool.h
                        src/DataSetDialog.h
                        src/Differentiation.h
                        src/DockedWindow.h
                        src/ErrDialog.h
                        src/ExpDecayDialog.h
                        src/ExponentialFit.h
                        src/ExportDialog.h
                        src/FFTDialog.h
                        src/FFTFilter.h
                        src/FFT.h
                        src/FilterDialog.h
                        src/Filter.h
                        src/FindDialog.h
                        src/FitDialog.h
                        src/Fit.h
                        src/FloatingWindow.h
                        src/Folder.h
                        src/FunctionDialog.h
                        src/Graph3D.h
                        src/Graph.h
                        src/Grid.h
                        src/GridDetails.h
                        src/ImageDialog.h
                        src/ImageExportDialog.h
                        src/ImportASCIIDialog.h
                        src/IntDialog.h
                        src/Integration.h
                        src/InterpolationDialog.h
                        src/Interpolation.h
                        src/LabelTool.h
                        src/LayerDialog.h
                        src/LegendWidget.h
                        src/LineDialog.h
                        src/LineProfileTool.h
                        src/LogisticFit.h
                        src/MatrixDialog.h
                        src/Matrix.h
                        src/MatrixModel.h
                        src/MatrixSizeDialog.h
                        src/MatrixValuesDialog.h
                        src/MdiSubWindow.h
                        src/MultiLayer.h
                        src/MultiPeakFit.h
                        src/MultiPeakFitTool.h
                        src/muParserScript.h
                        src/muParserScripting.h
                        src/NonLinearFit.h
                        src/Note.h
                        src/OpenProjectDialog.h
                        src/Plot3DDialog.h
                        src/PlotCurve.h
                        src/PlotDialog.h
                        src/Plot.h
                        src/PlotWizard.h
                        src/PluginFit.h
                        src/PolynomFitDialog.h
                        src/PolynomialFit.h
                        src/PythonScript.h
                        src/PythonScripting.h
                        src/QwtPieCurve.h
                        src/RangeSelectorTool.h
                        src/RenameWindowDialog.h
                   	src/ScaleDetails.h
                        src/ScalePicker.h
                        src/ScreenPickerTool.h
                        src/Script.h
                        src/ScriptingEnv.h
                        src/ScriptingLangDialog.h
                        src/ScriptingWindow.h
                        src/MultiTabScriptInterpreter.h
                        src/ScriptOutputDisplay.h
                        src/ScriptFileInterpreter.h
                        src/SelectionMoveResizer.h
                        src/SendToProgramDialog.h
                        src/SetColValuesDialog.h
                        src/SigmoidalFit.h
                        src/SmoothCurveDialog.h
                        src/SmoothFilter.h
                        src/Spectrogram.h
                        src/SortDialog.h
                        src/SurfaceDialog.h
                        src/TableDialog.h
                        src/Table.h
                        src/TableStatistics.h
                        src/TextDialog.h
                        src/TextEditor.h
                        src/TiledWindow.h
                        src/TitlePicker.h
                        src/TranslateCurveTool.h
                        src/lib/include/CollapsiveGroupBox.h
                        src/lib/include/ColorBox.h
                        src/lib/include/ColorButton.h
                        src/lib/include/ColorMapEditor.h
                        src/lib/include/DoubleSpinBox.h
                        src/lib/include/ExtensibleFileDialog.h
                        src/lib/include/LineNumberDisplay.h
                        src/lib/include/PatternBox.h
                        src/lib/include/PenStyleBox.h
                        src/lib/include/SymbolBox.h
                        src/lib/include/SymbolDialog.h
                        src/lib/include/TextFormatButtons.h
                        src/lib/3rdparty/qtcolorpicker/src/qtcolorpicker.h
)

set ( MANTID_MOC_FILES src/Mantid/AlgorithmMonitor.h
                       src/Mantid/AlgorithmHistoryWindow.h
                       src/Mantid/ErrorBarSettings.h
                       src/Mantid/FirstTimeSetup.h
                       src/Mantid/IFunctionWrapper.h
                       src/Mantid/ImportWorkspaceDlg.h
                       src/Mantid/LoadDAEDlg.h
                       src/Mantid/ManageCustomMenus.h
                       src/Mantid/ManageInterfaceCategories.h
                       src/Mantid/MantidAbout.h
                       src/Mantid/MantidApplication.h
                       src/Mantid/MantidCurve.h
                       src/Mantid/MantidDock.h
                       src/Mantid/MantidMatrixCurve.h
                       src/Mantid/MantidMDCurve.h
                       src/Mantid/MantidMDCurveDialog.h
                       src/Mantid/MantidMatrixDialog.h
                       src/Mantid/MantidMatrix.h
                       src/Mantid/MantidMatrixFunction.h
                       src/Mantid/MantidSampleLogDialog.h
                       src/Mantid/MantidSampleMaterialDialog.h
                       src/Mantid/MantidUI.h
                       src/Mantid/MantidWSIndexDialog.h
                       src/Mantid/MantidTable.h
                       src/Mantid/PeakPickerTool.h
                       src/Mantid/RemoveErrorsDialog.h
                       src/Mantid/UserFitFunctionDialog.h
                       src/Mantid/InstrumentWidget/XIntegrationControl.h
                       src/Mantid/InstrumentWidget/BinDialog.h
                       src/Mantid/InstrumentWidget/InputController.h
                       src/Mantid/InstrumentWidget/InstrumentTreeModel.h
                       src/Mantid/InstrumentWidget/InstrumentTreeWidget.h
                       src/Mantid/InstrumentWidget/InstrumentWindow.h
                       src/Mantid/InstrumentWidget/InstrumentWindowTab.h
                       src/Mantid/InstrumentWidget/InstrumentWindowRenderTab.h
                       src/Mantid/InstrumentWidget/InstrumentWindowPickTab.h
                       src/Mantid/InstrumentWidget/InstrumentWindowMaskTab.h
                       src/Mantid/InstrumentWidget/InstrumentWindowTreeTab.h
                       src/Mantid/InstrumentWidget/ColorMapWidget.h
                       src/Mantid/InstrumentWidget/MantidGLWidget.h
                       src/Mantid/InstrumentWidget/OneCurvePlot.h
                       src/Mantid/InstrumentWidget/CollapsiblePanel.h
                       src/Mantid/InstrumentWidget/InstrumentActor.h
                       src/Mantid/InstrumentWidget/PeakOverlay.h
                       src/Mantid/InstrumentWidget/ProjectionSurface.h
                       src/Mantid/InstrumentWidget/Projection3D.h
                       src/Mantid/InstrumentWidget/Shape2DCollection.h
                       src/Mantid/InstrumentWidget/UnwrappedSurface.h
					   src/Mantid/InstrumentWidget/UCorrectionDialog.h
)

set ( UI_FILES src/SendToProgramDialog.ui
               src/Mantid/FirstTimeSetup.ui
               src/Mantid/UserFitFunctionDialog.ui
               src/Mantid/MantidAbout.ui
               src/Mantid/RemoveErrorsDialog.ui
               src/Mantid/ManageCustomMenus.ui
               src/Mantid/ManageInterfaceCategories.ui
               src/Mantid/MantidMDCurveDialog.ui
               src/Mantid/MantidSampleMaterialDialog.ui
      			   src/Mantid/InstrumentWidget/UCorrectionDialog.ui
)

qt4_wrap_cpp ( MOCCED_FILES ${QTIPLOT_MOC_FILES} ${MANTID_MOC_FILES} )
# Call separate function on third-party code that expects moc output to have certain name
qt4_generate_moc ( src/lib/3rdparty/qtcolorpicker/src/qtcolorpicker.cpp
                   ${CMAKE_CURRENT_BINARY_DIR}/qtcolorpicker.moc )
set_source_files_properties ( ${CMAKE_CURRENT_BINARY_DIR}/qtcolorpicker.moc
                             PROPERTIES HEADER_FILE_ONLY true )
set ( MOCCED_FILES ${MOCCED_FILES} ${CMAKE_CURRENT_BINARY_DIR}/qtcolorpicker.moc )

set ( SRC_FILES ${QTIPLOT_SRCS} ${MANTID_SRCS} ${SIP_SRC} )
set ( INC_FILES ${QTIPLOT_HDRS} ${MANTID_HDRS} )
set ( ALL_SRC ${SRC_FILES} ${MOCCED_FILES} )

# Use a precompiled header where they are supported
enable_precompiled_headers( src/PrecompiledHeader.h ALL_SRC )

qt4_wrap_ui ( UI_HDRS ${UI_FILES} )

# The generated ui headers will go here:
include_directories ( ${CMAKE_CURRENT_BINARY_DIR} )

###########################################################################
# Internal icon links
###########################################################################

qt4_add_resources ( RES_FILES ${PROJECT_SOURCE_DIR}/Images/images.qrc )
qt4_add_resources ( RES_FILES ${PROJECT_SOURCE_DIR}/Images//fonts/fonts.qrc )
qt4_add_resources ( RES_FILES ${CMAKE_CURRENT_SOURCE_DIR}/icons/icons.qrc )
qt4_add_resources ( RES_FILES ${PROJECT_SOURCE_DIR}/MantidQt/SliceViewer/icons/SliceViewerIcons.qrc )
qt4_add_resources ( RES_FILES ${PROJECT_SOURCE_DIR}/MantidQt/CustomInterfaces/icons/CustomInterfacesIcons.qrc )
qt4_add_resources ( RES_FILES ${PROJECT_SOURCE_DIR}/Vates/VatesSimpleGui/ViewWidgets/icons/ViewWidgetsIcons.qrc )

###########################################################################
# Add the dependencies
###########################################################################

include_directories ( SYSTEM ${MUPARSER_INCLUDE_DIR} )
include_directories ( ${ZLIB_INCLUDE_DIRS} )

include_directories ( SYSTEM ${QWT_INCLUDE_DIR} )

find_package ( QwtPlot3d REQUIRED )
include_directories ( SYSTEM ${QWTPLOT3D_INCLUDE_DIR} )

find_package ( QScintilla REQUIRED )
include_directories ( ${QSCINTILLA_INCLUDE_DIR} )

###########################################################################
# Now create the target and add its dependencies and flags
###########################################################################

add_definitions ( -DSCRIPTING_MUPARSER )
add_definitions ( -DSCRIPTING_PYTHON )
add_definitions ( -DQSCINTILLA_DLL )     # Will only have an effect on Windows (as is desired)

include_directories ( src )
include_directories ( src/lib/include )
include_directories ( src/lib/3rdparty/qtcolorpicker/src )

include_directories ( ../QtPropertyBrowser/src )
include_directories ( ../MantidQt/API/inc )
include_directories ( ../MantidQt/MantidWidgets/inc )
include_directories ( ../MantidQt/SliceViewer/inc )
include_directories ( ../MantidQt/SpectrumViewer/inc )
include_directories ( ../MantidQt/Factory/inc )
# ui_ files end up in these places
include_directories ( ${CMAKE_BINARY_DIR}/MantidQt/API )
include_directories ( ${CMAKE_BINARY_DIR}/MantidQt/MantidWidgets )
include_directories ( ${CMAKE_BINARY_DIR}/MantidQt/SliceViewer )


###########################################################################
# Application icon files
###########################################################################
if( WIN32 )
   set ( MANTID_RC_FILE icons/MantidPlotDesktop.rc )
   if ( CONSOLE )
     set ( WIN_CONSOLE )
   else ()
     set( WIN_CONSOLE WIN32 )
   endif( CONSOLE )
endif( WIN32 )

if ( APPLE )
  set ( MANTID_RC_FILE ${CMAKE_SOURCE_DIR}/Images/MantidPlot.icns )
  set_source_files_properties(MANTID_RC_FILE PROPERTIES MACOSX_PACKAGE_LOCATION Resources)
endif ()

###########################################################################
# Config reset scripts
###########################################################################

if ( WIN32 )
  set ( CONFIG_RESET_SCRIPT mantid_reset_settings.bat )
else ()
  set ( CONFIG_RESET_SCRIPT mantid_reset_settings.sh )
endif ()

copy_files_to_dir ( "${CONFIG_RESET_SCRIPT}"
                     ${CMAKE_CURRENT_SOURCE_DIR}
                     ${CMAKE_LIBRARY_OUTPUT_DIRECTORY}/${CMAKE_CFG_INTDIR}
                     CONFIG_RESET_SCRIPT_FILE )

###########################################################################
# Required Python config files
###########################################################################

# Top-level python scripts
set( PY_FILES mantidplot.py mantidplotrc.py mantid_qt_settings_editor.py)
copy_files_to_dir ( "${PY_FILES}"
                            ${CMAKE_CURRENT_SOURCE_DIR}
                            ${CMAKE_LIBRARY_OUTPUT_DIRECTORY}/${CMAKE_CFG_INTDIR}
                            PYTHON_INSTALL_FILES )
# mantidplot package
set( MTDPLOTPY_FILES
  __init__.py
  proxies.py
  pyplot.py
  qtiplot.py
)
copy_files_to_dir ( "${MTDPLOTPY_FILES}"
                            ${CMAKE_CURRENT_SOURCE_DIR}/pymantidplot
                            ${CMAKE_LIBRARY_OUTPUT_DIRECTORY}/${CMAKE_CFG_INTDIR}/pymantidplot
                            MTDPLOT_INSTALL_FILES )
<<<<<<< HEAD
=======

set( FUTURE_FILES
  __init__.py
  pyplot.py
)
copy_files_to_dir ( "${FUTURE_FILES}"
                            ${CMAKE_CURRENT_SOURCE_DIR}/pymantidplot/future
                            ${CMAKE_LIBRARY_OUTPUT_DIRECTORY}/${CMAKE_CFG_INTDIR}/pymantidplot/future
                            MTDPLOT_FUTURE_INSTALL_FILES )
>>>>>>> 5e1193e3

# IPython scripts
set( IPY_FILES
  __init__.py
  mantid_ipython_widget.py
)
copy_files_to_dir ( "${IPY_FILES}"
                     ${CMAKE_CURRENT_SOURCE_DIR}/ipython_widget
                     ${CMAKE_LIBRARY_OUTPUT_DIRECTORY}/${CMAKE_CFG_INTDIR}/ipython_widget
                     IPYTHON_INSTALL_FILES )

###########################################################################
# MantidPlot executable
###########################################################################

add_executable ( MantidPlot ${WIN_CONSOLE} MACOSX_BUNDLE ${ALL_SRC} src/main.cpp
							${INC_FILES} ${QTIPLOT_C_SRC} ${UI_HDRS}
							${RES_FILES} ${MANTID_RC_FILE}
							${PYTHON_INSTALL_FILES} ${MTDPLOT_INSTALL_FILES} ${CONFIG_RESET_SCRIPT_FILE} ${IPYTHON_INSTALL_FILES}
)

# Library dependencies
target_link_libraries ( MantidPlot
                        ${CORE_MANTIDLIBS}
                        MantidQtAPI MantidWidgets MantidQtSliceViewer MantidQtFactory
                        MantidQtSpectrumViewer
                        QtPropertyBrowser ${QT_LIBRARIES}
                        ${QWT_LIBRARIES} ${QWTPLOT3D_LIBRARIES}
                        ${QSCINTILLA_LIBRARIES}
                        ${PYTHON_LIBRARIES}
                        ${ZLIB_LIBRARIES}
)
# Plugin dependencies
add_dependencies( MantidPlot mantidqtpython )

if (OSX_VERSION VERSION_GREATER 10.8)
  set_target_properties(MantidPlot PROPERTIES INSTALL_RPATH "@executable_path/")
endif ()

###########################################################################
# Custom Info.plist file for OS X
###########################################################################
if( APPLE )
  # Setting the CFBundleIdentifer attribute on OS X 10.6 (SL) and before
  # causes problems with trying to install the package on the same
  # machine as it was built. It tries to relocate the package to the build directory
  # because the bundle identifiers match. Mountain Lion requires the attribute
  # to avoid crashes when accessing certain system dialogs from Qt.
  # The ideal would be to pass the --no-relocate
  # option to packagemaker but we can't control that so only set the
  # identifier for 10.7 and above
  #
  # This can disappear when if/when we move to a drag-n-drop package.
  if (OSX_VERSION VERSION_GREATER 10.7 OR OSX_VERSION VERSION_EQUAL 10.7)
    set ( MAC_BUNDLE_IDENTIFIER "org.mantidproject.MantidPlot" )
  else()
    set ( MAC_BUNDLE_IDENTIFIER "" )
  endif()

  configure_file ( ${CMAKE_CURRENT_SOURCE_DIR}/../Installers/MacInstaller/Info.plist.in
                   ${CMAKE_CURRENT_BINARY_DIR}/Info.plist
                   @ONLY )

  set_target_properties( MantidPlot PROPERTIES MACOSX_BUNDLE_INFO_PLIST
                         ${CMAKE_CURRENT_BINARY_DIR}/Info.plist )
endif()

###########################################################################
# Entry point flag for Windows to ensure we always link to standard main
###########################################################################
if( WIN32 )
   set_target_properties( MantidPlot PROPERTIES LINK_FLAGS "/ENTRY:mainCRTStartup" )
   if ( CONSOLE )
     set_target_properties( MantidPlot PROPERTIES COMPILE_DEFINITIONS "_CONSOLE" )
   endif ( CONSOLE )
endif( WIN32 )

###########################################################################
# MantidPlot Python Unit Tests
###########################################################################

# List of .py files than must be run WITHIN MantidPlot.
set ( MANTIDPLOT_TEST_PY_FILES
    MantidPlotAlgorithmDialogTest.py
    MantidPlotInstrumentViewTest.py
    MantidPlotSliceViewerTest.py
    MantidPlot1DPlotTest.py
    MantidPlot2DPlotTest.py
    MantidPlotProxiesTest.py
    MantidPlotPythonImportTest.py
    MantidPlotFoldersTest.py
    MantidPlotMdiSubWindowTest.py
    MantidPlotTiledWindowTest.py
    MantidPlotInputArgsCheck.py
    MantidPlotPyplotGeneralTest.py
)

if ( 0 )
	message (STATUS "Your CMAKE_SYSTEM string is '${CMAKE_SYSTEM}'")
	message (STATUS "Your CMAKE_SYSTEM_NAME string is '${CMAKE_SYSTEM_NAME}'")
	message (STATUS "Your CMAKE_BINARY_DIR string is '${CMAKE_BINARY_DIR}'")
	message (STATUS "Your BIN_DIR string is '${BIN_DIR}'")
	message (STATUS "Your CMAKE_LIBRARY_OUTPUT_DIRECTORY string is '${CMAKE_LIBRARY_OUTPUT_DIRECTORY}'")
	message (STATUS "Your CMAKE_CFG_INTDIR string is '${CMAKE_CFG_INTDIR}'")
	message (STATUS "Your CMAKE_CURRENT_BINARY_DIR string is '${CMAKE_CURRENT_BINARY_DIR}'")
endif ()


# Check system version
if ( ${CMAKE_SYSTEM} MATCHES ".*\\.el5" )
  	# This is RHEL5. GUI tests hang on this platform for some reason
  	message ( "RHEL5 hangs on GUI tests. Disabling MantidPlot python tests." )
else ()
	# Find the path to the built MantidPlot app. Need different paths for MAC for some reason.
	set (MANTIDPLOT_PATH  "${CMAKE_BINARY_DIR}/${BIN_DIR}/MantidPlot" )

	# Screenshots destination
	if ("$ENV{WORKSPACE}" STREQUAL "")
		set (SCREENSHOTS_DIR "${CMAKE_LIBRARY_OUTPUT_DIRECTORY}/screenshots" )
	else ()
		set (SCREENSHOTS_DIR "$ENV{WORKSPACE}/screenshots" )
	endif ()

	# Add an environment property MANTID_SOURCE so that the script can find the source of xmlrunner
	set (TEST_ENVIRONMENT "MANTID_SOURCE=${CMAKE_SOURCE_DIR};PYTHONPATH=${CMAKE_CURRENT_SOURCE_DIR}/test;MANTID_SCREENSHOT_REPORT=${SCREENSHOTS_DIR}" )

	# Fixes for Darwin (MacOS)
	if ( ${CMAKE_SYSTEM_NAME} MATCHES "Darwin")
		set (MANTIDPLOT_PATH  "${CMAKE_LIBRARY_OUTPUT_DIRECTORY}/${BIN_DIR}/MantidPlot" )
		# Append to the path and set MANTIDPATH for MacOS' MantidPlot to run
		set (TEST_ENVIRONMENT "PATH=$ENV{PATH}:${CMAKE_LIBRARY_OUTPUT_DIRECTORY};MANTIDPATH=${CMAKE_LIBRARY_OUTPUT_DIRECTORY};MANTID_SOURCE=${CMAKE_SOURCE_DIR};MANTID_SCREENSHOT_REPORT=${SCREENSHOTS_DIR}" )
	endif ()

	# Make a ctest target for each file
	foreach  ( PYFILE ${MANTIDPLOT_TEST_PY_FILES} )
	 	# Add the test. Name of test = name of the file
		add_test ( ${PYFILE} ${MANTIDPLOT_PATH} -xq ${CMAKE_CURRENT_SOURCE_DIR}/test/${PYFILE} )
		# Set the previously-built environment
		set_tests_properties ( ${PYFILE} PROPERTIES
                           RUN_SERIAL 1
                           ENVIRONMENT "${TEST_ENVIRONMENT}"
                           TIMEOUT ${TESTING_TIMEOUT} )
	endforeach ()

    add_dependencies( GUITests MantidPlot )
endif()

###########################################################################
# Installation settings
###########################################################################

install ( TARGETS MantidPlot RUNTIME DESTINATION ${BIN_DIR}
                             BUNDLE DESTINATION .
)

# Ship required files. Explicit so some can be disabled easily if necessary
install ( FILES ${PY_FILES} DESTINATION ${BIN_DIR} )
foreach(PY_FILE ${MTDPLOTPY_FILES} )
  install ( FILES pymantidplot/${PY_FILE} DESTINATION ${BIN_DIR}/pymantidplot )
endforeach()
foreach(PY_FILE ${IPY_FILES} )
  install ( FILES ipython_widget/${PY_FILE} DESTINATION ${BIN_DIR}/ipython_widget )
endforeach()
install ( FILES ${CONFIG_RESET_SCRIPT} DESTINATION ${BIN_DIR} )

# file make_package.rb contains hard-coded path to the libraries
# this causes fail of the installation with macports
# therefore MACPORTS option is introduced
if ( APPLE )
  if (OSX_VERSION VERSION_LESS 10.9)
    configure_file ( ${CMAKE_CURRENT_SOURCE_DIR}/FixBundle.cmake.in
                   ${CMAKE_CURRENT_BINARY_DIR}/FixBundle.cmake
                   @ONLY )

    install ( SCRIPT ${CMAKE_CURRENT_BINARY_DIR}/FixBundle.cmake )
  elseif (MACPORTS)
        install ( FILES  package_python_macports.py DESTINATION MantidPlot.app/ )
        configure_file ( ${CMAKE_CURRENT_SOURCE_DIR}/FixMacportsBundle.cmake.in
                   ${CMAKE_CURRENT_BINARY_DIR}/FixMacportsBundle.cmake
                   @ONLY )
        install ( SCRIPT ${CMAKE_CURRENT_BINARY_DIR}/FixMacportsBundle.cmake )
  else ()
    configure_file( ${CMAKE_CURRENT_SOURCE_DIR}/make_package.rb.in
                   ${CMAKE_CURRENT_BINARY_DIR}/make_package.rb
                   @ONLY )
    install ( FILES  ${CMAKE_CURRENT_BINARY_DIR}/make_package.rb DESTINATION MantidPlot.app/ )
    configure_file ( ${CMAKE_CURRENT_SOURCE_DIR}/FixMavericksBundle.cmake.in
                   ${CMAKE_CURRENT_BINARY_DIR}/FixMavericksBundle.cmake
                   @ONLY )
    install ( SCRIPT ${CMAKE_CURRENT_BINARY_DIR}/FixMavericksBundle.cmake )
  endif ()
endif ()<|MERGE_RESOLUTION|>--- conflicted
+++ resolved
@@ -858,18 +858,6 @@
                             ${CMAKE_CURRENT_SOURCE_DIR}/pymantidplot
                             ${CMAKE_LIBRARY_OUTPUT_DIRECTORY}/${CMAKE_CFG_INTDIR}/pymantidplot
                             MTDPLOT_INSTALL_FILES )
-<<<<<<< HEAD
-=======
-
-set( FUTURE_FILES
-  __init__.py
-  pyplot.py
-)
-copy_files_to_dir ( "${FUTURE_FILES}"
-                            ${CMAKE_CURRENT_SOURCE_DIR}/pymantidplot/future
-                            ${CMAKE_LIBRARY_OUTPUT_DIRECTORY}/${CMAKE_CFG_INTDIR}/pymantidplot/future
-                            MTDPLOT_FUTURE_INSTALL_FILES )
->>>>>>> 5e1193e3
 
 # IPython scripts
 set( IPY_FILES
