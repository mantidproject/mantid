--- conflicted
+++ resolved
@@ -899,11 +899,6 @@
     deleteActive = true;
   }
 
-<<<<<<< HEAD
-    if(m_ads.doesExist(m->workspaceName().toStdString()))
-    {
-      m_mantidUI->deleteWorkspace(m->workspaceName());
-=======
   if(deleteActive || deleteExplorer)
   {    
     QMessageBox::StandardButton reply;
@@ -935,7 +930,6 @@
       {
         m_mantidUI->deleteWorkspace(m->workspaceName());
       }
->>>>>>> 65ff2f3d
     }
   }
 }
