**Description of work.**

**Report to:** [user name]/[nobody]. <!--If the original issue was raised by a user they should be named here. Do not leak email addresses-->

**To test:**

<!-- Instructions for testing. -->

Fixes #xxxx. <!-- and fix #xxxx or close #xxxx xor resolves #xxxx -->
<!-- alternative
<<<<<<< HEAD
*There is no associated issue.
=======
*There is no associated issue.*
>>>>>>> cbeb8706
-->

<!-- delete this if you added release notes
*This does not require release notes* because **fill in an explanation of why**
-->

---

#### Reviewer ####

Please comment on the following ([full description](http://www.mantidproject.org/Individual_Ticket_Testing)):

##### Code Review #####

- Is the code of an acceptable quality?
- Does the code conform to the [coding standards](http://developer.mantidproject.org/Standards/)?
- Are the unit tests small and test the class in isolation?
- If there are changes in the release notes then do they describe the changes appropriately?

##### Functional Tests #####

- Do changes function as described? Add comments below that describe the tests performed?
- Do the changes handle unexpected situations, e.g. bad input?
- Has the relevant (user and developer) documentation been added/updated?

Does everything look good? Mark the review as **Approve**. A member of `@mantidproject/gatekeepers` will take care of it.<|MERGE_RESOLUTION|>--- conflicted
+++ resolved
@@ -8,11 +8,7 @@
 
 Fixes #xxxx. <!-- and fix #xxxx or close #xxxx xor resolves #xxxx -->
 <!-- alternative
-<<<<<<< HEAD
-*There is no associated issue.
-=======
 *There is no associated issue.*
->>>>>>> cbeb8706
 -->
 
 <!-- delete this if you added release notes
