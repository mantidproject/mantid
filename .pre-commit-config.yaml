default_language_version:
  python: python3

exclude: ^$|instrument/

ci:
  autofix_prs: true

repos:
  # Run fast code improvement/checks before running PR specific helpers.
  - repo: https://github.com/pre-commit/pre-commit-hooks.git
    rev: v5.0.0
    hooks:
      - id: trailing-whitespace
        args: [--markdown-linebreak-ext=md]
        exclude: .patch$
      - id: check-added-large-files
        args: ['--maxkb=4096']
      - id: check-xml
      - id: check-yaml
        args: [--allow-multiple-documents]
        exclude: conda/recipes/mantid/meta.yaml|conda/recipes/mantid-developer/meta.yaml|conda/recipes/mantidqt/meta.yaml|conda/recipes/mantiddocs/meta.yaml|conda/recipes/mantidworkbench/meta.yaml
      - id: end-of-file-fixer
        exclude: .md5$|^external/|^tools/|Testing/Tools/cxxtest

  - repo: https://github.com/pre-commit/mirrors-clang-format
    rev: v19.1.7
    hooks:
    - id: clang-format
      exclude: Testing/Tools/cxxtest|tools|qt/icons/resources/

  - repo: https://github.com/mantidproject/pre-commit-hooks.git
    rev: 15c7c52cf8eeb0d74c736a1f100743a244c2f0a8
    hooks:
      - id: cmake-missing-pytest-files
        # Exclude sphinx / template file
        exclude: test_doctest.py|python_export_maker.py
      - id: mantid-release-note-check
        files: docs\/source\/release\/v\d+\.\d+\.\d+\/.*\/.*\.rst

  - repo: https://github.com/cheshirekow/cmake-format-precommit
    rev: v0.6.13
    hooks:
    - id: cmake-format
    #- id: cmake-lint <- not ready yet

  - repo: https://github.com/rstcheck/rstcheck
    rev: v6.2.4
    hooks:
      - id: rstcheck
        additional_dependencies: [sphinx]
        args: ["--config", ".rstcheck.project.cfg"]
        exclude: |
          (?x)^(
          ^docs/source/index.rst$| # this has a value filled in by something
          ^docs/source/concepts/FittingMinimizersComparisonDetailed.rst| # strange ranking tags
          ^docs/source/fitting/.*|
          ^docs/source/techniques/.*
          )$

  - repo: https://github.com/astral-sh/ruff-pre-commit
<<<<<<< HEAD
    rev: v0.9.9
=======
    rev: v0.9.10
>>>>>>> 04d08470
    # ruff must appear before black in the list of hooks
    hooks:
      - id: ruff
        args: [--fix, --exit-non-zero-on-fix]
      - id: ruff-format
        exclude: scripts/templates/reference/|Testing/Tools/cxxtest<|MERGE_RESOLUTION|>--- conflicted
+++ resolved
@@ -59,11 +59,7 @@
           )$
 
   - repo: https://github.com/astral-sh/ruff-pre-commit
-<<<<<<< HEAD
-    rev: v0.9.9
-=======
     rev: v0.9.10
->>>>>>> 04d08470
     # ruff must appear before black in the list of hooks
     hooks:
       - id: ruff
