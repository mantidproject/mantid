
.. algorithm::

.. summary::

.. alias::

.. properties::

Description
-----------

The maximum entropy method (MEM) is used as a signal processing technique for reconstructing
images from noisy data. It selects a single
image from the many images which fit the data with the same value of the statistic,
:math:`\chi^2`. The maximum entropy method selects from this *feasible set* of images, the one which
has minimum information (maximum entropy).
More specifically, the algorithm maximizes the entropy :math:`S\left(x\right)` subject to the constraint:

.. math:: \chi^2 = \frac{1}{N'}\sum_m \frac{\left(d_m - d_m^c\right)^2}{\sigma_m^2} \leq \chi^2_{target}

where :math:`d_m` are the experimental data, :math:`\sigma_m` the associated errors, :math:`d_m^c`
the calculated or reconstructed data, :math:`\chi^2_{target}` is value of the input algorithm 
property ChiTargetOverN and :math:`N'` the number of measured data point. The image is a set of numbers
:math:`\{x_0, x_1, \dots, x_{N-1}\}` related to the measured data via a 1D Fourier transform:

.. math:: d_m = \frac{1}{N} \sum_{j=0}^{N-1} x_j e^{i 2\pi m j / N}

where :math:`N` is the number of image points, which can be made different from :math:`N'` and
is controlled by the input algorithm property ResolutionFactor, see examples further below.

Note that even for real input data the reconstructed image can be complex, which means that both the real and
imaginary parts will be taken into account for the calculations. This is the default behaviour, which can be
changed by setting the input property *ComplexImage* to *False*. Note that the algorithm will fail to converge
if the image is complex (i.e. the data does not satisfy Friedel's law) and this option is set to *False*. 
For this reason, it is recomended to use the default when no prior knowledge is available. 

The entropy is defined on the image :math:`\{x_j\}` as:

.. math:: S = \sum_j \left[ \sqrt{x_j^2 + A^2} - x_j \sinh^{-1}\left(\frac{x_j}{A}\right) \right]


or

.. math:: S = -\sum_j x_j \left(\log(x_j/A)-1\right)

where :math:`A` is a constant and the formula which is used depends on the input property *PositiveImage*: when it is
set to *False* the first equation will be applied, whereas the latter expresion will be used if this property
is set to *True*. The sensitive of the reconstructed image to reconstructed
image will vary depending on the data. In general a smaller value would preduce a
sharper image. See section 4.7 in Ref. [1] for recommended strategy to selected :math:`A`.

The implementation used to find the solution where the entropy is maximized
subject to the constraint in :math:`\chi^2` follows the approach by Skilling & Bryan [2], which is an
algorithm that is not explicitly using Lagrange multiplier. Instead, they
construct a subspace from a set of *search directions* to approach the maximum entropy solution. Initially,
the image :math:`x` is set to the flat background :math:`A` and the search directions are constructed
using the gradients of :math:`S` and :math:`\chi^2`:

.. math:: \mathbf{e}_1 = \left|x\right|\left(\nabla S\right)
.. math:: \mathbf{e}_2 = \left|x\right|\left(\nabla \chi^2\right)

where :math:`a\left(b\right)` stands for a componentwise multiplication between vectors
:math:`a` and :math:`b`. The algorithm next uses
a quadratic approximation to determine the increment :math:`\delta \mathbf{x}` that *moves* the image
one step closer to the solution:

.. math:: \mathbf{x} = \mathbf{x} + \delta \mathbf{x}

Output Workspaces
-----------------

There are four output workspaces: *ReconstructedImage* and *ReconstructedData* contain the image and
calculated data respectively, and *EvolChi* and *EvolAngle* record the algorithm's evolution.
*ReconstructedData* can be used to check that the calculated data approaches the experimental,
measured data, and *ReconstructedImage* corresponds to its Fourier transform. If the input data are real they
contain twice the original number of spectra, as the Fourier transform will be a complex signal
in general. The real and imaginary parts are organized as follows (see Table 1): assuming your input workspace has
:math:`M` spectra, the real part of the reconstructed spectrum :math:`s` corresponds to
spectrum :math:`s` in the output workspaces *ReconstructedImage* and *ReconstructedData*, while the imaginary part can be found in spectrum :math:`s+M`.

When the input data are complex, the input workspace is expected to have :math:`2M` spectra, where
real and imaginary parts of input :math:`s`, are arranged in spectra :math:`(s, s+M)` respectively. In other words,
*ReconstructedData* and *ReconstructedImage* will contain :math:`2M` spectra, where spectra
:math:`(s, s+M)` correspond to the real and imaginary parts reconstructed from the input signal at
:math:`(s, s+M)` in the input workspace (see Table 2 below).

The workspaces *EvolChi* and *EvolAngle* record the evolution of :math:`\chi^2` and the angle (or
non-parallelism) between :math:`\nabla S` and :math:`\nabla \chi^2`. Note that the algorithm runs
until a solution is found, and that an image is considered to be a true maximum entropy
solution when the following two conditions are met simultaneously:

.. math:: \chi^2_{Target} - \chi^2 < \epsilon_1, \qquad \frac{1}{2} \left| \frac{\nabla S}{\left|\nabla S\right|} - \frac{\nabla \chi^2}{\left|\nabla \chi^2\right|} \right| < \epsilon_2

While one of these conditions is not satisfied the algorithm keeps running until it reaches the maximum
number of iterations. When the maximum number of iterations is reached, the last
reconstructed image and its corresponding calculated data are returned, even if they do not correspond to
a true maximum entropy solution satisfying the conditions above. In this way, the user can check by inspecting
the output workspaces whether the algorithm was evolving towards the correct solution or not.
On the other hand, the user must always check the validity of the solution by inspecting *EvolChi* and *EvolAngle*,
whose values will be set to zero once the true maximum entropy solution is found.

.. table:: Table 1. Output workspaces for a real input workspace with M histograms and N bins

    +-------------------+------------------------------+----------------+--------------------------------------------------------------------------------------------------------------------------------------------------------------------------------------------------------------------------------------------------------------------------------------------------------------------+
    | Workspace         | Number of histograms         | Number of bins | Description                                                                                                                                                                                                                                                                                                        |
    +===================+==============================+================+====================================================================================================================================================================================================================================================================================================================+
    | EvolChi           | M                            | MaxIterations  | Evolution of :math:`\chi^2` until the solution is found. Then all values are set to zero.                                                                                                                                                                                                                          |
    +-------------------+------------------------------+----------------+--------------------------------------------------------------------------------------------------------------------------------------------------------------------------------------------------------------------------------------------------------------------------------------------------------------------+
    | EvolAngle         | M                            | MaxIterations  | Evolution of the angle between :math:`\nabla S` and :math:`\nabla \chi^2`, until the solution is found. Then all values are set to zero.                                                                                                                                                                           |
    +-------------------+------------------------------+----------------+--------------------------------------------------------------------------------------------------------------------------------------------------------------------------------------------------------------------------------------------------------------------------------------------------------------------+
    | ReconstructedImage| 2M                           | N              | For spectrum :math:`s` in the input workspace, the reconstructed image is stored in spectra :math:`s` (real part) and :math:`s+M` (imaginary part)                                                                                                                                                                 |
    +-------------------+------------------------------+----------------+--------------------------------------------------------------------------------------------------------------------------------------------------------------------------------------------------------------------------------------------------------------------------------------------------------------------+
    | ReconstructedData | 2M                           | N              | For spectrum :math:`s` in the input workspace, the reconstructed data are stored in spectrum :math:`s` (real part) and :math:`s+M` (imaginary part). Note that although the input is real, the imaginary part is recorded for debugging purposes, it should be zero for all data points.                           |
    +-------------------+------------------------------+----------------+--------------------------------------------------------------------------------------------------------------------------------------------------------------------------------------------------------------------------------------------------------------------------------------------------------------------+

.. table:: Table 2. Output workspaces for a complex input workspace with 2M histograms and N bins.

    +-------------------+------------------------------+----------------+------------------------------------------------------------------------------------------------------------------------------------------------------------+
    | Workspace         | Number of histograms         | Number of bins | Description                                                                                                                                                |
    +===================+==============================+================+============================================================================================================================================================+
    | EvolChi           | M                            | MaxIterations  | Evolution of :math:`\chi^2` until the solution is found. Then all values are set to zero.                                                                  |
    +-------------------+------------------------------+----------------+------------------------------------------------------------------------------------------------------------------------------------------------------------+
    | EvolAngle         | M                            | MaxIterations  | Evolution of the angle between :math:`\nabla S` and :math:`\nabla \chi^2`, until the solution is found. Then all values are set to zero.                   |
    +-------------------+------------------------------+----------------+------------------------------------------------------------------------------------------------------------------------------------------------------------+
    | ReconstructedImage| 2M                           | :math:`N`      | For spectrum :math:`(s, s+M)` in the input workspace, the reconstructed image is stored in spectra :math:`s` (real part) and :math:`s+M` (imaginary part)  |
    +-------------------+------------------------------+----------------+------------------------------------------------------------------------------------------------------------------------------------------------------------+
    | ReconstructedData | 2M                           | :math:`N`      | For spectrum :math:`(s, s+M)` in the input workspace, the reconstructed data are stored in spectra :math:`s` (real part) and :math:`s+M` (imaginary part)  |
    +-------------------+------------------------------+----------------+------------------------------------------------------------------------------------------------------------------------------------------------------------+

Usage
-----

Some of the usage examples use usage data files.

.. include:: ../usagedata-note.txt

**Example - Reconstruct Fourier coefficients**

In the example below, a workspace containing five Fourier coefficients is created and
used as input to :ref:`algm-MaxEnt`. In the figure we show the original and reconstructed data (left),
and the reconstructed image, i.e. Fourier transform (right).

.. testcode:: ExFourierCoeffs

   # Create an empty workspace
   X = []
   Y = []
   E = []
   N = 200
   for i in range(0,N):
       x = ((i-N/2) *1./N)
       X.append(x)
       Y.append(0)
       E.append(0.001)

   # Fill in five Fourier coefficients
   # The input signal must be symmetric to get a real image
   Y[5] = Y[195] = 0.85
   Y[10] = Y[190] = 0.85
   Y[20] = Y[180] = 0.85
   Y[12] = Y[188] = 0.90
   Y[14] = Y[186] = 0.90
   CreateWorkspace(OutputWorkspace='inputws',DataX=X,DataY=Y,DataE=E,NSpec=1)
   evolChi, evolAngle, image, data = MaxEnt(InputWorkspace='inputws', A=0.0001)

   print("First  reconstructed coefficient: {:.3f}".format(data.readY(0)[5]))
   print("Second reconstructed coefficient: {:.3f}".format(data.readY(0)[10]))
   print("Third  reconstructed coefficient: {:.3f}".format(data.readY(0)[20]))
   print("Fourth reconstructed coefficient: {:.3f}".format(data.readY(0)[12]))
   print("Fifth  reconstructed coefficient: {:.3f}".format(data.readY(0)[14]))
   print("Number of iterations: "+str( len(evolAngle.readX(0))))

Output:

.. testoutput:: ExFourierCoeffs

   First  reconstructed coefficient: 0.847
   Second reconstructed coefficient: 0.846
   Third  reconstructed coefficient: 0.846
   Fourth reconstructed coefficient: 0.896
   Fifth  reconstructed coefficient: 0.896
   Number of iterations: 3495

.. figure:: ../images/MaxEntFourierCoefficients.png
   :align: center

**Example - Reconstruct a real muon dataset**


In this example, :ref:`algm-MaxEnt` is run on a pre-analyzed muon dataset. The corresponding figure shows
the original and reconstructed data (left), and the real part of the image obtained with :ref:`algm-MaxEnt`
and :ref:`algm-FFT` (right).

.. testcode:: ExMUSR00022725

   Load(Filename=r'MUSR00022725.nxs', OutputWorkspace='MUSR00022725')
   CropWorkspace(InputWorkspace='MUSR00022725', OutputWorkspace='MUSR00022725', XMin=0.11, XMax=1.6, EndWorkspaceIndex=0)
   RemoveExpDecay(InputWorkspace='MUSR00022725', OutputWorkspace='MUSR00022725')
   Rebin(InputWorkspace='MUSR00022725', OutputWorkspace='MUSR00022725', Params='0.016')
   evolChi, evolAngle, image, data = MaxEnt(InputWorkspace='MUSR00022725', A=0.005)
   # Compare MaxEnt to FFT
   imageFFT = FFT(InputWorkspace='MUSR00022725')

   print("Image at {:.3f}: {:.3f}".format(image.readX(0)[44], image.readY(0)[44]))
   print("Image at {:.3f}: {:.3f}".format(image.readX(0)[46], image.readY(0)[46]))
   print("Image at {:.3f}: {:.3f}".format(image.readX(0)[48], image.readY(0)[48]))
   # check background is not nosiy
   def getInt(originalX,originalY,xMin,xMax):
      import numpy as np
      yData=[]
      xData=[]
      for j in range(0,len(originalX)):
          if originalX[j]>xMin and originalX[j]<xMax:
              yData.append(originalY[j]**2)
              xData.append(originalX[j])
      return np.trapz(x=xData,y=np.sqrt(yData))
   # Do not change these numbers - they test if noise has been added to the alg    
   print("Negative background {:.6f}".format(getInt(image.readX(0), image.readY(0),-30,-2 )))
   print("Positive background {:.6f}".format(getInt(image.readX(0), image.readY(0),2,30 )))
<<<<<<< HEAD
=======
   print ("Number of iterations: "+str( len(evolAngle.readX(0))))
>>>>>>> 7f466b14
   
Output:

.. testoutput:: ExMUSR00022725

   Image at -1.359: 0.100
   Image at 0.000: 0.009
   Image at 1.359: 0.100
   Negative background 0.006431
   Positive background 0.006431
<<<<<<< HEAD
=======
   Number of iterations: 22
>>>>>>> 7f466b14
.. figure:: ../images/MaxEntMUSR00022725.png
   :align: center

Next, :ref:`algm-MaxEnt` is run on a different muon dataset. The figure shows
the original and reconstructed data (left), the real part of the image (middle)
and its imaginary part (right).

.. testcode:: ExEMU00020884

   Load(Filename=r'EMU00020884.nxs', OutputWorkspace='EMU00020884')
   CropWorkspace(InputWorkspace='EMU00020884', OutputWorkspace='EMU00020884', XMin=0.17, XMax=4.5, EndWorkspaceIndex=0)
   RemoveExpDecay(InputWorkspace='EMU00020884', OutputWorkspace='EMU00020884')
   Rebin(InputWorkspace='EMU00020884', OutputWorkspace='EMU00020884', Params='0.016')
   evolChi, evolAngle, image, data = MaxEnt(InputWorkspace='EMU00020884', A=0.0001, MaxIterations=2500, ChiTargetOverN=300.0/270.0)
   # Compare MaxEnt to FFT
   imageFFT = FFT(InputWorkspace='EMU00020884')

   print("Image (real part) at {:.3f}: {:.3f}".format(image.readX(0)[129], image.readY(0)[129]))
   print("Image (real part) at  {:.3f}:  {:.3f}".format(image.readX(0)[135], image.readY(0)[135]))
   print("Image (real part) at  {:.3f}: {:.3f}".format(image.readX(0)[141], image.readY(0)[141]))
   print("Image (imaginary part) at {:.3f}: {:.3f}".format(image.readX(1)[129], image.readY(1)[129]))
   print("Image (imaginary part) at  {:.3f}:  {:.3f}".format(image.readX(1)[135], image.readY(1)[135]))
   print("Image (imaginary part) at  {:.3f}:  {:.3f}".format(image.readX(1)[141], image.readY(1)[141]))
<<<<<<< HEAD
=======
   print ("Number of iterations: "+str( len(evolAngle.readX(0))))
>>>>>>> 7f466b14

Output:

.. testoutput:: ExEMU00020884

   Image (real part) at -1.389: -0.063
   Image (real part) at  0.000:  0.035
   Image (real part) at  1.389: -0.063
   Image (imaginary part) at -1.389: -0.277
   Image (imaginary part) at  0.000:  0.000
   Image (imaginary part) at  1.389:  0.277
<<<<<<< HEAD
=======
   Number of iterations: 33

>>>>>>> 7f466b14

.. figure:: ../images/MaxEntMUSR00020884.png
   :align: center

Finally, we show an example where a complex signal is analyzed. In this case, the input workspace contains two spectra corresponding to the
real and imaginary part of the same signal. The figure shows
the original and reconstructed data (left), and the reconstructed image (right).

.. testcode:: ExRealImage

   from math import pi, sin, cos
   from random import random, seed
   seed(0)
   # Create a test workspace
   X = []
   YRe = []
   YIm = []
   E = []
   N = 200
   w = 3
   for i in range(0,N):
       x = 2*pi*i/N
       X.append(x)
       YRe.append(cos(w*x)+(random()-0.5)*0.3)
       YIm.append(sin(w*x)+(random()-0.5)*0.3)
       E.append(0.1)
   CreateWorkspace(OutputWorkspace='ws',DataX=X+X,DataY=YRe+YIm,DataE=E+E,NSpec=2)
   evolChi, evolAngle, image, data = MaxEnt(InputWorkspace='ws', ComplexData=True, A=0.001)

   print("Image (real part) at {:.3f}: {:.3f}".format(image.readX(0)[102], image.readY(0)[102]))
   print("Image (real part) at {:.3f}: {:.3f}".format(image.readX(0)[103], image.readY(0)[103]))
   print("Image (real part) at {:.3f}: {:.3f}".format(image.readX(0)[104], image.readY(0)[104]))
   print ("Number of iterations: "+str( len(evolAngle.readX(0))))

Output:

.. testoutput:: ExRealImage

   Image (real part) at 0.318: 0.000
   Image (real part) at 0.477: 5.862
   Image (real part) at 0.637: 0.000
   Number of iterations: 20000

.. figure:: ../images/MaxEntComplexData.png
   :align: center

Positive Images
---------------

The algorithm allows users to restrict the reconstructed image to positive values only. This behaviour can be
selected by setting the input property *PositiveImage* to true. In this case, the entropy is defined by the
expression:

.. math:: S = -\sum_j x_j \left(\log(x_j/A)-1\right)

In addition, the algorithm explicitly protects against negative values by setting those to a fraction of the maximum entropy constant *A*.
In the example below both modes are compared. As the input is a complex signal with expected Fourier transform :math:`F(\omega) = \delta\left(\omega-\omega_0\right)`,
i.e. positive,
both modes should produce the same results (note that the maximum entropy constant *A* typically needs to be set to smaller values for positive
image in order to obtain smooth results).

.. testcode:: ExRealPosImage

   from math import pi, sin, cos
   from random import random, seed
   seed(0)
   # Create a test workspace
   X = []
   YRe = []
   YIm = []
   E = []
   N = 200
   w = 3
   for i in range(0,N):
       x = 2*pi*i/N
       X.append(x)
       YRe.append(cos(w*x)+(random()-0.5)*0.3)
       YIm.append(sin(w*x)+(random()-0.5)*0.3)
       E.append(0.1)
   CreateWorkspace(OutputWorkspace='ws',DataX=X+X,DataY=YRe+YIm,DataE=E+E,NSpec=2)
   evolChi, evolAngle, image, data = MaxEnt(InputWorkspace='ws', ComplexData=True, A=0.001, PositiveImage=False)
   evolChiP, evolAngleP, imageP, dataP = MaxEnt(InputWorkspace='ws', ComplexData=True, A=0.001, PositiveImage=True)

   print("Image at {:.3f}: {:.3f} (PositiveImage=False), {:.3f} (PositiveImage=True)".format(image.readX(0)[102], image.readY(0)[102], imageP.readY(0)[102]))
   print("Image at {:.3f}: {:.3f} (PositiveImage=False), {:.3f} (PositiveImage=True)".format(image.readX(0)[103], image.readY(0)[103], imageP.readY(0)[103]))
   print("Image at {:.3f}: {:.3f} (PositiveImage=False), {:.3f} (PositiveImage=True)".format(image.readX(0)[104], image.readY(0)[104], imageP.readY(0)[102]))
   print ("Number of iterations: "+str( len(evolAngle.readX(0))))
   print ("Number of iterations: "+str( len(evolAngleP.readX(0))))
   
Output:

.. testoutput:: ExRealPosImage

   Image at 0.318: 0.000 (PositiveImage=False), 0.000 (PositiveImage=True)
   Image at 0.477: 5.862 (PositiveImage=False), 5.913 (PositiveImage=True)
   Image at 0.637: 0.000 (PositiveImage=False), 0.000 (PositiveImage=True)
   Number of iterations: 20000
   Number of iterations: 11

.. figure:: ../images/MaxEntPositiveImage.png
   :align: center

Complex Images
--------------

By default the input property *ComplexImage* is set to *True* and the algorithm will assume complex images for the calculations.
This means that the set of numbers :math:`\{x_j\}` that form the image will have a real and an imaginary part, and both components will be
considered to evaluate the entropy, :math:`S\left(x_j\right)`, and its derivative, :math:`\nabla S\left(x_j\right)`. This effectively means
splitting the entropy (the same applies to its derivative) in two terms, :math:`S\left(x_j\right) = \left[S\left(x_j^{re}\right), S\left(x_j^{im}\right)\right]`,
where the first one refers to the real part of the entropy and the second one to the imaginary part. This is the recommended option when no prior knowledge
about the image is available, as trying to reconstruct images that are inherently complex discarding the imaginary part will prevent the algorithm
from converging. If the image is known to be real this property can be safely set to *False*.


Increasing the number of points in the image
--------------------------------------------

The algorithm has an input property, *ResolutionFactor*, that allows to increase the number of points in the reconstructed image. This is
at present done by extending the range (and therefore the number of points) in the reconstructed data. The number of reconstructed
points can be increased by any integer factor, but note that this will slow down the algorithm and you may need to increase the number of
maxent iterations so that the algorithm is able to converge to a solution.

An example script where the density of points is increased by a factor of 2 can be found below. Note that when a factor of 2 is used,
the reconstructed data is twice the size of the original (experimental) data. Also shown is how ChiTargetOverN property may be varied away
from the default 1.0; the dataset contains 270 data points and here set to be slightly higher at 300/270.

.. testcode:: ExResolutionFactor

   Load(Filename=r'EMU00020884.nxs', OutputWorkspace='ws')
   CropWorkspace(InputWorkspace='ws', OutputWorkspace='ws', XMin=0.17, XMax=4.5, EndWorkspaceIndex=0)
   ws = RemoveExpDecay(InputWorkspace='ws')
   ws = Rebin(InputWorkspace='ws', Params='0.016')
   evolChi1, evolAngle1, image1, data1 = MaxEnt(InputWorkspace='ws', A=0.0001, MaxIterations=2500, ResolutionFactor=1, ChiTargetOverN=300.0/270.0)
   evolChi2, evolAngle2, image2, data2 = MaxEnt(InputWorkspace='ws', A=0.0001, MaxIterations=5000, ResolutionFactor=2, ChiTargetOverN=300.0/270.0)

   print("Image at {:.3f}: {:.3f} (ResolutionFactor=1)".format(image1.readX(0)[135], image1.readY(0)[135]))
   print("Image at {:.3f}: {:.3f} (ResolutionFactor=2)".format(image2.readX(0)[270], image2.readY(0)[270]))
   print ("Number of iterations: "+str( len(evolAngle1.readX(0))))
   print ("Number of iterations: "+str( len(evolAngle2.readX(0))))

Output:

.. testoutput:: ExResolutionFactor

   Image at 0.000: 0.035 (ResolutionFactor=1)
   Image at 0.000: 0.068 (ResolutionFactor=2)
<<<<<<< HEAD
=======
   Number of iterations: 33
   Number of iterations: 20
>>>>>>> 7f466b14

.. figure:: ../images/MaxEntResolutionFactor.png
   :align: center

In the next example, we increased the density of points by factors of 10, 20 and 40. We show the reconstructed image (left) and
a zoom into the region :math:`0.82 < x < 1.44` and :math:`-0.187 < y < 0.004`.

.. testcode:: ExResolutionFactor2

   Load(Filename=r'EMU00020884.nxs', OutputWorkspace='ws')
   CropWorkspace(InputWorkspace='ws', OutputWorkspace='ws', XMin=0.17, XMax=4.5, EndWorkspaceIndex=0)
   ws = RemoveExpDecay(InputWorkspace='ws')
   ws = Rebin(InputWorkspace='ws', Params='0.016')
   evolChi1, evolAngle1, image1, data1 = MaxEnt(InputWorkspace='ws', A=0.0001, MaxIterations=2500, ResolutionFactor=1)
   evolChi10, evolAngle10, image10, data10 = MaxEnt(InputWorkspace='ws', A=0.0001, MaxIterations=25000, ResolutionFactor=10)
   evolChi20, evolAngle20, image20, data20 = MaxEnt(InputWorkspace='ws', A=0.0001, MaxIterations=50000, ResolutionFactor=20)
   evolChi40, evolAngle40, image40, data40 = MaxEnt(InputWorkspace='ws', A=0.0001, MaxIterations=75000, ResolutionFactor=40)
<<<<<<< HEAD
=======

   print ("Number of iterations: "+str( len(evolAngle1.readX(0))))
   print ("Number of iterations: "+str( len(evolAngle10.readX(0))))
   print ("Number of iterations: "+str( len(evolAngle20.readX(0))))
   print ("Number of iterations: "+str( len(evolAngle40.readX(0))))

Output:

.. testoutput:: ExResolutionFactor2

   Number of iterations: 41
   Number of iterations: 20
   Number of iterations: 24
   Number of iterations: 32
>>>>>>> 7f466b14

.. figure:: ../images/MaxEntResolutionFactor2.png
   :align: center

References
----------

[1] Anders Johannes Markvardsen, (2000). Polarised neutron diffraction measurements of PrBa2Cu3O6+x and the Bayesian statistical analysis of such data. DPhil. University of Oxford (http://ora.ox.ac.uk/objects/uuid:bef0c991-4e1c-4b07-952a-a0fe7e4943f7)

[2] Skilling & Bryan, (1984). Maximum entropy image reconstruction: general algorithm. Mon. Not. R. astr. Soc. 211, 111-124.

.. categories::

.. sourcelink::<|MERGE_RESOLUTION|>--- conflicted
+++ resolved
@@ -218,10 +218,7 @@
    # Do not change these numbers - they test if noise has been added to the alg    
    print("Negative background {:.6f}".format(getInt(image.readX(0), image.readY(0),-30,-2 )))
    print("Positive background {:.6f}".format(getInt(image.readX(0), image.readY(0),2,30 )))
-<<<<<<< HEAD
-=======
    print ("Number of iterations: "+str( len(evolAngle.readX(0))))
->>>>>>> 7f466b14
    
 Output:
 
@@ -232,10 +229,7 @@
    Image at 1.359: 0.100
    Negative background 0.006431
    Positive background 0.006431
-<<<<<<< HEAD
-=======
    Number of iterations: 22
->>>>>>> 7f466b14
 .. figure:: ../images/MaxEntMUSR00022725.png
    :align: center
 
@@ -259,10 +253,7 @@
    print("Image (imaginary part) at {:.3f}: {:.3f}".format(image.readX(1)[129], image.readY(1)[129]))
    print("Image (imaginary part) at  {:.3f}:  {:.3f}".format(image.readX(1)[135], image.readY(1)[135]))
    print("Image (imaginary part) at  {:.3f}:  {:.3f}".format(image.readX(1)[141], image.readY(1)[141]))
-<<<<<<< HEAD
-=======
    print ("Number of iterations: "+str( len(evolAngle.readX(0))))
->>>>>>> 7f466b14
 
 Output:
 
@@ -274,11 +265,8 @@
    Image (imaginary part) at -1.389: -0.277
    Image (imaginary part) at  0.000:  0.000
    Image (imaginary part) at  1.389:  0.277
-<<<<<<< HEAD
-=======
    Number of iterations: 33
 
->>>>>>> 7f466b14
 
 .. figure:: ../images/MaxEntMUSR00020884.png
    :align: center
@@ -425,11 +413,8 @@
 
    Image at 0.000: 0.035 (ResolutionFactor=1)
    Image at 0.000: 0.068 (ResolutionFactor=2)
-<<<<<<< HEAD
-=======
    Number of iterations: 33
    Number of iterations: 20
->>>>>>> 7f466b14
 
 .. figure:: ../images/MaxEntResolutionFactor.png
    :align: center
@@ -447,8 +432,6 @@
    evolChi10, evolAngle10, image10, data10 = MaxEnt(InputWorkspace='ws', A=0.0001, MaxIterations=25000, ResolutionFactor=10)
    evolChi20, evolAngle20, image20, data20 = MaxEnt(InputWorkspace='ws', A=0.0001, MaxIterations=50000, ResolutionFactor=20)
    evolChi40, evolAngle40, image40, data40 = MaxEnt(InputWorkspace='ws', A=0.0001, MaxIterations=75000, ResolutionFactor=40)
-<<<<<<< HEAD
-=======
 
    print ("Number of iterations: "+str( len(evolAngle1.readX(0))))
    print ("Number of iterations: "+str( len(evolAngle10.readX(0))))
@@ -463,7 +446,6 @@
    Number of iterations: 20
    Number of iterations: 24
    Number of iterations: 32
->>>>>>> 7f466b14
 
 .. figure:: ../images/MaxEntResolutionFactor2.png
    :align: center
