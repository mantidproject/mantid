--- conflicted
+++ resolved
@@ -79,17 +79,12 @@
 .. testoutput:: exLoadInstrument
 
    Default workspace has instrument: basic_rect with 0 parameters
-<<<<<<< HEAD
-   Modified workspace has instrument: MARI with 75 parameters
-   Instrument MARI has the following detectors:  [1 2 3]
-=======
    ===========================
    Modified workspace ws1 has instrument: MARI
    Instrument MARI has 963 components, including 3 monitors and 921 detectors
    ===========================
    Workspace ws2 has instrument: LOKI
    Instrument LOKI has 8011 components, including 0 monitors and 8000 detectors
->>>>>>> fc1af4d9
 
 
 
