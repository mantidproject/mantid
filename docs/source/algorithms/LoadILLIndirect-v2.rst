.. algorithm::

.. summary::

.. relatedalgorithms::

.. properties::

Description
-----------

This algorithm loads a `.nxs` file produced by IN16B back-scattering spectrometer at ILL.
It supports both QENS and FWS types of data, both with or without mirror sense.
The number of active single detectors, and their actual positions are read from the `.nxs` file overriding the ones in the instrument definition.
The output workspace will be dimensionless containing the number of counts per energy channel for each detector pixel.
It will have `empty` x-axis unit.
<<<<<<< HEAD
If the flag `LoadDiffractionData` is checked, the loader ignores indirect data and only load the data recorded by the tube detectors.

=======
The `LoadDetectors` allows to choose which data to load for IN16B: those acquired by the spectrometer,
or those from the diffractometer.
>>>>>>> 8558780b
Usage
-----

**Example - Load ILL IN16B NeXus file:**

.. testcode:: python

   # Load ILL IN16B data file into a workspace 2D.
   ws = LoadILLIndirect('ILL/IN16B/136555.nxs')

   print("ws has {0} spectra and {1} bins".format(ws.getNumberHistograms(),ws.blocksize()))

.. testoutput:: python

	ws has 2051 spectra and 2048 bins

.. testcleanup:: python

    DeleteWorkspace('ws')

.. categories::

.. sourcelink::<|MERGE_RESOLUTION|>--- conflicted
+++ resolved
@@ -14,13 +14,8 @@
 The number of active single detectors, and their actual positions are read from the `.nxs` file overriding the ones in the instrument definition.
 The output workspace will be dimensionless containing the number of counts per energy channel for each detector pixel.
 It will have `empty` x-axis unit.
-<<<<<<< HEAD
-If the flag `LoadDiffractionData` is checked, the loader ignores indirect data and only load the data recorded by the tube detectors.
-
-=======
 The `LoadDetectors` allows to choose which data to load for IN16B: those acquired by the spectrometer,
 or those from the diffractometer.
->>>>>>> 8558780b
 Usage
 -----
 
