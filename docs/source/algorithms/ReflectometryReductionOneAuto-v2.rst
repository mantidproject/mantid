--- conflicted
+++ resolved
@@ -148,21 +148,12 @@
 
 .. testoutput:: ExReflRedOneAutoSimple
 
-<<<<<<< HEAD
     0.00324
     0.00331
     3.19458
     1.00769
-    0.00027
-    0.00028
-=======
-    0.56682
-    0.59735
-    0.57476
-    0.54633
-    0.50034
-    0.26112
->>>>>>> 35414be7
+    0.50160
+    0.26028
 
 **Example - Basic reduction with a transmission run**
 
@@ -183,21 +174,12 @@
 
 .. testoutput:: ExReflRedOneAutoTrans
 
-<<<<<<< HEAD
     0.00230
     0.00230
     1.17014
     0.89341
-    0.00074
-    0.00070
-=======
-    0.36906
-    0.36906
-    1.05389
-    1.02234
-    1.30087
-    1.32781
->>>>>>> 35414be7
+    1.45989
+    1.41389
 
 **Example - Reduction overriding some default values**
 
@@ -217,21 +199,12 @@
 
 .. testoutput:: ExReflRedOneAutoOverload
 
-<<<<<<< HEAD
     0.00322
     0.00329
     0.64231
     0.41456
-    0.00027
-    0.00028
-=======
-    0.50401
-    0.52599
-    0.51160
-    0.48843
-    0.51819
-    0.52754
->>>>>>> 35414be7
+    0.51028
+    0.52242
 
 .. categories::
 
