--- conflicted
+++ resolved
@@ -271,13 +271,7 @@
 
     def runTest(self):
         super().runPreTest()
-<<<<<<< HEAD
-        sample_details = SampleDetails(radius=1.1, height=8, center=[0, 0, 0], shape="cylinder")
-        sample_details.set_material(chemical_formula="Cr2-Ga-N", number_density=10.0)
-        sample_details.set_container(chemical_formula="Al", number_density=2.7, radius=1.2)
-=======
         sample_details = setup_sample_details()
->>>>>>> aa736be8
 
         self.results = run_diffraction_focusing(
             "120032",
@@ -292,10 +286,7 @@
             neutron_paths_multiple=5,
         )
 
-<<<<<<< HEAD
-=======
         mantid.SaveNexus(InputWorkspace=self.results, Filename=r"C:\Users\joy22959\Documents\test\multiscatt")
 
->>>>>>> aa736be8
     def skipTests(self):
         return False