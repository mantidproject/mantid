# Mantid Repository : https://github.com/mantidproject/mantid
#
# Copyright &copy; 2018 ISIS Rutherford Appleton Laboratory UKRI,
#   NScD Oak Ridge National Laboratory, European Spallation Source,
#   Institut Laue - Langevin & CSNS, Institute of High Energy Physics, CAS
# SPDX - License - Identifier: GPL - 3.0 +
from mantid.simpleapi import SANSILLAutoProcess, GroupWorkspaces, \
    SaveNexusProcessed, LoadNexusProcessed, config, mtd, MaskBTP, \
    RenameWorkspace, Plus
import systemtesting
from tempfile import gettempdir
import os


class D11_AutoProcess_Test(systemtesting.MantidSystemTest):
    """
    Tests auto process for D11 with 3 samples at 3 different distances
    """

    def __init__(self):
        super(D11_AutoProcess_Test, self).__init__()
        self.setUp()

    def setUp(self):
        config['default.facility'] = 'ILL'
        config['default.instrument'] = 'D11'
        config['logging.loggers.root.level'] = 'Warning'
        config.appendDataSearchSubDir('ILL/D11/')

    def cleanup(self):
        mtd.clear()

    def validate(self):
        self.tolerance = 1e-3
        self.tolerance_is_rel_err = True
        self.disableChecking.append("Instrument")
        return ['out', 'D11_AutoProcess_Reference.nxs']

    def runTest(self):

        beams = '2866,2867+2868,2878'
        containers = '2888+2971,2884+2960,2880+2949'
        container_tr = '2870+2954'
        beam_tr = '2867+2868'
        samples = ['2889,2885,2881',
                   '2887,2883,2879',
                   '3187,3177,3167']
        sample_tr = ['2871', '2869', '3172']
        thick = [0.1, 0.2, 0.2]

        # reduce samples
        # this also tests that already loaded workspace can be passed instead of a file
        LoadNexusProcessed(Filename='sens-lamp.nxs', OutputWorkspace='sens-lamp')
        for i in range(len(samples)):
            SANSILLAutoProcess(
                SampleRuns=samples[i],
                BeamRuns=beams,
                ContainerRuns=containers,
                MaskFiles='mask1.nxs,mask2.nxs,mask3.nxs',
                SensitivityMaps='sens-lamp',
                SampleTransmissionRuns=sample_tr[i],
                ContainerTransmissionRuns=container_tr,
                TransmissionBeamRuns=beam_tr,
                SampleThickness=thick[i],
                CalculateResolution='MildnerCarpenter',
                OutputWorkspace='iq_s' + str(i + 1),
                BeamRadius='0.05,0.05,0.05',
                TransmissionBeamRadius=0.05,
                StitchReferenceIndex=0
            )

        GroupWorkspaces(InputWorkspaces=['iq_s1', 'iq_s2', 'iq_s3'], OutputWorkspace='out')


class D11_AutoProcess_Wedges_Test(systemtesting.MantidSystemTest):
    """
    AutoProcess test with wedges for d11 data.
    """

    def __init__(self):
        super(D11_AutoProcess_Wedges_Test, self).__init__()
        self.setUp()

    def setUp(self):
        config['default.facility'] = 'ILL'
        config['default.instrument'] = 'D11'
        config['logging.loggers.root.level'] = 'Warning'
        config.appendDataSearchSubDir('ILL/D11/')

    def cleanup(self):
        mtd.clear()

    def validate(self):
        self.tolerance = 1e-3
        self.tolerance_is_rel_err = True
        self.disableChecking.append("Instrument")
        return ['out', 'D11_AutoProcess_Wedges_Reference.nxs']

    def runTest(self):

        beams = '2866,2867+2868,2878'
        containers = '2888+2971,2884+2960,2880+2949'
        container_tr = '2870+2954'
        beam_tr = '2867+2868'
        sample = '3187,3177,3167'
        sample_tr = '2869'
        thick = 0.2

        # reduce samples
        # this also tests that already loaded workspace can be passed instead of a file
        LoadNexusProcessed(Filename='sens-lamp.nxs', OutputWorkspace='sens-lamp')
        SANSILLAutoProcess(
            SampleRuns=sample,
            BeamRuns=beams,
            ContainerRuns=containers,
            MaskFiles='mask1.nxs,mask2.nxs,mask3.nxs',
            SensitivityMaps='sens-lamp',
            SampleTransmissionRuns=sample_tr,
            ContainerTransmissionRuns=container_tr,
            TransmissionBeamRuns=beam_tr,
            SampleThickness=thick,
            CalculateResolution='MildnerCarpenter',
            NumberOfWedges=2,
            OutputWorkspace='iq',
            BeamRadius='0.05,0.05,0.05',
            TransmissionBeamRadius=0.05
            )

        GroupWorkspaces(
            InputWorkspaces=['iq_1_d39.0m_c40.5m_w5.6A',
                             'iq_2_d8.0m_c8.0m_w5.6A',
                             'iq_3_d2.0m_c5.5m_w5.6A',
                             'iq_wedge_1_1_d39.0m_c40.5m_w5.6A',
                             'iq_wedge_1_2_d8.0m_c8.0m_w5.6A',
                             'iq_wedge_1_3_d2.0m_c5.5m_w5.6A',
                             'iq_wedge_2_1_d39.0m_c40.5m_w5.6A',
                             'iq_wedge_2_2_d8.0m_c8.0m_w5.6A',
                             'iq_wedge_2_3_d2.0m_c5.5m_w5.6A'],
            OutputWorkspace='out'
            )


class D11_AutoProcess_IQxQy_Test(systemtesting.MantidSystemTest):
    """
    Tests auto process for D11 with output type as I(Qx, Qy).
    """

    def __init__(self):
        super(D11_AutoProcess_IQxQy_Test, self).__init__()
        self.setUp()

    def setUp(self):
        config['default.facility'] = 'ILL'
        config['default.instrument'] = 'D11'
        config['logging.loggers.root.level'] = 'Warning'
        config.appendDataSearchSubDir('ILL/D11/')

    def cleanup(self):
        mtd.clear()

    def validate(self):
        self.tolerance = 1e-3
        self.tolerance_is_rel_err = True
        self.disableChecking.append("Instrument")
        return ['iqxy', 'D11_AutoProcess_IQxQy_Reference.nxs']

    def runTest(self):
        SANSILLAutoProcess(
            SampleRuns='3187,3177,3167',
            BeamRuns='2866,2867+2868,2878',
            ContainerRuns='2888+2971,2884+2960,2880+2949',
            MaskFiles='mask1.nxs,mask2.nxs,mask3.nxs',
            SensitivityMaps='sens-lamp.nxs',
            SampleTransmissionRuns='3172',
            ContainerTransmissionRuns='2870+2954',
            TransmissionBeamRuns='2867+2868',
            SampleThickness=0.2,
            CalculateResolution='MildnerCarpenter',
            OutputWorkspace='iqxy',
            OutputType='I(Qx,Qy)',
            BeamRadius='0.05,0.05,0.05',
            TransmissionBeamRadius=0.05
        )


class D11_AutoProcess_Multiple_Transmissions_Test(systemtesting.MantidSystemTest):
    """
    Tests auto process for D11 with 1 sample at 3 different distances,
    and with multiple transmissions per process.
    """

    def __init__(self):
        super(D11_AutoProcess_Multiple_Transmissions_Test, self).__init__()
        self.setUp()

    def setUp(self):
        config['default.facility'] = 'ILL'
        config['default.instrument'] = 'D11'
        config['logging.loggers.root.level'] = 'Warning'
        config.appendDataSearchSubDir('ILL/D11/')

        # prepare mask for instrument edges first:
        MaskBTP(Instrument='D11', Tube='1-3,253-256')
        RenameWorkspace(InputWorkspace='D11MaskBTP', OutputWorkspace='mask_vertical')
        MaskBTP(Instrument='D11', Pixel='1-3,253-256')
        Plus(LHSWorkspace='mask_vertical', RHSWorkspace='D11MaskBTP', OutputWorkspace='edge_masks')
        # the edges mask can be used as a default mask for all distances and wavelengths
        MaskBTP(Instrument='D11', Tube='116-139', Pixel='90-116')
        RenameWorkspace(InputWorkspace='D11MaskBTP', OutputWorkspace='mask_39m_10A')
        MaskBTP(Instrument='D11', Tube='115-140', Pixel='115-140')
        RenameWorkspace(InputWorkspace='D11MaskBTP', OutputWorkspace='mask_8m_4_6A')
        MaskBTP(Instrument='D11', Tube='105-145', Pixel='105-145')
        RenameWorkspace(InputWorkspace='D11MaskBTP', OutputWorkspace='mask_1m_4_6A')

    def cleanup(self):
        mtd.clear()

    def validate(self):
        self.tolerance = 1e-3
        self.tolerance_is_rel_err = True
        self.disableChecking.append("Instrument")
        return ['iq_mult_wavelengths', 'D11_AutoProcess_Multiple_Tr_Reference.nxs']

    def runTest(self):
        beams = '1020,947,1088'
        containers = '1023,973,1003'
        container_tr = '1023,988,988'
        beam_tr = '1020,1119,1119'
        samples = '1025,975,1005'
        sample_tr = '1204,990,990'
        thick = 0.1

        # reduce samples
        # this also tests that already loaded workspace can be passed instead of a file
        LoadNexusProcessed(Filename='sens-lamp.nxs', OutputWorkspace='sens-lamp')
        SANSILLAutoProcess(
            SampleRuns=samples,
            BeamRuns=beams,
            ContainerRuns=containers,
            DefaultMaskFile='edge_masks',
            MaskFiles='mask_39m_10A,mask_8m_4_6A,mask_1m_4_6A',
            SensitivityMaps='sens-lamp',
            SampleTransmissionRuns=sample_tr,
            ContainerTransmissionRuns=container_tr,
            TransmissionBeamRuns=beam_tr,
            SampleThickness=thick,
            CalculateResolution='MildnerCarpenter',
            OutputWorkspace='iq_mult_wavelengths',
            BeamRadius='0.05',
            TransmissionBeamRadius=0.05,
            StitchReferenceIndex = 0
        )


<<<<<<< HEAD
class D11_AutoProcess_Solvent_Test(systemtesting.MantidSystemTest):
    """
    Tests auto process for D11 with 1 sample at 3 different distances,
    and with multiple transmissions per process.
    """

    def __init__(self):
        super(D11_AutoProcess_Solvent_Test, self).__init__()
=======
class D11_AutoProcess_CustomStitching_Test(systemtesting.MantidSystemTest):
    """
    Tests auto process for D11 with 3 samples at 3 different distances
    """

    def __init__(self):
        super(D11_AutoProcess_CustomStitching_Test, self).__init__()
>>>>>>> fc28aabe
        self.setUp()

    def setUp(self):
        config['default.facility'] = 'ILL'
        config['default.instrument'] = 'D11'
        config['logging.loggers.root.level'] = 'Warning'
        config.appendDataSearchSubDir('ILL/D11/')

<<<<<<< HEAD
        # prepare mask for instrument edges first:
        MaskBTP(Instrument='D11', Tube='0-6,250-256')
        RenameWorkspace(InputWorkspace='D11MaskBTP', OutputWorkspace='mask_vertical')
        MaskBTP(Instrument='D11', Pixel='0-6,250-256')
        Plus(LHSWorkspace='mask_vertical', RHSWorkspace='D11MaskBTP', OutputWorkspace='edge_masks')
        # the edges mask can be used as a default mask for all distances and wavelengths

        MaskBTP(Instrument='D11', Tube='114-142,', Pixel='114-142')
        RenameWorkspace(InputWorkspace='D11MaskBTP', OutputWorkspace='mask_8m_4_6A_center')
        MaskBTP(Instrument='D11', Tube='3-14', Pixel='240-256')
        Plus(LHSWorkspace='D11MaskBTP', RHSWorkspace='mask_8m_4_6A_center', OutputWorkspace='mask_8m_4_6A')
        MaskBTP(Instrument='D11', Tube='103-147', Pixel='103-147')
        RenameWorkspace(InputWorkspace='D11MaskBTP', OutputWorkspace='mask_1m_4_6A_center')
        MaskBTP(Instrument='D11', Tube='3-14', Pixel='240-256')
        Plus(LHSWorkspace='D11MaskBTP', RHSWorkspace='mask_1m_4_6A_center', OutputWorkspace='mask_1m_4_6A')

    def cleanup(self):
        mtd.clear()
        for i in range(2):
            os.remove(os.path.join(gettempdir(), 'solvent_' + str(i) + '.nxs'))
=======
    def cleanup(self):
        mtd.clear()
>>>>>>> fc28aabe

    def validate(self):
        self.tolerance = 1e-3
        self.tolerance_is_rel_err = True
<<<<<<< HEAD
        return ['iq_mult_solvent', 'D11_AutoProcess_Solvent_Reference.nxs']

    def runTest(self):
        beams = '947,1088'
        containers = '973,1003'
        container_tr = '988'
        beam_tr = '1119'
        samples = '975,1005'
        sample_tr = '990'
        solvents = '1106,1091'
        solvent_tr = '1121'
        thick = 0.1

        # this also tests that already loaded workspace can be passed instead of a file
        LoadNexusProcessed(Filename='sens-lamp.nxs', OutputWorkspace='sens-lamp')
        # first, process the solvent
        SANSILLAutoProcess(
            SampleRuns=solvents,
            BeamRuns=beams,
            DefaultMaskFile='edge_masks',
            MaskFiles='mask_8m_4_6A,mask_1m_4_6A',
            SensitivityMaps='sens-lamp',
            SampleTransmissionRuns=solvent_tr,
            ContainerTransmissionRuns=container_tr,
            TransmissionBeamRuns=beam_tr,
            SampleThickness=thick,
            CalculateResolution='MildnerCarpenter',
            OutputWorkspace='solvents',
            BeamRadius='0.05',
            TransmissionBeamRadius=0.05,
            ClearCorrected2DWorkspace=False
        )

        tmp_dir = gettempdir()
        solvent_dir = [os.path.join(tmp_dir, 'solvent_' + str(i) + '.nxs') for i in range(2)]
        SaveNexusProcessed('001106_Sample', solvent_dir[0])
        SaveNexusProcessed('001091_Sample', solvent_dir[1])

        # reduce samples
        SANSILLAutoProcess(
            SampleRuns=samples,
            BeamRuns=beams,
            ContainerRuns=containers,
            DefaultMaskFile='edge_masks',
            MaskFiles='mask_8m_4_6A,mask_1m_4_6A',
            SensitivityMaps='sens-lamp',
            SampleTransmissionRuns=sample_tr,
            ContainerTransmissionRuns=container_tr,
            TransmissionBeamRuns=beam_tr,
            SolventFiles=",".join(solvent_dir),
            SampleThickness=thick,
            CalculateResolution='MildnerCarpenter',
            OutputWorkspace='iq_mult_solvent',
            BeamRadius='0.05',
            TransmissionBeamRadius=0.05
        )
=======
        self.disableChecking.append("Instrument")
        return ['out', 'D11_AutoProcess_CustomStitch_Reference.nxs']

    def runTest(self):

        beams = '2866,2867+2868,2878'
        containers = '2888+2971,2884+2960,2880+2949'
        container_tr = '2870+2954'
        beam_tr = '2867+2868'
        samples = ['2889,2885,2881',
                   '2887,2883,2879',
                   '3187,3177,3167']
        sample_tr = ['2871', '2869', '3172']
        thick = [0.1, 0.2, 0.2]

        # reduce samples
        # this also tests that already loaded workspace can be passed instead of a file
        LoadNexusProcessed(Filename='sens-lamp.nxs', OutputWorkspace='sens-lamp')
        for i in range(len(samples)):
            SANSILLAutoProcess(
                SampleRuns=samples[i],
                BeamRuns=beams,
                ContainerRuns=containers,
                MaskFiles='mask1.nxs,mask2.nxs,mask3.nxs',
                SensitivityMaps='sens-lamp',
                SampleTransmissionRuns=sample_tr[i],
                ContainerTransmissionRuns=container_tr,
                TransmissionBeamRuns=beam_tr,
                SampleThickness=thick[i],
                CalculateResolution='MildnerCarpenter',
                OutputWorkspace='iq_s' + str(i + 1),
                BeamRadius='0.05,0.05,0.05',
                TransmissionBeamRadius=0.05,
                StitchReferenceIndex=1
            )

        GroupWorkspaces(InputWorkspaces=['iq_s1', 'iq_s2', 'iq_s3'], OutputWorkspace='out')
>>>>>>> fc28aabe


class D33_AutoProcess_Test(systemtesting.MantidSystemTest):
    """
    Tests auto process with D33 monochromatic data
    One sample at one angle, with separation of the panels
    Uses the measurement of Pluronic F127 D20 Anethol
    """

    def __init__(self):
        super(D33_AutoProcess_Test, self).__init__()
        self.setUp()

    def setUp(self):
        config['default.facility'] = 'ILL'
        config['default.instrument'] = 'D33'
        config['logging.loggers.root.level'] = 'Warning'
        config.appendDataSearchSubDir('ILL/D33/')

    def cleanup(self):
        mtd.clear()

    def validate(self):
        self.tolerance = 1e-3
        self.tolerance_is_rel_err = True
        self.disableChecking.append("Instrument")
        return ['out', 'D33_AutoProcess_Reference.nxs']

    def runTest(self):

        absorber = '002227'
        tr_beam = '002192'
        can_tr = '002193'
        empty_beam = '002219'
        can = '002228'
        mask = 'D33Mask2.nxs'

        SANSILLAutoProcess(
            SampleRuns='001464',
            SampleTransmissionRuns='002197',
            MaskFiles=mask,
            AbsorberRuns=absorber,
            BeamRuns=empty_beam,
            ContainerRuns=can,
            ContainerTransmissionRuns=can_tr,
            TransmissionBeamRuns=tr_beam,
            OutputWorkspace='iq',
            OutputPanels=True,
            BeamRadius=0.05,
            TransmissionBeamRadius=0.05
        )

        GroupWorkspaces(InputWorkspaces=['iq', 'iq_panels'], OutputWorkspace='out')


class D33_AutoProcess_IPhiQ_Test(systemtesting.MantidSystemTest):
    """
    Tests auto process with D33 data.
    Separation of panels and I(Phi, Q) output.
    """

    def __init__(self):
        super(D33_AutoProcess_IPhiQ_Test, self).__init__()
        self.setUp()

    def setUp(self):
        config['default.facility'] = 'ILL'
        config['default.instrument'] = 'D33'
        config['logging.loggers.root.level'] = 'Warning'
        config.appendDataSearchSubDir('ILL/D33/')

    def cleanup(self):
        mtd.clear()

    def validate(self):
        self.tolerance = 1e-3
        self.tolerance_is_rel_err = True
        self.disableChecking.append("Instrument")
        return ['out', 'D33_AutoProcess_IPhiQ_Reference.nxs']

    def runTest(self):

        absorber = '002227'
        tr_beam = '002192'
        can_tr = '002193'
        empty_beam = '002219'
        can = '002228'
        mask = 'D33Mask2.nxs'

        SANSILLAutoProcess(
            SampleRuns='001464',
            SampleTransmissionRuns='002197',
            MaskFiles=mask,
            AbsorberRuns=absorber,
            BeamRuns=empty_beam,
            ContainerRuns=can,
            ContainerTransmissionRuns=can_tr,
            TransmissionBeamRuns=tr_beam,
            OutputWorkspace='iphiq',
            OutputPanels=True,
            NumberOfWedges=60,
            OutputType='I(Phi,Q)',
            BeamRadius=0.05,
            TransmissionBeamRadius=0.05
        )

        GroupWorkspaces(InputWorkspaces=['iphiq', 'iphiq_panels'],
                        OutputWorkspace='out')


class D16_AutoProcess_Test(systemtesting.MantidSystemTest):
    """
    Tests autoprocess with D16 data, with a scan on 3 consecutives gamma values.
    """
    def __init__(self):
        super(D16_AutoProcess_Test, self).__init__()
        self.setUp()

    def setUp(self):
        config['default.facility'] = 'ILL'
        config['default.instrument'] = 'D16'
        config['logging.loggers.root.level'] = 'Warning'
        config.appendDataSearchSubDir('ILL/D16/')
        config['algorithms.retained'] = '0'

    def cleanup(self):
        mtd.clear()
        for i in range(3):
            os.remove(os.path.join(gettempdir(), 'water_reference_g' + str(i) + '.nxs'))

    def validate(self):
        self.tolerance = 1e-3
        self.tolerance_is_rel_err = True
        self.disableChecking.append("Instrument")
        return ['iq', 'ILL_D16_Gamma_scan.nxs']

    def runTest(self):
        water = '3659, 3663, 3667'
        sample = "3674, 3677, 3680"
        transmission_sample = '3671'
        beam = '3587'
        transmission_water = '3655'
        transmission_water_cell = '3592'
        transmission_beam = '3587'
        absorber = '3598, 3604, 3654'
        empty_cell_water = '3618, 3623, 3646'
        cell_background = '3676, 3679, 3682'
        transmission_empty_cell = '3673'

        # first process the water
        SANSILLAutoProcess(SampleRuns=water,
                           BeamRuns=beam,
                           DefaultMaskFile="side_mask.nxs",
                           MaskFiles="beam_mask.nxs, side_mask.nxs, side_mask.nxs",
                           TransmissionBeamRuns=transmission_beam,
                           SampleTransmissionRuns=transmission_water,
                           ContainerTransmissionRuns=transmission_water_cell,
                           OutputWorkspace='water',
                           TransmissionBeamRadius=1,
                           BeamRadius=1,
                           ContainerRuns=empty_cell_water,
                           ThetaDependent=False,
                           WaterCrossSection=0.87,
                           SampleThickness=0.2,
                           AbsorberRuns=absorber,
                           ClearCorrected2DWorkspace=False)
        tmp_dir = gettempdir()
        water_dir = [os.path.join(tmp_dir, 'water_reference_g' + str(i) + '.nxs') for i in range(3)]
        SaveNexusProcessed('003659_Sample', water_dir[0])
        SaveNexusProcessed('003663_Sample', water_dir[1])
        SaveNexusProcessed('003667_Sample', water_dir[2])

        # then process the sample
        SANSILLAutoProcess(SampleRuns=sample,
                           BeamRuns=beam,
                           DefaultMaskFile="side_mask",
                           MaskFiles="beam_mask, side_mask, side_mask",
                           TransmissionBeamRuns=transmission_beam,
                           OutputWorkspace='iq',
                           ContainerTransmissionRuns=transmission_empty_cell,
                           SampleTransmissionRuns=transmission_sample,
                           ContainerRuns=cell_background,
                           AbsorberRuns=absorber,
                           ThetaDependent=False,
                           WaterCrossSection=0.87,
                           SampleThickness=0.2,
                           TransmissionBeamRadius=1,
                           BeamRadius=1,
                           ReferenceFiles=",".join(water_dir),
                           StitchReferenceIndex=0
                           )


class D22_AutoProcess_Single_Sensitivity(systemtesting.MantidSystemTest):
    """
    Tests auto process with D22 data with one sensitivity measurement.
    """

    def __init__(self):
        super(D22_AutoProcess_Single_Sensitivity, self).__init__()
        self.setUp()

    def setUp(self):
        config['default.facility'] = 'ILL'
        config['default.instrument'] = 'D22'
        config['logging.loggers.root.level'] = 'Warning'
        config.appendDataSearchSubDir('ILL/D22/')

        MaskBTP(Instrument='D22', Pixel='0-12,245-255')
        MaskBTP(Workspace='D22MaskBTP', Tube='54-75', Pixel='108-150')
        RenameWorkspace(InputWorkspace='D22MaskBTP', OutputWorkspace='D22_mask_central')

    def cleanup(self):
        mtd.clear()

    def validate(self):
        self.tolerance = 1e-3
        self.tolerance_is_rel_err = True
        self.disableChecking.append('Instrument')
        return ['d22_single_sens', 'D22_AutoProcess_Single_Sens_Reference.nxs']

    def runTest(self):

        samples = '344411'
        masks = 'D22_mask_central'
        thick = 0.1

        # reduce samples
        SANSILLAutoProcess(
            SampleRuns=samples,
            MaskFiles=masks,
            SensitivityOutputWorkspace='sens',
            SampleThickness=thick,
            OutputWorkspace='ref',
            SensitivityWithOffsets=False
        )
        GroupWorkspaces(InputWorkspaces=['ref', 'sens'], OutputWorkspace='d22_single_sens')


class D22_AutoProcess_Multi_Sensitivity(systemtesting.MantidSystemTest):
    """
    Tests auto process with D22 data with two sensitivity measurements
    with different horizontal offsets.
    """

    def __init__(self):
        super(D22_AutoProcess_Multi_Sensitivity, self).__init__()
        self.setUp()

    def setUp(self):
        config['default.facility'] = 'ILL'
        config['default.instrument'] = 'D22'
        config['logging.loggers.root.level'] = 'Warning'
        config.appendDataSearchSubDir('ILL/D22/')

        MaskBTP(Instrument='D22', Pixel='0-12,245-255')
        RenameWorkspace(InputWorkspace='D22MaskBTP', OutputWorkspace='top_bottom')
        MaskBTP(Instrument='D22', Tube='10-31', Pixel='105-150')
        Plus(LHSWorkspace='top_bottom', RHSWorkspace='D22MaskBTP',
             OutputWorkspace='D22_mask_offset')
        MaskBTP(Instrument='D22', Tube='54-75', Pixel='108-150')
        Plus(LHSWorkspace='top_bottom', RHSWorkspace='D22MaskBTP',
             OutputWorkspace='D22_mask_central')

    def cleanup(self):
        mtd.clear()

    def validate(self):
        self.tolerance = 1e-3
        self.tolerance_is_rel_err = True
        self.disableChecking.append("Instrument")
        return ['sens', 'D22_AutoProcess_Multi_Sens_Reference.nxs']

    def runTest(self):

        samples = '344411,344407'
        masks = 'D22_mask_central,D22_mask_offset'
        thick = 0.1

        # reduce samples
        SANSILLAutoProcess(
            SampleRuns=samples,
            MaskFiles=masks,
            SensitivityOutputWorkspace='sens',
            SampleThickness=thick,
            OutputWorkspace='ref',
            SensitivityWithOffsets=True
        )<|MERGE_RESOLUTION|>--- conflicted
+++ resolved
@@ -252,7 +252,6 @@
         )
 
 
-<<<<<<< HEAD
 class D11_AutoProcess_Solvent_Test(systemtesting.MantidSystemTest):
     """
     Tests auto process for D11 with 1 sample at 3 different distances,
@@ -261,15 +260,6 @@
 
     def __init__(self):
         super(D11_AutoProcess_Solvent_Test, self).__init__()
-=======
-class D11_AutoProcess_CustomStitching_Test(systemtesting.MantidSystemTest):
-    """
-    Tests auto process for D11 with 3 samples at 3 different distances
-    """
-
-    def __init__(self):
-        super(D11_AutoProcess_CustomStitching_Test, self).__init__()
->>>>>>> fc28aabe
         self.setUp()
 
     def setUp(self):
@@ -277,8 +267,6 @@
         config['default.instrument'] = 'D11'
         config['logging.loggers.root.level'] = 'Warning'
         config.appendDataSearchSubDir('ILL/D11/')
-
-<<<<<<< HEAD
         # prepare mask for instrument edges first:
         MaskBTP(Instrument='D11', Tube='0-6,250-256')
         RenameWorkspace(InputWorkspace='D11MaskBTP', OutputWorkspace='mask_vertical')
@@ -299,15 +287,11 @@
         mtd.clear()
         for i in range(2):
             os.remove(os.path.join(gettempdir(), 'solvent_' + str(i) + '.nxs'))
-=======
-    def cleanup(self):
-        mtd.clear()
->>>>>>> fc28aabe
-
-    def validate(self):
-        self.tolerance = 1e-3
-        self.tolerance_is_rel_err = True
-<<<<<<< HEAD
+
+    def validate(self):
+        self.tolerance = 1e-3
+        self.tolerance_is_rel_err = True
+        self.disableChecking.append("Instrument")
         return ['iq_mult_solvent', 'D11_AutoProcess_Solvent_Reference.nxs']
 
     def runTest(self):
@@ -364,7 +348,45 @@
             BeamRadius='0.05',
             TransmissionBeamRadius=0.05
         )
-=======
+
+
+class D11_AutoProcess_CustomStitching_Test(systemtesting.MantidSystemTest):
+    """
+    Tests auto process for D11 with 3 samples at 3 different distances
+    """
+
+    def __init__(self):
+        super(D11_AutoProcess_CustomStitching_Test, self).__init__()
+        self.setUp()
+
+    def setUp(self):
+        config['default.facility'] = 'ILL'
+        config['default.instrument'] = 'D11'
+        config['logging.loggers.root.level'] = 'Warning'
+        config.appendDataSearchSubDir('ILL/D11/')
+
+        # prepare mask for instrument edges first:
+        MaskBTP(Instrument='D11', Tube='0-6,250-256')
+        RenameWorkspace(InputWorkspace='D11MaskBTP', OutputWorkspace='mask_vertical')
+        MaskBTP(Instrument='D11', Pixel='0-6,250-256')
+        Plus(LHSWorkspace='mask_vertical', RHSWorkspace='D11MaskBTP', OutputWorkspace='edge_masks')
+        # the edges mask can be used as a default mask for all distances and wavelengths
+
+        MaskBTP(Instrument='D11', Tube='114-142,', Pixel='114-142')
+        RenameWorkspace(InputWorkspace='D11MaskBTP', OutputWorkspace='mask_8m_4_6A_center')
+        MaskBTP(Instrument='D11', Tube='3-14', Pixel='240-256')
+        Plus(LHSWorkspace='D11MaskBTP', RHSWorkspace='mask_8m_4_6A_center', OutputWorkspace='mask_8m_4_6A')
+        MaskBTP(Instrument='D11', Tube='103-147', Pixel='103-147')
+        RenameWorkspace(InputWorkspace='D11MaskBTP', OutputWorkspace='mask_1m_4_6A_center')
+        MaskBTP(Instrument='D11', Tube='3-14', Pixel='240-256')
+        Plus(LHSWorkspace='D11MaskBTP', RHSWorkspace='mask_1m_4_6A_center', OutputWorkspace='mask_1m_4_6A')
+
+    def cleanup(self):
+        mtd.clear()
+
+    def validate(self):
+        self.tolerance = 1e-3
+        self.tolerance_is_rel_err = True
         self.disableChecking.append("Instrument")
         return ['out', 'D11_AutoProcess_CustomStitch_Reference.nxs']
 
@@ -402,7 +424,6 @@
             )
 
         GroupWorkspaces(InputWorkspaces=['iq_s1', 'iq_s2', 'iq_s3'], OutputWorkspace='out')
->>>>>>> fc28aabe
 
 
 class D33_AutoProcess_Test(systemtesting.MantidSystemTest):
