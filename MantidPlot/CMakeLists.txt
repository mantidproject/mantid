--- conflicted
+++ resolved
@@ -455,11 +455,7 @@
                           -I ${PYQT4_SIP_DIR} ${MANTIDQTPYTHON_SIP_INCLUDES}  ${PYQT4_SIP_FLAGS}
                           -c ${CMAKE_CURRENT_BINARY_DIR} -j1 -w -o
                           ${SIP_SPEC}
-<<<<<<< HEAD
-                     DEPENDS ${SIP_INCLUDE_DIRECTORY}/sip.h src/qti.sip ${QTI_SIP_HDRS} ../qt/python/mantidqtpython/mantidqtpython_def.sip
-=======
                      DEPENDS ${SIP_INCLUDE_DIR}/sip.h src/qti.sip ${QTI_SIP_HDRS} ../qt/python/mantidqtpython/mantidqtpython_def.sip
->>>>>>> cbeb8706
                      COMMENT "Generating python bindings using sip"
 )
 
