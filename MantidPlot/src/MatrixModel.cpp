--- conflicted
+++ resolved
@@ -484,96 +484,6 @@
   return image;
 }
 
-<<<<<<< HEAD
-bool MatrixModel::importASCII(const QString &fname, const QString &sep, int ignoredLines,
-    bool stripSpaces, bool simplifySpaces, const QString& commentString, int importAs,
-	const QLocale& locale, int endLineChar, int maxRows)
-{
-	int rows = 0;
-	QString name = MdiSubWindow::parseAsciiFile(fname, commentString, endLineChar, ignoredLines, maxRows, rows);
-	if (name.isEmpty())
-		return false;
-	QFile f(name);
-	if (!f.open(QIODevice::ReadOnly))
-		return false;
-
-	QApplication::setOverrideCursor(QCursor(Qt::WaitCursor));
-
-    QTextStream t(&f);
-	QLocale l = d_locale;
-	if (d_matrix)
-		l = d_matrix->locale();
-	bool updateDecimalSeparators = (l != locale);
-
-	QString s = t.readLine();
-	if (simplifySpaces)
-		s = s.simplifyWhiteSpace();
-	else if (stripSpaces)
-		s = s.stripWhiteSpace();
-
-	QStringList line = s.split(sep);
-	int cols = line.size();
-
-	int startRow = 1, startCol = 0;
-	switch(importAs){
-		case Matrix::Overwrite:
-			if (d_cols != cols)
-				setColumnCount(cols);
-			if (d_rows != rows)
-				setRowCount(rows);
-		break;
-		case Matrix::NewColumns:
-			startCol = d_cols;
-			setColumnCount(d_cols + cols);
-			if (d_rows < rows)
-				setRowCount(rows);
-		break;
-		case Matrix::NewRows:
-			startRow = d_rows;
-			if (d_cols < cols)
-				setColumnCount(cols);
-			setRowCount(d_rows + rows);
-		break;
-	}
-
-	for (int j = startCol; j<d_cols; j++){
-		int aux = j - startCol;
-		if (cols > aux){
-			if (updateDecimalSeparators)
-				setCell(0, j, locale.toDouble(line[aux]));
-			else
-				setText(0, j, line[aux]);
-		}
-	}
-
-	qApp->processEvents(QEventLoop::ExcludeUserInput);
-	for (int i = startRow; i<d_rows; i++){
-		s = t.readLine();
-		if (simplifySpaces)
-			s = s.simplifyWhiteSpace();
-		else if (stripSpaces)
-			s = s.stripWhiteSpace();
-		line = s.split(sep);
-		int lc = line.size();
-		if (lc > cols)
-			setColumnCount(d_cols + lc - cols);
-
-		for (int j = startCol; j<d_cols; j++){
-			int aux = j - startCol;
-		    if (lc > aux){
-				if (updateDecimalSeparators)
-					setCell(i, j, locale.toDouble(line[aux]));
-				else
-					setText(i, j, line[aux]);
-			}
-		}
-	}
-    f.remove();	//remove temp file
-	if (d_matrix)
-		d_matrix->resetView();
-	QApplication::restoreOverrideCursor();
-	return true;
-=======
 bool MatrixModel::importASCII(const QString &fname, const QString &sep,
                               int ignoredLines, bool stripSpaces,
                               bool simplifySpaces, const QString &commentString,
@@ -664,7 +574,6 @@
     d_matrix->resetView();
   QApplication::restoreOverrideCursor();
   return true;
->>>>>>> a038867d
 }
 
 void MatrixModel::setNumericFormat(char f, int prec) {
