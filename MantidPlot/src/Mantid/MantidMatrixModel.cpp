--- conflicted
+++ resolved
@@ -264,11 +264,7 @@
       try {
         size_t wsIndex = static_cast<size_t>(row);
         auto det = m_workspace->getDetector(wsIndex);
-<<<<<<< HEAD
-		isMon = det->isMonitor();
-=======
         isMon = det->isMonitor();
->>>>>>> a038867d
         m_monCache.insert(row, isMon);
       } catch (std::exception &) {
         m_monCache.insert(row, false);
