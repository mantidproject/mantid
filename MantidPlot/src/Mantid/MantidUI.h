#ifndef MANTIDUI_H
#define MANTIDUI_H

//----------------------------------
// Includes
//----------------------------------
#include "../ApplicationWindow.h"
#include "../Graph.h"
#include "MantidQtWidgets/Common/IProjectSerialisable.h"
#include "MantidQtWidgets/Common/MantidDisplayBase.h"
#include "MantidQtWidgets/Common/MantidWSIndexDialog.h"

#include "MantidAPI/Algorithm.h"
#include "MantidAPI/AlgorithmFactory.h"
#include "MantidAPI/AlgorithmManager.h"
#include "MantidAPI/AnalysisDataService.h"
#include "MantidAPI/FrameworkManager.h"
#include "MantidAPI/IMDWorkspace.h"
#include "MantidAPI/IPeaksWorkspace_fwd.h"
#include "MantidAPI/MatrixWorkspace_fwd.h"
#include "MantidAPI/Workspace_fwd.h"

#include "MantidQtWidgets/Common/AlgorithmDialog.h"
#include "MantidQtWidgets/Common/MantidAlgorithmMetatype.h"
#include "MantidQtWidgets/LegacyQwt/QwtWorkspaceSpectrumData.h"

#include "MantidPlotUtilities.h"

#include <Poco/NObserver.h>

#include <QApplication>
#include <QDockWidget>
#include <QMap>
#include <QMutex>
#include <QProgressDialog>
#include <QTreeWidget>
#include <unordered_map>

#ifdef MAKE_VATES
#include "vtkPVDisplayInformation.h"
#endif

//----------------------------------
// Forward declarations
//----------------------------------
class Graph3D;
class ScriptingEnv;
class MantidMatrix;
class AlgorithmDockWidget;
class RemoteClusterDockWidget;
class AlgorithmMonitor;
class InstrumentWindow;

namespace MantidQt {
namespace MantidWidgets {
class FitPropertyBrowser;
<<<<<<< HEAD
class Message;
class QWorkspaceDockView;
=======
class WorkspaceTreeWidget;
class Message;
>>>>>>> 89cc197a
}
namespace SliceViewer {
class SliceViewerWindow;
}
namespace SpectrumView {
class SpectrumView;
}
}
namespace Ui {
class SequentialFitDialog;
}

namespace Mantid {
namespace API {
class AlgorithmObserver;
}
}

/**
MantidUI is the extension of QtiPlot's ApplicationWindow which deals with Mantid
framework.

@author Roman Tolchenov, Tessella Support Services plc
@date 02/07/2008

Copyright &copy; 2008 ISIS Rutherford Appleton Laboratory, NScD Oak Ridge
National Laboratory & European Spallation Source

This file is part of Mantid.

Mantid is free software; you can redistribute it and/or modify
it under the terms of the GNU General Public License as published by
the Free Software Foundation; either version 3 of the License, or
(at your option) any later version.

Mantid is distributed in the hope that it will be useful,
but WITHOUT ANY WARRANTY; without even the implied warranty of
MERCHANTABILITY or FITNESS FOR A PARTICULAR PURPOSE.  See the
GNU General Public License for more details.

You should have received a copy of the GNU General Public License
along with this program.  If not, see <http://www.gnu.org/licenses/>.

File change history is stored at: <https://github.com/mantidproject/mantid>
Code Documentation is available at: <http://doxygen.mantidproject.org>
*/

/// Required by Qt to use Mantid::API::Workspace_sptr as a parameter type in
/// signals
Q_DECLARE_METATYPE(Mantid::API::MatrixWorkspace_sptr)
Q_DECLARE_METATYPE(Mantid::API::MatrixWorkspace_const_sptr)

class MantidUI : public QObject,
                 public MantidQt::MantidWidgets::MantidDisplayBase {
  Q_OBJECT

public:
  // Constructor
  explicit MantidUI(ApplicationWindow *aw);

  // Destructor
  ~MantidUI() override;

  // Clear the framework
  void shutdown();

  // Save settings to a persistent store
  void saveSettings() const;

  // Initialization
  void init();

  // Insert relevant items into a menu
  void addMenuItems(QMenu *menu);

  // Pointer to QtiPLot main window
  ApplicationWindow *appWindow() { return m_appWindow; }

  // Returns a list of open workspaces
  QStringList getWorkspaceNames();

  // Returns a list of registered algorithms
  QStringList getAlgorithmNames();

  // Returns the number of algorithms currently executing
  int runningAlgCount() const;

  void updateProject() override;
  // Create an algorithm using Mantid FrameworkManager
  // Create a pointer to the named algorithm and version
  Mantid::API::IAlgorithm_sptr createAlgorithm(const QString &algName,
                                               int version = -1) override;

  // Execute algorithm asinchronously
  bool executeAlgorithmAsync(Mantid::API::IAlgorithm_sptr alg,
                             const bool wait = false) override;

  // Gets a pointer to workspace workspaceName
  Mantid::API::Workspace_const_sptr
  getWorkspace(const QString &workspaceName) override;

  QWidget *getParent() override;

  // Deletes workspace from QtiPlot
  void deleteWorkspace(const QString &workspaceName);

  // Delete multiple workspaces from QtiPlot
  void deleteWorkspaces(const QStringList &wsNames = QStringList()) override;

  // Returns the name of selected workspace in exploreMantid window
  QString getSelectedWorkspaceName();

  // Returns the pointer of workspace selected in exploreMantid window
  Mantid::API::Workspace_const_sptr getSelectedWorkspace();

  // Convenience method for updating the list of recent filenames in
  // ApplicationWindow
  void updateRecentFilesList(const QString &fname) override;

  // Returns the name and version of the algorithm selected in algorithm dock
  // window
  void getSelectedAlgorithm(QString &algName, int &version);

  // Adjusts QtiPlot's main menu if a MantidMatrix becomes active (receives
  // focus)
  bool menuAboutToShow(MdiSubWindow *w);

  // Prepares the contex menu for MantidMatrix
  void showContextMenu(QMenu &cm, MdiSubWindow *w);

  // Check if drop event can be accepted
  bool canAcceptDrop(QDragEnterEvent *e);
  // Handles workspace drop operation to QtiPlot (imports the workspace to
  // MantidMatrix)
  bool drop(QDropEvent *e);

  //  *****      Plotting Methods     *****  //

  // Creates a 3D plot in QtiPlot if the active window is a MantidMatrix
  Graph3D *plot3DMatrix(int style);

  // Creates a 2D plot in QtiPlot if the active window is a MantidMatrix
  MultiLayer *plotSpectrogram(GraphOptions::CurveType type);

  /// Create a Table form specified spectra in a MatrixWorkspace
  Table *createTableFromSpectraList(const QString &tableName,
                                    const QString &workspaceName,
                                    QList<int> indexList, bool errs = true,
                                    bool binCentres = false);

  // Copies selected rows from MantidMatrix to Y and errY columns of a new
  // Table.
  Table *createTableFromSelectedRows(MantidMatrix *m, bool errs = true,
                                     bool binCentres = false);

  // Create dialog box for what to plot and how
  MantidQt::MantidWidgets::MantidWSIndexDialog *
  createWorkspaceIndexDialog(int flags, const QStringList &wsNames,
                             bool showWaterfall, bool showPlotAll,
                             bool showTiledOpt, bool isAdvanced) override;

  /// Create a 1d graph form a Table
  MultiLayer *createGraphFromTable(Table *t, int type = 0);

  // Shows 1D graphs of the spectra (rows) selected in a MantidMatrix
  MultiLayer *plotSelectedRows(
      const MantidMatrix *const m,
      MantidQt::DistributionFlag distr = MantidQt::DistributionDefault,
      bool errs = true);
  // Shows 1D graphs of the columns (bins) selected in a MantidMatrix
  MultiLayer *plotSelectedColumns(const MantidMatrix *const m,
                                  bool errs = true);

  AlgorithmMonitor *getAlgMonitor() { return m_algMonitor; }
  /// updates the algorithms tree
  void updateAlgorithms();
  /// updates the workspaces tree
  void updateWorkspaces();

  /// Plot a 1D graph for an integrated mdworkspace
  MultiLayer *plotMDList(const QStringList &wsNames, const int plotAxis,
                         const Mantid::API::MDNormalization normalization,
                         const bool showError, MultiLayer *plotWindow = nullptr,
                         bool clearWindow = false);

  /// Plot a "tiled" plot (with subplots)
  MultiLayer *
  plotSubplots(const QMultiMap<QString, std::set<int>> &toPlot,
               MantidQt::DistributionFlag distr = MantidQt::DistributionDefault,
               bool errs = false, MultiLayer *plotWindow = nullptr) override;

  MultiLayer *
  plotSubplots(const QMultiMap<QString, int> &toPlot,
               MantidQt::DistributionFlag distr = MantidQt::DistributionDefault,
               bool errs = false, MultiLayer *plotWindow = nullptr);

  MultiLayer *
  plotSubplots(const QStringList &wsNames, const QList<int> &indexList,
               MantidQt::DistributionFlag distr = MantidQt::DistributionDefault,
               bool errs = false, MultiLayer *plotWindow = nullptr);

#ifdef MAKE_VATES
  bool doesVatesSupportOpenGL() override;
#endif

public slots:
  // Create a 1d graph form specified MatrixWorkspace and index
  MultiLayer *
  plot1D(const QStringList &wsnames, const QList<int> &indexList,
         bool spectrumPlot,
         MantidQt::DistributionFlag distr = MantidQt::DistributionDefault,
         bool errs = true,
         GraphOptions::CurveType style = GraphOptions::Unspecified,
         MultiLayer *plotWindow = nullptr, bool clearWindow = false,
         bool waterfallPlot = false);

  MultiLayer *
  plot1D(const QString &wsName, const std::set<int> &indexList,
         bool spectrumPlot,
         MantidQt::DistributionFlag distr = MantidQt::DistributionDefault,
         bool errs = false, MultiLayer *plotWindow = nullptr,
         bool clearWindow = false, bool waterfallPlot = false);

  MultiLayer *
  plot1D(const QMultiMap<QString, int> &toPlot, bool spectrumPlot,
         MantidQt::DistributionFlag distr = MantidQt::DistributionDefault,
         bool errs = false,
         GraphOptions::CurveType style = GraphOptions::Unspecified,
         MultiLayer *plotWindow = nullptr, bool clearWindow = false,
         bool waterfallPlot = false, const QString &log = "",
         const std::set<double> &customLogValues = std::set<double>(),
         const bool multipleSpectra = false);

  MultiLayer *
  plot1D(const QMultiMap<QString, std::set<int>> &toPlot, bool spectrumPlot,
         MantidQt::DistributionFlag distr = MantidQt::DistributionDefault,
         bool errs = false, MultiLayer *plotWindow = nullptr,
         bool clearWindow = false, bool waterfallPlot = false,
         const QString &log = "",
         const std::set<double> &customLogValues = std::set<double>()) override;

  /// Plot contour
  void plotContour(bool accepted, int plotIndex, const QString &axisName,
                   const QString &logName,
                   const std::set<double> &customLogValues,
                   const QList<QString> &workspaceNames) override;

  /// Plot surface
  void plotSurface(bool accepted, int plotIndex, const QString &axisName,
                   const QString &logName,
                   const std::set<double> &customLogValues,
                   const QList<QString> &workspaceNames) override;

  /// Draw a color fill plot for each of the listed workspaces
  void drawColorFillPlots(
      const QStringList &wsNames,
      GraphOptions::CurveType curveType = GraphOptions::ColorMap) override;
  /// Draw a color fill plot for the named workspace
  MultiLayer *drawSingleColorFillPlot(
      const QString &wsName,
      GraphOptions::CurveType curveType = GraphOptions::ColorMap,
      MultiLayer *window = nullptr, bool hidden = false);

  // Create a 1d graph form specified spectra in a MatrixWorkspace
  MultiLayer *plotSpectraRange(
      const QString &wsName, int i0, int i1,
      MantidQt::DistributionFlag distr = MantidQt::DistributionDefault,
      bool errs = true);

  // Set properties of a 1d graph which plots data from a workspace
  static void setUpBinGraph(MultiLayer *ml, const QString &wsName,
                            Mantid::API::MatrixWorkspace_const_sptr workspace);

  // Copy to a Table Y-values (and Err-values if errs==true) of bins with
  // indeces from i0 to i1 (inclusive) from a workspace
  Table *createTableFromBins(const QString &wsName,
                             Mantid::API::MatrixWorkspace_const_sptr workspace,
                             const QList<int> &bins, bool errs = true,
                             int fromRow = -1, int toRow = -1);

  // Copies selected columns (time bins) in a MantidMatrix to a Table
  Table *createTableFromSelectedColumns(MantidMatrix *m, bool errs);

  // Creates and shows a Table with detector ids for the workspace in the
  // MantidMatrix
  Table *createTableDetectors(MantidMatrix *m);

  /// create and shows a Table for the workspace from the Python script
  Table *createDetectorTable(const QString &wsName);

  /// Create a table showing detector information for the given workspace and
  /// indices and optionally the data for that detector
  Table *createDetectorTable(const QString &wsName,
                             const std::vector<int> &indices,
                             bool include_data = false) override;
  /// Create the instrument detector table from a MatrixWorkspace
  Table *createDetectorTable(const QString &wsName,
                             const Mantid::API::MatrixWorkspace_sptr &ws,
                             const std::vector<int> &indices,
                             bool include_data = false);
  /// Create a table of detectors from a PeaksWorkspace
  Table *createDetectorTable(const QString &wsName,
                             const Mantid::API::IPeaksWorkspace_sptr &ws);
  /// Create a string of the style "1, 2...(100 more)...102, 103"
  QString createTruncatedList(const std::set<int> &elements);

  /// Triggers a workspace delete check
  void deletePressEvent();

  // Determine whether the workspace has a UB matrix
  bool hasUB(const QString &wsName);
  // Clear the UB via the ClearUB algorithm
  void clearUB(const QStringList &workspaces);
  //  *****                            *****  //
  void renameWorkspace(QStringList = QStringList()) override;

  /**
  * Set the currently used fit property browser. Is needed because e.g. Muon
  * Analysis is using its
  * own fit browser.
  * @param newBrowser The browser to be used. If is null, is set to default one.
  */
  void setFitFunctionBrowser(
      MantidQt::MantidWidgets::FitPropertyBrowser *newBrowser);

public:
  // Return pointer to the fit function property browser
  MantidQt::MantidWidgets::FitPropertyBrowser *fitFunctionBrowser() {
    return m_fitFunction;
  }

  MultiLayer *mergePlots(MultiLayer *g1, MultiLayer *g2);
  MantidMatrix *getMantidMatrix(const QString &wsName);

  void setIsRunning(bool running);
  bool createScriptInputDialog(const QString &alg_name,
                               const QString &preset_values,
                               const QString &optional_msg,
                               const QStringList &enabled,
                               const QStringList &disabled);
  /// Group selected workspaces
  void groupWorkspaces();
  /// UnGroup selected groupworkspace
  void ungroupWorkspaces();
  /** save the workspace data to nexus file
  This method is useful when a project is saved from mantidplot
  */
  void savedatainNexusFormat(const std::string &fileName,
                             const std::string &wsName);

  void loadWSFromFile(const std::string &wsname, const std::string &fileName);

  void saveProject(bool save);
  void enableSaveNexus(const QString &wsName) override;
  void disableSaveNexus() override;

signals:
  // A signal to indicate that we want a script to produce a dialog
  void showPropertyInputDialog(const QString &algName);
  // Broadcast that an algorithm is about to be created
  void algorithmAboutToBeCreated();

public:
signals:

  // These signals are to be fired from methods run in threads other than the
  // main one
  // (e.g. handlers of algorithm notifications)

  void needToCreateLoadDAEMantidMatrix(const QString &);

  // Display a critical error dialog box
  void needToShowCritical(const QString &);

  // Signals that the fit property browser has updated its X range
  void x_range_update(double, double);

public slots:

  // Receives a new X range from a PeakPickerTool and re-emits it.
  void x_range_from_picker(double, double);
  void test();

  void
  showSequentialPlot(Ui::SequentialFitDialog *ui,
                     MantidQt::MantidWidgets::FitPropertyBrowser *fitbrowser);

  // Import the workspace selected in the Workspace dock window
  void importWorkspace() override;
  void importBoxDataTable() override;
  void importTransposed() override;

  // Invoke the Vates Simple User Interface
  void showVatesSimpleInterface() override;

  // Invoke the plot of MD intensity vs non-integrated dimension.
  void showMDPlot() override;

  // Invoke a grid showing a table of MD summary list data.
  void showListData() override;

  // SpectrumViewer
  void showSpectrumViewer() override;

  // SliceViewer
  void showSliceViewer() override;

  // #539: For adding Workspace History display to MantidPlot
  void showAlgorithmHistory() override;

  // Import a workspace wsName
  void importWorkspace(const QString &wsName, bool showDlg = true,
                       bool makeVisible = true) override;

  // Create a MantidMatrix from workspace wsName
  MantidMatrix *importMatrixWorkspace(const QString &wsName, int lower = -1,
                                      int upper = -1, bool showDlg = true,
                                      bool makeVisible = true);

  // Create a MantidMatrix from workspace
  MantidMatrix *
  importMatrixWorkspace(const Mantid::API::MatrixWorkspace_sptr workspace,
                        int lower = -1, int upper = -1,
                        bool showDlg = true) override;

  // Create a Table from workspace wsName
  Table *importTableWorkspace(const QString &wsName, bool showDlg = true,
                              bool makeVisible = true, bool transpose = false);

  void createLoadDAEMantidMatrix(const QString &);

  // Slots responding to MantidMatrix context menu commands
  void copyRowToTable();
  void copyColumnToTable();
  void copyRowToGraph();
  void copyColumnToGraph();
  void copyRowToGraphErr();
  void copyColumnToGraphErr();
  void copyDetectorsToTable();
  void copyValues();
  void copyRowsToWaterfall();
  // Slot callable from Workspace menu item
  void plotWholeAsWaterfall();
  /// Common method to convert a plot of a set of spectra into a waterfall
  /// plot
  void convertToWaterfall(MultiLayer *ml);

  // Execute algorithm given name and version
  void showAlgorithmDialog(const QString &algName, int version = -1) override;
  // Execute an algorithm with the given parameter list
  void showAlgorithmDialog(const QString &algName,
                           QHash<QString, QString> paramList,
                           Mantid::API::AlgorithmObserver *obs = nullptr,
                           int version = -1) override;
  // Execute an algorithm
  void executeAlgorithm(Mantid::API::IAlgorithm_sptr alg) override;

  // Find the name of the first input workspace for an algorithm
  QString
  findInputWorkspaceProperty(Mantid::API::IAlgorithm_sptr algorithm) const;
  // Show Qt critical error message box
  void showCritical(const QString &) override;
  // Show the dialog monitoring currently running algorithms
  void showAlgMonitor();
  // Called from ApplicationWindow to customize the main menu
  void mantidMenuAboutToShow();

  void manageMantidWorkspaces();

  // Python related functions
  InstrumentWindow *getInstrumentView(const QString &wsName, int tab = -1);

  void showMantidInstrument();

  // Show instrument for the selected workspace
  void showMantidInstrumentSelected() override;

  // Show instrument. Workspace name is passed as the argument
  void showMantidInstrument(const QString &);

  // Show log files for selected workspace
  void showLogFileWindow() override;

  // Show sample material window for selected workspace
  void showSampleMaterialWindow() override;

  void insertMenu();

  // Customize MantidMatrix menu.
  void menuMantidMatrixAboutToShow();

  // Show / hide the FitPropertyBrowser
  void showFitPropertyBrowser(bool on = true);

  // Plot a spectrum in response from a InstrumentWindow signal
  MultiLayer *plotInstrumentSpectrum(const QString &, int);
  MultiLayer *plotInstrumentSpectrumList(const QString &,
                                         const std::set<int> &);

  void importString(const QString &logName, const QString &data);
  void importString(const QString &logName, const QString &data,
                    const QString &sep, const QString &wsName = QString());
  void importStrSeriesLog(const QString &logName, const QString &data,
                          const QString &wsName = QString());
  void importNumSeriesLog(const QString &wsName, const QString &logname,
                          int filter);

  // Clear all Mantid related memory
  void clearAllMemory(const bool prompt = true);
  // Ticket #672
  void saveNexusWorkspace();

  void setVatesSubWindow(QMdiSubWindow *vatesUI) { m_vatesSubWindow = vatesUI; }

#ifdef _WIN32
public:
  // Shows 2D plot of current memory usage.
  void memoryImage();
  void memoryImage2();
#endif

private slots:
  // respond to the global Mantid properties being modifed
  void configModified();

  // slot for file open dialogs created from the main app menu, or the
  // workspaces dock window
  void loadFileDialogAccept();

private:
  // Notification handlers and corresponding observers.
  void handleLoadDAEFinishedNotification(
      const Poco::AutoPtr<Mantid::API::Algorithm::FinishedNotification> &pNf);
  Poco::NObserver<MantidUI, Mantid::API::Algorithm::FinishedNotification>
      m_finishedLoadDAEObserver;

  // handles notification send by ConfigService, change on
  // pythonscripts.directories
  void handleConfigServiceUpdate(
      Mantid::Kernel::ConfigValChangeNotification_ptr pNf);
  Poco::NObserver<MantidUI, Mantid::Kernel::ConfigValChangeNotification>
      m_configServiceObserver;

  //#678
  // for savenexus algorithm
  void executeSaveNexus();

  void copyWorkspacestoVector(const QList<QTreeWidgetItem *> &list,
                              std::vector<std::string> &inputWS);
  void PopulateData(Mantid::API::Workspace_sptr ws_ptr,
                    QTreeWidgetItem *wsid_item);

  /// This creates an algorithm dialog.
  MantidQt::API::AlgorithmDialog *
  createAlgorithmDialog(Mantid::API::IAlgorithm_sptr alg);

  /// This method accepts user inputs and executes loadraw/load nexus
  /// algorithm
  std::string extractLogTime(Mantid::Types::Core::DateAndTime value,
                             bool useAbsoluteDate,
                             Mantid::Types::Core::DateAndTime start);

  // Whether new plots shoul re-use the same plot instance (for every
  // different
  // type of plot).
  // The name comes from: these plots are normally opened from the context
  // menu
  // of the workspaces dock window
  bool workspacesDockPlot1To1();

  /// Get the title to use for a plot - name of selected group
  QString getSelectedGroupName() const;

  /// Set initial autoscale for graph, then reset user autoscale option
  void setInitialAutoscale(Graph *graph);

  /// Plot a layer in a multilayer plot
  void plotLayerOfMultilayer(MultiLayer *multi, const bool plotErrors,
                             const bool plotDist, int &row, int &col,
                             const QString &wsName,
                             const std::set<int> &spectra);

  /// Get log values and put into a curve spec list
  void putLogsIntoCurveSpecs(
      std::vector<CurveSpec> &curveSpecList,
      const QMultiMap<QString, int> &toPlot, const QString &log,
      const std::set<double> &customLogValues = std::set<double>());

  // Private variables

  ApplicationWindow *m_appWindow; // QtiPlot main ApplicationWindow
  QDockWidget *m_workspaceDockWidget;
  boost::shared_ptr<MantidQt::MantidWidgets::WorkspaceTreeWidget>
      m_exploreMantid; // Widget for manipulating workspaces
  AlgorithmDockWidget *m_exploreAlgorithms; // Dock window for using algorithms
  RemoteClusterDockWidget *
      m_exploreRemoteTasks; // Dock window for using remote tasks
  /// Current fit property browser being used
  MantidQt::MantidWidgets::FitPropertyBrowser *m_fitFunction;
  /// Default fit property browser (the one docked on the left)
  MantidQt::MantidWidgets::FitPropertyBrowser *m_defaultFitFunction;

  QAction *actionCopyRowToTable;
  QAction *actionCopyRowToGraph;
  QAction *actionCopyRowToGraphErr;
  QAction *actionWaterfallPlot;
  QAction *actionCopyColumnToTable;
  QAction *actionCopyColumnToGraph;
  QAction *actionCopyColumnToGraphErr;
  QAction *actionToggleMantid;
  QAction *actionToggleAlgorithms;
  QAction *actionToggleRemoteTasks;
  QAction *actionToggleFitFunction;
  QAction *actionCopyDetectorsToTable;
  QAction *actionCopyValues;

  QMenu *mantidMenu;
  QMenu *menuMantidMatrix;        //  MantidMatrix specific menu
  AlgorithmMonitor *m_algMonitor; //  Class for monitoring running algorithms

  // keep track of the last shown, which will be refreshed or killed/rebuilt
  // if
  // showing only one inst. window
  // QPointer handles when events, etc. destroy these windows
  QPointer<InstrumentWindow> m_lastShownInstrumentWin;
  QPointer<MantidQt::SliceViewer::SliceViewerWindow> m_lastShownSliceViewWin;
  QPointer<MantidQt::SpectrumView::SpectrumView> m_lastShownSpectrumViewerWin;
  QPointer<MultiLayer> m_lastShownColorFillWin;
  QPointer<MultiLayer> m_lastShown1DPlotWin;

  // Map of <workspace_name,update_interval> pairs. Positive update_intervals
  // mean
  // UpdateDAE must be launched after LoadDAE for this workspace
  QMap<std::string, int> m_DAE_map;

  // Stores dependent mdi windows. If the 'key' window closes, all 'value'
  // ones
  // must be closed as well.
  std::unordered_multimap<MdiSubWindow *, MdiSubWindow *> m_mdiDependency;
  QMdiSubWindow *
      m_vatesSubWindow; ///< Holder for the Vates interface sub-window

  // prevents some repeated code realtating to log names
  void formatLogName(QString &label, const QString &wsName);
};

/**
 * This object sets the "busy" cursor while it is in scope, then restores the
 * original cursor when destroyed.
 */
class ScopedOverrideCursor {
public:
  /// Constructor sets wait cursor
  ScopedOverrideCursor() { QApplication::setOverrideCursor(Qt::WaitCursor); }
  /// Destructor restores original cursor
  virtual ~ScopedOverrideCursor() { QApplication::restoreOverrideCursor(); }
};

#endif<|MERGE_RESOLUTION|>--- conflicted
+++ resolved
@@ -54,13 +54,8 @@
 namespace MantidQt {
 namespace MantidWidgets {
 class FitPropertyBrowser;
-<<<<<<< HEAD
-class Message;
-class QWorkspaceDockView;
-=======
 class WorkspaceTreeWidget;
 class Message;
->>>>>>> 89cc197a
 }
 namespace SliceViewer {
 class SliceViewerWindow;
