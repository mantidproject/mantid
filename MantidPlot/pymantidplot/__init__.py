--- conflicted
+++ resolved
@@ -66,15 +66,9 @@
         @param redirect :: If true then output is redirected to MantidPlot
         @returns :: True if the code has been executed successfully
     """
-<<<<<<< HEAD
-    if async and QtCore.QThread.currentThread() != QtGui.qApp.thread():
-        async = False
-    return threadsafe_call(_qti.app.runPythonScript, code, async, quiet, redirect)
-=======
     if asynchronous and QtCore.QThread.currentThread() != QtGui.qApp.thread():
         asynchronous = False
-    threadsafe_call(_qti.app.runPythonScript, code, asynchronous, quiet, redirect)
->>>>>>> cbeb8706
+    return threadsafe_call(_qti.app.runPythonScript, code, asynchronous, quiet, redirect)
 
 
 # Overload for consistency with qtiplot table(..) & matrix(..) commands
