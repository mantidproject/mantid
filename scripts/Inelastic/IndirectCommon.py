--- conflicted
+++ resolved
@@ -107,60 +107,7 @@
     raise ValueError('No Efixed parameter found')
 
 
-<<<<<<< HEAD
-=======
-def checkUnitIs(ws, unit_id, axis_index=0):
-    """
-    Check that the workspace has the correct units by comparing
-    against the UnitID.
-    """
-    axis = s_api.mtd[ws].getAxis(axis_index)
-    unit = axis.getUnit()
-    return unit.unitID() == unit_id
-
-
-def getDefaultWorkingDirectory():
-    """
-    Get the default save directory and check it's valid.
-    """
-    workdir = config['defaultsave.directory']
-
-    if not os.path.isdir(workdir):
-        raise IOError("Default save directory is not a valid path!")
-
-    return workdir
-
-
-def createQaxis(inputWS):
-    result = []
-    workspace = s_api.mtd[inputWS]
-    num_hist = workspace.getNumberHistograms()
-    if workspace.getAxis(1).isSpectra():
-        inst = workspace.getInstrument()
-        sample_pos = inst.getSample().getPos()
-        beam_pos = sample_pos - inst.getSource().getPos()
-        for i in range(0, num_hist):
-            efixed = getEfixed(inputWS)
-            detector = workspace.getDetector(i)
-            theta = detector.getTwoTheta(sample_pos, beam_pos) / 2
-            lamda = math.sqrt(81.787 / efixed)
-            q = 4 * math.pi * math.sin(theta) / lamda
-            result.append(q)
-    else:
-        axis = workspace.getAxis(1)
-        msg = 'Creating Axis based on Detector Q value: '
-        if not axis.isNumeric():
-            msg += 'Input workspace must have either spectra or numeric axis.'
-            raise ValueError(msg)
-        if axis.getUnit().unitID() != 'MomentumTransfer':
-            msg += 'Input must have axis values of Q'
-            raise ValueError(msg)
-        for i in range(0, num_hist):
-            result.append(float(axis.label(i)))
-    return result
-
-
->>>>>>> bb1d1906
+
 def GetWSangles(inWS):
     num_hist = s_api.mtd[inWS].getNumberHistograms()                        # get no. of histograms/groups
     source_pos = s_api.mtd[inWS].getInstrument().getSource().getPos()
@@ -284,140 +231,4 @@
         layer.setAxisTitle(mtd_plot.Layer.Left, y_axis_title)
     except RuntimeError:
         # User clicked cancel on plot so don't do anything
-        return
-<<<<<<< HEAD
-=======
-
-
-def plotParameters(ws, *param_names):
-    """
-    Plot a number of spectra given a list of parameter names
-    This searchs for relevent spectra using the text axis label.
-
-    @param ws - the workspace to plot from
-    @param param_names - list of names to search for
-    """
-    axis = s_api.mtd[ws].getAxis(1)
-    if axis.isText() and len(param_names) > 0:
-        num_spectra = s_api.mtd[ws].getNumberHistograms()
-
-        for name in param_names:
-            indicies = [i for i in range(num_spectra) if name in axis.label(i)]
-            if len(indicies) > 0:
-                plotSpectra(ws, name, indicies)
-
-
-def convertToElasticQ(input_ws, output_ws=None):
-    """
-    Helper function to convert the spectrum axis of a sample to ElasticQ.
-
-    @param input_ws - the name of the workspace to convert from
-    @param output_ws - the name to call the converted workspace
-    """
-
-    if output_ws is None:
-        output_ws = input_ws
-
-    axis = s_api.mtd[input_ws].getAxis(1)
-    if axis.isSpectra():
-        e_fixed = getEfixed(input_ws)
-        s_api.ConvertSpectrumAxis(input_ws, Target='ElasticQ', EMode='Indirect', EFixed=e_fixed,
-                                  OutputWorkspace=output_ws)
-
-    elif axis.isNumeric():
-        # Check that units are Momentum Transfer
-        if axis.getUnit().unitID() != 'MomentumTransfer':
-            raise RuntimeError('Input must have axis values of Q')
-
-        s_api.CloneWorkspace(input_ws, OutputWorkspace=output_ws)
-
-    else:
-        raise RuntimeError('Input workspace must have either spectra or numeric axis.')
-
-
-def transposeFitParametersTable(params_table, output_table=None):
-    """
-    Transpose the parameter table created from a multi domain Fit.
-
-    This function will make the output consistent with PlotPeakByLogValue.
-    @param params_table - the parameter table output from Fit.
-    @param output_table - name to call the transposed table. If omitted,
-            the output_table will be the same as the params_table
-    """
-    params_table = s_api.mtd[params_table]
-
-    table_ws = '__tmp_table_ws'
-    table_ws = s_api.CreateEmptyTableWorkspace(OutputWorkspace=table_ws)
-
-    param_names = params_table.column(0)[:-1]  # -1 to remove cost function
-    param_values = params_table.column(1)[:-1]
-    param_errors = params_table.column(2)[:-1]
-
-    # Find the number of parameters per function
-    func_index = param_names[0].split('.')[0]
-    num_params = 0
-    for i, name in enumerate(param_names):
-        if name.split('.')[0] != func_index:
-            num_params = i
-            break
-
-    # Create columns with parameter names for headers
-    column_names = ['.'.join(name.split('.')[1:]) for name in param_names[:num_params]]
-    column_error_names = [name + '_Err' for name in column_names]
-    column_names = list(zip(column_names, column_error_names))
-    table_ws.addColumn('double', 'axis-1')
-    for name, error_name in column_names:
-        table_ws.addColumn('double', name)
-        table_ws.addColumn('double', error_name)
-
-    # Output parameter values to table row
-    for i in range(0, params_table.rowCount() - 1, num_params):
-        row_values = param_values[i:i + num_params]
-        row_errors = param_errors[i:i + num_params]
-        row = [value for pair in zip(row_values, row_errors) for value in pair]
-        row = [i / num_params] + row
-        table_ws.addRow(row)
-
-    if output_table is None:
-        output_table = params_table.name()
-
-    s_api.RenameWorkspace(table_ws.name(), OutputWorkspace=output_table)
-
-
-def IndentifyDataBoundaries(sample_ws):
-    """
-    Indentifies and returns the first and last no zero data point in a workspace
-
-    For multiple workspace spectra, the data points that are closest to the centre
-    out of all the spectra in the workspace are returned
-    """
-
-    sample_ws = s_api.mtd[sample_ws]
-    nhists = sample_ws.getNumberHistograms()
-    start_data_idx, end_data_idx = 0,0
-    # For all spectra in the workspace
-    for spectra in range(0, nhists):
-        # Obtain first and last non zero values
-        y_data = sample_ws.readY(spectra)
-        spectra_start_data = firstNonZero(y_data)
-        spectra_end_data = firstNonZero(list(reversed(y_data)))
-        # Replace workspace start and end if data is closer to the center
-        if spectra_start_data > start_data_idx:
-            start_data_idx = spectra_start_data
-        if spectra_end_data > end_data_idx:
-            end_data_idx = spectra_end_data
-    # Convert Bin index to data value
-    x_data = sample_ws.readX(0)
-    first_data_point = x_data[start_data_idx]
-    last_data_point = x_data[len(x_data) - end_data_idx - 2]
-    return first_data_point, last_data_point
-
-
-def firstNonZero(data):
-    """
-    Returns the index of the first non zero value in the list
-    """
-    for i in range(len(data)):
-        if data[i] != 0:
-            return i
->>>>>>> bb1d1906
+        return