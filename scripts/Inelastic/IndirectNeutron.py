# pylint: disable=invalid-name,too-many-arguments, redefined-builtin, too-many-locals

"""
Force for ILL backscattering raw
"""

from IndirectImport import *
from mantid.simpleapi import *
from mantid import config, logger, mtd, FileFinder

import sys
import math
import os.path
import numpy as np
from IndirectCommon import StartTime, EndTime, getEfixed

MTD_PLOT = import_mantidplot()


#  Routines for Ascii file of raw data

def Iblock(a, first):  # read Ascii block of Integers
    line1 = a[first]
    line2 = a[first + 1]
    val = ExtractInt(line2)
    numb = val[0]
    lines = numb / 10
    last = numb - 10 * lines
    if line1.startswith('I'):
        error = ''
    else:
        error = 'NOT an I block starting at line ' + str(first)
        logger.information('ERROR *** ' + error)
        sys.exit(error)
    ival = []
    for m in range(0, lines):
        mm = first + 2 + m
        val = ExtractInt(a[mm])
        for n in range(0, 10):
            ival.append(val[n])
    mm += 1
    val = ExtractInt(a[mm])
    for n in range(0, last):
        ival.append(val[n])
    mm += 1
    return mm, ival  # values as list


def Fblock(a, first):  # read Ascii block of Floats
    line1 = a[first]
    line2 = a[first + 1]
    val = ExtractInt(line2)
    numb = val[0]
    lines = numb / 5
    last = numb - 5 * lines
    if line1.startswith('F'):
        error = ''
    else:
        error = 'NOT an F block starting at line ' + str(first)
        logger.information('ERROR *** ' + error)
        sys.exit(error)
    fval = []
    for m in range(0, lines):
        mm = first + 2 + m
        val = ExtractFloat(a[mm])
        for n in range(0, 5):
            fval.append(val[n])
    mm += 1
    val = ExtractFloat(a[mm])
    for n in range(0, last):
        fval.append(val[n])
    mm += 1
    return mm, fval  # values as list


def ReadIbackGroup(a, first):  # read Ascii block of spectrum values
    x = []
    y = []
    e = []
    next = first
    line1 = a[next]
    next += 1
<<<<<<< HEAD
    _val = ExtractInt(a[next])  # noqa: F841
=======

>>>>>>> e70b9401
    if line1.startswith('S'):
        error = ''
    else:
        error = 'NOT an S block starting at line ' + str(first)
        logger.information('ERROR *** ' + error)
        sys.exit(error)
    next += 1
    next, Ival = Iblock(a, next)
    for m in range(0, len(Ival)):
        x.append(float(m))
        yy = float(Ival[m])
        y.append(yy)
        ee = math.sqrt(yy)
        e.append(ee)
    return next, x, y, e  # values of x,y,e as lists


# Get the path to the file
# checks if we already know the path, else
# returns searches of the file based on run number and instrument
def getFilePath(run, ext, instr):
    path = None
    fname = None
    if os.path.isfile(run):
        # using full file path
        path = run
        # base name less extension
        base = os.path.basename(path)
        fname = os.path.splitext(base)[0]
    else:
        # using run number
        path = FileFinder.getFullPath(instr + "_" + run + ext)
        fname = instr + "_" + run

    if path:
        return path, fname
    else:
        error = 'ERROR *** Could not find ' + ext + ' file: ' + fname
        sys.exit(error)


# Load an ascii/inx file
def loadFile(path):
    try:
        handle = open(path, 'U')
        asc = []
        for line in handle:
            line = line.rstrip()
            asc.append(line)
        handle.close()

        return asc
    except RuntimeError:
        error = 'ERROR *** Could not load ' + path
        sys.exit(error)


def IbackStart(instr, run, ana, refl, rejectZ, useM, mapPath, Plot, Save):  # Ascii start routine
    StartTime('Iback')
    workdir = config['defaultsave.directory']

    path, fname = getFilePath(run, '.asc', instr)

    logger.information('Reading file : ' + path)

    asc = loadFile(path)
<<<<<<< HEAD
    _lasc = len(asc)  # noqa: F841
=======
>>>>>>> e70b9401

    # raw head
    text = asc[1]
    run = text[:8]
    first = 5
    next, _Ival = Iblock(asc, first)
    next += 2
    title = asc[next]  # title line
    next += 1
    text = asc[next]  # user line
<<<<<<< HEAD
    _user = text[20:32]  # noqa: F841
    _time = text[40:50]  # noqa: F841
=======
>>>>>>> e70b9401
    next += 6  # 5 lines of text
    # back head1
    next, Fval = Fblock(asc, next)
    if instr == 'IN10':
        freq = Fval[89]
    if instr == 'IN16':
        freq = Fval[2]
        amp = Fval[3]
        wave = Fval[69]
<<<<<<< HEAD
        _Ef = 81.787 / (4.0 * wave * wave)  # noqa: F841
=======
>>>>>>> e70b9401
        npt = int(Fval[6])
        nsp = int(Fval[7])
    # back head2
    next, Fval = Fblock(asc, next)
<<<<<<< HEAD
    _k0 = 4.0 * math.pi / wave  # noqa: F841
    _d2r = math.pi / 180.0  # noqa: F841
    theta = []
    _Q = []  # noqa: F841
=======
    theta = []
>>>>>>> e70b9401
    for m in range(0, nsp):
        theta.append(Fval[m])
    # raw spectra
    val = ExtractInt(asc[next + 3])
    npt = val[0]
    lgrp = 5 + npt / 10
    val = ExtractInt(asc[next + 1])
    if instr == 'IN10':
        nsp = int(val[2])
    logger.information('Number of spectra : ' + str(nsp))
    # read monitor
    nmon = next + nsp * lgrp
    _nm, _xm, ym, em = ReadIbackGroup(asc, nmon)
    # monitor calcs
    imin = 0
    ymax = 0
    for m in range(0, 20):
        if ym[m] > ymax:
            imin = m
            ymax = ym[m]
    npt = len(ym)
    imax = npt
    ymax = 0
    for m in range(npt - 1, npt - 20, -1):
        if ym[m] > ymax:
            imax = m
            ymax = ym[m]
    new = imax - imin
    imid = new / 2 + 1
    if instr == 'IN10':
        DRV = 18.706  # fast drive
        vmax = freq * DRV
    if instr == 'IN16':
        vmax = 1.2992581918414711e-4 * freq * amp * 2.0 / wave  # max energy
    dele = 2.0 * vmax / new
    xMon = []
    yOut = []
    eOut = []
    for m in range(0, new + 1):
        xe = (m - imid) * dele
        mm = m + imin
        xMon.append(xe)
        yOut.append(ym[mm] / 100.0)
        eOut.append(em[mm] / 10.0)
    xMon.append(2 * xMon[new - 1] - xMon[new - 2])
    monWS = '__Mon'
    CreateWorkspace(OutputWorkspace=monWS, DataX=xMon, DataY=yOut, DataE=eOut,
                    Nspec=1, UnitX='DeltaE')
    #
    _Qaxis = ''
    xDat = []
    yDat = []
    eDat = []
    tot = []
    for n in range(0, nsp):
        next, _xd, yd, ed = ReadIbackGroup(asc, next)
        tot.append(sum(yd))
        logger.information('Spectrum ' + str(n + 1) + ' at angle ' + str(theta[n]) +
                           ' ; Total counts = ' + str(sum(yd)))
        for m in range(0, new + 1):
            mm = m + imin
            xDat.append(xMon[m])
            yDat.append(yd[mm])
            eDat.append(ed[mm])
        if n != 0:
            _Qaxis += ','
        xDat.append(2 * xDat[new - 1] - xDat[new - 2])
        _Qaxis += str(theta[n])
    ascWS = fname + '_' + ana + refl + '_asc'
    outWS = fname + '_' + ana + refl + '_red'
    CreateWorkspace(OutputWorkspace=ascWS, DataX=xDat, DataY=yDat, DataE=eDat,
                    Nspec=nsp, UnitX='DeltaE')
    Divide(LHSWorkspace=ascWS, RHSWorkspace=monWS, OutputWorkspace=ascWS,
           AllowDifferentNumberSpectra=True)
    DeleteWorkspace(monWS)  # delete monitor WS
    InstrParas(ascWS, instr, ana, refl)
<<<<<<< HEAD
    _efixed = RunParas(ascWS, instr, run, title)  # noqa: F841
=======
    RunParas(ascWS, instr, run, title)
>>>>>>> e70b9401
    ChangeAngles(ascWS, instr, theta)
    if useM:
        map = ReadMap(mapPath)
        UseMap(ascWS, map)
    if rejectZ:
        RejectZero(ascWS, tot)
    if not useM and not rejectZ:
        CloneWorkspace(InputWorkspace=ascWS, OutputWorkspace=outWS)
    if Save:
        opath = os.path.join(workdir, outWS + '.nxs')
        SaveNexusProcessed(InputWorkspace=outWS, Filename=opath)
        logger.information('Output file : ' + opath)
    if Plot:
        plotForce(outWS, Plot)
    EndTime('Iback')


# Routines for Inx ascii file

def ReadInxGroup(asc, n, lgrp):  # read ascii x,y,e
    x = []
    y = []
    e = []
    first = n * lgrp
    last = (n + 1) * lgrp
    val = ExtractFloat(asc[first + 2])
    Q = val[0]
    for m in range(first + 4, last):
        val = ExtractFloat(asc[m])
        x.append(val[0] / 1000.0)
        y.append(val[1])
        e.append(val[2])
    npt = len(x)
    return Q, npt, x, y, e  # values of x,y,e as lists


def InxStart(instr, run, ana, refl, rejectZ, useM, mapPath, Plot, Save):
    StartTime('Inx')
    workdir = config['defaultsave.directory']

    path, fname = getFilePath(run, '.inx', instr)

    logger.information('Reading file : ' + path)

    asc = loadFile(path)
    lasc = len(asc)

    val = ExtractInt(asc[0])
    lgrp = int(val[0])
    ngrp = int(val[2])
<<<<<<< HEAD
    _npt = int(val[7])  # noqa: F841
=======
>>>>>>> e70b9401
    title = asc[1]
    ltot = ngrp * lgrp
    logger.information('Number of spectra : ' + str(ngrp))
    if ltot == lasc:
        error = ''
    else:
        error = 'file ' + filext + ' should be ' + str(ltot) + ' lines'
        logger.information('ERROR *** ' + error)
        sys.exit(error)
    _Qaxis = ''
    xDat = []
    yDat = []
    eDat = []
    ns = 0
    Q = []
    tot = []
    for m in range(0, ngrp):
        Qq, nd, xd, yd, ed = ReadInxGroup(asc, m, lgrp)
        tot.append(sum(yd))
        logger.information('Spectrum ' + str(m + 1) + ' at Q= ' + str(Qq) + ' ; Total counts = ' + str(tot))
        if ns != 0:
            _Qaxis += ','
        _Qaxis += str(Qq)
        Q.append(Qq)
        for n in range(0, nd):
            xDat.append(xd[n])
            yDat.append(yd[n])
            eDat.append(ed[n])
        xDat.append(2 * xd[nd - 1] - xd[nd - 2])
        ns += 1
    ascWS = fname + '_' + ana + refl + '_inx'
    outWS = fname + '_' + ana + refl + '_red'
    CreateWorkspace(OutputWorkspace=ascWS, DataX=xDat, DataY=yDat, DataE=eDat,
                    Nspec=ns, UnitX='DeltaE')
    InstrParas(ascWS, instr, ana, refl)
    efixed = RunParas(ascWS, instr, 0, title)
    pi4 = 4.0 * math.pi
    wave = 1.8 * math.sqrt(25.2429 / efixed)
    theta = []
    for n in range(0, ngrp):
        qw = wave * Q[n] / pi4
        ang = 2.0 * math.degrees(math.asin(qw))
        theta.append(ang)
    ChangeAngles(ascWS, instr, theta)
    if useM:
        map = ReadMap(mapPath)
        UseMap(ascWS, map)
    if rejectZ:
        RejectZero(ascWS, tot)
    if not useM and not rejectZ:
        CloneWorkspace(InputWorkspace=ascWS, OutputWorkspace=outWS)
    if Save:
        opath = os.path.join(workdir, outWS + '.nxs')
        SaveNexusProcessed(InputWorkspace=outWS, Filename=opath)
        logger.information('Output file : ' + opath)
    if Plot:
        plotForce(outWS, Plot)
    EndTime('Inx')


# General routines

def RejectZero(inWS, tot):
    nin = mtd[inWS].getNumberHistograms()  # no. of hist/groups in sam
    nout = 0
    outWS = inWS[:-3] + 'red'
    for n in range(0, nin):
        if tot[n] > 0:
            ExtractSingleSpectrum(InputWorkspace=inWS, OutputWorkspace='__tmp',
                                  WorkspaceIndex=n)
            if nout == 0:
                RenameWorkspace(InputWorkspace='__tmp', OutputWorkspace=outWS)
            else:
                ConjoinWorkspaces(InputWorkspace1=outWS, InputWorkspace2='__tmp',
                                  CheckOverlapping=False)
            nout += 1
        else:
            logger.information('** spectrum ' + str(n + 1) + ' rejected')


def ReadMap(path):
<<<<<<< HEAD
    _workdir = config['defaultsave.directory']  # noqa: F841

=======
>>>>>>> e70b9401
    asc = loadFile(path)

    lasc = len(asc)
    logger.information('Map file : ' + path + ' ; spectra = ' + str(lasc - 1))
    val = ExtractInt(asc[0])
    numb = val[0]
    if numb != (lasc - 1):
        error = 'Number of lines  not equal to number of spectra'
        logger.error(error)
        sys.exit(error)
    map = []
    for n in range(1, lasc):
        val = ExtractInt(asc[n])
        map.append(val[1])
    return map


def UseMap(inWS, map):
    nin = mtd[inWS].getNumberHistograms()  # no. of hist/groups in sam
    nout = 0
    outWS = inWS[:-3] + 'red'
    for n in range(0, nin):
        if map[n] == 1:
            ExtractSingleSpectrum(InputWorkspace=inWS, OutputWorkspace='__tmp',
                                  WorkspaceIndex=n)
            if nout == 0:
                RenameWorkspace(InputWorkspace='__tmp', OutputWorkspace=outWS)
            else:
                ConjoinWorkspaces(InputWorkspace1=outWS, InputWorkspace2='__tmp',
                                  CheckOverlapping=False)
            nout += 1
            logger.information('** spectrum ' + str(n + 1) + ' mapped')
        else:
            logger.information('** spectrum ' + str(n + 1) + ' skipped')


def plotForce(inWS, Plot):
    if Plot == 'Spectrum' or Plot == 'Both':
        nHist = mtd[inWS].getNumberHistograms()
        if nHist > 10:
            nHist = 10
        plot_list = []
        for i in range(0, nHist):
            plot_list.append(i)
        MTD_PLOT.plotSpectrum(inWS, plot_list)
    if Plot == 'Contour' or Plot == 'Both':
        MTD_PLOT.importMatrixWorkspace(inWS).plotGraph2D()


def ChangeAngles(inWS, instr, theta):
    workdir = config['defaultsave.directory']
    filename = instr + '_angles.txt'
    path = os.path.join(workdir, filename)
    logger.information('Creating angles file : ' + path)
    handle = open(path, 'w')
    head = 'spectrum,theta'
    handle.write(head + " \n")
    for n in range(0, len(theta)):
        handle.write(str(n + 1) + '   ' + str(theta[n]) + "\n")
        logger.information('Spectrum ' + str(n + 1) + ' = ' + str(theta[n]))
    handle.close()
    UpdateInstrumentFromFile(Workspace=inWS, Filename=path, MoveMonitors=False, IgnorePhi=False,
                             AsciiHeader=head)


def InstrParas(ws, instr, ana, refl):
    idf_dir = config['instrumentDefinition.directory']
    idf = idf_dir + instr + '_Definition.xml'
    LoadInstrument(Workspace=ws, Filename=idf, RewriteSpectraMap=False)
    ipf = idf_dir + instr + '_' + ana + '_' + refl + '_Parameters.xml'
    LoadParameterFile(Workspace=ws, Filename=ipf)


def RunParas(ascWS, _instr, run, title):
    ws = mtd[ascWS]
    inst = ws.getInstrument()
    AddSampleLog(Workspace=ascWS, LogName="facility", LogType="String", LogText="ILL")
    ws.getRun()['run_number'] = run
    ws.getRun()['run_title'] = title
    efixed = getEfixed(ascWS)

    facility = ws.getRun().getLogData('facility').value
    logger.information('Facility is ' + facility)
    runNo = ws.getRun()['run_number'].value
    runTitle = ws.getRun()['run_title'].value.strip()
    logger.information('Run : ' + str(runNo) + ' ; Title : ' + runTitle)
    an = inst.getStringParameter('analyser')[0]
    ref = inst.getStringParameter('reflection')[0]
    logger.information('Analyser : ' + an + ref + ' with energy = ' + str(efixed))

    return efixed


# IN13 routines
# These routines are specific to loading data for the ILL IN13 instrument

def IN13Start(instr, run, ana, refl, _rejectZ, _useM, _mapPath, Plot, Save):  # Ascii start routine
    StartTime('IN13')
<<<<<<< HEAD
    _samWS = IN13Read(instr, run, ana, refl, Plot, Save)  # noqa: F841
=======
    IN13Read(instr, run, ana, refl, Plot, Save)
>>>>>>> e70b9401
    EndTime('IN13')


def IN13Read(instr, run, ana, refl, Plot, Save):  # Ascii start routine
    workdir = config['defaultsave.directory']

    path, fname = getFilePath(run, '.asc', instr)

    logger.information('Reading file : ' + path)

    asc = loadFile(path)
<<<<<<< HEAD
    _lasc = len(asc)  # noqa: F841
=======
>>>>>>> e70b9401

    # header block
    text = asc[1]
    run = text[:8]
    text = asc[4]  # run line
    instr = text[:4]
<<<<<<< HEAD
    _time = text[14:33]  # noqa: F841
=======
>>>>>>> e70b9401
    next, Ival = Iblock(asc, 5)
    nsubsp = Ival[0]

    nspec = Ival[153] - 2
    # text block
    text = asc[25]
    title = text[:20]
    # para1 block
    next, Fval = Fblock(asc, 32)
    ntemp = int(Fval[6])
    f1 = ntemp / 10
    ltemp = int(f1)
    f2 = f1 - 10 * ltemp
    if f2 >= 0.:
        ltemp += 1
    wave = 2.0 * Fval[81]

    logger.information('No. sub-spectra : ' + str(nsubsp))
    logger.information('No. spectra : ' + str(nspec))
    logger.information('Scan type : ' + str(int(Fval[8])) +
                       ' ; Average energy : ' + str(Fval[9]))
    logger.information('CaF2 lattice : ' + str(Fval[81]) +
                       ' ; Graphite lattice : ' + str(Fval[82]))
    logger.information('Wavelength : ' + str(wave))
    logger.information('No. temperatures : ' + str(ntemp))
    logger.information('No. temperature lines : ' + str(ltemp))

    # para2 block
    next, Fval = Fblock(asc, next)
    angles = Fval[:nspec]
    logger.information('Angles : ' + str(angles))
    lspec = 4 + ltemp
    # monitors
    psd = next + (nspec + 2048) * lspec
    l1m1 = psd + 1
<<<<<<< HEAD
    _txt = asc[l1m1]  # noqa: F841
=======
>>>>>>> e70b9401
    l2m1 = l1m1 + 3
    mon1 = ExtractFloat(asc[l2m1])
    logger.information('Mon1 : Line ' + str(l2m1) + ' : ' + asc[l2m1])
    # raw spectra
    first = next
    xDat = angles
    y2D = []
    e2D = []
    for n in range(0, nspec):
        ylist = []
        elist = []
        l1 = first + lspec * n + 1
        logger.information('Line ' + str(l1) + ' : ' + asc[l1])
        for l in range(0, ltemp):
            l2 = l1 + 3 + l
            val = ExtractFloat(asc[l2])
            nval = len(val)
            for m in range(0, nval):
                ylist.append(val[m] / mon1[m])
                elist.append(math.sqrt(val[m]) / mon1[m])
        y2D.append(ylist)
        e2D.append(elist)
    # create WS
    npt = len(xDat)
    xDat.append(2 * xDat[npt - 1] - xDat[npt - 2])
    ascWS = fname + '_' + ana + refl + '_ang'
    outWS = fname + '_' + ana + refl + '_q'
    xD = np.array(xDat)
    k0 = 4 * math.pi / wave
    Q = []
    for n in range(0, nspec):
        if angles[n] >= 180.0:
            angles[n] = 360.0 - angles[n]
        theta = math.radians(angles[n] / 2.)
        qq = k0 * math.sin(theta)
        Q.append(qq)
    Qa = np.array(Q)
    sorted_indices = Qa.argsort()
    sorted_Q = Qa[sorted_indices]
    lxdq = len(sorted_Q)
    xlast = 2 * sorted_Q[lxdq - 1] - sorted_Q[lxdq - 2]
    sorted_Q = np.append(sorted_Q, xlast)
    xDq = sorted_Q
    for m in range(0, nval):
        ylist = []
        elist = []
        for n in range(0, nspec):
            ylist.append(y2D[n][m])
            elist.append(e2D[n][m])
        y1D = np.array(ylist)
        e1D = np.array(elist)
        y1Dq = y1D[sorted_indices]
        e1Dq = e1D[sorted_indices]
        if m == 0:
            xData = xD
            yData = y1D
            eData = e1D
            xDq = sorted_Q
            yDq = y1Dq
            eDq = e1Dq
        else:
            xData = np.append(xData, xD)
            yData = np.append(yData, y1D)
            eData = np.append(eData, e1D)
            xDq = np.append(xDq, sorted_Q)
            yDq = np.append(yDq, y1Dq)
            eDq = np.append(eDq, e1Dq)
    CreateWorkspace(OutputWorkspace=ascWS, DataX=xData, DataY=yData, DataE=eData,
                    Nspec=3, UnitX='MomentumTransfer')
    IN13Paras(ascWS, run, title, wave)
    CreateWorkspace(OutputWorkspace=outWS, DataX=xDq, DataY=yDq, DataE=eDq,
                    Nspec=3, UnitX='MomentumTransfer')
    IN13Paras(outWS, run, title, wave)
    if Save:
        opath = os.path.join(workdir, outWS + '.nxs')
        SaveNexusProcessed(InputWorkspace=outWS, Filename=opath)
        logger.information('Output file : ' + opath)
    if Plot != 'None':
        plotForce(outWS, Plot)
    return outWS


def IN13Paras(ascWS, run, title, wave):
    ws = mtd[ascWS]
    AddSampleLog(Workspace=ascWS, LogName="facility", LogType="String", LogText="ILL")
    ws.getRun()['run_number'] = run
    ws.getRun()['run_title'] = title

    facility = ws.getRun().getLogData('facility').value
    logger.information('Facility is ' + facility)
    runNo = ws.getRun()['run_number'].value
    runTitle = ws.getRun()['run_title'].value.strip()
    logger.information('Run : ' + runNo + ' ; Title : ' + runTitle)
    logger.information('Wavelength : ' + str(wave))


def ExtractFloat(data_string):
    """
    Extract float values from an ASCII string
    """
    values = data_string.split()
    values = [float(v) for v in values]
    return values


def ExtractInt(data_string):
    """
    Extract int values from an ASCII string
    """
    values = data_string.split()
    values = [int(v) for v in values]
    return values<|MERGE_RESOLUTION|>--- conflicted
+++ resolved
@@ -80,11 +80,7 @@
     next = first
     line1 = a[next]
     next += 1
-<<<<<<< HEAD
-    _val = ExtractInt(a[next])  # noqa: F841
-=======
-
->>>>>>> e70b9401
+
     if line1.startswith('S'):
         error = ''
     else:
@@ -151,10 +147,6 @@
     logger.information('Reading file : ' + path)
 
     asc = loadFile(path)
-<<<<<<< HEAD
-    _lasc = len(asc)  # noqa: F841
-=======
->>>>>>> e70b9401
 
     # raw head
     text = asc[1]
@@ -165,11 +157,6 @@
     title = asc[next]  # title line
     next += 1
     text = asc[next]  # user line
-<<<<<<< HEAD
-    _user = text[20:32]  # noqa: F841
-    _time = text[40:50]  # noqa: F841
-=======
->>>>>>> e70b9401
     next += 6  # 5 lines of text
     # back head1
     next, Fval = Fblock(asc, next)
@@ -179,22 +166,11 @@
         freq = Fval[2]
         amp = Fval[3]
         wave = Fval[69]
-<<<<<<< HEAD
-        _Ef = 81.787 / (4.0 * wave * wave)  # noqa: F841
-=======
->>>>>>> e70b9401
         npt = int(Fval[6])
         nsp = int(Fval[7])
     # back head2
     next, Fval = Fblock(asc, next)
-<<<<<<< HEAD
-    _k0 = 4.0 * math.pi / wave  # noqa: F841
-    _d2r = math.pi / 180.0  # noqa: F841
     theta = []
-    _Q = []  # noqa: F841
-=======
-    theta = []
->>>>>>> e70b9401
     for m in range(0, nsp):
         theta.append(Fval[m])
     # raw spectra
@@ -271,11 +247,7 @@
            AllowDifferentNumberSpectra=True)
     DeleteWorkspace(monWS)  # delete monitor WS
     InstrParas(ascWS, instr, ana, refl)
-<<<<<<< HEAD
-    _efixed = RunParas(ascWS, instr, run, title)  # noqa: F841
-=======
     RunParas(ascWS, instr, run, title)
->>>>>>> e70b9401
     ChangeAngles(ascWS, instr, theta)
     if useM:
         map = ReadMap(mapPath)
@@ -326,10 +298,6 @@
     val = ExtractInt(asc[0])
     lgrp = int(val[0])
     ngrp = int(val[2])
-<<<<<<< HEAD
-    _npt = int(val[7])  # noqa: F841
-=======
->>>>>>> e70b9401
     title = asc[1]
     ltot = ngrp * lgrp
     logger.information('Number of spectra : ' + str(ngrp))
@@ -411,11 +379,6 @@
 
 
 def ReadMap(path):
-<<<<<<< HEAD
-    _workdir = config['defaultsave.directory']  # noqa: F841
-
-=======
->>>>>>> e70b9401
     asc = loadFile(path)
 
     lasc = len(asc)
@@ -514,11 +477,8 @@
 
 def IN13Start(instr, run, ana, refl, _rejectZ, _useM, _mapPath, Plot, Save):  # Ascii start routine
     StartTime('IN13')
-<<<<<<< HEAD
-    _samWS = IN13Read(instr, run, ana, refl, Plot, Save)  # noqa: F841
-=======
     IN13Read(instr, run, ana, refl, Plot, Save)
->>>>>>> e70b9401
+
     EndTime('IN13')
 
 
@@ -530,20 +490,12 @@
     logger.information('Reading file : ' + path)
 
     asc = loadFile(path)
-<<<<<<< HEAD
-    _lasc = len(asc)  # noqa: F841
-=======
->>>>>>> e70b9401
 
     # header block
     text = asc[1]
     run = text[:8]
     text = asc[4]  # run line
     instr = text[:4]
-<<<<<<< HEAD
-    _time = text[14:33]  # noqa: F841
-=======
->>>>>>> e70b9401
     next, Ival = Iblock(asc, 5)
     nsubsp = Ival[0]
 
@@ -579,10 +531,6 @@
     # monitors
     psd = next + (nspec + 2048) * lspec
     l1m1 = psd + 1
-<<<<<<< HEAD
-    _txt = asc[l1m1]  # noqa: F841
-=======
->>>>>>> e70b9401
     l2m1 = l1m1 + 3
     mon1 = ExtractFloat(asc[l2m1])
     logger.information('Mon1 : Line ' + str(l2m1) + ' : ' + asc[l2m1])
