--- conflicted
+++ resolved
@@ -1,9 +1,5 @@
-<<<<<<< HEAD
-﻿#pylint: disable=invalid-name
-=======
 #pylint: disable=too-many-lines
 #pylint: disable=invalid-name
->>>>>>> 08a33500
 """ File contains collection of Descriptors used to define complex
     properties in NonIDF_Properties and PropertyManager classes
 """
