--- conflicted
+++ resolved
@@ -68,7 +68,7 @@
         mock_validate.return_value = (True, "")
 
         wss = ["ws1", "ws2"]
-<<<<<<< HEAD
+        # Act
         with tempfile.TemporaryDirectory() as d:
             run_abs_corr(
                 wss=wss,
@@ -93,33 +93,6 @@
                 det_hoz=0.5,
                 clear_ads_after=True,
             )
-=======
-
-        # Act
-        run_abs_corr(
-            wss=wss,
-            ref_ws="ref",
-            orientation_file="orient.txt",
-            orient_file_is_euler=True,
-            euler_scheme="xyz",
-            euler_axes_sense="right",
-            copy_ref=True,
-            include_abs_corr=True,
-            monte_carlo_args="Arg: Val",
-            gauge_vol_preset="4mmCube",
-            gauge_vol_shape_file="shape.xml",
-            include_atten_table=True,
-            eval_point="1.54",
-            eval_units="Angstrom",
-            exp_name="exp1",
-            root_dir="/tmp",
-            include_div_corr=True,
-            div_hoz=1.0,
-            div_vert=1.0,
-            det_hoz=0.5,
-            clear_ads_after=True,
-        )
->>>>>>> 363a26b4
 
         mock_validate.assert_called_once_with(
             "ref",
