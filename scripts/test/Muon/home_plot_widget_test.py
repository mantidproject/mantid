--- conflicted
+++ resolved
@@ -8,29 +8,16 @@
 
 from mantid.py3compat import mock
 from mantidqt.utils.qt.testing import GuiTest
-from qtpy.QtWidgets import QWidget
-
-from Muon.GUI.Common.home_plot_widget.home_plot_widget_model import HomePlotWidgetModel
 from Muon.GUI.Common.home_plot_widget.home_plot_widget_presenter import HomePlotWidgetPresenter
-<<<<<<< HEAD
-
-=======
-from Muon.GUI.Common.home_plot_widget.home_plot_widget_view import HomePlotWidgetView
->>>>>>> d8dbf1f8
 
 
 class HomeTabPlotPresenterTest(GuiTest):
     def setUp(self):
-<<<<<<< HEAD
         self.context = mock.MagicMock()
         self.plotting_window_model = mock.MagicMock()
         self.view = mock.MagicMock()
         self.model = mock.MagicMock()
-=======
-        self.obj = QWidget()
-        self.view = HomePlotWidgetView(self.obj)
-        self.model = HomePlotWidgetModel()
->>>>>>> d8dbf1f8
+
         self.presenter = HomePlotWidgetPresenter(self.view, self.model)
 
     def test_use_rebin_changed_resets_use_raw_to_true_if_no_rebin_specified(self):
