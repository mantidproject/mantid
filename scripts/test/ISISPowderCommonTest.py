from __future__ import (absolute_import, division, print_function)

import mantid.simpleapi as mantid  # Have to import Mantid to setup paths
import unittest

from six_shim import assertRaisesRegex

from isis_powder.routines import common, common_enums


class ISISPowderCommonTest(unittest.TestCase):

    def test_cal_map_dict_helper(self):
        missing_key_name = "wrong_key"
        correct_key_name = "right_key"
        expected_val = 123
        dict_with_key = {correct_key_name: expected_val}

        # Check it correctly raises
        with assertRaisesRegex(self, KeyError, "The field '" + missing_key_name + "' is required"):
            common.cal_map_dictionary_key_helper(dictionary=dict_with_key, key=missing_key_name)

        # Check it correctly appends the passed error message when raising
        appended_e_msg = "test append message"
        with assertRaisesRegex(self, KeyError, appended_e_msg):
            common.cal_map_dictionary_key_helper(dictionary=dict_with_key, key=missing_key_name,
                                                 append_to_error_message=appended_e_msg)

        # Check that it correctly returns the key value where it exists
        self.assertEqual(common.cal_map_dictionary_key_helper(dictionary=dict_with_key, key=correct_key_name),
                         expected_val)

        # Check it is not case sensitive
        different_case_name = "tEsT_key"
        dict_with_mixed_key = {different_case_name: expected_val}

        try:
            self.assertEqual(common.cal_map_dictionary_key_helper(dictionary=dict_with_mixed_key,
                                                                  key=different_case_name.lower()), expected_val)
        except KeyError:
            # It tried to use the key without accounting for the case difference
            self.fail("cal_map_dictionary_key_helper attempted to use a key without accounting for case")

    def test_crop_banks_using_crop_list(self):
        bank_list = []
        cropping_value = (0, 1000)  # Crop to 0-1000 microseconds for unit tests
        cropping_value_list = []

        expected_number_of_bins = cropping_value[-1] - cropping_value[0]

        for i in range(0, 3):
            out_name = "crop_banks_in_tof-" + str(i)
            cropping_value_list.append(cropping_value)
            bank_list.append(mantid.CreateSampleWorkspace(OutputWorkspace=out_name, XMin=0, XMax=1100, BinWidth=1))

        # Check a list of WS and single cropping value is detected
        with assertRaisesRegex(self, ValueError, "The cropping values were not in a list type"):
            common.crop_banks_using_crop_list(bank_list=bank_list, crop_values_list=cropping_value)

        # Check a list of cropping values and a single workspace is detected
        with assertRaisesRegex(self, RuntimeError, "Attempting to use list based cropping"):
            common.crop_banks_using_crop_list(bank_list=bank_list[0], crop_values_list=cropping_value_list)

        # What about a mismatch between the number of cropping values and workspaces
        with assertRaisesRegex(self, RuntimeError, "The number of TOF cropping values does not match"):
            common.crop_banks_using_crop_list(bank_list=bank_list[1:], crop_values_list=cropping_value_list)

        # Check we can crop a single workspace from the list
        cropped_single_ws_list = common.crop_banks_using_crop_list(bank_list=[bank_list[0]],
                                                                   crop_values_list=[cropping_value])
        self.assertEqual(cropped_single_ws_list[0].blocksize(), expected_number_of_bins)
        mantid.DeleteWorkspace(Workspace=cropped_single_ws_list[0])

        # Check we can crop a whole list
        cropped_ws_list = common.crop_banks_using_crop_list(bank_list=bank_list[1:],
                                                            crop_values_list=cropping_value_list[1:])
        for ws in cropped_ws_list[1:]:
            self.assertEqual(ws.blocksize(), expected_number_of_bins)
            mantid.DeleteWorkspace(Workspace=ws)

    def test_crop_in_tof(self):
        ws_list = []
        x_min = 100
        x_max = 500  # Crop to 0-500 microseconds for unit tests
        expected_number_of_bins = x_max - x_min

        for i in range(0, 3):
            out_name = "crop_banks_in_tof-" + str(i)
            ws_list.append(mantid.CreateSampleWorkspace(OutputWorkspace=out_name, XMin=0, XMax=600, BinWidth=1))

        # Crop a single workspace in TOF
        tof_single_ws = common.crop_in_tof(ws_to_crop=ws_list[0], x_min=x_min, x_max=x_max)
        self.assertEqual(tof_single_ws.blocksize(), expected_number_of_bins)
        mantid.DeleteWorkspace(tof_single_ws)

        # Crop a list of workspaces in TOF
        cropped_ws_list = common.crop_in_tof(ws_to_crop=ws_list[1:], x_min=x_min, x_max=x_max)
        for ws in cropped_ws_list:
            self.assertEqual(ws.blocksize(), expected_number_of_bins)
            mantid.DeleteWorkspace(ws)

    def test_crop_in_tof_coverts_units(self):
        # Checks that crop_in_tof converts to TOF before cropping
        ws_list = []
        x_min = 100
        x_max = 200
        expected_number_of_bins = 20000  # Hard code number of expected bins for dSpacing

        for i in range(0, 3):
            out_name = "crop_banks_in_dSpacing-" + str(i)
            ws_list.append(mantid.CreateSampleWorkspace(OutputWorkspace=out_name, XMin=0, XMax=20000, BinWidth=1,
                                                        XUnit="dSpacing"))

        # Crop a single workspace from d_spacing and check the number of bins
        tof_single_ws = common.crop_in_tof(ws_to_crop=ws_list[0], x_min=x_min, x_max=x_max)
        self.assertEqual(tof_single_ws.blocksize(), expected_number_of_bins)
        mantid.DeleteWorkspace(tof_single_ws)

        # Crop a list of workspaces in dSpacing
        cropped_ws_list = common.crop_in_tof(ws_to_crop=ws_list[1:], x_min=x_min, x_max=x_max)
        for ws in cropped_ws_list:
            self.assertEqual(ws.blocksize(), expected_number_of_bins)
            mantid.DeleteWorkspace(ws)

    def test_dictionary_key_helper(self):
        good_key_name = "key_exists"
        bad_key_name = "key_does_not_exist"

        test_dictionary = {good_key_name: 123}

        e_msg = "test message"

        with self.assertRaises(KeyError):
            common.dictionary_key_helper(dictionary=test_dictionary, key=bad_key_name)

        with assertRaisesRegex(self, KeyError, e_msg):
            common.dictionary_key_helper(dictionary=test_dictionary, key=bad_key_name, exception_msg=e_msg)

        self.assertEqual(common.dictionary_key_helper(dictionary=test_dictionary, key=good_key_name), 123)

    def test_dictionary_key_helper_handles_mixed_case(self):
        mixed_case_name = "tEsT_KeY"
        lower_case_name = mixed_case_name.lower()
        expected_val = 456

        mixed_case_dict = {mixed_case_name: expected_val}

        # Check by default it doesn't try to account for key
        with self.assertRaises(KeyError):
            common.dictionary_key_helper(dictionary=mixed_case_dict, key=lower_case_name)

        # Next check if we have the flag set to False it still throws
        with self.assertRaises(KeyError):
            common.dictionary_key_helper(dictionary=mixed_case_dict, key=lower_case_name, case_insensitive=False)

        # Check we actually get the key when we do ask for case insensitive checks
        try:
            val = common.dictionary_key_helper(dictionary=mixed_case_dict, key=lower_case_name, case_insensitive=True)
            self.assertEqual(val, expected_val)
        except KeyError:
            self.fail("dictionary_key_helper did not perform case insensitive lookup")

    def test_extract_ws_spectra(self):
        number_of_expected_banks = 5
        ws_to_split = mantid.CreateSampleWorkspace(XMin=0, XMax=1, BankPixelWidth=1,
                                                   NumBanks=number_of_expected_banks)
        input_name = ws_to_split.getName()

        extracted_banks = common.extract_ws_spectra(ws_to_split=ws_to_split)
        self.assertEqual(len(extracted_banks), number_of_expected_banks)
        for i, ws in enumerate(extracted_banks):
            expected_name = input_name + '-' + str(i + 1)
            self.assertEqual(expected_name, ws.getName())

    def test_generate_run_numbers(self):
        # Mantid handles most of this for us

        # First check it can handle int types
        test_int_input = 123
        int_input_return = common.generate_run_numbers(run_number_string=test_int_input)
        # Expect the returned type is a list
        self.assertEqual(int_input_return, [test_int_input])

        # Check it can handle 10-12 and is inclusive
        input_string = "10-12"
        expected_values = [10, 11, 12]
        returned_values = common.generate_run_numbers(run_number_string=input_string)
        self.assertEqual(expected_values, returned_values)

        # Check that the underscore syntax used by older pearl_routines scripts is handled
        input_string = "10_12"
        returned_values = common.generate_run_numbers(run_number_string=input_string)
        self.assertEqual(expected_values, returned_values)

        # Check that the comma notation is working
        input_string = "20, 22, 24"
        expected_values = [20, 22, 24]
        returned_values = common.generate_run_numbers(run_number_string=input_string)
        self.assertEqual(expected_values, returned_values)

        # Check we can use a combination of both
        input_string = "30-33, 36, 38-39"
        expected_values = [30, 31, 32, 33, 36, 38, 39]
        returned_values = common.generate_run_numbers(run_number_string=input_string)
        self.assertEqual(expected_values, returned_values)

    def test_generate_spline_vanadium_name(self):
        reference_vanadium_name = "foo_123"
        sample_arg_one = "arg1"
        sample_arg_two = 987

        # Check that it correctly processes unnamed args
        output = common.generate_splined_name(reference_vanadium_name, sample_arg_one, sample_arg_two)
        expected_output = "VanSplined_" + reference_vanadium_name + '_' + sample_arg_one + '_' + str(sample_arg_two)
        expected_output += '.nxs'
        self.assertEqual(expected_output, output)

        # Check it can handle lists to append
        sample_arg_list = ["bar", "baz", 567]

        expected_output = "VanSplined_" + reference_vanadium_name
        for arg in sample_arg_list:
            expected_output += '_' + str(arg)
        expected_output += '.nxs'
        output = common.generate_splined_name(reference_vanadium_name, sample_arg_list)
        self.assertEqual(expected_output, output)

        # Check is can handle mixed inputs
        expected_output = "VanSplined_" + reference_vanadium_name + '_' + sample_arg_one
        for arg in sample_arg_list:
            expected_output += '_' + str(arg)
        expected_output += '_' + str(sample_arg_two) + '.nxs'

        output = common.generate_splined_name(reference_vanadium_name, sample_arg_one, sample_arg_list, sample_arg_two)
        self.assertEqual(expected_output, output)

    def test_generate_run_numbers_fails(self):
        run_input_sting = "text-string"

        with assertRaisesRegex(self, ValueError, "Could not generate run numbers from this input"):
            common.generate_run_numbers(run_number_string=run_input_sting)

        # Check it says what the actual string was
        with assertRaisesRegex(self, ValueError, run_input_sting):
            common.generate_run_numbers(run_number_string=run_input_sting)

    def test_load_current_normalised_workspace(self):
        run_number_single = 100
        run_number_range = "100-101"

        bin_index = 8
        first_run_bin_value = 0.59706224
        second_run_bin_value = 1.48682782

        # Check it handles a single workspace correctly
        single_workspace = common.load_current_normalised_ws_list(run_number_string=run_number_single,
                                                                  instrument=ISISPowderMockInst())
        # Get the only workspace in the list, ask for the 0th spectrum and the value at the 200th bin
        self.assertTrue(isinstance(single_workspace, list))
        self.assertEqual(len(single_workspace), 1)
        self.assertAlmostEqual(single_workspace[0].readY(0)[bin_index], first_run_bin_value)
        mantid.DeleteWorkspace(single_workspace[0])

        # Does it return multiple workspaces when instructed
        multiple_ws = common.load_current_normalised_ws_list(
            run_number_string=run_number_range, instrument=ISISPowderMockInst(),
            input_batching=common_enums.INPUT_BATCHING.Individual)

        self.assertTrue(isinstance(multiple_ws, list))
        self.assertEqual(len(multiple_ws), 2)

        # Check the bins haven't been summed
        self.assertAlmostEqual(multiple_ws[0].readY(0)[bin_index], first_run_bin_value)
        self.assertAlmostEqual(multiple_ws[1].readY(0)[bin_index], second_run_bin_value)
        for ws in multiple_ws:
            mantid.DeleteWorkspace(ws)

        # Does it sum workspaces when instructed
        summed_ws = common.load_current_normalised_ws_list(
            run_number_string=run_number_range, instrument=ISISPowderMockInst(),
            input_batching=common_enums.INPUT_BATCHING.Summed)

        self.assertTrue(isinstance(summed_ws, list))
        self.assertEqual(len(summed_ws), 1)

        # Check bins have been summed
        self.assertAlmostEqual(summed_ws[0].readY(0)[bin_index], (first_run_bin_value + second_run_bin_value))
        mantid.DeleteWorkspace(summed_ws[0])

    def test_load_current_normalised_ws_respects_ext(self):
        run_number = "100"
        file_ext_one = ".s1"
        file_ext_two = ".s2"

        bin_index = 5

        result_ext_one = 1.25270032
        result_ext_two = 1.15126361

        # Check that it respects the ext flag - try the first extension of this name
        returned_ws_one = common.load_current_normalised_ws_list(instrument=ISISPowderMockInst(file_ext=file_ext_one),
                                                                 run_number_string=run_number)
        # Have to store result and delete the ws as they share the same name so will overwrite
        result_ws_one = returned_ws_one[0].readY(0)[bin_index]
        mantid.DeleteWorkspace(returned_ws_one[0])

        returned_ws_two = common.load_current_normalised_ws_list(instrument=ISISPowderMockInst(file_ext=file_ext_two),
                                                                 run_number_string=run_number)
        result_ws_two = returned_ws_two[0].readY(0)[bin_index]
        mantid.DeleteWorkspace(returned_ws_two[0])

        # Ensure it loaded two different workspaces
        self.assertAlmostEqual(result_ws_one, result_ext_one)
        self.assertAlmostEqual(result_ws_two, result_ext_two)
        self.assertNotAlmostEqual(result_ext_one, result_ext_two)

    def test_remove_intermediate_workspace(self):
        ws_list = []
        ws_names_list = []

        ws_single_name = "remove_intermediate_ws-single"
        ws_single = mantid.CreateSampleWorkspace(OutputWorkspace=ws_single_name, NumBanks=1, BankPixelWidth=1,
                                                 XMax=2, BinWidth=1)

        for i in range(0, 3):
            out_name = "remove_intermediate_ws_" + str(i)
            ws_names_list.append(out_name)
            ws_list.append(mantid.CreateSampleWorkspace(OutputWorkspace=out_name, NumBanks=1, BankPixelWidth=1,
                                                        XMax=2, BinWidth=1))

        # Check single workspaces are removed
        self.assertEqual(True, mantid.mtd.doesExist(ws_single_name))
        common.remove_intermediate_workspace(ws_single)
        self.assertEqual(False, mantid.mtd.doesExist(ws_single_name))

        # Next check lists are handled
        for ws_name in ws_names_list:
            self.assertEqual(True, mantid.mtd.doesExist(ws_name))

        common.remove_intermediate_workspace(ws_list)

        for ws_name in ws_names_list:
            self.assertEqual(False, mantid.mtd.doesExist(ws_name))

    def test_run_normalise_by_current(self):
        initial_value = 17
        prtn_charge = '10.0'
        expected_value = initial_value / float(prtn_charge)

        # Create two workspaces
        ws = mantid.CreateWorkspace(DataX=0, DataY=initial_value)

        # Add Good Proton Charge Log
        mantid.AddSampleLog(Workspace=ws, LogName='gd_prtn_chrg', LogText=prtn_charge, LogType='Number')

        self.assertEqual(initial_value, ws.dataY(0)[0])
        common.run_normalise_by_current(ws)
        self.assertAlmostEqual(expected_value, ws.dataY(0)[0], delta=1e-8)

    def test_subtract_summed_runs(self):
        # Load a vanadium workspace for this test
        sample_empty_number = "100"
        ws_file_name = "POL" + sample_empty_number
        original_ws = mantid.Load(ws_file_name)
        no_scale_ws = mantid.CloneWorkspace(InputWorkspace=original_ws, OutputWorkspace="test_subtract_sample_empty_ws")

        # Subtracting from self should equal 0
        returned_ws = common.subtract_summed_runs(ws_to_correct=no_scale_ws, instrument=MockInstrument(),
                                                  empty_sample_ws_string=sample_empty_number)
        y_values = returned_ws.readY(0)
        for i in range(0, returned_ws.blocksize()):
            self.assertAlmostEqual(y_values[i], 0)

        # Check what happens when we specify scale as a half
        scaled_ws = common.subtract_summed_runs(ws_to_correct=original_ws, instrument=MockInstrument(),
                                                scale_factor=0.75, empty_sample_ws_string=sample_empty_number)
        scaled_y_values = scaled_ws.readY(0)
        self.assertAlmostEqual(scaled_y_values[2], 0.20257424)
        self.assertAlmostEqual(scaled_y_values[4], 0.31700152)
        self.assertAlmostEqual(scaled_y_values[7], 0.35193970)

        mantid.DeleteWorkspace(returned_ws)
        mantid.DeleteWorkspace(scaled_ws)

    def test_spline_workspaces(self):
        ws_list = []
        for i in range(1, 4):
            out_name = "test_spline_vanadium-" + str(i)
            ws_list.append(mantid.CreateSampleWorkspace(OutputWorkspace=out_name, NumBanks=1, BankPixelWidth=1,
                                                        XMax=100, BinWidth=1))

        splined_list = common.spline_workspaces(focused_vanadium_spectra=ws_list, num_splines=10)
        for ws in splined_list:
            self.assertAlmostEqual(ws.dataY(0)[25], 0.28576649, delta=1e-8)
            self.assertAlmostEqual(ws.dataY(0)[50], 0.37745918, delta=1e-8)
            self.assertAlmostEqual(ws.dataY(0)[75], 0.28133096, delta=1e-8)

        for input_ws, splined_ws in zip(ws_list, splined_list):
            mantid.DeleteWorkspace(input_ws)
            mantid.DeleteWorkspace(splined_ws)


<<<<<<< HEAD
class ISISPowderMockInst(object):
    def __init__(self, file_ext=None):
        self._file_ext = file_ext

    @staticmethod
    def _get_input_batching_mode(**_):
        # By default return multiple files as it makes something going wrong easier to spot
        return common_enums.INPUT_BATCHING.Individual

    def _get_run_details(self, **_):
        return ISISPowderMockRunDetails(file_ext=self._file_ext)

    @staticmethod
    def _generate_input_file_name(run_number):
        # Mantid will automatically convert this into either POL or POLARIS
        return "POL" + str(run_number)

    @staticmethod
    def _normalise_ws_current(ws_to_correct, **_):
        return ws_to_correct


class ISISPowderMockRunDetails(object):
    def __init__(self, file_ext):
        self.file_extension = file_ext


=======
class MockInstrument(object):
    def _get_run_details(self, run_number_string):
        return None

    @staticmethod
    def _generate_input_file_name(run_number):
        return "POL" + str(run_number)

    def _normalise_ws_current(self, ws_to_correct, run_details=None):
        return ws_to_correct

>>>>>>> c00b29c1
if __name__ == "__main__":
    unittest.main()<|MERGE_RESOLUTION|>--- conflicted
+++ resolved
@@ -365,14 +365,14 @@
         no_scale_ws = mantid.CloneWorkspace(InputWorkspace=original_ws, OutputWorkspace="test_subtract_sample_empty_ws")
 
         # Subtracting from self should equal 0
-        returned_ws = common.subtract_summed_runs(ws_to_correct=no_scale_ws, instrument=MockInstrument(),
+        returned_ws = common.subtract_summed_runs(ws_to_correct=no_scale_ws, instrument=ISISPowderMockInst(),
                                                   empty_sample_ws_string=sample_empty_number)
         y_values = returned_ws.readY(0)
         for i in range(0, returned_ws.blocksize()):
             self.assertAlmostEqual(y_values[i], 0)
 
         # Check what happens when we specify scale as a half
-        scaled_ws = common.subtract_summed_runs(ws_to_correct=original_ws, instrument=MockInstrument(),
+        scaled_ws = common.subtract_summed_runs(ws_to_correct=original_ws, instrument=ISISPowderMockInst(),
                                                 scale_factor=0.75, empty_sample_ws_string=sample_empty_number)
         scaled_y_values = scaled_ws.readY(0)
         self.assertAlmostEqual(scaled_y_values[2], 0.20257424)
@@ -400,7 +400,6 @@
             mantid.DeleteWorkspace(splined_ws)
 
 
-<<<<<<< HEAD
 class ISISPowderMockInst(object):
     def __init__(self, file_ext=None):
         self._file_ext = file_ext
@@ -427,19 +426,5 @@
     def __init__(self, file_ext):
         self.file_extension = file_ext
 
-
-=======
-class MockInstrument(object):
-    def _get_run_details(self, run_number_string):
-        return None
-
-    @staticmethod
-    def _generate_input_file_name(run_number):
-        return "POL" + str(run_number)
-
-    def _normalise_ws_current(self, ws_to_correct, run_details=None):
-        return ws_to_correct
-
->>>>>>> c00b29c1
 if __name__ == "__main__":
     unittest.main()