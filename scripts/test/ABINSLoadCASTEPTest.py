import unittest
from mantid.simpleapi import *
from os import path
import numpy as np


try:
    import json
except ImportError:
    logger.warning("Failure of LoadCASTEPTest because simplejson is unavailable.")
    exit(1)

try:
    import scipy
except ImportError:
    logger.warning("Failure of LoadCASTEPTest because scipy is unavailable.")
    exit(1)

try:
    import h5py
except ImportError:
    logger.warning("Failure of LoadCASTEPTest because h5py is unavailable.")
    exit(1)

from AbinsModules import LoadCASTEP, AbinsConstants


class ABINSLoadCASTEPTest(unittest.TestCase):

    # simple tests
    def test_non_existing_file(self):
        with self.assertRaises(IOError):
            _bad_castep_reader = LoadCASTEP(input_dft_filename="NonExistingFile.txt")
            _bad_castep_reader.read_phonon_file()

        with self.assertRaises(ValueError):
            poor_castep_reader = LoadCASTEP(input_dft_filename=1)


    #  *************************** USE CASES ********************************************
    _core = os.path.normpath("../ExternalData/Testing/Data/UnitTest/")  # hardcoded directory with testing files

# ===================================================================================
    # | Use case: Gamma point calculation and sum correction enabled during calculations|
    # ===================================================================================

    _gamma_sum = "squaricn_sum_LoadCASTEP"

    def test_Gamma_sum_correction(self):
        self._check(core=self._core, name=self._gamma_sum)

    # ===================================================================================
    # |     Use case: Gamma point calculation and no sum correction for Gamma point     |
    # ===================================================================================

    _gamma_no_sum = "squaricn_no_sum_LoadCASTEP"

    def test_Gamma_no_sum_correction(self):
        self._check(core=self._core, name=self._gamma_no_sum)
    #
    #
    # ===================================================================================
    # | Use case: more than one k-point and sum correction       |
    # ===================================================================================
    _many_k_sum = "Si2-phonon_LoadCASTEP"

    def test_sum_correction_single_crystal(self):
        self._check(core=self._core, name=self._many_k_sum)

    # ===================================================================================
    # |   Use case: more than one k-point without sum correction                        |
    # ===================================================================================
    #
    _many_k_no_sum = "Si2-sc_LoadCASTEP"

    def test_no_sum_correction_single_crystal(self):
        self._check(core=self._core, name=self._many_k_no_sum)

    # Helper functions

    def _check(self, core=None, name=None):

        cwd = os.getcwd()

        # get calculated data
        filename_unix = os.path.join(core, name + ".phonon")
        input_filename = path.abspath(filename_unix)
        input_filename = path.relpath(input_filename, cwd)

        data = self._read_DFT(filename=input_filename)

        # get correct data
        filename = path.abspath(os.path.join(core, name))
        filename = path.relpath(filename, cwd)
        correct_data = self._prepare_data(filename=filename)

        # check read data
        self._check_reader_data(correct_data=correct_data, data=data)

        # check loaded data
<<<<<<< HEAD

        self._check_loader_data(correct_data=_correct_data, input_dft_filename=input_filename)
=======
        self._check_loader_data(correct_data=correct_data, input_dft_filename=input_filename)
>>>>>>> cf795ddb

    def _read_DFT(self, filename=None):
        """
        Reads data from .phonon file.
        @param filename:
        @return:
        """
        # 1) Read data
        castep_reader = LoadCASTEP(input_dft_filename=filename)

        data = self._get_reader_data(castep_reader=castep_reader)

        # test validData method
        self.assertEqual(True, castep_reader._valid_hash())

        return data

    def _prepare_data(self, filename=None):
        """Reads a correct values from ASCII file."""
        correct_data = None
        with open(filename + "_data.txt") as data_file:
            correct_data = json.loads(data_file.read().replace("\n", " "))

        array = np.loadtxt(filename + "_atomic_displacements_data.txt").view(complex).reshape(-1)
        k = len(correct_data["datasets"]["k_points_data"]["weights"])
        atoms = len(correct_data["datasets"]["atoms_data"])
        array = array.reshape(k, atoms, atoms * 3, 3)
        correct_data["datasets"]["k_points_data"]["weights"] = \
            np.asarray(correct_data["datasets"]["k_points_data"]["weights"])

        correct_data["datasets"]["k_points_data"]["frequencies"] = \
            np.asarray(correct_data["datasets"]["k_points_data"]["frequencies"])

        correct_data["datasets"]["k_points_data"].update({"atomic_displacements": array})
        correct_data["datasets"].update({"atomic_displacements": array})

        return correct_data

    def _check_reader_data(self, correct_data=None, data=None):

        # check data
        correct_k_points = correct_data["datasets"]["k_points_data"]
        items = data["datasets"]["k_points_data"]
        self.assertEqual(True, np.allclose(correct_k_points["frequencies"], items["frequencies"]))
        self.assertEqual(True, np.allclose(correct_k_points["atomic_displacements"], items["atomic_displacements"]))
        self.assertEqual(True, np.allclose(correct_k_points["k_vectors"], items["k_vectors"]))
        self.assertEqual(True, np.allclose(correct_k_points["weights"], items["weights"]))

        correct_atoms = correct_data["datasets"]["atoms_data"]
        atoms = data["datasets"]["atoms_data"]
        for item in range(len(correct_atoms)):

            self.assertEqual(correct_atoms[item]["sort"], atoms[item]["sort"])
            self.assertAlmostEqual(correct_atoms[item]["mass"], atoms[item]["mass"], delta=2)  # delta in Hartree units
            self.assertEqual(correct_atoms[item]["symbol"], atoms[item]["symbol"])
            self.assertEqual(correct_atoms[item]["atom"], atoms[item]["atom"])
            self.assertEqual(True, np.allclose(np.array(correct_atoms[item]["fract_coord"]),
                                               atoms[item]["fract_coord"]))

        # check attributes
        self.assertEqual(correct_data["attributes"]["advanced_parameters"], data["attributes"]["advanced_parameters"])
        self.assertEqual(correct_data["attributes"]["hash"], data["attributes"]["hash"])
        self.assertEqual(correct_data["attributes"]["DFT_program"], data["attributes"]["DFT_program"])
        self.assertEqual(correct_data["attributes"]["filename"], data["attributes"]["filename"])

        # check datasets
        self.assertEqual(True, np.allclose(correct_data["datasets"]["unit_cell"], data["datasets"]["unit_cell"]))

        items = ["weights", "frequencies", "k_vectors"]
        for item in items:
            self.assertEqual(True, np.allclose(np.array(correct_data["datasets"]["k_points_data"][item]),
                                               data["datasets"]["k_points_data"][item]))

        correct_atoms = correct_data["datasets"]["atoms_data"]
        atoms = data["datasets"]["atoms_data"]

        for item in range(len(correct_atoms)):

            self.assertEqual(correct_atoms[item]["sort"], atoms[item]["sort"])
            self.assertAlmostEqual(correct_atoms[item]["mass"], atoms[item]["mass"], delta=2)
            self.assertEqual(correct_atoms[item]["symbol"], atoms[item]["symbol"])
            self.assertEqual(correct_atoms[item]["atom"], atoms[item]["atom"])
            self.assertEqual(True, np.allclose(np.array(correct_atoms[item]["fract_coord"]),
                                               atoms[item]["fract_coord"]))

    def _check_loader_data(self, correct_data=None, input_dft_filename=None):

        loader = LoadCASTEP(input_dft_filename=input_dft_filename)
        loaded_data = loader.load_data().extract()

        # k points
        correct_items = correct_data["datasets"]["k_points_data"]
        num_k = len(correct_items)
        items = loaded_data["k_points_data"]

        self.assertEqual(True, np.allclose(correct_items["frequencies"], items["frequencies"]))
        self.assertEqual(True, np.allclose(correct_items["atomic_displacements"], items["atomic_displacements"]))
        self.assertEqual(True, np.allclose(correct_items["k_vectors"], items["k_vectors"]))
        self.assertEqual(True, np.allclose(correct_items["weights"], items["weights"]))

        # atoms
        correct_atoms = correct_data["datasets"]["atoms_data"]
        atoms = loaded_data["atoms_data"]

        for item in range(len(correct_atoms)):

            self.assertEqual(correct_atoms[item]["sort"], atoms[item]["sort"])
            self.assertAlmostEqual(correct_atoms[item]["mass"], atoms[item]["mass"], delta=2)
            self.assertEqual(correct_atoms[item]["symbol"], atoms[item]["symbol"])
            self.assertEqual(correct_atoms[item]["atom"], atoms[item]["atom"])
            self.assertEqual(True, np.allclose(np.array(correct_atoms[item]["fract_coord"]),
                                               atoms[item]["fract_coord"]))

    def _get_reader_data(self, castep_reader=None):
        abins_type_data = castep_reader.read_phonon_file()
        data = {"datasets": abins_type_data.extract(),
                "attributes": castep_reader._attributes
                }
        data["datasets"].update({"unit_cell": castep_reader._data["unit_cell"]})
        return data

if __name__ == '__main__':
    unittest.main()<|MERGE_RESOLUTION|>--- conflicted
+++ resolved
@@ -98,12 +98,7 @@
         self._check_reader_data(correct_data=correct_data, data=data)
 
         # check loaded data
-<<<<<<< HEAD
-
-        self._check_loader_data(correct_data=_correct_data, input_dft_filename=input_filename)
-=======
         self._check_loader_data(correct_data=correct_data, input_dft_filename=input_filename)
->>>>>>> cf795ddb
 
     def _read_DFT(self, filename=None):
         """
