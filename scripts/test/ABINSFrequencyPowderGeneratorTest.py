import unittest
from mantid.simpleapi import *
import numpy as np
from itertools import product

try:
<<<<<<< HEAD
    # noinspection PyUnresolvedReferences
    import simplejson as json
=======
    import json
>>>>>>> cf795ddb
except ImportError:
    logger.warning("Failure of CalculateDWCrystalTest because simplejson is unavailable.")
    exit(1)

try:
    # noinspection PyUnresolvedReferences
    import h5py
except ImportError:
    logger.warning("Failure of CalculateDWCrystalTest because h5py is unavailable.")
    exit(1)

from AbinsModules import FrequencyPowderGenerator, AbinsConstants, AbinsParameters


class FrequencyPowderGeneratorTest(unittest.TestCase):

    # reduce rebining parameters for this test
    AbinsParameters.bin_width = 1.0
    AbinsParameters.min_wavenumber = 0.0
    AbinsParameters.max_wavenumber = 20.0

    def setUp(self):
        self.simple_freq_generator = FrequencyPowderGenerator()

    def test_construct_freq_combinations(self):

        f_array = np.asarray([1, 2])
        f_coeff = np.arange(2, dtype=AbinsConstants.INT_TYPE)
        p_array = np.asarray([1, 2])
        q_order = AbinsConstants.FUNDAMENTALS

        # wrong previous array
        with self.assertRaises(ValueError):
            self.simple_freq_generator.construct_freq_combinations(fundamentals_array=f_array,
                                                                   fundamentals_coefficients=f_coeff,
                                                                   previous_array=[1, 2], 
                                                                   quantum_order=q_order)

        # wrong FUNDAMENTALS
        with self.assertRaises(ValueError):
            self.simple_freq_generator.construct_freq_combinations(fundamentals_array=[1, 2],
                                                                   fundamentals_coefficients=f_coeff,
                                                                   previous_array=p_array,
                                                                   quantum_order=q_order)

        # wrong fundamentals coefficients
        with self.assertRaises(ValueError):
            self.simple_freq_generator.construct_freq_combinations(fundamentals_array=f_array,
                                                                   fundamentals_coefficients=[0, 1],
                                                                   previous_array=p_array,
                                                                   quantum_order=q_order)

        # wrong quantum order event
        with self.assertRaises(ValueError):
            self.simple_freq_generator.construct_freq_combinations(fundamentals_array=f_array,
                                                                   fundamentals_coefficients=f_coeff,
                                                                   previous_array=p_array,
                                                                   quantum_order=-1)

        # wrong previous coefficients
        with self.assertRaises(ValueError):
            self.simple_freq_generator.construct_freq_combinations(fundamentals_array=f_array,
                                                                   fundamentals_coefficients=f_coeff,
                                                                   previous_array=p_array,
                                                                   previous_coefficients=[0, 1],
                                                                   quantum_order=AbinsConstants.FIRST_OVERTONE)

        # use case: quantum order event 1 (fundamentals)
        array = np.arange(AbinsParameters.bin_width, 10.0 * AbinsParameters.bin_width, AbinsParameters.bin_width)
        array_coeff = np.arange(array.size, dtype=AbinsConstants.INT_TYPE)
        correct_coefficients = np.arange(array.size, dtype=AbinsConstants.INT_TYPE)

        generated_array, generated_coefficients = \
            self.simple_freq_generator.construct_freq_combinations(fundamentals_array=array,
                                                                   fundamentals_coefficients=array_coeff,
                                                                   previous_array=array,
                                                                   quantum_order=AbinsConstants.FUNDAMENTALS)  # n = 1

        # generated_array = [ 1.,  2.,  3.,  4.,  5.,  6.,  7.,  8.,  9.]
        # generated_coefficients =  [0, 1, 2, 3, 4, 5, 6, 7, 8]

        self.assertEqual(True, np.allclose(array, generated_array))
        self.assertEqual(True, np.allclose(correct_coefficients, generated_coefficients))

        # use case: second order quantum event (first overtone)
        array_1 = array
        array_1_coeff = np.arange(array_1.size, dtype=AbinsConstants.INT_TYPE)
        array_1_size = array_1.size
        coefficients_1 = np.arange(array.size, dtype=AbinsConstants.INT_TYPE)

        # array_1 = [ 1.,  2.,  3.,  4.,  5.,  6.,  7.,  8.,  9.]
        # coefficients_1 = [0, 1, 2, 3, 4, 5, 6, 7, 8]

        generated_array_1, generated_coefficients_1 = \
            self.simple_freq_generator.construct_freq_combinations(fundamentals_array=array_1,
                                                                   fundamentals_coefficients=array_1_coeff,
                                                                   previous_array=array_1,
                                                                   previous_coefficients=coefficients_1,
                                                                   quantum_order=AbinsConstants.FIRST_OVERTONE)  # n = 2

        correct_array_1 = np.tile(array_1, array_1_size)
        correct_coefficients_1 = np.asarray(list(product(range(array_1_size), range(array_1_size))))

        for i in range(array_1_size):
            for j in range(array_1_size):
                correct_array_1[i * array_1_size + j] += array_1[i]

        # generated_array_1 =
        #   [  2.,   3.,   4.,   5.,   6.,   7.,   8.,   9.,  10.
        #      3.,   4.,   5.,   6.,   7.,   8.,   9.,  10.,  11.
        #      4.,   5.,   6.,   7.,   8.,   9.,  10.,  11.,  12.
        #      5.,   6.,   7.,   8.,   9.,  10.,  11.,  12.,  13.
        #      6.,   7.,   8.,   9.,  10.,  11.,  12.,  13.,  14.
        #      7.,   8.,   9.,  10.,  11.,  12.,  13.,  14.,  15.
        #      8.,   9.,  10.,  11.,  12.,  13.,  14.,  15.,  16.
        #      9.,  10.,  11.,  12.,  13.,  14.,  15.,  16.,  17.
        #      10.,  11.,  12. 13.,  14.,  15.,  16.,  17.,  18.]
        #
        # generated_coefficients_1 =
        # [[0, 0], [0, 1], [0, 2], [0, 3], [0, 4], [0, 5], [0, 6], [0, 7], [0, 8],
        #  [1, 0], [1, 1], [1, 2], [1, 3], [1, 4], [1, 5], [1, 6], [1, 7], [1, 8],
        #  [2, 0], [2, 1], [2, 2], [2, 3], [2, 4], [2, 5], [2, 6], [2, 7], [2, 8],
        #  [3, 0], [3, 1], [3, 2], [3, 3], [3, 4], [3, 5], [3, 6], [3, 7], [3, 8],
        #  [4, 0], [4, 1], [4, 2], [4, 3], [4, 4], [4, 5], [4, 6], [4, 7], [4, 8],
        #  [5, 0], [5, 1], [5, 2], [5, 3], [5, 4], [5, 5], [5, 6], [5, 7], [5, 8],
        #  [6, 0], [6, 1], [6, 2], [6, 3], [6, 4], [6, 5], [6, 6], [6, 7], [6, 8],
        #  [7, 0], [7, 1], [7, 2], [7, 3], [7, 4], [7, 5], [7, 6], [7, 7], [7, 8],
        #  [8, 0], [8, 1], [8, 2], [8, 3], [8, 4], [8, 5], [8, 6], [8, 7], [8, 8]]

        self.assertEqual(True, np.allclose(correct_array_1, generated_array_1))
        self.assertEqual(True, np.allclose(correct_coefficients_1, generated_coefficients_1))


if __name__ == '__main__':
    unittest.main()<|MERGE_RESOLUTION|>--- conflicted
+++ resolved
@@ -4,12 +4,7 @@
 from itertools import product
 
 try:
-<<<<<<< HEAD
-    # noinspection PyUnresolvedReferences
-    import simplejson as json
-=======
     import json
->>>>>>> cf795ddb
 except ImportError:
     logger.warning("Failure of CalculateDWCrystalTest because simplejson is unavailable.")
     exit(1)
