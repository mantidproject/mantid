--- conflicted
+++ resolved
@@ -1,29 +1,17 @@
 import unittest
-<<<<<<< HEAD
-from mantid.simpleapi import *
-=======
 from mantid.simpleapi import logger
->>>>>>> 9bf558b1
+
 import numpy as np
 from itertools import product
 from AbinsModules import FrequencyPowderGenerator, AbinsParameters, AbinsConstants, AbinsTestHelpers
 
 
-<<<<<<< HEAD
-try:
-    # noinspection PyUnresolvedReferences
-    import h5py
-except ImportError:
-    logger.warning("Failure of CalculateDWCrystalTest because h5py is unavailable.")
-    exit(1)
-=======
 def old_python():
     """" Check if Python has proper version."""
     is_python_old = AbinsTestHelpers.old_python()
     if is_python_old:
         logger.warning("Skipping ABINSFrequencyPowderGeneratorTest because Python is too old.")
     return is_python_old
->>>>>>> 9bf558b1
 
 
 def skip_if(skipping_criteria):
