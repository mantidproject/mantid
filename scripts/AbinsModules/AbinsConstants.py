from __future__ import (absolute_import, division, print_function)
import math
import numpy as np
from scipy import constants

# Parameters in this bloc shouldn't be changed by a user. They should be treated as constants.
# Changing these parameters may lead to non-functional Abins.

# power expansion in terms of FUNDAMENTALS and overtones
# S(Q, n * omega) \simeq (Q^2 * U^2)^n / n! exp(-Q^2 * U^2)
# n = 1, 2, 3.....


FUNDAMENTALS = 1  # value of fundamental parameter  (n = 1)
FIRST_OVERTONE = 1 + FUNDAMENTALS  # value of first overtone (n = 2)
FIRST_OPTICAL_PHONON = 3  # index of the first optical phonon
FIRST_MOLECULAR_VIBRATION = 0  # index of the first vibration for molecule
FUNDAMENTALS_DIM = 1

# In Python first element starts at 0-th index. This is a shift to index which has to be included
# in array index calculation to write data in the proper position of array
PYTHON_INDEX_SHIFT = 1

# symbols of all elements
ALL_SYMBOLS = ["Ac", "Ag", "Al", "Am", "Ar", "As", "At", "Au", "B", "Ba", "Be", "Bh", "Bi", "Bk", "Br", "C", "Ca",
               "Cd", "Ce", "Cf", "Cl", "Cm", "Cn", "Co", "Cr", "Cs", "Cu", "Db", "Ds", "Dy", "Er", "Es", "Eu", "F",
               "Fe", "Fl", "Fm", "Fr", "Ga", "Gd", "Ge", "H", "He", "Hf", "Hg", "Ho", "Hs", "I", "In", "Ir", "K",
               "Kr", "La", "Li", "Lr", "Lu", "Lv", "Md", "Mg", "Mn", "Mo", "Mt", "N", "Na", "Nb", "Nd", "Ne", "Ni",
               "No", "Np", "O", "Os", "P", "Pa", "Pb", "Pd", "Pm", "Po", "Pr", "Pt", "Pu", "Ra", "Rb", "Re", "Rf",
               "Rg", "Rh", "Rn", "Ru", "S", "Sb", "Sc", "Se", "Sg", "Si", "Sm", "Sn", "Sr", "Ta", "Tb", "Tc", "Te",
               "Th", "Ti", "Tl", "Tm", "U", "Uuo", "Uup", "Uus", "Uut", "V", "W", "Xe", "Y", "Yb", "Zn", "Zr",
               ]

SMALL_K = 1.0e-1  # norm of k vector below this value is considered zero

K_2_HARTREE = constants.codata.value("kelvin-hartree relationship")  # K * K_2_HARTREE =  Hartree

# here we have to multiply by 100 because frequency is expressed in cm^-1
CM1_2_HARTREE = constants.codata.value("inverse meter-hartree relationship") * 100.0  # cm-1 * CM1_2_HARTREE =  Hartree

ATOMIC_LENGTH_2_ANGSTROM = constants.codata.value(
    "atomic unit of length") / constants.angstrom  # 1 a.u. = 0.52917721067 Angstrom

M_2_HARTREE = constants.codata.value("atomic mass unit-hartree relationship")  # amu * m2_hartree =  Hartree

ALL_INSTRUMENTS = ["TOSCA", "TwoDMap"]  # supported instruments

# ALL_SAMPLE_FORMS = ["SingleCrystal", "Powder"]  # valid forms of samples
ALL_SAMPLE_FORMS = ["Powder"]  # valid forms of samples

# keywords which define data structure of KpointsData
ALL_KEYWORDS_K_DATA = ["weights", "k_vectors", "frequencies", "atomic_displacements", "unit_cell"]

# keywords which define data structure of AtomsData
ALL_KEYWORDS_ATOMS_DATA = ["symbol", "coord", "sort", "mass"]
# keywords which define data structure for PowderData
ALL_KEYWORDS_POWDER_DATA = ["b_tensors", "a_tensors"]

# keywords which define data structure for SData
ALL_KEYWORDS_S_DATA = ["data"]
ALL_KEYWORDS_ATOMS_S_DATA = ["s"]
S_LABEL = "s"
ATOM_LABEL = "atom"

FLOAT_ID = np.dtype(np.float64).num
FLOAT_TYPE = np.dtype(np.float64)

COMPLEX_ID = np.dtype(np.complex).num
COMPLEX_TYPE = np.dtype(np.complex)

INT_ID = np.dtype(np.uint32).num
INT_TYPE = np.dtype(np.uint32)

HIGHER_ORDER_QUANTUM_EVENTS = 3  # number of quantum order effects taken into account
HIGHER_ORDER_QUANTUM_EVENTS_DIM = HIGHER_ORDER_QUANTUM_EVENTS

# constant to be used when iterating with range() over all considered quantum effects
# (range() is exclusive with respect to the last element)
S_LAST_INDEX = 1

# construction of aCLIMAX constant which is used to evaluate mean square displacement (u)
H_BAR = constants.codata.value("Planck constant over 2 pi")  # H_BAR =  1.0545718e-34 [J s] = [kg m^2 / s ]
H_BAR_DECOMPOSITION = math.frexp(H_BAR)

M2_TO_ANGSTROM2 = 1.0 / constants.angstrom ** 2  # m^2 = 10^20 A^2
M2_TO_ANGSTROM2_DECOMPOSITION = math.frexp(M2_TO_ANGSTROM2)

KG2AMU = constants.codata.value("kilogram-atomic mass unit relationship")  # kg = 6.022140857e+26 amu
KG2AMU_DECOMPOSITION = math.frexp(KG2AMU)

# here we divide by 100 because we need relation between hertz and inverse cm
HZ2INV_CM = constants.codata.value("hertz-inverse meter relationship") / 100  # Hz [s^1] = 3.33564095198152e-11 [cm^-1]
HZ2INV_CM_DECOMPOSITION = math.frexp(HZ2INV_CM)
#
# u = H_BAR [J s ]/ ( 2 m [kg] omega [s^-1]) = CONSTANT / ( m [amu] nu [cm^-1])
#
# omega -- angular frequency
# nu -- wavenumber
#
# the relation between omega and nu is as follows:
#
# omega = 2 pi nu
#

CONSTANT = H_BAR_DECOMPOSITION[0] * M2_TO_ANGSTROM2_DECOMPOSITION[0] * \
    KG2AMU_DECOMPOSITION[0] * HZ2INV_CM_DECOMPOSITION[0] / math.pi
CONSTANT *= 2 ** (H_BAR_DECOMPOSITION[1] + M2_TO_ANGSTROM2_DECOMPOSITION[1] + KG2AMU_DECOMPOSITION[1] +
                  HZ2INV_CM_DECOMPOSITION[1] - 2)

CONSTANT_DECOMPOSITION = math.frexp(CONSTANT)
M_N_DECOMPOSITION = math.frexp(constants.m_n)

# constant used to evaluate Q^2 in 1/A from energy in cm^-1.
WAVENUMBER_TO_INVERSE_A = M_N_DECOMPOSITION[0] * KG2AMU_DECOMPOSITION[0] / CONSTANT_DECOMPOSITION[0]
WAVENUMBER_TO_INVERSE_A *= 2 ** (M_N_DECOMPOSITION[1] + KG2AMU_DECOMPOSITION[1] - CONSTANT_DECOMPOSITION[1])

# constants which represent quantum order effects
QUANTUM_ORDER_ONE = 1
QUANTUM_ORDER_TWO = 2
QUANTUM_ORDER_THREE = 3
QUANTUM_ORDER_FOUR = 4

MIN_SIZE = 2  # minimal size of an array

# values of S below that are considered to be zero
THRESHOLD = 10e-15
NUM_ZERO = 10e-15

MAX_ORDER = 4  # max quantum order event

ALL_SUPPORTED_DFT_PROGRAMS = ["CRYSTAL", "CASTEP", "DMOL3", "GAUSSIAN"]

ONE_DIMENSIONAL_INSTRUMENTS = ["TOSCA"]
TWO_DIMENSIONAL_INSTRUMENTS = ["TwoDMap"]
ONE_DIMENSIONAL_SPECTRUM = 1

FIRST_BIN_INDEX = 1

GAMMA_POINT = "0"
BUF = 65536

CRYSTAL = False

Q_BEGIN = 0.7
Q_END = 30.0
ACOUSTIC_PHONON_THRESHOLD = 10.0  # acoustic threshold in cm^-1

# indentations in messages
INCIDENT_ENERGY_MESSAGE_INDENTATION = "  "
K_POINT_MESSAGE_INDENTATION = 2 * INCIDENT_ENERGY_MESSAGE_INDENTATION
ANGLE_MESSAGE_INDENTATION = 3 * INCIDENT_ENERGY_MESSAGE_INDENTATION
S_FOR_ATOM_MESSAGE = 4 * INCIDENT_ENERGY_MESSAGE_INDENTATION
S_THRESHOLD_CHANGE_INDENTATION = 5 * INCIDENT_ENERGY_MESSAGE_INDENTATION

MAX_BIN_WIDTH = 10.0  # max bin width in cm^-1
MIN_BIN_WIDTH = 0.01  # min bin width in cm^-1

MAX_WIDTH = 10.0  # max width of the resolution function in cm^-1
MIN_WIDTH = 0.1  # min width of the resolution function in cm^-1

MAX_DIRECT_RESOLUTION = 0.1  # max Gaussian width for direct instruments defined as max percentage of incident energy
MIN_DIRECT_RESOLUTION = 0.0001

MIN_WAVENUMBER = 0.0  # in cm^-1
MAX_WAVENUMBER = 5000.0  # in cm^-1

MAX_POINTS_PER_PEAK = 1000
MIN_POINTS_PER_PEAK = 1

SMALL_S = 1e-6
MAX_THRESHOLD = 0.3

ONE_CHARACTER = 1
<<<<<<< HEAD

DIGITS_NUM = 5
S_PLOT_SPACING = 4.0
ENERGY_PLOT_STEP = 500.0
Q_PLOT_STEP = 6.0
S_PLOT_THRESHOLD = 1e-7

# from https://matplotlib.org/examples/images_contours_and_fields/interpolation_methods.html
ALL_INTERPOLATIONS = [
    None, "none", "nearest", "bilinear", "bicubic", "spline16", "spline36", "hanning", "hamming", "hermite", "kaiser",
    "quadric", "catrom", "gaussian", "bessel", "mitchell", "sinc", "lanczos"]

# from https://matplotlib.org/examples/color/colormaps_reference.html
ALL_COLORMAPS = [
    "viridis", "plasma", "inferno", "magma", "Greys", "Purples", "Blues", "Greens", "Oranges", "Reds", "YlOrBr",
    "YlOrRd", "OrRd", "PuRd", "RdPu", "BuPu", "GnBu", "PuBu", "YlGnBu", "PuBuGn", "BuGn", "YlGn", "binary", "gist_yarg",
    "gist_gray", "gray", "bone", "pink", "spring", "summer", "autumn", "winter", "cool", "Wistia", "hot", "afmhot",
    "gist_heat", "copper", "PiYG", "PRGn", "BrBG", "PuOr", "RdGy", "RdBu", "RdYlBu", "RdYlGn", "Spectral", "coolwarm",
    "bwr", "seismic", "Pastel1", "Pastel2", "Paired", "Accent", "Dark2", "Set1", "Set2", "Set3", "tab10", "tab20",
    "tab20b", "tab20c", "flag", "prism", "ocean", "gist_earth", "terrain", "gist_stern", "gnuplot", "gnuplot2",
    "CMRmap", "cubehelix", "brg", "hsv", "gist_rainbow", "rainbow", "jet", "nipy_spectral", "gist_ncar"]

# from https://matplotlib.org/devdocs/api/_as_gen/matplotlib.pyplot.savefig.html
ALL_FIG_FORMATS = ["png", "pdf", "ps", "eps", "svg"]

# from https://matplotlib.org/devdocs/api/_as_gen/matplotlib.pyplot.savefig.html
DPI = 600
BBOX = "tight"
BACKGROUND = "white"

EOF = b""
=======
EOF = b""

ROTATIONS_AND_TRANSLATIONS = 6
>>>>>>> bfae7454
<|MERGE_RESOLUTION|>--- conflicted
+++ resolved
@@ -171,7 +171,6 @@
 MAX_THRESHOLD = 0.3
 
 ONE_CHARACTER = 1
-<<<<<<< HEAD
 
 DIGITS_NUM = 5
 S_PLOT_SPACING = 4.0
@@ -203,8 +202,5 @@
 BACKGROUND = "white"
 
 EOF = b""
-=======
-EOF = b""
-
-ROTATIONS_AND_TRANSLATIONS = 6
->>>>>>> bfae7454
+
+ROTATIONS_AND_TRANSLATIONS = 6