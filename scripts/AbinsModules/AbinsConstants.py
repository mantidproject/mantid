from __future__ import (absolute_import, division, print_function)
import math
import numpy as np
from scipy import constants

# Parameters in this bloc shouldn't be changed by a user. They should be treated as constants.
# Changing these parameters may lead to non-functional Abins.

# power expansion in terms of FUNDAMENTALS and overtones
# S(Q, n * omega) \simeq (Q^2 * U^2)^n / n! exp(-Q^2 * U^2)
# n = 1, 2, 3.....


FUNDAMENTALS = 1  # value of fundamental parameter  (n = 1)
FIRST_OVERTONE = 1 + FUNDAMENTALS  # value of first overtone (n = 2)
FIRST_OPTICAL_PHONON = 3  # index of the first optical phonon
FIRST_MOLECULAR_VIBRATION = 0  # index of the first vibration for molecule
FUNDAMENTALS_DIM = 1

# In Python first element starts at 0-th index. This is a shift to index which has to be included
# in array index calculation to write data in the proper position of array
PYTHON_INDEX_SHIFT = 1

# symbols of all elements
ALL_SYMBOLS = ["Ac", "Ag", "Al", "Am", "Ar", "As", "At", "Au", "B", "Ba", "Be", "Bh", "Bi", "Bk", "Br", "C", "Ca",
               "Cd", "Ce", "Cf", "Cl", "Cm", "Cn", "Co", "Cr", "Cs", "Cu", "Db", "Ds", "Dy", "Er", "Es", "Eu", "F",
               "Fe", "Fl", "Fm", "Fr", "Ga", "Gd", "Ge", "H", "He", "Hf", "Hg", "Ho", "Hs", "I", "In", "Ir", "K",
               "Kr", "La", "Li", "Lr", "Lu", "Lv", "Md", "Mg", "Mn", "Mo", "Mt", "N", "Na", "Nb", "Nd", "Ne", "Ni",
               "No", "Np", "O", "Os", "P", "Pa", "Pb", "Pd", "Pm", "Po", "Pr", "Pt", "Pu", "Ra", "Rb", "Re", "Rf",
               "Rg", "Rh", "Rn", "Ru", "S", "Sb", "Sc", "Se", "Sg", "Si", "Sm", "Sn", "Sr", "Ta", "Tb", "Tc", "Te",
               "Th", "Ti", "Tl", "Tm", "U", "Uuo", "Uup", "Uus", "Uut", "V", "W", "Xe", "Y", "Yb", "Zn", "Zr",
               ]

SMALL_K = 1.0e-1  # norm of k vector below this value is considered zero

K_2_HARTREE = constants.codata.value("kelvin-hartree relationship")  # K * K_2_HARTREE =  Hartree

# here we have to multiply by 100 because frequency is expressed in cm^-1
CM1_2_HARTREE = constants.codata.value("inverse meter-hartree relationship") * 100.0  # cm-1 * CM1_2_HARTREE =  Hartree

ATOMIC_LENGTH_2_ANGSTROM = constants.codata.value(
    "atomic unit of length") / constants.angstrom  # 1 a.u. = 0.52917721067 Angstrom

M_2_HARTREE = constants.codata.value("atomic mass unit-hartree relationship")  # amu * m2_hartree =  Hartree

ALL_INSTRUMENTS = ["TOSCA", "TwoDMap"]  # supported instruments

# ALL_SAMPLE_FORMS = ["SingleCrystal", "Powder"]  # valid forms of samples
ALL_SAMPLE_FORMS = ["Powder"]  # valid forms of samples

# keywords which define data structure of KpointsData
ALL_KEYWORDS_K_DATA = ["weights", "k_vectors", "frequencies", "atomic_displacements", "unit_cell"]

# keywords which define data structure of AtomsData
ALL_KEYWORDS_ATOMS_DATA = ["symbol", "coord", "sort", "mass"]
# keywords which define data structure for PowderData
ALL_KEYWORDS_POWDER_DATA = ["b_tensors", "a_tensors"]

# keywords which define data structure for SData
ALL_KEYWORDS_S_DATA = ["data"]
ALL_KEYWORDS_ATOMS_S_DATA = ["s"]
S_LABEL = "s"
ATOM_LABEL = "atom"

FLOAT_ID = np.dtype(np.float64).num
FLOAT_TYPE = np.dtype(np.float64)

COMPLEX_ID = np.dtype(np.complex).num
COMPLEX_TYPE = np.dtype(np.complex)

INT_ID = np.dtype(np.uint32).num
INT_TYPE = np.dtype(np.uint32)

HIGHER_ORDER_QUANTUM_EVENTS = 3  # number of quantum order effects taken into account
HIGHER_ORDER_QUANTUM_EVENTS_DIM = HIGHER_ORDER_QUANTUM_EVENTS

# constant to be used when iterating with range() over all considered quantum effects
# (range() is exclusive with respect to the last element)
S_LAST_INDEX = 1

# construction of aCLIMAX constant which is used to evaluate mean square displacement (u)
H_BAR = constants.codata.value("Planck constant over 2 pi")  # H_BAR =  1.0545718e-34 [J s] = [kg m^2 / s ]
H_BAR_DECOMPOSITION = math.frexp(H_BAR)

M2_TO_ANGSTROM2 = 1.0 / constants.angstrom ** 2  # m^2 = 10^20 A^2
M2_TO_ANGSTROM2_DECOMPOSITION = math.frexp(M2_TO_ANGSTROM2)

KG2AMU = constants.codata.value("kilogram-atomic mass unit relationship")  # kg = 6.022140857e+26 amu
KG2AMU_DECOMPOSITION = math.frexp(KG2AMU)

# here we divide by 100 because we need relation between hertz and inverse cm
HZ2INV_CM = constants.codata.value("hertz-inverse meter relationship") / 100  # Hz [s^1] = 3.33564095198152e-11 [cm^-1]
HZ2INV_CM_DECOMPOSITION = math.frexp(HZ2INV_CM)
#
# u = H_BAR [J s ]/ ( 2 m [kg] omega [s^-1]) = CONSTANT / ( m [amu] nu [cm^-1])
#
# omega -- angular frequency
# nu -- wavenumber
#
# the relation between omega and nu is as follows:
#
# omega = 2 pi nu
#

CONSTANT = H_BAR_DECOMPOSITION[0] * M2_TO_ANGSTROM2_DECOMPOSITION[0] * \
    KG2AMU_DECOMPOSITION[0] * HZ2INV_CM_DECOMPOSITION[0] / math.pi
CONSTANT *= 2 ** (H_BAR_DECOMPOSITION[1] + M2_TO_ANGSTROM2_DECOMPOSITION[1] + KG2AMU_DECOMPOSITION[1] +
                  HZ2INV_CM_DECOMPOSITION[1] - 2)

CONSTANT_DECOMPOSITION = math.frexp(CONSTANT)
M_N_DECOMPOSITION = math.frexp(constants.m_n)

# constant used to evaluate Q^2 in 1/A from energy in cm^-1.
WAVENUMBER_TO_INVERSE_A = M_N_DECOMPOSITION[0] * KG2AMU_DECOMPOSITION[0] / CONSTANT_DECOMPOSITION[0]
WAVENUMBER_TO_INVERSE_A *= 2 ** (M_N_DECOMPOSITION[1] + KG2AMU_DECOMPOSITION[1] - CONSTANT_DECOMPOSITION[1])

# constants which represent quantum order effects
QUANTUM_ORDER_ONE = 1
QUANTUM_ORDER_TWO = 2
QUANTUM_ORDER_THREE = 3
QUANTUM_ORDER_FOUR = 4

MIN_SIZE = 2  # minimal size of an array

# values of S below that are considered to be zero
THRESHOLD = 10e-15
NUM_ZERO = 10e-15

MAX_ORDER = 4  # max quantum order event

NUMPY_VERSION_REQUIRED = "1.6.0"  # Abins requires numpy 1.6.0 or higher

ALL_SUPPORTED_DFT_PROGRAMS = ["CRYSTAL", "CASTEP", "DMOL3"]

ONE_DIMENSIONAL_INSTRUMENTS = ["TOSCA"]
TWO_DIMENSIONAL_INSTRUMENTS = ["TwoDMap"]
ONE_DIMENSIONAL_SPECTRUM = 1

FIRST_BIN_INDEX = 1

GAMMA_POINT = "0"
BUF = 65536

CRYSTAL = False

Q_BEGIN = 0.7
Q_END = 30.0
ACOUSTIC_PHONON_THRESHOLD = 10.0  # acoustic threshold in cm^-1

# indentations in messages
INCIDENT_ENERGY_MESSAGE_INDENTATION = "  "
K_POINT_MESSAGE_INDENTATION = 2 * INCIDENT_ENERGY_MESSAGE_INDENTATION
ANGLE_MESSAGE_INDENTATION = 3 * INCIDENT_ENERGY_MESSAGE_INDENTATION
S_FOR_ATOM_MESSAGE = 4 * INCIDENT_ENERGY_MESSAGE_INDENTATION
S_THRESHOLD_CHANGE_INDENTATION = 5 * INCIDENT_ENERGY_MESSAGE_INDENTATION

MAX_BIN_WIDTH = 10.0  # max bin width in cm^-1
MIN_BIN_WIDTH = 0.01  # min bin width in cm^-1

MAX_WIDTH = 10.0  # max width of the resolution function in cm^-1
MIN_WIDTH = 0.1  # min width of the resolution function in cm^-1

MAX_DIRECT_RESOLUTION = 0.1  # max Gaussian width for direct instruments defined as max percentage of incident energy
MIN_DIRECT_RESOLUTION = 0.0001

MIN_WAVENUMBER = 0.0  # in cm^-1
MAX_WAVENUMBER = 5000.0  # in cm^-1

MAX_POINTS_PER_PEAK = 1000
MIN_POINTS_PER_PEAK = 1

SMALL_S = 1e-6
MAX_THRESHOLD = 0.3

ONE_CHARACTER = 1
<<<<<<< HEAD

DIGITS_NUM = 5
S_PLOT_SPACING = 4.0
ENERGY_PLOT_STEP = 500.0
Q_PLOT_STEP = 6.0
S_PLOT_THRESHOLD = 1e-7

# from https://matplotlib.org/examples/images_contours_and_fields/interpolation_methods.html
ALL_INTERPOLATIONS = [
    None, "none", "nearest", "bilinear", "bicubic", "spline16", "spline36", "hanning", "hamming", "hermite", "kaiser",
    "quadric", "catrom", "gaussian", "bessel", "mitchell", "sinc", "lanczos"]

# from https://matplotlib.org/examples/color/colormaps_reference.html
ALL_COLORMAPS = [
    "viridis", "plasma", "inferno", "magma", "Greys", "Purples", "Blues", "Greens", "Oranges", "Reds", "YlOrBr",
    "YlOrRd", "OrRd", "PuRd", "RdPu", "BuPu", "GnBu", "PuBu", "YlGnBu", "PuBuGn", "BuGn", "YlGn", "binary", "gist_yarg",
    "gist_gray", "gray", "bone", "pink", "spring", "summer", "autumn", "winter", "cool", "Wistia", "hot", "afmhot",
    "gist_heat", "copper", "PiYG", "PRGn", "BrBG", "PuOr", "RdGy", "RdBu", "RdYlBu", "RdYlGn", "Spectral", "coolwarm",
    "bwr", "seismic", "Pastel1", "Pastel2", "Paired", "Accent", "Dark2", "Set1", "Set2", "Set3", "tab10", "tab20",
    "tab20b", "tab20c", "flag", "prism", "ocean", "gist_earth", "terrain", "gist_stern", "gnuplot", "gnuplot2",
    "CMRmap", "cubehelix", "brg", "hsv", "gist_rainbow", "rainbow", "jet", "nipy_spectral", "gist_ncar"]

# from https://matplotlib.org/devdocs/api/_as_gen/matplotlib.pyplot.savefig.html
ALL_FIG_FORMATS = ["png", "pdf", "ps", "eps", "svg"]

# from https://matplotlib.org/devdocs/api/_as_gen/matplotlib.pyplot.savefig.html
DPI = 600
BBOX = "tight"
BACKGROUND = "white"

EOF = b""

SCALING_CONSTANT = 100.0  # scaling constant so it is easier to compare with aCLIMAX
=======
EOF = b""
>>>>>>> f7379be2
<|MERGE_RESOLUTION|>--- conflicted
+++ resolved
@@ -173,7 +173,6 @@
 MAX_THRESHOLD = 0.3
 
 ONE_CHARACTER = 1
-<<<<<<< HEAD
 
 DIGITS_NUM = 5
 S_PLOT_SPACING = 4.0
@@ -204,9 +203,4 @@
 BBOX = "tight"
 BACKGROUND = "white"
 
-EOF = b""
-
-SCALING_CONSTANT = 100.0  # scaling constant so it is easier to compare with aCLIMAX
-=======
-EOF = b""
->>>>>>> f7379be2
+EOF = b""