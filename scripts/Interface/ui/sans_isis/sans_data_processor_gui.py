# -*- coding: utf-8 -*-
""" Main view for the ISIS SANS reduction interface.
"""

from __future__ import (absolute_import, division, print_function)

import os
from abc import ABCMeta, abstractmethod
from inspect import isclass

from six import with_metaclass
from PyQt4 import QtGui, QtCore

from mantid.kernel import (Logger, config)
from mantidqtpython import MantidQt

try:
    from mantidplot import *
    canMantidPlot = True
except ImportError:
    canMantidPlot = False

from . import ui_sans_data_processor_window as ui_sans_data_processor_window
from sans.common.enums import (ReductionDimensionality, OutputMode, SaveType, SANSInstrument,
                               RangeStepType, SampleShape, ReductionMode, FitType)
from sans.common.file_information import SANSFileInformationFactory
from sans.gui_logic.gui_common import (get_reduction_mode_from_gui_selection, get_reduction_mode_strings_for_gui,
                                       get_string_for_gui_from_reduction_mode, GENERIC_SETTINGS, load_file,
                                       get_instrument_from_gui_selection, get_string_for_gui_from_instrument)

from sans.common.general_functions import get_instrument

from sans.gui_logic.models.run_summation import RunSummation
from sans.gui_logic.models.run_selection import RunSelection
from sans.gui_logic.models.run_finder import SummableRunFinder
from sans.gui_logic.models.summation_settings import SummationSettings
from sans.gui_logic.models.binning_type import BinningType

from sans.gui_logic.presenter.add_runs_presenter import AddRunsPagePresenter
from sans.gui_logic.presenter.run_selector_presenter import RunSelectorPresenter
from sans.gui_logic.presenter.summation_settings_presenter import SummationSettingsPresenter
from ui.sans_isis.work_handler import WorkHandler

DEFAULT_BIN_SETTINGS = \
    '5.5,45.5,50.0, 50.0,1000.0, 500.0,1500.0, 750.0,99750.0, 255.0,100005.0'


class RunSelectorPresenterFactory(object):
    def __init__(self, title, run_finder):
        self._title = title
        self._run_finder = run_finder

    def __call__(self,
                 run_selector_view,
                 on_selection_change,
                 parent_view):
        return RunSelectorPresenter(self._title,
                                    RunSelection(on_selection_change),
                                    self._run_finder,
                                    run_selector_view,
                                    parent_view)


def _make_run_summation_settings_presenter(summation_settings_view, parent_view):
    summation_settings = SummationSettings(BinningType.Custom)
    summation_settings.bin_settings = DEFAULT_BIN_SETTINGS
    return SummationSettingsPresenter(summation_settings,
                                      summation_settings_view,
                                      parent_view)


# ----------------------------------------------------------------------------------------------------------------------
# Gui Classes
# ----------------------------------------------------------------------------------------------------------------------
class SANSDataProcessorGui(QtGui.QMainWindow, ui_sans_data_processor_window.Ui_SansDataProcessorWindow):
    data_processor_table = None
    INSTRUMENTS = None
    VARIABLE = "Variable"

    class RunTabListener(with_metaclass(ABCMeta, object)):
        """
        Defines the elements which a presenter can listen to in this View
        """
        @abstractmethod
        def on_user_file_load(self):
            pass

        @abstractmethod
        def on_batch_file_load(self):
            pass

        @abstractmethod
        def on_mask_file_add(self):
            pass

        @abstractmethod
        def on_processed_clicked(self):
            pass

        @abstractmethod
        def on_multi_period_selection(self, show_periods):
            pass

        @abstractmethod
        def on_data_changed(self, row, column, new_value, old_value):
            pass

        @abstractmethod
        def on_manage_directories(self):
            pass

        @abstractmethod
        def on_instrument_changed(self):
            pass

        @abstractmethod
        def on_row_inserted(self):
            pass

        @abstractmethod
        def on_rows_removed(self):
            pass

        @abstractmethod
        def on_copy_rows_requested(self):
            pass

        @abstractmethod
        def on_paste_rows_requested(self):
            pass

<<<<<<< HEAD
=======
        @abstractmethod
        def on_insert_row(self):
            pass

        @abstractmethod
        def on_erase_rows(self):
            pass

        @abstractmethod
        def on_cut_rows(self):
            pass

>>>>>>> 055b265f
    def __init__(self, main_presenter):
        """
        Initialise the interface
        """
        super(QtGui.QMainWindow, self).__init__()
        self.setupUi(self)

        # Main presenter
        self._main_presenter = main_presenter

        # Listeners allow us to to notify all presenters
        self._settings_listeners = []

        # Q Settings
        self.__generic_settings = GENERIC_SETTINGS
        self.__path_key = "sans_path"
        self.__instrument_name = "sans_instrument"
        self.__mask_file_input_path_key = "mask_files"

        # Logger
        self.gui_logger = Logger("SANS GUI LOGGER")

        # Instrument
        SANSDataProcessorGui.INSTRUMENTS = ",".join([SANSInstrument.to_string(item)
                                                     for item in [SANSInstrument.SANS2D,
                                                                  SANSInstrument.LOQ,
                                                                  SANSInstrument.LARMOR,
                                                                  SANSInstrument.ZOOM]])
        settings = QtCore.QSettings()
        settings.beginGroup(self.__generic_settings)
        instrument_name = settings.value(self.__instrument_name,
                                         SANSInstrument.to_string(SANSInstrument.NoInstrument),
                                         type=str)
        settings.endGroup()

        self.instrument = SANSInstrument.from_string(instrument_name)

        self.paste_button.setIcon(QtGui.QIcon(":/paste.png"))
        self.copy_button.setIcon(QtGui.QIcon(":/copy.png"))
        self.cut_button.setIcon(QtGui.QIcon(":/cut.png"))
        self.erase_button.setIcon(QtGui.QIcon(":/erase.png"))
        self.delete_row_button.setIcon(QtGui.QIcon(":/delete_row.png"))
        self.insert_row_button.setIcon(QtGui.QIcon(":/insert_row.png"))

        self.paste_button.clicked.connect(self._paste_rows_requested)
        self.copy_button.clicked.connect(self._copy_rows_requested)
        self.erase_button.clicked.connect(self._erase_rows)
        self.cut_button.clicked.connect(self._cut_rows)

        self.delete_row_button.clicked.connect(self._remove_rows_requested_from_button)
        self.insert_row_button.clicked.connect(self._on_insert_button_pressed)

        # Attach validators
        self._attach_validators()

    def add_listener(self, listener):
        if not isinstance(listener, SANSDataProcessorGui.RunTabListener):
            raise ValueError("The listener is not of type RunTabListener but rather {}".format(type(listener)))
        self._settings_listeners.append(listener)

    def clear_listeners(self):
        self._settings_listeners = []

    def _call_settings_listeners(self, target):
        for listener in self._settings_listeners:
            target(listener)

    def set_current_page(self, index):
        self.main_stacked_widget.setCurrentIndex(index)

    def _setup_add_runs_page(self):
        self.add_runs_presenter = AddRunsPagePresenter(RunSummation(WorkHandler()),
                                                       RunSelectorPresenterFactory('Runs To Sum',
                                                                                   SummableRunFinder(SANSFileInformationFactory())),
                                                       _make_run_summation_settings_presenter,
                                                       self.add_runs_page, self)

    def setup_layout(self):
        """
        Do further setup that could not be done in the designer.
        So far only two menus have been added, we need to add the processing table manually.
        """
        # --------------------------------------------------------------------------------------------------------------
        # Tab selection
        # --------------------------------------------------------------------------------------------------------------
        # QtGui.QWi
        self.tab_choice_list.setAlternatingRowColors(True)
        self.tab_choice_list.setSpacing(10)
        self.tab_choice_list.currentRowChanged.connect(self.set_current_page)
        self.set_current_page(0)

        path = os.path.dirname(__file__)
        runs_icon_path = os.path.join(path, "icons", "run.png")
        runs_icon = QtGui.QIcon(runs_icon_path)
        _ = QtGui.QListWidgetItem(runs_icon, "Runs", self.tab_choice_list)  # noqa

        settings_icon_path = os.path.join(path, "icons", "settings.png")
        settings_icon = QtGui.QIcon(settings_icon_path)
        _ = QtGui.QListWidgetItem(settings_icon, "Settings", self.tab_choice_list)  # noqa

        centre_icon_path = os.path.join(path, "icons", "centre.png")
        centre_icon = QtGui.QIcon(centre_icon_path)
        _ = QtGui.QListWidgetItem(centre_icon, "Beam Centre", self.tab_choice_list)  # noqa

        add_runs_page_icon_path = os.path.join(path, "icons", "sum.png")
        add_runs_page_icon = QtGui.QIcon(add_runs_page_icon_path)
        _ = QtGui.QListWidgetItem(add_runs_page_icon, "Sum Runs", self.tab_choice_list)  # noqa

        diagnostic_icon_path = os.path.join(path, "icons", "diagnostic.png")
        diagnostic_icon = QtGui.QIcon(diagnostic_icon_path)
        _ = QtGui.QListWidgetItem(diagnostic_icon, "Diagnostic Page", self.tab_choice_list)  # noqa

        # Set the 0th row enabled
        self.tab_choice_list.setCurrentRow(0)

        self._setup_add_runs_page()

        # --------------------------------------------------------------------------------------------------------------
        # Main Tab
        # --------------------------------------------------------------------------------------------------------------
        self.create_data_table(show_periods=False)

        self._setup_main_tab()

        self.multi_period_check_box.stateChanged.connect(self._on_multi_period_selection)

        self.wavelength_step_type_combo_box.currentIndexChanged.connect(self._on_wavelength_step_type_changed)

        self.instrument_combo_box.currentIndexChanged.connect(self._instrument_changed)

        self.process_button.clicked.connect(self._processed_clicked)

        self.help_button.clicked.connect(self._on_help_button_clicked)

        # --------------------------------------------------------------------------------------------------------------
        # Settings tabs
        # --------------------------------------------------------------------------------------------------------------
        self.reset_all_fields_to_default()
        self.pixel_adjustment_det_1_push_button.clicked.connect(self._on_load_pixel_adjustment_det_1)
        self.pixel_adjustment_det_2_push_button.clicked.connect(self._on_load_pixel_adjustment_det_2)
        self.wavelength_adjustment_det_1_push_button.clicked.connect(self._on_load_wavelength_adjustment_det_1)
        self.wavelength_adjustment_det_2_push_button.clicked.connect(self._on_load_wavelength_adjustment_det_2)

        # Set the merge settings
        self.reduction_mode_combo_box.currentIndexChanged.connect(self._on_reduction_mode_selection_has_changed)
        self._on_reduction_mode_selection_has_changed()  # Disable the merge settings initially

        # Mask file input settings
        self.mask_file_browse_push_button.clicked.connect(self._on_load_mask_file)
        self.mask_file_add_push_button.clicked.connect(self._on_mask_file_add)

        self.manage_directories_button.clicked.connect(self._on_manage_directories)

        # Set the q step type settings
        self.q_1d_step_type_combo_box.currentIndexChanged.connect(self._on_q_1d_step_type_has_changed)
        self._on_q_1d_step_type_has_changed()

        # Set the q resolution aperture shape settings
        self.q_resolution_shape_combo_box.currentIndexChanged.connect(self._on_q_resolution_shape_has_changed)
        self.q_resolution_group_box.toggled.connect(self._on_q_resolution_shape_has_changed)
        self._on_q_resolution_shape_has_changed()

        # Set the transmission fit selection
        self.fit_selection_combo_box.currentIndexChanged.connect(self._on_fit_selection_has_changed)
        self._on_fit_selection_has_changed()

        # Set the transmission polynomial order
        self.fit_sample_fit_type_combo_box.currentIndexChanged.connect(self._on_transmission_fit_type_has_changed)
        self.fit_can_fit_type_combo_box.currentIndexChanged.connect(self._on_transmission_fit_type_has_changed)
        self._on_transmission_fit_type_has_changed()

        # Set the transmission target
        self.transmission_target_combo_box.currentIndexChanged.connect(self._on_transmission_target_has_changed)
        self._on_transmission_target_has_changed()

        # Roi and Mask files
        self.transmission_roi_files_push_button.clicked.connect(self._on_load_transmission_roi_files)
        self.transmission_mask_files_push_button.clicked.connect(self._on_load_transmission_mask_files)

        # Q Resolution
        self.q_resolution_moderator_file_push_button.clicked.connect(self._on_load_moderator_file)

        self.wavelength_stacked_widget.setCurrentIndex(0)

        return True

    def _on_wavelength_step_type_changed(self):
        if self.wavelength_step_type == RangeStepType.RangeLin or self.wavelength_step_type == RangeStepType.RangeLog:
            self.wavelength_stacked_widget.setCurrentIndex(1)
        else:
            self.wavelength_stacked_widget.setCurrentIndex(0)

    def create_data_table(self, show_periods):
        # Delete an already existing table
        if self.data_processor_table:
            self.data_processor_table.setParent(None)

        self.data_processor_table = MantidQt.MantidWidgets.Batch.JobTreeView(
            ["Sample Scatter", "ssp", "Sample Transmission", "stp", "Sample Direct", "sdp","Can Scatter", "csp",
             "Can Transmission", "ctp", "Can Direct", "cdp", "Output Name", "User File", "Sample Thickness", "Options"]
            , self.cell(""), self)

        self.data_processor_table.setRootIsDecorated(False)

        row_entry = [''] * 16
        self.add_row(row_entry)
        self._call_settings_listeners(lambda listener: listener.on_row_inserted(0, row_entry))

        self.table_signals = \
            MantidQt.MantidWidgets.Batch.JobTreeViewSignalAdapter(self.data_processor_table, self)
        # The signal adapter subscribes to events from the table
        # and emits signals whenever it is notified.

        if show_periods:
            self.show_period_columns()
        else:
            self.hide_period_columns()

        # Set the list of available instruments in the widget and the default instrument
        instrument_name = config.getString("default.instrument")
        instrument_name_enum = get_instrument(instrument_name)

        if instrument_name_enum:
            self.set_instrument_settings(instrument_name_enum)
            self._instrument_changed()

        self.data_processor_widget_layout.addWidget(self.data_processor_table)
        self.table_signals.cellTextChanged.connect(self._data_changed)
        self.table_signals.rowInserted.connect(self._row_inserted)
        self.table_signals.removeRowsRequested.connect(self._remove_rows_requested)
        self.table_signals.copyRowsRequested.connect(self._copy_rows_requested)
        self.table_signals.pasteRowsRequested.connect(self._paste_rows_requested)

    def cell(self, text):
        background_color = 'white'
        border_thickness = 1
        border_color = "black"
        border_opacity = 255
        is_editable = True
        return MantidQt.MantidWidgets.Batch.Cell(text, background_color, border_thickness, border_color, border_opacity, is_editable)

    def row(self, path):
        return MantidQt.MantidWidgets.Batch.RowLocation(path)

    def _setup_main_tab(self):
        self.user_file_button.clicked.connect(self._on_user_file_load)
        self.batch_button.clicked.connect(self._on_batch_file_load)

        # Disable the line edit fields. The user should not edit the paths manually. They have to use the button.
        self.user_file_line_edit.setDisabled(True)
        self.batch_line_edit.setDisabled(True)

    def _processed_clicked(self):
        """
        Process runs
        """
        self._call_settings_listeners(lambda listener: listener.on_processed_clicked())

    def _processing_finished(self):
        """
        Clean up
        """
        self._call_settings_listeners(lambda listener: listener.on_processing_finished())

    def _data_changed(self, row_location, column, old_value, new_value):
        row = row_location.rowRelativeToParent()
        self._call_settings_listeners(lambda listener: listener.on_data_changed(row, column, str(new_value), (old_value)))

    def _row_inserted(self, row_location):
        if row_location.depth() > 1:
            self.data_processor_table.removeRowAt(row_location)
        else:
            index = row_location.rowRelativeToParent()
            row = self.get_row(row_location)
            self._call_settings_listeners(lambda listener: listener.on_row_inserted(index, row))

    def _remove_rows_requested(self, rows):
        rows = [item.rowRelativeToParent() for item in rows]
        self._call_settings_listeners(lambda listener: listener.on_rows_removed(rows))

<<<<<<< HEAD
    def _copy_rows_requested(self):
        self._call_settings_listeners(lambda listener: listener.on_copy_rows_requested())

=======
    def _remove_rows_requested_from_button(self):
        rows = self.get_selected_rows()
        self._call_settings_listeners(lambda listener: listener.on_rows_removed(rows))

    def _copy_rows_requested(self):
        self._call_settings_listeners(lambda listener: listener.on_copy_rows_requested())

    def _erase_rows(self):
        self._call_settings_listeners(lambda listener: listener.on_erase_rows())

    def _cut_rows(self):
        self._call_settings_listeners(lambda listener: listener.on_cut_rows())

>>>>>>> 055b265f
    def _paste_rows_requested(self):
        self._call_settings_listeners(lambda listener: listener.on_paste_rows_requested())

    def _instrument_changed(self):
        self._call_settings_listeners(lambda listener: listener.on_instrument_changed())

    def _on_insert_button_pressed(self):
        self._call_settings_listeners(lambda listener: listener.on_insert_row())

    def _on_help_button_clicked(self):
        pymantidplot.proxies.showCustomInterfaceHelp('ISIS SANS v2')

    def _on_user_file_load(self):
        """
        Load the user file
        """
        # Load the user file
        load_file(self.user_file_line_edit, "*.*", self.__generic_settings, self.__path_key,
                  self.get_user_file_path)

        # Notify presenters
        self._call_settings_listeners(lambda listener: listener.on_user_file_load())

    def _on_batch_file_load(self):
        """
        Load the batch file
        """
        load_file(self.batch_line_edit, "*.*", self.__generic_settings, self.__path_key,
                  self.get_batch_file_path)
        self._call_settings_listeners(lambda listener: listener.on_batch_file_load())

    def _set_mantid_instrument(self, instrument_string):
        # Add the instrument to the settings
        settings = QtCore.QSettings()
        settings.beginGroup(self.__generic_settings)
        settings.setValue(self.__instrument_name, instrument_string)
        settings.endGroup()

        # Set the default instrument on Mantid
        config.setFacility("ISIS")
        config.setString("default.instrument", instrument_string)

    def _handle_instrument_change(self):
        instrument_string = str(self.data_processor_table.getCurrentInstrument())
        instrument = get_instrument_from_gui_selection(instrument_string)
        self.instrument = instrument

    def disable_buttons(self):
        self.process_button.setEnabled(False)
        self.instrument_combo_box.setEnabled(False)
        self.batch_button.setEnabled(False)
        self.user_file_button.setEnabled(False)
        self.manage_directories_button.setEnabled(False)

    def enable_buttons(self):
        self.process_button.setEnabled(True)
        self.instrument_combo_box.setEnabled(True)
        self.batch_button.setEnabled(True)
        self.user_file_button.setEnabled(True)
        self.manage_directories_button.setEnabled(True)

    def display_message_box(self, title, message, details):
        msg = QtGui.QMessageBox()
        msg.setIcon(QtGui.QMessageBox.Warning)

        message_length = len(message)

        # This is to ensure that the QMessage box if wide enough to display nicely.
        msg.setText(10 * ' ' + message + ' ' * (30 - message_length))
        msg.setWindowTitle(title)
        msg.setDetailedText(details)
        msg.setStandardButtons(QtGui.QMessageBox.Ok)
        msg.setDefaultButton(QtGui.QMessageBox.Ok)
        msg.setEscapeButton(QtGui.QMessageBox.Ok)
        msg.exec_()

    def get_user_file_path(self):
        return str(self.user_file_line_edit.text())

    def get_batch_file_path(self):
        return str(self.batch_line_edit.text())

    def _on_load_pixel_adjustment_det_1(self):
        load_file(self.pixel_adjustment_det_1_line_edit, "*.*", self.__generic_settings,
                  self.__path_key,  self.get_pixel_adjustment_det_1)

    def get_pixel_adjustment_det_1(self):
        return str(self.pixel_adjustment_det_1_line_edit.text())

    def _on_load_pixel_adjustment_det_2(self):
        load_file(self.pixel_adjustment_det_2_line_edit, "*.*", self.__generic_settings,
                  self.__path_key,  self.get_pixel_adjustment_det_2)

    def get_pixel_adjustment_det_2(self):
        return str(self.pixel_adjustment_det_2_line_edit.text())

    def _on_load_wavelength_adjustment_det_1(self):
        load_file(self.wavelength_adjustment_det_1_line_edit, "*.*", self.__generic_settings,
                  self.__path_key,  self.get_wavelength_adjustment_det_1)

    def get_wavelength_adjustment_det_1(self):
        return str(self.wavelength_adjustment_det_1_line_edit.text())

    def _on_load_wavelength_adjustment_det_2(self):
        load_file(self.wavelength_adjustment_det_2_line_edit, "*.*", self.__generic_settings,
                  self.__path_key,  self.get_wavelength_adjustment_det_2)

    def get_wavelength_adjustment_det_2(self):
        return str(self.wavelength_adjustment_det_2_line_edit.text())

    def _on_reduction_mode_selection_has_changed(self):
        selection = self.reduction_mode_combo_box.currentText()
        is_merged = selection == ReductionMode.to_string(ReductionMode.Merged)
        self.merged_settings.setEnabled(is_merged)

    def _on_q_resolution_shape_has_changed(self):
        shape_selection = self.q_resolution_shape_combo_box.currentIndex()
        use_q_resolution = self.q_resolution_group_box.isChecked()
        has_circular_aperture_been_selected = shape_selection == 0

        enable_circular = has_circular_aperture_been_selected and use_q_resolution
        enable_rectangular = not has_circular_aperture_been_selected and use_q_resolution

        self.q_resolution_source_a_line_edit.setEnabled(enable_circular)
        self.q_resolution_sample_a_line_edit.setEnabled(enable_circular)
        self.q_resolution_source_a_label.setEnabled(enable_circular)
        self.q_resolution_sample_a_label.setEnabled(enable_circular)

        self.q_resolution_source_h_line_edit.setEnabled(enable_rectangular)
        self.q_resolution_sample_h_line_edit.setEnabled(enable_rectangular)
        self.q_resolution_source_w_line_edit.setEnabled(enable_rectangular)
        self.q_resolution_sample_w_line_edit.setEnabled(enable_rectangular)
        self.q_resolution_source_h_label.setEnabled(enable_rectangular)
        self.q_resolution_sample_h_label.setEnabled(enable_rectangular)
        self.q_resolution_source_w_label.setEnabled(enable_rectangular)
        self.q_resolution_sample_w_label.setEnabled(enable_rectangular)

    def _on_q_1d_step_type_has_changed(self):
        selection = self.q_1d_step_type_combo_box.currentText()
        is_variable = selection == self.VARIABLE
        self.q_1d_max_line_edit.setEnabled(not is_variable)
        self.q_1d_step_line_edit.setEnabled(not is_variable)
        if is_variable:
            comma_separated_floats_regex_string = "^(\s*[-+]?[0-9]*\.?[0-9]*)(\s*,\s*[-+]?[0-9]*\.?[0-9]*)+\s*$"
            reg_ex = QtCore.QRegExp(comma_separated_floats_regex_string)
            validator = QtGui.QRegExpValidator(reg_ex)
            self.q_1d_min_line_edit.setValidator(validator)

            self.q_min_label.setText("Rebin String")
        else:
            # If rebin string data
            data_q_min = str(self.q_1d_min_line_edit.text())
            if "," in data_q_min:
                self.q_1d_min_line_edit.setText("")
            validator = QtGui.QDoubleValidator()
            validator.setBottom(0.0)
            self.q_1d_min_line_edit.setValidator(validator)

            label = u"Min [\u00c5^-1]"
            self.q_min_label.setText(label)

    def set_q_resolution_shape_to_rectangular(self, is_rectangular):
        index = 1 if is_rectangular else 0
        self.q_resolution_shape_combo_box.setCurrentIndex(index)

    def _on_fit_selection_has_changed(self):
        fit_selection = self.fit_selection_combo_box.currentIndex()
        use_settings_for_sample_and_can = fit_selection == 0
        # If we use the same settings for the sample and the can, then we don't need the inputs for the can, hence
        # we can hide them, else we need to make sure they are shown.
        if use_settings_for_sample_and_can:
            self.fit_sample_label.setText("Sample and Can")
        else:
            self.fit_sample_label.setText("Sample               ")

        show_can = not use_settings_for_sample_and_can
        self.fit_can_label.setVisible(show_can)
        self.fit_can_use_fit_check_box.setVisible(show_can)
        self.fit_can_fit_type_combo_box.setVisible(show_can)
        self.fit_can_wavelength_combo_box.setVisible(show_can)
        self.fit_can_polynomial_order_spin_box.setVisible(show_can)

    def set_fit_selection(self, use_separate):
        index = 1 if use_separate else 0
        self.fit_selection_combo_box.setCurrentIndex(index)

    def use_same_transmission_fit_setting_for_sample_and_can(self):
        return self.fit_selection_combo_box.currentIndex() == 0

    def _on_transmission_fit_type_has_changed(self):
        # Check the sample settings
        fit_type_sample_as_string = self.fit_sample_fit_type_combo_box.currentText().encode('utf-8')
        fit_type_sample = FitType.from_string(fit_type_sample_as_string)
        is_sample_polynomial = fit_type_sample is FitType.Polynomial
        self.fit_sample_polynomial_order_spin_box.setEnabled(is_sample_polynomial)

        # Check the can settings
        fit_type_can_as_string = self.fit_can_fit_type_combo_box.currentText().encode('utf-8')
        fit_type_can = FitType.from_string(fit_type_can_as_string)
        is_can_polynomial = fit_type_can is FitType.Polynomial
        self.fit_can_polynomial_order_spin_box.setEnabled(is_can_polynomial)

    def _on_transmission_target_has_changed(self):
        use_monitor = self.transmission_target_combo_box.currentIndex() == 0
        use_roi = not use_monitor

        self.transmission_monitor_label.setEnabled(use_monitor)
        self.transmission_monitor_line_edit.setEnabled(use_monitor)
        self.transmission_mn_shift_label.setEnabled(use_monitor)
        self.transmission_mn_shift_line_edit.setEnabled(use_monitor)

        self.transmission_radius_label.setEnabled(use_roi)
        self.transmission_radius_line_edit.setEnabled(use_roi)
        self.transmission_roi_files_label.setEnabled(use_roi)
        self.transmission_roi_files_line_edit.setEnabled(use_roi)
        self.transmission_roi_files_push_button.setEnabled(use_roi)
        self.transmission_mask_files_label.setEnabled(use_roi)
        self.transmission_mask_files_line_edit.setEnabled(use_roi)
        self.transmission_mask_files_push_button.setEnabled(use_roi)

    def get_transmission_roi_files(self):
        return str(self.transmission_roi_files_line_edit.text())

    def _on_load_transmission_roi_files(self):
        load_file(self.transmission_roi_files_line_edit, "*.*", self.__generic_settings,
                  self.__path_key,  self.get_transmission_roi_files)

    def get_transmission_mask_files(self):
        return str(self.transmission_mask_files_line_edit.text())

    def _on_load_transmission_mask_files(self):
        load_file(self.transmission_mask_files_line_edit, "*.*", self.__generic_settings,
                  self.__path_key,  self.get_transmission_mask_files)

    def get_moderator_file(self):
        return str(self.q_resolution_moderator_file_line_edit.text())

    def _on_load_moderator_file(self):
        load_file(self.q_resolution_moderator_file_line_edit, "*.*", self.__generic_settings,
                  self.__path_key,  self.get_moderator_file)

    def get_mask_file(self):
        return str(self.mask_file_input_line_edit.text())

    def show_directory_manager(self):
        MantidQt.API.ManageUserDirectories.openUserDirsDialog(self)

    def _on_load_mask_file(self):
        load_file(self.mask_file_input_line_edit, "*.*", self.__generic_settings,
                  self.__mask_file_input_path_key,  self.get_mask_file)

    def _on_mask_file_add(self):
        self._call_settings_listeners(lambda listener: listener.on_mask_file_add())

    def _on_multi_period_selection(self):
        self._call_settings_listeners(lambda listener: listener.on_multi_period_selection(self.is_multi_period_view()))

    def _on_manage_directories(self):
        self._call_settings_listeners(lambda listener: listener.on_manage_directories())

    # ------------------------------------------------------------------------------------------------------------------
    # Elements which can be set and read by the model
    # ------------------------------------------------------------------------------------------------------------------
    def set_instrument_settings(self, instrument):
        if instrument:
            self.instrument = instrument
            instrument_string = SANSInstrument.to_string(instrument)
            self._set_mantid_instrument(instrument_string)
            reduction_mode_list = get_reduction_mode_strings_for_gui(instrument)
            self.set_reduction_modes(reduction_mode_list)

    def update_gui_combo_box(self, value, expected_type, combo_box):
        # There are two types of values that can be passed:
        # Lists: we set the combo box to the values in the list
        # expected_type: we set the expected type
        if isinstance(value, list):
            gui_element = getattr(self, combo_box)
            gui_element.clear()
            for element in value:
                self._add_list_element_to_combo_box(gui_element=gui_element, element=element,
                                                    expected_type=expected_type)
        else:
            # Convert the value to the correct GUI string
            if issubclass(value, expected_type):
                gui_element = getattr(self, combo_box)
                self._set_enum_as_element_in_combo_box(gui_element=gui_element, element=value,
                                                       expected_type=expected_type)
            else:
                raise RuntimeError("Expected an input of type {}, but got {}".format(expected_type, type(value)))

    def _add_list_element_to_combo_box(self, gui_element, element, expected_type=None):
        if expected_type is not None and isclass(element) and issubclass(element, expected_type):
            self._set_enum_as_element_in_combo_box(gui_element=gui_element, element=element,
                                                   expected_type=expected_type)
        else:
            gui_element.addItem(element)

    @staticmethod
    def _set_enum_as_element_in_combo_box(gui_element, element, expected_type):
        value_as_string = expected_type.to_string(element)
        index = gui_element.findText(value_as_string)
        if index != -1:
            gui_element.setCurrentIndex(index)

    def get_simple_line_edit_field(self, expected_type, line_edit):
        gui_element = getattr(self, line_edit)
        value_as_string = gui_element.text()
        return expected_type(value_as_string) if value_as_string else None

    def update_simple_line_edit_field(self, line_edit, value):
        if value:
            gui_element = getattr(self, line_edit)
            gui_element.setText(str(value))

    def is_multi_period_view(self):
        return self.multi_period_check_box.isChecked()

    def set_multi_period_view_mode(self, mode):
        self.multi_period_check_box.setChecked(mode)

    # $$$$$$$$$$$$$$$$$$$$$$$$$$$$$$$$$$$$$$$$$$$$$$$$$$$$$$$$$$$$$$$$$$$$$$$$$$$$$$$$$$$$$$$$$$$$$$$$$$$$$$$$$$$$$$$$$$
    # $$$$$$$$$$$$$$$$$$$$$$$$$$$$$$$$$$$$$$$$$$$$$$$$$$$$$$$$$$$$$$$$$$$$$$$$$$$$$$$$$$$$$$$$$$$$$$$$$$$$$$$$$$$$$$$$$$
    # START ACCESSORS
    # $$$$$$$$$$$$$$$$$$$$$$$$$$$$$$$$$$$$$$$$$$$$$$$$$$$$$$$$$$$$$$$$$$$$$$$$$$$$$$$$$$$$$$$$$$$$$$$$$$$$$$$$$$$$$$$$$$
    # $$$$$$$$$$$$$$$$$$$$$$$$$$$$$$$$$$$$$$$$$$$$$$$$$$$$$$$$$$$$$$$$$$$$$$$$$$$$$$$$$$$$$$$$$$$$$$$$$$$$$$$$$$$$$$$$$$

    # ==================================================================================================================
    # ==================================================================================================================
    # FRONT TAB
    # ==================================================================================================================
    # ==================================================================================================================

    # -----------------------------------------------------------------
    # Save Options
    # -----------------------------------------------------------------
    @property
    def save_types(self):
        checked_save_types = []
        if self.can_sas_checkbox.isChecked():
            checked_save_types.append(SaveType.CanSAS)
        if self.nx_can_sas_checkbox.isChecked():
            checked_save_types.append(SaveType.NXcanSAS)
        if self.rkh_checkbox.isChecked():
            checked_save_types.append(SaveType.RKH)
        return checked_save_types

    @save_types.setter
    def save_types(self, values):
        for value in values:
            if value is SaveType.CanSAS:
                self.can_sas_checkbox.setChecked(True)
            elif value is SaveType.NXcanSAS:
                self.nx_can_sas_checkbox.setChecked(True)
            elif value is SaveType.RKH:
                self.rkh_checkbox.setChecked(True)

    @property
    def zero_error_free(self):
        return self.save_zero_error_free.isChecked()

    @zero_error_free.setter
    def zero_error_free(self, value):
        self.save_zero_error_free.setChecked(value)

    # -----------------------------------------------------------------
    # Global options
    # -----------------------------------------------------------------
    @property
    def use_optimizations(self):
        return self.use_optimizations_checkbox.isChecked()

    @use_optimizations.setter
    def use_optimizations(self, value):
        self.use_optimizations_checkbox.setChecked(value)

    @property
    def plot_results(self):
        return self.plot_results_checkbox.isChecked()

    @plot_results.setter
    def plot_results(self, value):
        self.plot_results_checkbox.setChecked(value)

    @property
    def output_mode(self):
        if self.output_mode_memory_radio_button.isChecked():
            return OutputMode.PublishToADS
        elif self.output_mode_file_radio_button.isChecked():
            return OutputMode.SaveToFile
        elif self.output_mode_both_radio_button.isChecked():
            return OutputMode.Both
        else:
            self.gui_logger.warning("The output format was not specified. Defaulting to saving to memory only.")
            return OutputMode.PublishToADS

    @output_mode.setter
    def output_mode(self, value):
        if value is OutputMode.PublishToADS:
            self.output_mode_memory_radio_button.setChecked(True)
        elif value is OutputMode.SaveToFile:
            self.output_mode_file_radio_button.setChecked(True)
        elif value is OutputMode.Both:
            self.output_mode_both_radio_button.setCheck(True)

    @property
    def compatibility_mode(self):
        return self.event_binning_group_box.isChecked()

    @compatibility_mode.setter
    def compatibility_mode(self, value):
        self.event_binning_group_box.setChecked(value)

    @property
    def show_transmission(self):
        return self.show_transmission_view.isChecked()

    @show_transmission.setter
    def show_transmission(self, value):
        self.show_transmission_view.setChecked(value)

    @property
    def instrument(self):
        instrument_as_string = self.instrument_combo_box.currentText()
        return get_instrument_from_gui_selection(instrument_as_string)

    @instrument.setter
    def instrument(self, value):
        instrument_as_string = get_string_for_gui_from_instrument(value)
        if instrument_as_string:
            index = self.instrument_combo_box.findText(instrument_as_string)
            if index != -1:
                self.instrument_combo_box.setCurrentIndex(index)

    def set_instruments(self, instrument_list):
        current_index = self.instrument_combo_box.currentIndex()
        self.instrument_combo_box.clear()
        for element in instrument_list:
            self.instrument_combo_box.addItem(element)
        if current_index != -1:
            self.instrument_combo_box.setCurrentIndex(current_index)

    # ==================================================================================================================
    # ==================================================================================================================
    # General TAB
    # ==================================================================================================================
    # ==================================================================================================================

    # ------------------------------------------------------------------------------------------------------------------
    # General group
    # ------------------------------------------------------------------------------------------------------------------
    @property
    def reduction_dimensionality(self):
        return ReductionDimensionality.OneDim if self.reduction_dimensionality_1D.isChecked() \
            else ReductionDimensionality.TwoDim

    @reduction_dimensionality.setter
    def reduction_dimensionality(self, value):
        is_1d = value is ReductionDimensionality.OneDim
        self.reduction_dimensionality_1D.setChecked(is_1d)
        self.reduction_dimensionality_2D.setChecked(not is_1d)

    @property
    def reduction_mode(self):
        reduction_mode_as_string = self.reduction_mode_combo_box.currentText()
        return get_reduction_mode_from_gui_selection(reduction_mode_as_string)

    @reduction_mode.setter
    def reduction_mode(self, value):
        # There are two types of values that can be passed:
        # String: we look for string and we set it
        # Convert the value to the correct GUI string

        # Set the correct selection of reduction modes which are available
        reduction_mode_list = get_reduction_mode_strings_for_gui(self.instrument)
        self.set_reduction_modes(reduction_mode_list)

        reduction_mode_as_string = get_string_for_gui_from_reduction_mode(value, self.instrument)
        if reduction_mode_as_string:
            index = self.reduction_mode_combo_box.findText(reduction_mode_as_string)
            if index != -1:
                self.reduction_mode_combo_box.setCurrentIndex(index)

    def set_reduction_modes(self, reduction_mode_list):
        current_index = self.reduction_mode_combo_box.currentIndex()
        self.reduction_mode_combo_box.clear()
        for element in reduction_mode_list:
            self.reduction_mode_combo_box.addItem(element)
        if current_index != -1:
            self.reduction_mode_combo_box.setCurrentIndex(current_index)

    @property
    def merge_scale(self):
        return self.get_simple_line_edit_field(line_edit="merged_scale_line_edit", expected_type=float)

    @merge_scale.setter
    def merge_scale(self, value):
        pass

    @property
    def merge_shift(self):
        return self.get_simple_line_edit_field(line_edit="merged_shift_line_edit", expected_type=float)

    @merge_shift.setter
    def merge_shift(self, value):
        pass

    @property
    def merge_scale_fit(self):
        return self.merged_scale_use_fit_check_box.isChecked()

    @merge_scale_fit.setter
    def merge_scale_fit(self, value):
        self.merged_scale_use_fit_check_box.setChecked(value)

    @property
    def merge_shift_fit(self):
        return self.merged_shift_use_fit_check_box.isChecked()

    @merge_shift_fit.setter
    def merge_shift_fit(self, value):
        self.merged_shift_use_fit_check_box.setChecked(value)

    @property
    def merge_q_range_start(self):
        return self.get_simple_line_edit_field(line_edit="merged_q_range_start_line_edit", expected_type=float)

    @merge_q_range_start.setter
    def merge_q_range_start(self, value):
        if value is not None:
            self.update_simple_line_edit_field(line_edit="merged_q_range_start_line_edit", value=value)

    @property
    def merge_q_range_stop(self):
        return self.get_simple_line_edit_field(line_edit="merged_q_range_stop_line_edit", expected_type=float)

    @merge_q_range_stop.setter
    def merge_q_range_stop(self, value):
        if value is not None:
            self.update_simple_line_edit_field(line_edit="merged_q_range_stop_line_edit", value=value)

    @property
    def merge_mask(self):
        return self.merge_mask_check_box.isChecked()

    @merge_mask.setter
    def merge_mask(self, value):
        self.merge_mask_check_box.setChecked(value)

    @property
    def merge_max(self):
        return self.get_simple_line_edit_field(line_edit="merged_max_line_edit", expected_type=float)

    @merge_max.setter
    def merge_max(self, value):
        if value is not None:
            self.update_simple_line_edit_field(line_edit="merged_max_line_edit", value=value)

    @property
    def merge_min(self):
        return self.get_simple_line_edit_field(line_edit="merged_min_line_edit", expected_type=float)

    @merge_min.setter
    def merge_min(self, value):
        if value is not None:
            self.update_simple_line_edit_field(line_edit="merged_min_line_edit", value=value)

    # ------------------------------------------------------------------------------------------------------------------
    # Event slices group
    # ------------------------------------------------------------------------------------------------------------------
    @property
    def event_slices(self):
        return str(self.slice_event_line_edit.text())

    @event_slices.setter
    def event_slices(self, value):
        self.slice_event_line_edit.setText(value)

    # ------------------------------------------------------------------------------------------------------------------
    # Event slices group
    # ------------------------------------------------------------------------------------------------------------------
    @property
    def event_binning(self):
        return str(self.event_binning_line_edit.text())

    @event_binning.setter
    def event_binning(self, value):
        self.event_binning_line_edit.setText(value)

    # ------------------------------------------------------------------------------------------------------------------
    # Wavelength Group
    # ------------------------------------------------------------------------------------------------------------------
    @property
    def wavelength_step_type(self):
        step_type_as_string = self.wavelength_step_type_combo_box.currentText().encode('utf-8')
        return RangeStepType.from_string(step_type_as_string)

    @wavelength_step_type.setter
    def wavelength_step_type(self, value):
        self.update_gui_combo_box(value=value, expected_type=RangeStepType, combo_box="wavelength_step_type_combo_box")

    @property
    def wavelength_min(self):
        return self.get_simple_line_edit_field(line_edit="wavelength_min_line_edit", expected_type=float)

    @wavelength_min.setter
    def wavelength_min(self, value):
        self.update_simple_line_edit_field(line_edit="wavelength_min_line_edit", value=value)

    @property
    def wavelength_max(self):
        return self.get_simple_line_edit_field(line_edit="wavelength_max_line_edit", expected_type=float)

    @wavelength_max.setter
    def wavelength_max(self, value):
        self.update_simple_line_edit_field(line_edit="wavelength_max_line_edit", value=value)

    @property
    def wavelength_step(self):
        return self.get_simple_line_edit_field(line_edit="wavelength_step_line_edit", expected_type=float)

    @wavelength_step.setter
    def wavelength_step(self, value):
        self.update_simple_line_edit_field(line_edit="wavelength_step_line_edit", value=value)

    @property
    def wavelength_range(self):
        return str(self.wavelength_slices_line_edit.text())

    @wavelength_range.setter
    def wavelength_range(self, value):
        self.wavelength_slices.setText(value)

    # ------------------------------------------------------------------------------------------------------------------
    # Scale Group
    # ------------------------------------------------------------------------------------------------------------------
    @property
    def sample_shape(self):
        geometry_as_string = self.geometry_combo_box.currentText().encode('utf-8')
        # Either the selection is something that can be converted to a SampleShape or we need to read from file
        try:
            return SampleShape.from_string(geometry_as_string)
        except RuntimeError:
            return None

    @sample_shape.setter
    def sample_shape(self, value):
        if value is None:
            # Set to the default
            self.geometry_combo_box.setCurrentIndex(0)
        else:
            self.update_gui_combo_box(value=value, expected_type=SampleShape, combo_box="geometry_combo_box")

    @property
    def absolute_scale(self):
        return self.get_simple_line_edit_field(line_edit="absolute_scale_line_edit", expected_type=float)

    @absolute_scale.setter
    def absolute_scale(self, value):
        self.update_simple_line_edit_field(line_edit="absolute_scale_line_edit", value=value)

    @property
    def sample_height(self):
        return self.get_simple_line_edit_field(line_edit="height_line_edit", expected_type=float)

    @sample_height.setter
    def sample_height(self, value):
        self.update_simple_line_edit_field(line_edit="height_line_edit", value=value)

    @property
    def sample_width(self):
        return self.get_simple_line_edit_field(line_edit="width_line_edit", expected_type=float)

    @sample_width.setter
    def sample_width(self, value):
        self.update_simple_line_edit_field(line_edit="width_line_edit", value=value)

    @property
    def sample_thickness(self):
        return self.get_simple_line_edit_field(line_edit="thickness_line_edit", expected_type=float)

    @sample_thickness.setter
    def sample_thickness(self, value):
        self.update_simple_line_edit_field(line_edit="thickness_line_edit", value=value)

    @property
    def z_offset(self):
        return self.get_simple_line_edit_field(line_edit="z_offset_line_edit", expected_type=float)

    @z_offset.setter
    def z_offset(self, value):
        self.update_simple_line_edit_field(line_edit="z_offset_line_edit", value=value)

    # ==================================================================================================================
    # ==================================================================================================================
    # ADJUSTMENT TAB
    # ==================================================================================================================
    # ==================================================================================================================

    # ------------------------------------------------------------------------------------------------------------------
    # Monitor normalization
    # ------------------------------------------------------------------------------------------------------------------
    @property
    def normalization_incident_monitor(self):
        return self.get_simple_line_edit_field(line_edit="monitor_normalization_line_edit", expected_type=int)

    @normalization_incident_monitor.setter
    def normalization_incident_monitor(self, value):
        self.update_simple_line_edit_field(line_edit="monitor_normalization_line_edit", value=value)

    @property
    def normalization_interpolate(self):
        return self.monitor_normalization_interpolating_rebin_check_box.isChecked()

    @normalization_interpolate.setter
    def normalization_interpolate(self, value):
        self.monitor_normalization_interpolating_rebin_check_box.setChecked(value)

    # ------------------------------------------------------------------------------------------------------------------
    # Transmission
    # ------------------------------------------------------------------------------------------------------------------
    @property
    def transmission_incident_monitor(self):
        return self.get_simple_line_edit_field(line_edit="transmission_line_edit", expected_type=int)

    @transmission_incident_monitor.setter
    def transmission_incident_monitor(self, value):
        self.update_simple_line_edit_field(line_edit="transmission_line_edit", value=value)

    @property
    def transmission_interpolate(self):
        return self.transmission_interpolating_rebin_check_box.isChecked()

    @transmission_interpolate.setter
    def transmission_interpolate(self, value):
        self.transmission_interpolating_rebin_check_box.setChecked(value)

    @property
    def transmission_roi_files(self):
        return self.get_simple_line_edit_field(line_edit="transmission_roi_files_line_edit", expected_type=str)

    @transmission_roi_files.setter
    def transmission_roi_files(self, value):
        self.update_simple_line_edit_field(line_edit="transmission_roi_files_line_edit", value=value)

    @property
    def transmission_mask_files(self):
        return self.get_simple_line_edit_field(line_edit="transmission_mask_files_line_edit", expected_type=str)

    @transmission_mask_files.setter
    def transmission_mask_files(self, value):
        self.update_simple_line_edit_field(line_edit="transmission_mask_files_line_edit", value=value)

    @property
    def transmission_radius(self):
        return self.get_simple_line_edit_field(line_edit="transmission_radius_line_edit", expected_type=float)

    @transmission_radius.setter
    def transmission_radius(self, value):
        self.update_simple_line_edit_field(line_edit="transmission_radius_line_edit", value=value)

    @property
    def transmission_monitor(self):
        return self.get_simple_line_edit_field(line_edit="transmission_monitor_line_edit", expected_type=int)

    @transmission_monitor.setter
    def transmission_monitor(self, value):
        self.update_simple_line_edit_field(line_edit="transmission_monitor_line_edit", value=value)

    @property
    def transmission_mn_shift(self):
        return self.get_simple_line_edit_field(line_edit="transmission_mn_shift_line_edit", expected_type=float)

    @transmission_mn_shift.setter
    def transmission_mn_shift(self, value):
        self.update_simple_line_edit_field(line_edit="transmission_mn_shift_line_edit", value=value)

    # ------------------------------------------------------------------------------------------------------------------
    # Transmission fit
    # ------------------------------------------------------------------------------------------------------------------
    @property
    def transmission_sample_use_fit(self):
        return self.fit_sample_use_fit_check_box.isChecked()

    @transmission_sample_use_fit.setter
    def transmission_sample_use_fit(self, value):
        self.fit_sample_use_fit_check_box.setChecked(value)

    @property
    def transmission_can_use_fit(self):
        return self.fit_can_use_fit_check_box.isChecked()

    @transmission_can_use_fit.setter
    def transmission_can_use_fit(self, value):
        self.fit_can_use_fit_check_box.setChecked(value)

    @property
    def transmission_sample_fit_type(self):
        fit_type_as_string = self.fit_sample_fit_type_combo_box.currentText().encode('utf-8')
        return FitType.from_string(fit_type_as_string)

    @transmission_sample_fit_type.setter
    def transmission_sample_fit_type(self, value):
        if value is None:
            self.fit_sample_fit_type_combo_box.setCurrentIndex(0)
        else:
            self.update_gui_combo_box(value=value, expected_type=FitType, combo_box="fit_sample_fit_type_combo_box")

    @property
    def transmission_can_fit_type(self):
        fit_type_as_string = self.fit_can_fit_type_combo_box.currentText().encode('utf-8')
        return FitType.from_string(fit_type_as_string)

    @transmission_can_fit_type.setter
    def transmission_can_fit_type(self, value):
        if value is None:
            self.fit_sample_fit_type_combo_box.setCurrentIndex(0)
        else:
            self.update_gui_combo_box(value=value, expected_type=FitType, combo_box="fit_can_fit_type_combo_box")

    @staticmethod
    def _set_polynomial_order(spin_box, value):
        minimum = spin_box.minimum()
        maximum = spin_box.maximum()
        if value < minimum or value > maximum:
            raise ValueError("The value for the polynomial order {} has "
                             "to be in the range of {} and {}".format(value, minimum, maximum))
        spin_box.setValue(value)

    @property
    def transmission_sample_polynomial_order(self):
        return self.fit_sample_polynomial_order_spin_box.value()

    @transmission_sample_polynomial_order.setter
    def transmission_sample_polynomial_order(self, value):
        self._set_polynomial_order(spin_box=self.fit_sample_polynomial_order_spin_box, value=value)

    @property
    def transmission_can_polynomial_order(self):
        return self.fit_can_polynomial_order_spin_box.value()

    @transmission_can_polynomial_order.setter
    def transmission_can_polynomial_order(self, value):
        self._set_polynomial_order(spin_box=self.fit_can_polynomial_order_spin_box, value=value)

    @property
    def transmission_sample_wavelength_min(self):
        return self.get_simple_line_edit_field(line_edit="fit_sample_wavelength_min_line_edit", expected_type=float)

    @transmission_sample_wavelength_min.setter
    def transmission_sample_wavelength_min(self, value):
        self.update_simple_line_edit_field(line_edit="fit_sample_wavelength_min_line_edit", value=value)

    @property
    def transmission_sample_wavelength_max(self):
        return self.get_simple_line_edit_field(line_edit="fit_sample_wavelength_max_line_edit", expected_type=float)

    @transmission_sample_wavelength_max.setter
    def transmission_sample_wavelength_max(self, value):
        self.update_simple_line_edit_field(line_edit="fit_sample_wavelength_max_line_edit", value=value)

    @property
    def transmission_can_wavelength_min(self):
        return self.get_simple_line_edit_field(line_edit="fit_can_wavelength_min_line_edit", expected_type=float)

    @transmission_can_wavelength_min.setter
    def transmission_can_wavelength_min(self, value):
        self.update_simple_line_edit_field(line_edit="fit_can_wavelength_min_line_edit", value=value)

    @property
    def transmission_can_wavelength_max(self):
        return self.get_simple_line_edit_field(line_edit="fit_can_wavelength_max_line_edit", expected_type=float)

    @transmission_can_wavelength_max.setter
    def transmission_can_wavelength_max(self, value):
        self.update_simple_line_edit_field(line_edit="fit_can_wavelength_max_line_edit", value=value)

    @property
    def transmission_sample_use_wavelength(self):
        return self.fit_sample_wavelength_combo_box.isChecked()

    @transmission_sample_use_wavelength.setter
    def transmission_sample_use_wavelength(self, value):
        self.fit_sample_wavelength_combo_box.setChecked(value)

    @property
    def transmission_can_use_wavelength(self):
        return self.fit_can_wavelength_combo_box.isChecked()

    @transmission_can_use_wavelength.setter
    def transmission_can_use_wavelength(self, value):
        self.fit_can_wavelength_combo_box.setChecked(value)

    # ------------------------------------------------------------------------------------------------------------------
    # Wavelength- and pixel-adjustment files
    # ------------------------------------------------------------------------------------------------------------------
    @property
    def pixel_adjustment_det_1(self):
        return self.get_simple_line_edit_field(line_edit="pixel_adjustment_det_1_line_edit", expected_type=str)

    @pixel_adjustment_det_1.setter
    def pixel_adjustment_det_1(self, value):
        self.update_simple_line_edit_field(line_edit="pixel_adjustment_det_1_line_edit", value=value)

    @property
    def pixel_adjustment_det_2(self):
        return self.get_simple_line_edit_field(line_edit="pixel_adjustment_det_2_line_edit", expected_type=str)

    @pixel_adjustment_det_2.setter
    def pixel_adjustment_det_2(self, value):
        self.update_simple_line_edit_field(line_edit="pixel_adjustment_det_2_line_edit", value=value)

    @property
    def wavelength_adjustment_det_1(self):
        return self.get_simple_line_edit_field(line_edit="wavelength_adjustment_det_1_line_edit", expected_type=str)

    @wavelength_adjustment_det_1.setter
    def wavelength_adjustment_det_1(self, value):
        self.update_simple_line_edit_field(line_edit="wavelength_adjustment_det_1_line_edit", value=value)

    @property
    def wavelength_adjustment_det_2(self):
        return self.get_simple_line_edit_field(line_edit="wavelength_adjustment_det_2_line_edit", expected_type=str)

    @wavelength_adjustment_det_2.setter
    def wavelength_adjustment_det_2(self, value):
        self.update_simple_line_edit_field(line_edit="wavelength_adjustment_det_2_line_edit", value=value)

    # ==================================================================================================================
    # ==================================================================================================================
    # Q TAB
    # ==================================================================================================================
    # ==================================================================================================================

    # ------------------------------------------------------------------------------------------------------------------
    # Q limit
    # ------------------------------------------------------------------------------------------------------------------
    @property
    def q_1d_min_or_rebin_string(self):
        gui_element = self.q_1d_min_line_edit
        value_as_string = gui_element.text()
        if not value_as_string:
            return None
        try:
            value = float(value_as_string)
        except ValueError:
            value = value_as_string.encode('utf-8')
        return value

    @q_1d_min_or_rebin_string.setter
    def q_1d_min_or_rebin_string(self, value):
        self.update_simple_line_edit_field(line_edit="q_1d_min_line_edit", value=value)

    @property
    def q_1d_max(self):
        return self.get_simple_line_edit_field(line_edit="q_1d_max_line_edit", expected_type=float)

    @q_1d_max.setter
    def q_1d_max(self, value):
        self.update_simple_line_edit_field(line_edit="q_1d_max_line_edit", value=value)

    @property
    def q_1d_step(self):
        return self.get_simple_line_edit_field(line_edit="q_1d_step_line_edit", expected_type=float)

    @q_1d_step.setter
    def q_1d_step(self, value):
        self.update_simple_line_edit_field(line_edit="q_1d_step_line_edit", value=value)

    @property
    def q_1d_step_type(self):
        q_1d_step_type_as_string = self.q_1d_step_type_combo_box.currentText().encode('utf-8')
        # Hedge for trying to read out
        try:
            return RangeStepType.from_string(q_1d_step_type_as_string)
        except RuntimeError:
            return None

    @q_1d_step_type.setter
    def q_1d_step_type(self, value):
        if value is None:
            # Set to the default
            self.q_1d_step_type_combo_box.setCurrentIndex(0)
        else:
            self.update_gui_combo_box(value=value, expected_type=RangeStepType, combo_box="q_1d_step_type_combo_box")
            # Set the list
            if isinstance(value, list):
                gui_element = self.q_1d_step_type_combo_box
                gui_element.clear()
                value.append(self.VARIABLE)
                for element in value:
                    self._add_list_element_to_combo_box(gui_element=gui_element, element=element,
                                                        expected_type=RangeStepType)
            else:
                gui_element = getattr(self, "q_1d_step_type_combo_box")
                if issubclass(value, RangeStepType):
                    self._set_enum_as_element_in_combo_box(gui_element=gui_element, element=value,
                                                           expected_type=RangeStepType)
                else:
                    index = gui_element.findText(value)
                    if index != -1:
                        gui_element.setCurrentIndex(index)

    @property
    def q_xy_max(self):
        return self.get_simple_line_edit_field(line_edit="q_xy_max_line_edit", expected_type=float)

    @q_xy_max.setter
    def q_xy_max(self, value):
        self.update_simple_line_edit_field(line_edit="q_xy_max_line_edit", value=value)

    @property
    def q_xy_step(self):
        return self.get_simple_line_edit_field(line_edit="q_xy_step_line_edit", expected_type=float)

    @q_xy_step.setter
    def q_xy_step(self, value):
        self.update_simple_line_edit_field(line_edit="q_xy_step_line_edit", value=value)

    @property
    def q_xy_step_type(self):
        q_xy_step_type_as_string = self.q_xy_step_type_combo_box.currentText().encode('utf-8')
        # Either the selection is something that can be converted to a SampleShape or we need to read from file
        try:
            return RangeStepType.from_string(q_xy_step_type_as_string)
        except RuntimeError:
            return None

    @q_xy_step_type.setter
    def q_xy_step_type(self, value):
        if value is None:
            # Set to the default
            self.q_xy_step_type_combo_box.setCurrentIndex(0)
        else:
            self.update_gui_combo_box(value=value, expected_type=RangeStepType, combo_box="q_xy_step_type_combo_box")

    # ------------------------------------------------------------------------------------------------------------------
    # Gravity
    # ------------------------------------------------------------------------------------------------------------------
    @property
    def gravity_extra_length(self):
        return self.get_simple_line_edit_field(line_edit="gravity_extra_length_line_edit", expected_type=float)

    @gravity_extra_length.setter
    def gravity_extra_length(self, value):
        self.update_simple_line_edit_field(line_edit="gravity_extra_length_line_edit", value=value)

    @property
    def gravity_on_off(self):
        return self.gravity_group_box.isChecked()

    @gravity_on_off.setter
    def gravity_on_off(self, value):
        self.gravity_group_box.setChecked(value)

    # ------------------------------------------------------------------------------------------------------------------
    # Q Resolution
    # ------------------------------------------------------------------------------------------------------------------
    def _get_q_resolution_aperture(self, current_index, line_edit):
        if self.q_resolution_shape_combo_box.currentIndex() == current_index:
            return self.get_simple_line_edit_field(line_edit=line_edit, expected_type=float)
        else:
            return ""

    @property
    def use_q_resolution(self):
        return self.q_resolution_group_box.isChecked()

    @use_q_resolution.setter
    def use_q_resolution(self, value):
        self.q_resolution_group_box.setChecked(value)

    @property
    def q_resolution_source_a(self):
        # We expected a current index 0 (since this is a circular aperture)
        return self._get_q_resolution_aperture(current_index=0, line_edit="q_resolution_source_a_line_edit")

    @q_resolution_source_a.setter
    def q_resolution_source_a(self, value):
        self.update_simple_line_edit_field(line_edit="q_resolution_source_a_line_edit", value=value)

    @property
    def q_resolution_sample_a(self):
        return self._get_q_resolution_aperture(current_index=0, line_edit="q_resolution_sample_a_line_edit")

    @q_resolution_sample_a.setter
    def q_resolution_sample_a(self, value):
        self.update_simple_line_edit_field(line_edit="q_resolution_sample_a_line_edit", value=value)

    @property
    def q_resolution_source_h(self):
        return self._get_q_resolution_aperture(current_index=1, line_edit="q_resolution_source_h_line_edit")

    @q_resolution_source_h.setter
    def q_resolution_source_h(self, value):
        self.update_simple_line_edit_field(line_edit="q_resolution_source_h_line_edit", value=value)

    @property
    def q_resolution_sample_h(self):
        return self._get_q_resolution_aperture(current_index=1, line_edit="q_resolution_sample_h_line_edit")

    @q_resolution_sample_h.setter
    def q_resolution_sample_h(self, value):
        self.update_simple_line_edit_field(line_edit="q_resolution_sample_h_line_edit", value=value)

    @property
    def q_resolution_source_w(self):
        return self._get_q_resolution_aperture(current_index=1, line_edit="q_resolution_source_w_line_edit")

    @q_resolution_source_w.setter
    def q_resolution_source_w(self, value):
        self.update_simple_line_edit_field(line_edit="q_resolution_source_w_line_edit", value=value)

    @property
    def q_resolution_sample_w(self):
        return self._get_q_resolution_aperture(current_index=1, line_edit="q_resolution_sample_w_line_edit")

    @q_resolution_sample_w.setter
    def q_resolution_sample_w(self, value):
        self.update_simple_line_edit_field(line_edit="q_resolution_sample_w_line_edit", value=value)

    @property
    def q_resolution_delta_r(self):
        return self.get_simple_line_edit_field(line_edit="q_resolution_delta_r_line_edit", expected_type=float)

    @q_resolution_delta_r.setter
    def q_resolution_delta_r(self, value):
        self.update_simple_line_edit_field(line_edit="q_resolution_delta_r_line_edit", value=value)

    @property
    def q_resolution_collimation_length(self):
        return self.get_simple_line_edit_field(line_edit="q_resolution_collimation_length_line_edit",
                                               expected_type=float)

    @q_resolution_collimation_length.setter
    def q_resolution_collimation_length(self, value):
        self.update_simple_line_edit_field(line_edit="q_resolution_collimation_length_line_edit", value=value)

    @property
    def q_resolution_moderator_file(self):
        return self.get_simple_line_edit_field(line_edit="q_resolution_moderator_file_line_edit", expected_type=str)

    @q_resolution_moderator_file.setter
    def q_resolution_moderator_file(self, value):
        self.update_simple_line_edit_field(line_edit="q_resolution_moderator_file_line_edit", value=value)

    @property
    def r_cut(self):
        return self.get_simple_line_edit_field(line_edit="r_cut_line_edit",
                                               expected_type=float)

    @r_cut.setter
    def r_cut(self, value):
        self.update_simple_line_edit_field(line_edit="r_cut_line_edit", value=value)

    @property
    def w_cut(self):
        return self.get_simple_line_edit_field(line_edit="w_cut_line_edit",
                                               expected_type=float)

    @w_cut.setter
    def w_cut(self, value):
        self.update_simple_line_edit_field(line_edit="w_cut_line_edit", value=value)

    # ==================================================================================================================
    # ==================================================================================================================
    # MASK TAB
    # ==================================================================================================================
    # ==================================================================================================================

    # ------------------------------------------------------------------------------------------------------------------
    # Phi Limit
    # ------------------------------------------------------------------------------------------------------------------
    @property
    def phi_limit_min(self):
        return self.get_simple_line_edit_field(line_edit="phi_limit_min_line_edit", expected_type=float)

    @phi_limit_min.setter
    def phi_limit_min(self, value):
        self.update_simple_line_edit_field(line_edit="phi_limit_min_line_edit", value=value)

    @property
    def phi_limit_max(self):
        return self.get_simple_line_edit_field(line_edit="phi_limit_max_line_edit", expected_type=float)

    @phi_limit_max.setter
    def phi_limit_max(self, value):
        self.update_simple_line_edit_field(line_edit="phi_limit_max_line_edit", value=value)

    @property
    def phi_limit_use_mirror(self):
        return self.phi_limit_use_mirror_check_box.isChecked()

    @phi_limit_use_mirror.setter
    def phi_limit_use_mirror(self, value):
        self.phi_limit_use_mirror_check_box.setChecked(value)

    # ------------------------------------------------------------------------------------------------------------------
    # Radius Limit
    # ------------------------------------------------------------------------------------------------------------------
    @property
    def radius_limit_min(self):
        return self.get_simple_line_edit_field(line_edit="radius_limit_min_line_edit", expected_type=float)

    @radius_limit_min.setter
    def radius_limit_min(self, value):
        self.update_simple_line_edit_field(line_edit="radius_limit_min_line_edit", value=value)

    @property
    def radius_limit_max(self):
        return self.get_simple_line_edit_field(line_edit="radius_limit_max_line_edit", expected_type=float)

    @radius_limit_max.setter
    def radius_limit_max(self, value):
        self.update_simple_line_edit_field(line_edit="radius_limit_max_line_edit", value=value)

    # $$$$$$$$$$$$$$$$$$$$$$$$$$$$$$$$$$$$$$$$$$$$$$$$$$$$$$$$$$$$$$$$$$$$$$$$$$$$$$$$$$$$$$$$$$$$$$$$$$$$$$$$$$$$$$$$$$
    # $$$$$$$$$$$$$$$$$$$$$$$$$$$$$$$$$$$$$$$$$$$$$$$$$$$$$$$$$$$$$$$$$$$$$$$$$$$$$$$$$$$$$$$$$$$$$$$$$$$$$$$$$$$$$$$$$$
    # END ACCESSORS
    # $$$$$$$$$$$$$$$$$$$$$$$$$$$$$$$$$$$$$$$$$$$$$$$$$$$$$$$$$$$$$$$$$$$$$$$$$$$$$$$$$$$$$$$$$$$$$$$$$$$$$$$$$$$$$$$$$$
    # $$$$$$$$$$$$$$$$$$$$$$$$$$$$$$$$$$$$$$$$$$$$$$$$$$$$$$$$$$$$$$$$$$$$$$$$$$$$$$$$$$$$$$$$$$$$$$$$$$$$$$$$$$$$$$$$$$

    def _attach_validators(self):
        # Setup the list of validators
        double_validator = QtGui.QDoubleValidator()
        positive_double_validator = QtGui.QDoubleValidator()
        positive_double_validator.setBottom(0.0)
        positive_integer_validator = QtGui.QIntValidator()
        positive_integer_validator.setBottom(1)

        # -------------------------------
        # General tab
        # -------------------------------
        self.merged_shift_line_edit.setValidator(double_validator)
        self.merged_scale_line_edit.setValidator(double_validator)
        self.merged_q_range_start_line_edit.setValidator(double_validator)
        self.merged_q_range_stop_line_edit.setValidator(double_validator)
        self.merged_max_line_edit.setValidator(double_validator)
        self.merged_min_line_edit.setValidator(double_validator)

        self.wavelength_min_line_edit.setValidator(positive_double_validator)
        self.wavelength_max_line_edit.setValidator(positive_double_validator)
        self.wavelength_step_line_edit.setValidator(positive_double_validator)

        self.absolute_scale_line_edit.setValidator(double_validator)
        self.height_line_edit.setValidator(positive_double_validator)
        self.width_line_edit.setValidator(positive_double_validator)
        self.thickness_line_edit.setValidator(positive_double_validator)
        self.z_offset_line_edit.setValidator(double_validator)

        # --------------------------------
        # Adjustment tab
        # --------------------------------
        self.monitor_normalization_line_edit.setValidator(positive_integer_validator)
        self.transmission_line_edit.setValidator(positive_integer_validator)
        self.transmission_monitor_line_edit.setValidator(positive_integer_validator)
        self.transmission_radius_line_edit.setValidator(positive_double_validator)
        self.transmission_mn_shift_line_edit.setValidator(double_validator)

        self.fit_sample_wavelength_min_line_edit.setValidator(positive_double_validator)
        self.fit_sample_wavelength_max_line_edit.setValidator(positive_double_validator)
        self.fit_can_wavelength_min_line_edit.setValidator(positive_double_validator)
        self.fit_can_wavelength_max_line_edit.setValidator(positive_double_validator)

        # --------------------------------
        # Q tab
        # --------------------------------
        self.q_1d_min_line_edit.setValidator(double_validator)
        self.q_1d_max_line_edit.setValidator(double_validator)
        self.q_1d_step_line_edit.setValidator(positive_double_validator)
        self.q_xy_max_line_edit.setValidator(positive_double_validator)  # Yes, this should be positive!
        self.q_xy_step_line_edit.setValidator(positive_double_validator)

        self.r_cut_line_edit.setValidator(positive_double_validator)
        self.w_cut_line_edit.setValidator(positive_double_validator)

        self.gravity_extra_length_line_edit.setValidator(double_validator)

        self.q_resolution_source_a_line_edit.setValidator(positive_double_validator)
        self.q_resolution_sample_a_line_edit.setValidator(positive_double_validator)
        self.q_resolution_source_h_line_edit.setValidator(positive_double_validator)
        self.q_resolution_sample_h_line_edit.setValidator(positive_double_validator)
        self.q_resolution_source_w_line_edit.setValidator(positive_double_validator)
        self.q_resolution_sample_w_line_edit.setValidator(positive_double_validator)
        self.q_resolution_delta_r_line_edit.setValidator(positive_double_validator)
        self.q_resolution_collimation_length_line_edit.setValidator(double_validator)

    def reset_all_fields_to_default(self):
        # ------------------------------
        # General tab
        # ------------------------------
        self.reduction_dimensionality_1D.setChecked(True)
        self.reduction_mode_combo_box.setCurrentIndex(0)

        self.merged_q_range_start_line_edit.setText("")
        self.merged_q_range_stop_line_edit.setText("")
        self.merged_max_line_edit.setText("")
        self.merged_min_line_edit.setText("")
        self.merged_scale_line_edit.setText("")
        self.merged_shift_line_edit.setText("")
        self.merged_shift_use_fit_check_box.setChecked(False)
        self.merged_scale_use_fit_check_box.setChecked(False)

        self.slice_event_line_edit.setText("")
        self.event_binning_line_edit.setText("")

        self.wavelength_min_line_edit.setText("")
        self.wavelength_max_line_edit.setText("")
        self.wavelength_step_line_edit.setText("")
        self.wavelength_step_type_combo_box.setCurrentIndex(0)
        self.wavelength_slices_line_edit.setText("")

        self.absolute_scale_line_edit.setText("")
        self.geometry_combo_box.setCurrentIndex(0)
        self.height_line_edit.setText("")
        self.width_line_edit.setText("")
        self.thickness_line_edit.setText("")
        self.z_offset_line_edit.setText("")

        # --------------------------------
        # Adjustment tab
        # --------------------------------
        self.monitor_normalization_line_edit.setText("")
        self.monitor_normalization_interpolating_rebin_check_box.setChecked(False)

        self.transmission_line_edit.setText("")
        self.transmission_interpolating_rebin_check_box.setChecked(False)
        self.transmission_target_combo_box.setCurrentIndex(0)
        self.transmission_monitor_line_edit.setText("")
        self.transmission_mn_shift_line_edit.setText("")
        self.transmission_radius_line_edit.setText("")
        self.transmission_roi_files_line_edit.setText("")
        self.transmission_mask_files_line_edit.setText("")

        self.pixel_adjustment_det_1_line_edit.setText("")
        self.pixel_adjustment_det_2_line_edit.setText("")

        self.wavelength_adjustment_det_1_line_edit.setText("")
        self.wavelength_adjustment_det_2_line_edit.setText("")

        self.show_transmission_view.setChecked(True)

        # --------------------------------
        # Q tab
        # --------------------------------
        self.q_1d_min_line_edit.setText("")
        self.q_1d_max_line_edit.setText("")
        self.q_1d_step_line_edit.setText("")
        self.q_1d_step_type_combo_box.setCurrentIndex(0)

        self.q_xy_max_line_edit.setText("")
        self.q_xy_step_line_edit.setText("")
        self.q_xy_step_type_combo_box.setCurrentIndex(0)

        self.gravity_group_box.setChecked(False)
        self.gravity_extra_length_line_edit.setText("")

        self.q_resolution_group_box.setChecked(False)
        self.q_resolution_shape_combo_box.setCurrentIndex(0)
        self.q_resolution_source_a_line_edit.setText("")
        self.q_resolution_sample_a_line_edit.setText("")
        self.q_resolution_source_h_line_edit.setText("")
        self.q_resolution_sample_h_line_edit.setText("")
        self.q_resolution_source_w_line_edit.setText("")
        self.q_resolution_sample_w_line_edit.setText("")
        self.q_resolution_delta_r_line_edit.setText("")
        self.q_resolution_collimation_length_line_edit.setText("")
        self.q_resolution_moderator_file_line_edit.setText("")

    # ------------------------------------------------------------------------------------------------------------------
    # Table interaction
    # ------------------------------------------------------------------------------------------------------------------
    def get_cell(self, row, column, convert_to=None):
        row_location = self.row([row])
        value = self.data_processor_table.cellAt(row_location, column).contentText()
        return value if convert_to is None else convert_to(value)

    def set_cell(self, value, row, column):
        value_as_str = str(value)
        cell = self.data_processor_table.cellAt(row, column)
        cell.setContentText(value_as_str)
        self.data_processor_table.setCellAt(row, column, cell)

    def get_selected_rows(self):
        row_locations = self.data_processor_table.selectedRowLocations()
        rows = [x.rowRelativeToParent() for x in row_locations]
        return rows

    def get_row(self, row_location):
        cell_data = self.data_processor_table.cellsAt(row_location)
        return [str(x.contentText()) for x in cell_data]

    def clear_table(self):
        self.data_processor_table.removeAllRows()

    def clear_selection(self):
        self.data_processor_table.clearSelection()

    def update_table_selection(self, row_locations):
        row_locations = [self.row([x]) for x in row_locations]
        self.data_processor_table.setSelectedRowLocations(row_locations)

    def add_row(self, value):
        value = [self.cell(x) for x in value]
        self.data_processor_table.appendChildRowOf(self.row([]), value)

    def remove_rows(self, rows):
        rows = [self.row([item]) for item in rows]
        self.data_processor_table.removeRows(rows)

    def insert_empty_row(self, row_index):
        self.data_processor_table.insertChildRowOf(self.row([]), row_index)

    def _run_python_code(self, text):
        """
        Re-emits 'runPytonScript' signal
        """
        mantidplot.runPythonScript(text, True)

    def hide_period_columns(self):
        self.multi_period_check_box.setChecked(False)
        self.data_processor_table.hideColumn(1)
        self.data_processor_table.hideColumn(3)
        self.data_processor_table.hideColumn(5)
        self.data_processor_table.hideColumn(7)
        self.data_processor_table.hideColumn(9)
        self.data_processor_table.hideColumn(11)

    def show_period_columns(self):
        self.multi_period_check_box.setChecked(True)
        self.data_processor_table.showColumn(1)
        self.data_processor_table.showColumn(3)
        self.data_processor_table.showColumn(5)
        self.data_processor_table.showColumn(7)
        self.data_processor_table.showColumn(9)
        self.data_processor_table.showColumn(11)<|MERGE_RESOLUTION|>--- conflicted
+++ resolved
@@ -129,8 +129,6 @@
         def on_paste_rows_requested(self):
             pass
 
-<<<<<<< HEAD
-=======
         @abstractmethod
         def on_insert_row(self):
             pass
@@ -143,7 +141,6 @@
         def on_cut_rows(self):
             pass
 
->>>>>>> 055b265f
     def __init__(self, main_presenter):
         """
         Initialise the interface
@@ -424,11 +421,6 @@
         rows = [item.rowRelativeToParent() for item in rows]
         self._call_settings_listeners(lambda listener: listener.on_rows_removed(rows))
 
-<<<<<<< HEAD
-    def _copy_rows_requested(self):
-        self._call_settings_listeners(lambda listener: listener.on_copy_rows_requested())
-
-=======
     def _remove_rows_requested_from_button(self):
         rows = self.get_selected_rows()
         self._call_settings_listeners(lambda listener: listener.on_rows_removed(rows))
@@ -442,7 +434,6 @@
     def _cut_rows(self):
         self._call_settings_listeners(lambda listener: listener.on_cut_rows())
 
->>>>>>> 055b265f
     def _paste_rows_requested(self):
         self._call_settings_listeners(lambda listener: listener.on_paste_rows_requested())
 
