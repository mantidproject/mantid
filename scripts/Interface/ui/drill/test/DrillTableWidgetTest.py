--- conflicted
+++ resolved
@@ -173,7 +173,6 @@
         self.assertEqual(self.table.item(0, 1).text(), "test2")
         self.table.setRowContents(0, ["test", "test2", "test3"])
 
-<<<<<<< HEAD
     def test_setRowBackground(self):
         self.table.setColumnCount(2)
         self.table.setRowBackground(0, "#11223344")
@@ -265,7 +264,7 @@
         self.assertEqual(self.table.getRowLabel(0), "test")
         self.table.delRowLabel(0)
         self.assertEqual(self.table.getRowLabel(0), "1")
-=======
+
     def test_setFoldedColumns(self):
         self.table.horizontalHeader = mock.Mock()
         mHeader = self.table.horizontalHeader.return_value
@@ -316,7 +315,6 @@
         mHeader.visualIndex.side_effect = [2, 1, 0]
         self.assertEqual(self.table.getColumnsOrder(),
                          ["test3", "test2", "test1"])
->>>>>>> 090fd6fe
 
 
 if __name__ == "__main__":
