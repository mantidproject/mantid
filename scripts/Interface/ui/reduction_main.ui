--- conflicted
+++ resolved
@@ -6,8 +6,8 @@
    <rect>
     <x>0</x>
     <y>0</y>
-    <width>1033</width>
-    <height>987</height>
+    <width>1062</width>
+    <height>989</height>
    </rect>
   </property>
   <property name="sizePolicy">
@@ -150,67 +150,6 @@
        </spacer>
       </item>
       <item>
-<<<<<<< HEAD
-       <layout class="QHBoxLayout" name="horizontalLayout_4">
-        <item>
-         <widget class="QPushButton" name="reduce_button">
-          <property name="enabled">
-           <bool>true</bool>
-          </property>
-          <property name="minimumSize">
-           <size>
-            <width>95</width>
-            <height>0</height>
-           </size>
-          </property>
-          <property name="toolTip">
-           <string>Click to execute reduction.</string>
-          </property>
-          <property name="text">
-           <string>Reduce</string>
-          </property>
-         </widget>
-        </item>
-        <item>
-         <widget class="QPushButton" name="save_button">
-          <property name="enabled">
-           <bool>true</bool>
-          </property>
-          <property name="minimumSize">
-           <size>
-            <width>95</width>
-            <height>0</height>
-           </size>
-          </property>
-          <property name="toolTip">
-           <string>Click to save your reduction parameters.</string>
-          </property>
-          <property name="text">
-           <string>Save</string>
-          </property>
-         </widget>
-        </item>
-        <item>
-         <widget class="QPushButton" name="export_button">
-          <property name="enabled">
-           <bool>true</bool>
-          </property>
-          <property name="minimumSize">
-           <size>
-            <width>95</width>
-            <height>0</height>
-           </size>
-          </property>
-          <property name="toolTip">
-           <string>Click to export the reduction parameters to a python script that can be run in MantidPlot.</string>
-          </property>
-          <property name="text">
-           <string>Export</string>
-          </property>
-         </widget>
-        </item>
-       </layout>
-=======
        <widget class="QPushButton" name="reduce_button">
         <property name="enabled">
          <bool>true</bool>
@@ -266,7 +205,6 @@
          <string>Export</string>
         </property>
        </widget>
->>>>>>> cbeb8706
       </item>
      </layout>
     </item>
@@ -277,11 +215,7 @@
     <rect>
      <x>0</x>
      <y>0</y>
-<<<<<<< HEAD
      <width>1033</width>
-=======
-     <width>1062</width>
->>>>>>> cbeb8706
      <height>22</height>
     </rect>
    </property>
