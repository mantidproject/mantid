--- conflicted
+++ resolved
@@ -17,6 +17,7 @@
 import re
 import os
 
+# import reduction_gui.reduction.script_executor as script_executor
 # Check whether Mantid is available
 # Disable unused import warning
 # pylint: disable=W0611
@@ -33,24 +34,11 @@
     import mantidplot
 except(ImportError, ImportWarning):
     HAS_MANTIDPLOT = False
-<<<<<<< HEAD
-
-import reduction_gui.reduction.script_executor as script_executor
-
-import xml.dom.minidom
-import sys
-import time
-import platform
-import re
-import os
-=======
     try:
         from mantidqt.widgets.codeeditor.execution import PythonCodeExecution
         HAS_ASYNC = True
     except(ImportError, ImportWarning):
         pass
->>>>>>> 2138b72a
-
 
 class BaseScriptElement(object):
     """
@@ -573,9 +561,6 @@
         """
             Apply the reduction process to a Mantid SANSReducer
         """
-<<<<<<< HEAD
-        if not HAS_MANTID:
-=======
         if HAS_MANTID:
             script = self.to_script(None)
             try:
@@ -595,13 +580,12 @@
                             pass
                 raise  # rethrow the exception
         else:
->>>>>>> 2138b72a
             raise RuntimeError("Reduction could not be executed: Mantid could not be imported")
 
         # script has mantid available:
         script = self.to_script(None)
         try:
-            self.execute_script(script, progress_action)
+            self.execute_script(script)
         finally:
             # Update scripter
             for item in self._observers:
@@ -613,7 +597,7 @@
             Construct and execute a call to StartLiveData for the current instrument
         """
         script = self.to_live_script()
-        self.execute_script(script, progress_action)
+        self.execute_script(script)
 
     def cluster_submit(self, output_dir, user, pwd, resource=None,
                        nodes=4, cores_per_node=4, job_name=None):
@@ -667,14 +651,8 @@
         else:
             Logger("scripter").error("Mantid is unavailable to submit a reduction job")
 
-<<<<<<< HEAD
-# Disable warning about the use of exec, which we knowingly use to
-# execute generated code.
-# pylint: disable=W0122
-    def execute_script(self, script, progress_action):
-=======
+    # def execute_script(self, script, progress_action):
     def execute_script(self, script):
->>>>>>> 2138b72a
         """
         Executes the given script code.
 
@@ -684,14 +662,11 @@
 
         @param script :: A chunk of code to execute
         """
-<<<<<<< HEAD
-        script_executor.execute_script(script, progress_action)
-=======
+        # script_executor.execute_script(script, progress_action)
         def onError(arg):
             Logger('scripter').error('Failed to execute script: {}'.format(arg))
             raise RuntimeError(str(arg))
         execute_script(script, onError)
->>>>>>> 2138b72a
 
     def reset(self):
         """
