--- conflicted
+++ resolved
@@ -108,12 +108,11 @@
         # General settings shared by all widgets
         self.general_settings = GeneralSettings(settings)
 
-<<<<<<< HEAD
-        self.setupUi(self)
+        # jcoenen+
+        # self.setupUi(self)
         self.algorithm_progress_widget.hide()
-
-=======
->>>>>>> 2138b72a
+        # jcoenen-
+
         # Event connections
         if not CAN_REDUCE:
             self.reduce_button.hide()
@@ -598,5 +597,6 @@
     if not within_mantid:
         sys.exit(app.exec_())
 
+
 if __name__ == '__main__':
     start()