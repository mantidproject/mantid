from __future__ import (absolute_import, division, print_function)

import mantid.simpleapi as mantid

import isis_powder.routines.common as common
from isis_powder.routines.common_enums import INPUT_BATCHING
import os


def focus(run_number_string, instrument, perform_vanadium_norm, absorb, sample_details=None):
    input_batching = instrument._get_input_batching_mode()
    if input_batching == INPUT_BATCHING.Individual:
        return _individual_run_focusing(instrument=instrument, perform_vanadium_norm=perform_vanadium_norm,
                                        run_number=run_number_string, absorb=absorb, sample_details=sample_details)
    elif input_batching == INPUT_BATCHING.Summed:
        return _batched_run_focusing(instrument, perform_vanadium_norm, run_number_string, absorb=absorb,
                                     sample_details=sample_details)
    else:
        raise ValueError("Input batching not passed through. Please contact development team.")


<<<<<<< HEAD
def _focus_one_ws(ws, run_number, instrument, perform_vanadium_norm, absorb, sample_details):
=======
def _focus_one_ws(input_workspace, run_number, instrument, perform_vanadium_norm, absorb, sample_details):
>>>>>>> 10b02868
    run_details = instrument._get_run_details(run_number_string=run_number)
    if perform_vanadium_norm:
        _test_splined_vanadium_exists(instrument, run_details)

    # Subtract empty instrument runs, as long as this run isn't an empty and user hasn't turned empty subtraction off
    if not common.runs_overlap(run_number, run_details.empty_runs) and \
            (not hasattr(instrument._inst_settings, "subtract_empty_inst") or
             instrument._inst_settings.subtract_empty_inst):
        input_workspace = common.subtract_summed_runs(ws_to_correct=input_workspace, instrument=instrument,
                                                      empty_sample_ws_string=run_details.empty_runs)

    # Subtract a sample empty if specified
    if run_details.sample_empty:
        input_workspace = common.subtract_summed_runs(ws_to_correct=input_workspace, instrument=instrument,
                                                      empty_sample_ws_string=run_details.sample_empty,
                                                      scale_factor=instrument._inst_settings.sample_empty_scale)

    # Crop to largest acceptable TOF range
    input_workspace = instrument._crop_raw_to_expected_tof_range(ws_to_crop=input_workspace)

    # Correct for absorption / multiple scattering if required
    if absorb:
        input_workspace = instrument._apply_absorb_corrections(run_details=run_details, ws_to_correct=input_workspace)
    else:
        # Set sample material if specified by the user
        if sample_details is not None:
            mantid.SetSample(InputWorkspace=input_workspace,
                             Geometry=common.generate_sample_geometry(sample_details),
                             Material=common.generate_sample_material(sample_details))
    # Align
    aligned_ws = mantid.AlignDetectors(InputWorkspace=input_workspace,
                                       CalibrationFile=run_details.offset_file_path)

    # Focus the spectra into banks
    focused_ws = mantid.DiffractionFocussing(InputWorkspace=aligned_ws,
                                             GroupingFileName=run_details.grouping_file_path)

    calibrated_spectra = _apply_vanadium_corrections(instrument=instrument, run_number=run_number,
                                                     input_workspace=focused_ws,
                                                     perform_vanadium_norm=perform_vanadium_norm)

    output_spectra = instrument._crop_banks_to_user_tof(calibrated_spectra)

    bin_widths = instrument._get_instrument_bin_widths()
    if bin_widths:
        # Reduce the bin width if required on this instrument
        output_spectra = common.rebin_workspace_list(workspace_list=output_spectra,
                                                     bin_width_list=bin_widths)

    # Output
    d_spacing_group, tof_group = instrument._output_focused_ws(output_spectra, run_details=run_details)

    common.keep_single_ws_unit(d_spacing_group=d_spacing_group, tof_group=tof_group,
                               unit_to_keep=instrument._get_unit_to_keep())

    # Tidy workspaces from Mantid
    common.remove_intermediate_workspace(input_workspace)
    common.remove_intermediate_workspace(aligned_ws)
    common.remove_intermediate_workspace(focused_ws)
    common.remove_intermediate_workspace(output_spectra)

    return d_spacing_group


def _apply_vanadium_corrections(instrument, run_number, input_workspace, perform_vanadium_norm):
    run_details = instrument._get_run_details(run_number_string=run_number)
    input_workspace = mantid.ConvertUnits(InputWorkspace=input_workspace, OutputWorkspace=input_workspace, Target="TOF")
    split_data_spectra = common.extract_ws_spectra(input_workspace)

    if perform_vanadium_norm:
        processed_spectra = _divide_by_vanadium_splines(spectra_list=split_data_spectra,
                                                        spline_file_path=run_details.splined_vanadium_file_path)
    else:
        processed_spectra = split_data_spectra

    return processed_spectra


def _batched_run_focusing(instrument, perform_vanadium_norm, run_number_string, absorb, sample_details):
    read_ws_list = common.load_current_normalised_ws_list(run_number_string=run_number_string,
                                                          instrument=instrument)
    output = None
    for ws in read_ws_list:
<<<<<<< HEAD
        output = _focus_one_ws(ws=ws, run_number=run_number_string, instrument=instrument,
=======
        output = _focus_one_ws(input_workspace=ws, run_number=run_number_string, instrument=instrument,
>>>>>>> 10b02868
                               perform_vanadium_norm=perform_vanadium_norm, absorb=absorb,
                               sample_details=sample_details)
    return output


def _divide_one_spectrum_by_spline(spectrum, spline):
    rebinned_spline = mantid.RebinToWorkspace(WorkspaceToRebin=spline, WorkspaceToMatch=spectrum, StoreInADS=False)
    divided = mantid.Divide(LHSWorkspace=spectrum, RHSWorkspace=rebinned_spline, OutputWorkspace=spectrum)
    return divided


def _divide_by_vanadium_splines(spectra_list, spline_file_path):
    vanadium_splines = mantid.LoadNexus(Filename=spline_file_path)

    if hasattr(vanadium_splines, "OutputWorkspace"):  # vanadium_splines is a group
        vanadium_splines = vanadium_splines.OutputWorkspace

        num_splines = len(vanadium_splines)
        num_spectra = len(spectra_list)

        if num_splines != num_spectra:
            raise RuntimeError("Mismatch between number of banks in vanadium and number of banks in workspace to focus"
                               "\nThere are {} banks for vanadium but {} for the run".format(num_splines, num_spectra))

        output_list = [_divide_one_spectrum_by_spline(data_ws, van_ws)
                       for data_ws, van_ws in zip(spectra_list, vanadium_splines)]
        return output_list

    output_list = [_divide_one_spectrum_by_spline(spectra_list[0], vanadium_splines)]
    common.remove_intermediate_workspace(vanadium_splines)
    return output_list


def _individual_run_focusing(instrument, perform_vanadium_norm, run_number, absorb, sample_details):
    # Load and process one by one
    run_numbers = common.generate_run_numbers(run_number_string=run_number)
    output = None
    for run in run_numbers:
        ws = common.load_current_normalised_ws_list(run_number_string=run, instrument=instrument)
<<<<<<< HEAD
        output = _focus_one_ws(ws=ws[0], run_number=run, instrument=instrument, absorb=absorb,
=======
        output = _focus_one_ws(input_workspace=ws[0], run_number=run, instrument=instrument, absorb=absorb,
>>>>>>> 10b02868
                               perform_vanadium_norm=perform_vanadium_norm, sample_details=sample_details)
    return output


def _test_splined_vanadium_exists(instrument, run_details):
    # Check the necessary splined vanadium file has been created
    if not os.path.isfile(run_details.splined_vanadium_file_path):
        raise ValueError("Processed vanadium runs not found at this path: "
                         + str(run_details.splined_vanadium_file_path) +
                         " \nHave you run the method to create a Vanadium spline with these settings yet?\n")<|MERGE_RESOLUTION|>--- conflicted
+++ resolved
@@ -19,11 +19,7 @@
         raise ValueError("Input batching not passed through. Please contact development team.")
 
 
-<<<<<<< HEAD
-def _focus_one_ws(ws, run_number, instrument, perform_vanadium_norm, absorb, sample_details):
-=======
 def _focus_one_ws(input_workspace, run_number, instrument, perform_vanadium_norm, absorb, sample_details):
->>>>>>> 10b02868
     run_details = instrument._get_run_details(run_number_string=run_number)
     if perform_vanadium_norm:
         _test_splined_vanadium_exists(instrument, run_details)
@@ -107,11 +103,7 @@
                                                           instrument=instrument)
     output = None
     for ws in read_ws_list:
-<<<<<<< HEAD
-        output = _focus_one_ws(ws=ws, run_number=run_number_string, instrument=instrument,
-=======
         output = _focus_one_ws(input_workspace=ws, run_number=run_number_string, instrument=instrument,
->>>>>>> 10b02868
                                perform_vanadium_norm=perform_vanadium_norm, absorb=absorb,
                                sample_details=sample_details)
     return output
@@ -151,11 +143,7 @@
     output = None
     for run in run_numbers:
         ws = common.load_current_normalised_ws_list(run_number_string=run, instrument=instrument)
-<<<<<<< HEAD
-        output = _focus_one_ws(ws=ws[0], run_number=run, instrument=instrument, absorb=absorb,
-=======
         output = _focus_one_ws(input_workspace=ws[0], run_number=run, instrument=instrument, absorb=absorb,
->>>>>>> 10b02868
                                perform_vanadium_norm=perform_vanadium_norm, sample_details=sample_details)
     return output
 
