--- conflicted
+++ resolved
@@ -1,34 +1,5 @@
 from __future__ import (absolute_import, division, print_function)
 
-<<<<<<< HEAD
-#                 Maps friendly user name -> script name
-attr_mapping = [("attenuation_file_path",       "attenuation_file_path"),
-                ("config_file",                 "config_file_name"),
-                ("calibration_config_path",     "cal_map_path"),
-                ("calibration_directory",       "calibration_dir"),
-                ("do_absorb_corrections",       "absorb_corrections"),
-                ("focus_mode",                  "focus_mode"),
-                ("long_mode",                   "long_mode"),
-                ("monitor_lambda_crop_range",   "monitor_lambda"),
-                ("monitor_integration_range",   "monitor_integration_range"),
-                ("monitor_spectrum_number",     "monitor_spec_no"),
-                ("monitor_spline_coefficient",  "monitor_spline"),
-                ("output_directory",            "output_dir"),
-                ("perform_attenuation",         "perform_atten"),
-                ("raw_data_tof_cropping",       "raw_data_crop_vals"),
-                ("run_in_cycle",                "run_in_range"),
-                ("run_number",                  "run_number"),
-                ("spline_coefficient",          "spline_coefficient"),
-                ("tof_cropping_ranges",         "tof_cropping_values"),
-                ("tt88_grouping",               "tt88_grouping"),
-                ("tt70_grouping",               "tt70_grouping"),
-                ("tt35_grouping",               "tt35_grouping"),
-                ("tt_mode",                     "tt_mode"),
-                ("user_name",                   "user_name"),
-                ("vanadium_absorb_file",        "van_absorb_file"),
-                ("vanadium_tof_cropping",       "van_tof_cropping"),
-                ("vanadium_normalisation",      "van_norm")]
-=======
 from isis_powder.routines.ParamMapEntry import ParamMapEntry
 from isis_powder.pearl_routines.pearl_enums import PEARL_FOCUS_MODES, PEARL_TT_MODES
 
@@ -61,5 +32,4 @@
         ParamMapEntry(ext_name="vanadium_absorb_file",       int_name="van_absorb_file"),
         ParamMapEntry(ext_name="vanadium_tof_cropping",      int_name="van_tof_cropping"),
         ParamMapEntry(ext_name="vanadium_normalisation",     int_name="van_norm")
-    ]
->>>>>>> d3c062ad
+    ]