from __future__ import (absolute_import, division, print_function)

import os

from isis_powder.abstract_inst import AbstractInst
<<<<<<< HEAD
from isis_powder.gem_routines import gem_advanced_config, gem_algs, gem_param_mapping
from isis_powder.routines import absorb_corrections, common, instrument_settings, common_output
=======
from isis_powder.gem_routines import gem_advanced_config, gem_algs, gem_param_mapping, gem_output
from isis_powder.routines import absorb_corrections, common, instrument_settings
>>>>>>> 7c16ad45


class Gem(AbstractInst):
    def __init__(self, **kwargs):
        self._inst_settings = instrument_settings.InstrumentSettings(
            param_map=gem_param_mapping.attr_mapping, adv_conf_dict=gem_advanced_config.get_all_adv_variables(),
            kwargs=kwargs)

        super(Gem, self).__init__(user_name=self._inst_settings.user_name,
                                  calibration_dir=self._inst_settings.calibration_dir,
                                  output_dir=self._inst_settings.output_dir, inst_prefix="GEM")

        self._cached_run_details = {}
        self._sample_details = None

    # Public API

    def focus(self, **kwargs):
        self._switch_texture_mode_specific_inst_settings(kwargs.get("texture_mode"))
        self._inst_settings.update_attributes(kwargs=kwargs)
        return self._focus(
            run_number_string=self._inst_settings.run_number, do_van_normalisation=self._inst_settings.do_van_norm,
            do_absorb_corrections=self._inst_settings.do_absorb_corrections)

    def create_vanadium(self, **kwargs):
        self._switch_texture_mode_specific_inst_settings(kwargs.get("texture_mode"))
        self._inst_settings.update_attributes(kwargs=kwargs)

        return self._create_vanadium(run_number_string=self._inst_settings.run_in_range,
                                     do_absorb_corrections=self._inst_settings.do_absorb_corrections)

    def set_sample_details(self, **kwargs):
        kwarg_name = "sample"
        sample_details_obj = common.dictionary_key_helper(
            dictionary=kwargs, key=kwarg_name,
            exception_msg="The argument containing sample details was not found. Please"
                          " set the following argument: " + kwarg_name)
        self._sample_details = sample_details_obj

    # Private methods

    def _get_run_details(self, run_number_string):
        run_number_string_key = self._generate_run_details_fingerprint(run_number_string,
                                                                       self._inst_settings.file_extension)
        if run_number_string_key in self._cached_run_details:
            return self._cached_run_details[run_number_string_key]

        self._cached_run_details[run_number_string_key] = gem_algs.get_run_details(
            run_number_string=run_number_string, inst_settings=self._inst_settings, is_vanadium_run=self._is_vanadium)
        return self._cached_run_details[run_number_string_key]

    def _generate_output_file_name(self, run_number_string):
        return self._generate_input_file_name(run_number_string)

    def _generate_out_file_paths(self, run_details):
        out_file_names = super(Gem, self)._generate_out_file_paths(run_details)
        nxs_filename = out_file_names["nxs_filename"]
        filename_stub = ".".join(nxs_filename.split(".")[:-1])

        if self._inst_settings.save_maud:
            maud_filename = filename_stub + "_MAUD.gem"
            out_file_names["maud_filename"] = maud_filename

        if hasattr(self._inst_settings, "texture_mode"):

            if self._inst_settings.texture_mode:
                angles_filename = filename_stub + "_grouping.new"
                out_file_names["angles_filename"] = angles_filename

        if self._inst_settings.save_maud_calib:
            maud_calib_filename = filename_stub + ".maud"
            out_file_names["maud_calib_filename"] = maud_calib_filename

        if self._inst_settings.save_gda:
            gda_filename = filename_stub + ".gda"
            out_file_names["gda_filename"] = gda_filename

        return out_file_names

    def _output_focused_ws(self, processed_spectra, run_details, output_mode=None):
        """
        Takes a list of focused workspace banks and saves them out in an instrument appropriate format.
        :param processed_spectra: The list of workspace banks to save out
        :param run_details: The run details associated with this run
        :param output_mode: Optional - Sets additional saving/grouping behaviour depending on the instrument
        :return: d-spacing and TOF groups of the processed output workspaces
        """
<<<<<<< HEAD

        if self._inst_settings.save_all:
            d_spacing_group, tof_group = super(Gem, self)._output_focused_ws(processed_spectra=processed_spectra,
                                                                             run_details=run_details,
                                                                             output_mode=output_mode)
        else:
            d_spacing_group, \
                tof_group = common_output.split_into_tof_d_spacing_groups(run_details=run_details,
                                                                          processed_spectra=processed_spectra)
=======
        d_spacing_group, tof_group = super(Gem, self)._output_focused_ws(processed_spectra=processed_spectra,
                                                                         run_details=run_details,
                                                                         output_mode=output_mode)
        if self._is_vanadium:
            return d_spacing_group, tof_group
>>>>>>> 7c16ad45

        output_paths = self._generate_out_file_paths(run_details=run_details)
        if "maud_filename" in output_paths:
            gem_output.save_maud(d_spacing_group, output_paths["maud_filename"])

        if "angles_filename" in output_paths:
            gem_output.save_angles(d_spacing_group, output_paths["angles_filename"])
        self._save_gsas_req_files(d_spacing_group, output_paths)

        return d_spacing_group, tof_group

    def _save_gsas_req_files(self, d_spacing_group, output_paths):
        gsas_calib_file_path = os.path.join(self._inst_settings.calibration_dir,
                                            self._inst_settings.gsas_calib_filename)
        raise_warning = False
        if not os.path.exists(gsas_calib_file_path):
            raise_warning = True
        if "maud_calib_filename" in output_paths:
            gem_output.save_maud_calib(d_spacing_group=d_spacing_group,
                                       output_path=output_paths["maud_calib_filename"],
                                       gsas_calib_filename=gsas_calib_file_path,
                                       grouping_scheme=self._inst_settings.maud_grouping_scheme,
                                       raise_warning=raise_warning)

        if "gda_filename" in output_paths:
            gem_output.save_gda(d_spacing_group=d_spacing_group,
                                output_path=output_paths["gda_filename"],
                                gsas_calib_filename=gsas_calib_file_path,
                                grouping_scheme=self._inst_settings.maud_grouping_scheme,
                                raise_warning=raise_warning)

    @staticmethod
    def _generate_input_file_name(run_number):
        return _gem_generate_inst_name(run_number=run_number)

    def _apply_absorb_corrections(self, run_details, ws_to_correct):
        if self._is_vanadium:
            return gem_algs.calculate_van_absorb_corrections(
                ws_to_correct=ws_to_correct, multiple_scattering=self._inst_settings.multiple_scattering,
                is_vanadium=self._is_vanadium)
        else:
            return absorb_corrections.run_cylinder_absorb_corrections(
                ws_to_correct=ws_to_correct, multiple_scattering=self._inst_settings.multiple_scattering,
                sample_details_obj=self._sample_details)

    def _crop_banks_to_user_tof(self, focused_banks):
        return common.crop_banks_using_crop_list(focused_banks, self._inst_settings.focused_cropping_values)

    def _crop_raw_to_expected_tof_range(self, ws_to_crop):
        raw_cropping_values = self._inst_settings.raw_tof_cropping_values
        return common.crop_in_tof(ws_to_crop, raw_cropping_values[0], raw_cropping_values[1])

    def _crop_van_to_expected_tof_range(self, van_ws_to_crop):
        return common.crop_banks_using_crop_list(van_ws_to_crop, self._inst_settings.vanadium_cropping_values)

    def _get_input_batching_mode(self):
        return self._inst_settings.input_batching

    def _get_unit_to_keep(self):
        return self._inst_settings.unit_to_keep

    def _spline_vanadium_ws(self, focused_vanadium_banks):
        return common.spline_vanadium_workspaces(focused_vanadium_spectra=focused_vanadium_banks,
                                                 spline_coefficient=self._inst_settings.spline_coeff)

    def _switch_texture_mode_specific_inst_settings(self, mode):
        if mode is None and hasattr(self._inst_settings, "texture_mode"):
            mode = self._inst_settings.texture_mode
        save_all = True
        if hasattr(self._inst_settings, "save_all"):
            save_all = False
        self._inst_settings.update_attributes(advanced_config=gem_advanced_config.get_mode_specific_variables(mode,
                                                                                                              save_all),
                                              suppress_warnings=True)


def _gem_generate_inst_name(run_number):
    if isinstance(run_number, list):
        # Use recursion on lists
        updated_list = []
        for run in run_number:
            updated_list.append(_gem_generate_inst_name(run))
        return updated_list
    else:
        # Individual entry
        return "GEM" + str(run_number)<|MERGE_RESOLUTION|>--- conflicted
+++ resolved
@@ -3,13 +3,9 @@
 import os
 
 from isis_powder.abstract_inst import AbstractInst
-<<<<<<< HEAD
-from isis_powder.gem_routines import gem_advanced_config, gem_algs, gem_param_mapping
+from isis_powder.gem_routines import gem_advanced_config, gem_algs, gem_param_mapping, gem_output
 from isis_powder.routines import absorb_corrections, common, instrument_settings, common_output
-=======
-from isis_powder.gem_routines import gem_advanced_config, gem_algs, gem_param_mapping, gem_output
-from isis_powder.routines import absorb_corrections, common, instrument_settings
->>>>>>> 7c16ad45
+
 
 
 class Gem(AbstractInst):
@@ -97,8 +93,6 @@
         :param output_mode: Optional - Sets additional saving/grouping behaviour depending on the instrument
         :return: d-spacing and TOF groups of the processed output workspaces
         """
-<<<<<<< HEAD
-
         if self._inst_settings.save_all:
             d_spacing_group, tof_group = super(Gem, self)._output_focused_ws(processed_spectra=processed_spectra,
                                                                              run_details=run_details,
@@ -107,14 +101,10 @@
             d_spacing_group, \
                 tof_group = common_output.split_into_tof_d_spacing_groups(run_details=run_details,
                                                                           processed_spectra=processed_spectra)
-=======
-        d_spacing_group, tof_group = super(Gem, self)._output_focused_ws(processed_spectra=processed_spectra,
-                                                                         run_details=run_details,
-                                                                         output_mode=output_mode)
+
         if self._is_vanadium:
             return d_spacing_group, tof_group
->>>>>>> 7c16ad45
-
+          
         output_paths = self._generate_out_file_paths(run_details=run_details)
         if "maud_filename" in output_paths:
             gem_output.save_maud(d_spacing_group, output_paths["maud_filename"])
