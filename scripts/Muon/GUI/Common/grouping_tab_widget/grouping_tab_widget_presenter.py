from __future__ import (absolute_import, division, print_function)

from Muon.GUI.Common.observer_pattern import Observer, Observable

import Muon.GUI.Common.utilities.muon_file_utils as file_utils
import Muon.GUI.Common.utilities.xml_utils as xml_utils
import Muon.GUI.Common.utilities.algorithm_utils as algorithm_utils
from Muon.GUI.Common import thread_model
from Muon.GUI.Common.run_selection_dialog import RunSelectionDialog
from Muon.GUI.Common.thread_model_wrapper import ThreadModelWrapper


class GroupingTabPresenter(object):
    """
    The grouping tab presenter is responsible for synchronizing the group and pair tables. It also maintains
    functionality which covers both groups/pairs ; e.g. loading/saving/updating data.
    """

    def __init__(self, view, model,
                 grouping_table_widget=None,
                 pairing_table_widget=None):
        self._view = view
        self._model = model

        self.grouping_table_widget = grouping_table_widget
        self.pairing_table_widget = pairing_table_widget

        # Synchronize the two tables
        self._view.on_grouping_table_changed(self.pairing_table_widget.update_view_from_model)
        self._view.on_pairing_table_changed(self.grouping_table_widget.update_view_from_model)

        self._view.set_description_text(self.text_for_description())
        self._view.on_add_pair_requested(self.add_pair_from_grouping_table)
        self._view.on_clear_grouping_button_clicked(self.on_clear_requested)
        self._view.on_update_button_clicked(self.handle_update_all_clicked)
        self._view.on_load_grouping_button_clicked(self.handle_load_grouping_from_file)
        self._view.on_save_grouping_button_clicked(self.handle_save_grouping_file)
        self._view.on_default_grouping_button_clicked(self.handle_default_grouping_button_clicked)

        # monitors for loaded data changing
        self.loadObserver = GroupingTabPresenter.LoadObserver(self)
        self.instrumentObserver = GroupingTabPresenter.InstrumentObserver(self)

        # notifiers
        self.groupingNotifier = GroupingTabPresenter.GroupingNotifier(self)
        self.grouping_table_widget.on_data_changed(self.group_table_changed)
        self.pairing_table_widget.on_data_changed(self.pair_table_changed)
        self.enable_editing_notifier = GroupingTabPresenter.EnableEditingNotifier(self)
        self.disable_editing_notifier = GroupingTabPresenter.DisableEditingNotifier(self)

        self.guessAlphaObserver = GroupingTabPresenter.GuessAlphaObserver(self)
        self.pairing_table_widget.guessAlphaNotifier.add_subscriber(self.guessAlphaObserver)
<<<<<<< HEAD
        self.message_observer = GroupingTabPresenter.MessageObserver(self)
=======
>>>>>>> 26f4f305
        self.gui_variables_observer = GroupingTabPresenter.GuiVariablesChangedObserver(self)

    def show(self):
        self._view.show()

    def text_for_description(self):
        """
        Generate the text for the description edit at the top of the widget.
        """
        instrument = self._model.instrument
        n_detectors = self._model.num_detectors
        main_field = self._model.main_field_direction
        text = "{} , {} detectors, main field : {} to muon polarization".format(
            instrument, n_detectors, main_field)
        return text

    def update_description_text(self, description_text=''):
        if not description_text:
            description_text = self.text_for_description()
        self._view.set_description_text(description_text)

    def add_pair_from_grouping_table(self, group_name1, group_name2):
        """
        If user requests to add a pair from the grouping table.
        """
        pair = self._model.construct_empty_pair_with_group_names(group_name1, group_name2)
        self._model.add_pair(pair)
        self.pairing_table_widget.update_view_from_model()

    def handle_guess_alpha(self, pair_name, group1_name, group2_name):
        """
        Calculate alpha for the pair for which "Guess Alpha" button was clicked.
        """
        if len(self._model._data.current_runs) > 1:
            run, index, ok_clicked = RunSelectionDialog.get_run(self._model._data.current_runs, self._model._data.instrument, self._view)
            if not ok_clicked:
                return
            run_to_use = self._model._data.current_runs[index]
        else:
            run_to_use = self._model._data.current_runs[0]

        try:
            ws1 = self._model.get_group_workspace(group1_name, run_to_use)
            ws2 = self._model.get_group_workspace(group2_name, run_to_use)
        except KeyError:
            self._view.display_warning_box('Group workspace not found, try updating all and then recalculating.')
            return

        ws = algorithm_utils.run_AppendSpectra(ws1, ws2)

        new_alpha = algorithm_utils.run_AlphaCalc({"InputWorkspace": ws,
                                                   "ForwardSpectra": [0],
                                                   "BackwardSpectra": [1]})

        self._model.update_pair_alpha(pair_name, new_alpha)
        self.pairing_table_widget.update_view_from_model()

        self.handle_update_all_clicked()

    def handle_load_grouping_from_file(self):
        # Only XML format
        file_filter = file_utils.filter_for_extensions(["xml"])
        filename = self._view.show_file_browser_and_return_selection(file_filter, [""])

        groups, pairs, description = xml_utils.load_grouping_from_XML(filename)

        self._model.clear()
        for group in groups:
            try:
                self._model.add_group(group)
            except ValueError as error:
                self._view.display_warning_box(str(error))

        for pair in pairs:
            if pair.forward_group in self._model.group_names and pair.backward_group in self._model.group_names:
                self._model.add_pair(pair)

        self.grouping_table_widget.update_view_from_model()
        self.pairing_table_widget.update_view_from_model()
        self.update_description_text(description)

    def disable_editing(self):
        self._view.set_buttons_enabled(False)
        self.grouping_table_widget.disable_editing()
        self.pairing_table_widget.disable_editing()
        self.disable_editing_notifier.notify_subscribers()

    def enable_editing(self, result=None):
        self._view.set_buttons_enabled(True)
        self.grouping_table_widget.enable_editing()
        self.pairing_table_widget.enable_editing()
        self.enable_editing_notifier.notify_subscribers()

    def calculate_all_data(self):
        self._model.show_all_groups_and_pairs()

    def handle_update_all_clicked(self):
        self.update_thread = self.create_update_thread()
        self.update_thread.threadWrapperSetUp(self.disable_editing,
                                              self.handle_update_finished,
                                              self._view.display_warning_box)
        self.update_thread.start()

    def handle_update_finished(self):
        self.enable_editing()
        self.groupingNotifier.notify_subscribers()

    def handle_default_grouping_button_clicked(self):
        self._model.reset_groups_and_pairs_to_default()
        self.grouping_table_widget.update_view_from_model()
        self.pairing_table_widget.update_view_from_model()
        self.update_description_text()

    def on_clear_requested(self):
        self._model.clear()
        self.grouping_table_widget.update_view_from_model()
        self.pairing_table_widget.update_view_from_model()
        self.update_description_text()

    def handle_new_data_loaded(self):
        if self._model.is_data_loaded():
            self.grouping_table_widget.update_view_from_model()
            self.pairing_table_widget.update_view_from_model()
            self.update_description_text()
        else:
            self.on_clear_requested()

    def handle_save_grouping_file(self):
        filename = self._view.show_file_save_browser_and_return_selection()
        if filename != "":
            xml_utils.save_grouping_to_XML(self._model.groups, self._model.pairs, filename, description=self._view.get_description_text())

    def create_update_thread(self):
        self._update_model = ThreadModelWrapper(self.calculate_all_data)
        return thread_model.ThreadModel(self._update_model)

    # ------------------------------------------------------------------------------------------------------------------
    # Observer / Observable
    # ------------------------------------------------------------------------------------------------------------------

    def group_table_changed(self):
        pass

    def pair_table_changed(self):
        pass

    class LoadObserver(Observer):

        def __init__(self, outer):
            Observer.__init__(self)
            self.outer = outer

        def update(self, observable, arg):
            self.outer.handle_new_data_loaded()

    class InstrumentObserver(Observer):

        def __init__(self, outer):
            Observer.__init__(self)
            self.outer = outer

        def update(self, observable, arg):
            self.outer.on_clear_requested()

    class GuessAlphaObserver(Observer):

        def __init__(self, outer):
            Observer.__init__(self)
            self.outer = outer

        def update(self, observable, arg):
            self.outer.handle_guess_alpha(arg[0], arg[1], arg[2])

    class GuiVariablesChangedObserver(Observer):
        def __init__(self, outer):
            Observer.__init__(self)
            self.outer = outer

        def update(self, observable, arg):
            self.outer.handle_update_all_clicked()

    class GroupingNotifier(Observable):

        def __init__(self, outer):
            Observable.__init__(self)
            self.outer = outer  # handle to containing class

        def notify_subscribers(self, *args, **kwargs):
            Observable.notify_subscribers(self, *args, **kwargs)

<<<<<<< HEAD
    class MessageObserver(Observer):

        def __init__(self, outer):
            Observer.__init__(self)
            self.outer = outer

        def update(self, observable, arg):
            self.outer._view.display_warning_box(arg)
=======
    class DisableEditingNotifier(Observable):

        def __init__(self, outer):
            Observable.__init__(self)
            self.outer = outer  # handle to containing class

        def notify_subscribers(self, *args, **kwargs):
            Observable.notify_subscribers(self, *args, **kwargs)

    class EnableEditingNotifier(Observable):

        def __init__(self, outer):
            Observable.__init__(self)
            self.outer = outer  # handle to containing class

        def notify_subscribers(self, *args, **kwargs):
            Observable.notify_subscribers(self, *args, **kwargs)
>>>>>>> 26f4f305
<|MERGE_RESOLUTION|>--- conflicted
+++ resolved
@@ -50,10 +50,7 @@
 
         self.guessAlphaObserver = GroupingTabPresenter.GuessAlphaObserver(self)
         self.pairing_table_widget.guessAlphaNotifier.add_subscriber(self.guessAlphaObserver)
-<<<<<<< HEAD
         self.message_observer = GroupingTabPresenter.MessageObserver(self)
-=======
->>>>>>> 26f4f305
         self.gui_variables_observer = GroupingTabPresenter.GuiVariablesChangedObserver(self)
 
     def show(self):
@@ -244,7 +241,6 @@
         def notify_subscribers(self, *args, **kwargs):
             Observable.notify_subscribers(self, *args, **kwargs)
 
-<<<<<<< HEAD
     class MessageObserver(Observer):
 
         def __init__(self, outer):
@@ -253,7 +249,6 @@
 
         def update(self, observable, arg):
             self.outer._view.display_warning_box(arg)
-=======
     class DisableEditingNotifier(Observable):
 
         def __init__(self, outer):
@@ -270,5 +265,4 @@
             self.outer = outer  # handle to containing class
 
         def notify_subscribers(self, *args, **kwargs):
-            Observable.notify_subscribers(self, *args, **kwargs)
->>>>>>> 26f4f305
+            Observable.notify_subscribers(self, *args, **kwargs)