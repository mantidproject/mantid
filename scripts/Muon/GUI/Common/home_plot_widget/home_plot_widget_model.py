--- conflicted
+++ resolved
@@ -9,12 +9,7 @@
 
 class HomePlotWidgetModel(object):
 
-<<<<<<< HEAD
-    def __init__(self):
-        pass
-=======
     def __init__(self, context):
         self.context = context
 
-    
->>>>>>> d94acc7f
+    