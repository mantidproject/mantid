# Mantid Repository : https://github.com/mantidproject/mantid
#
# Copyright &copy; 2018 ISIS Rutherford Appleton Laboratory UKRI,
#     NScD Oak Ridge National Laboratory, European Spallation Source
#     & Institut Laue - Langevin
# SPDX - License - Identifier: GPL - 3.0 +

from __future__ import (absolute_import, division, print_function)

import Muon.GUI.Common.utilities.load_utils as load_utils
import Muon.GUI.Common.utilities.xml_utils as xml_utils
from Muon.GUI.Common.ADSHandler.muon_workspace_wrapper import MuonWorkspaceWrapper

from Muon.GUI.Common.muon_group import MuonGroup
from Muon.GUI.Common.muon_pair import MuonPair
from Muon.GUI.Common.muon_load_data import MuonLoadData
from Muon.GUI.Common.utilities.run_string_utils import run_list_to_string

from Muon.GUI.Common.ADSHandler.workspace_naming import (get_raw_data_workspace_name, get_group_data_workspace_name,
                                                         get_pair_data_workspace_name, get_base_data_directory,
                                                         get_raw_data_directory, get_group_data_directory,
                                                         get_pair_data_directory, get_group_asymmetry_name)

from Muon.GUI.Common.calculate_pair_and_group import calculate_group_data, calculate_pair_data, estimate_group_asymmetry_data
from Muon.GUI.Common.utilities.muon_file_utils import allowed_instruments

from collections import OrderedDict

from mantid.api import WorkspaceGroup
from mantid.kernel import ConfigServiceImpl, ConfigService
from Muon.GUI.Common.observer_pattern import Observable


def get_default_grouping(workspace, instrument, main_field_direction):
    parameter_name = "Default grouping file"
    if instrument == "MUSR":
        parameter_name += " - " + main_field_direction
    try:
        if isinstance(workspace, WorkspaceGroup):
            grouping_file = workspace[0].getInstrument().getStringParameter(parameter_name)[0]
        else:
            grouping_file = workspace.getInstrument().getStringParameter(parameter_name)[0]
    except IndexError:
        return [], []
    instrument_directory = ConfigServiceImpl.Instance().getInstrumentDirectory()
    filename = instrument_directory + grouping_file
    new_groups, new_pairs, description = xml_utils.load_grouping_from_XML(filename)
    return new_groups, new_pairs


def construct_empty_group(group_names, group_index=0):
    """
    Create an empty MuonGroup appropriate for adding to the current grouping table.
    """
    new_group_name = "group_" + str(group_index)
    while new_group_name in group_names:
        # modify the name until it is unique
        group_index += 1
        new_group_name = "group_" + str(group_index)
    return MuonGroup(group_name=new_group_name, detector_ids=[1])


def construct_empty_pair(group_names, pair_names, pair_index=0):
    """
    Create an empty MuonPair appropriate for adding to the current pairing table.
    """
    new_pair_name = "pair_" + str(pair_index)
    while new_pair_name in pair_names:
        # modify the name until it is unique
        pair_index += 1
        new_pair_name = "pair_" + str(pair_index)
    if len(group_names) == 1:
        group1 = group_names[0]
        group2 = group_names[0]
    elif len(group_names) >= 2:
        group1 = group_names[0]
        group2 = group_names[1]
    else:
        group1 = None
        group2 = None
    return MuonPair(pair_name=new_pair_name,
                    forward_group_name=group1, backward_group_name=group2, alpha=1.0)


class MuonDataContext(object):
    """
    The MuonContext is the core class for the MuonAnalysis 2 interface. It stores all the data and parameters used
    in the interface and serves as the model part of the MVP design pattern for every widget in the interface.
    By sharing a common instance of this class, the interface remains synchronized by use of the observer pattern to
    notify subcribers of changes, whi will then respond by updating their view from this commonly shared model.

    The actual processing of data occurs via this class (as it should as the model).
    """

    # ADS base directory for all workspaces
    base_directory = "Muon Data"

    def __init__(self, load_data=MuonLoadData()):
        """
        Currently, only a single run is loaded into the Home/Grouping tab at once. This is held in the _current_data
        member. The load widget may load multiple runs at once, these are stored in the _loaded_data member.
        Groups and Pairs associated to the current run are stored in _grousp and _pairs as ordered dictionaries.
        """
        self._groups = OrderedDict()
        self._pairs = OrderedDict()

        self._loaded_data = load_data
        self._gui_variables = {}
        self._current_data = {"workspace": load_utils.empty_loaded_data()}  # self.get_result(False)

        self._current_runs = []

        self._instrument = ConfigService.getInstrument().name() if ConfigService.getInstrument().name()\
            in allowed_instruments else 'EMU'

        self.instrumentNotifier = MuonDataContext.InstrumentNotifier(self)
<<<<<<< HEAD
=======
        self.gui_variables_notifier = MuonDataContext.GuiVariablesNotifier(self)
>>>>>>> aff05cdc

    def is_data_loaded(self):
        return self._loaded_data.num_items() > 0

    def is_multi_period(self):
        return len(self.current_data["OutputWorkspace"]) > 1

    @property
    def current_data(self):
        return self._current_data["workspace"]

    @property
    def instrument(self):
        return self._instrument

    @instrument.setter
    def instrument(self, value):
        ConfigService['default.instrument'] = value
        self._instrument = value
        self.instrumentNotifier.notify_subscribers(self._instrument)

    @property
    def current_run(self):
        return self._current_data["run"]

    @property
    def run(self):
        try:
            # refer to the output of the loading widget (e.g. for co-adding)
            runs = run_list_to_string(self.current_run)
        except Exception:
            # extract from sample logs
            run_log = self.get_sample_log("run_number")
            if run_log:
                runs = run_log.value
            else:
                runs = 0
        return runs

    @property
    def group_names(self):
        return self._groups.keys()

    @property
    def pair_names(self):
        return self._pairs.keys()

    @property
    def groups(self):
        return self._groups

    @property
    def pairs(self):
        return self._pairs

    @property
    def gui_variables(self):
        return self._gui_variables

    @property
    def current_runs(self):
        return self._current_runs

    @current_runs.setter
    def current_runs(self, value):
        self._current_runs = value

    @property
    def current_filenames(self):
        current_filenames = []
        for run in self.current_runs:
            if self._loaded_data.get_data(run=run, instrument=self.instrument):
                current_filenames.append(self._loaded_data.get_data(run=run, instrument=self.instrument)['filename'])
        return current_filenames

    @property
    def current_workspaces(self):
        current_workspaces = []
        for run in self.current_runs:
            current_workspaces.append(self._loaded_data.get_data(run=run, instrument=self.instrument)['workspace'])
        return current_workspaces

<<<<<<< HEAD
=======
    @property
    def first_good_data(self):
        if self.gui_variables['FirstGoodDataFromFile']:
            return self.loaded_data(self.current_runs[-1])["FirstGoodData"]
        else:
            return self.gui_variables['FirstGoodData']

>>>>>>> aff05cdc
    def add_group(self, group):
        assert isinstance(group, MuonGroup)
        if self.check_group_contains_valid_detectors(group):
            self._groups[group.name] = group
        else:
            raise ValueError('Invalid detectors in group {}'.format(group.name))

    def add_pair(self, pair):
        assert isinstance(pair, MuonPair)
        self._pairs[pair.name] = pair

    def update_current_data(self):
        # Update the current data; resetting the groups and pairs to their default values
        if self._loaded_data.num_items() > 0:
            self._current_data = self._loaded_data.get_latest_data()
            if not self.groups:
                self.set_groups_and_pairs_to_default()
        else:
            self._current_data = {"workspace": load_utils.empty_loaded_data()}

    def loaded_data(self, run):
        loaded_dict = self._loaded_data.get_data(run=run)
        if loaded_dict:
            return self._loaded_data.get_data(run=run)['workspace']
        else:
            return None

    @property
    def loaded_workspace(self):
        return self.current_data["OutputWorkspace"][0].workspace

    def loaded_workspace_as_group(self, run):
        if self.is_multi_period():
            workspace_group = WorkspaceGroup()
            for workspace_wrapper in self._loaded_data.get_data(run=run, instrument=self.instrument)['workspace']['OutputWorkspace']:
                workspace_group.addWorkspace(workspace_wrapper.workspace)
            return workspace_group
        else:
            return self._loaded_data.get_data(run=run, instrument=self.instrument)['workspace']['OutputWorkspace'][0].workspace

<<<<<<< HEAD
    def period_string(self, run):
        run_list = run_string_to_list(run)
        summed_periods = self.loaded_data(run_list)["SummedPeriods"] if 'SummedPeriods' in self.loaded_data(run_list) else [1]
        subtracted_periods = self.loaded_data(run_list)["SubtractedPeriods"] if 'SubtractedPeriods' in self.loaded_data(run_list) else []
=======
    def period_string(self, run=None):
        summed_periods = self.gui_variables["SummedPeriods"] if 'SummedPeriods' in self.gui_variables else [1]
        subtracted_periods = self.gui_variables["SubtractedPeriods"] if 'SubtractedPeriods' in self.gui_variables else []
>>>>>>> aff05cdc
        if subtracted_periods:
            return '+'.join([str(period) for period in summed_periods]) + '-' + '-'.join([str(period) for period in subtracted_periods])
        else:
            return '+'.join([str(period) for period in summed_periods])

    @property
    def num_detectors(self):
        try:
            n_det = self.loaded_workspace.detectorInfo().size()
        except AttributeError:
            # default to 1
            n_det = 1
        return n_det

    def num_periods(self, run):
        return len(self._loaded_data.get_data(run=run, instrument=self.instrument)['workspace']['OutputWorkspace'])

    @property
    def main_field_direction(self):
        return self.current_data["MainFieldDirection"]

    @property
    def dead_time_table(self):
        return self.current_data["DeadTimeTable"]

    def get_sample_logs(self):
        logs = None
        try:
            logs = self.loaded_workspace.getSampleDetails()
        except Exception:
            print("Cannot find sample logs")
        return logs

    def get_sample_log(self, log_name):
        logs = self.get_sample_logs()
        try:
            log = logs.getLogData(log_name)
        except Exception:
            log = None
        return log

    # ------------------------------------------------------------------------------------------------------------------
    # Clearing data
    # ------------------------------------------------------------------------------------------------------------------

    def clear_groups(self):
        self._groups = OrderedDict()

    def clear_pairs(self):
        self._pairs = OrderedDict()

    def clear(self):
        self.clear_groups()
        self.clear_pairs()
        self._current_data = {"workspace": load_utils.empty_loaded_data()}

    def _base_run_name(self, run=None):
        """ e.g. EMU0001234 """
        if not run:
            run = self.run
        if isinstance(run, int):
            return str(self.instrument) + str(run)
        else:
            return str(self.instrument) + run

    # ------------------------------------------------------------------------------------------------------------------
    # Showing workspaces in the ADS
    # ------------------------------------------------------------------------------------------------------------------

    def show_raw_data(self):
        for run in self.current_runs:
            run_string = run_list_to_string(run)
            loaded_workspace = self._loaded_data.get_data(run=run, instrument=self.instrument)['workspace']['OutputWorkspace']
            directory = get_base_data_directory(self, run_string) + get_raw_data_directory(self, run_string)

            if len(loaded_workspace) > 1:
                # Multi-period data
                for i, single_ws in enumerate(loaded_workspace):
<<<<<<< HEAD
                    name = directory + get_raw_data_workspace_name(self, run_string) + "_period_" + str(i)
=======
                    name = directory + get_raw_data_workspace_name(self, run_string, period=str(i + 1))
>>>>>>> aff05cdc
                    single_ws.show(name)
            else:
                # Single period data
                name = directory + get_raw_data_workspace_name(self, run_string)
                loaded_workspace[0].show(name)

    def show_all_groups(self):
        for group_name in self._groups.keys():
            self.show_group_data(group_name)

<<<<<<< HEAD
    def show_group_data(self, group_name, show=True):
        for run in self.current_runs:
            run_as_string = run_list_to_string(run)
            group_workspace = calculate_group_data(self, group_name, run)
            directory = get_base_data_directory(self, run_as_string) + get_group_data_directory(self, run_as_string)
            name = get_group_data_workspace_name(self, group_name, run_as_string)

            self._groups[group_name]._workspace[str(run)] = MuonWorkspaceWrapper(group_workspace)
            if show:
                self._groups[group_name].workspace[str(run)].show(directory + name)
=======
        if self.do_rebin():
            for group_name in self._groups.keys():
                self.show_group_data(group_name, rebin=True)

    def show_group_data(self, group_name, show=True, rebin=False):
        for run in self.current_runs:
            run_as_string = run_list_to_string(run)
            group_workspace = calculate_group_data(self, group_name, run, rebin)
            group_asymmetry = estimate_group_asymmetry_data(self, group_name, run, rebin)
            directory = get_base_data_directory(self, run_as_string) + get_group_data_directory(self, run_as_string)

            name = get_group_data_workspace_name(self, group_name, run_as_string, rebin)
            asym_name = get_group_asymmetry_name(self, group_name, run_as_string, rebin)

            if not rebin:
                self._groups[group_name]._workspace[str(run)] = MuonWorkspaceWrapper(group_workspace)
                self._groups[group_name]._asymmetry_estimate[str(run)] = MuonWorkspaceWrapper(group_asymmetry)
                if show:
                    self._groups[group_name].workspace[str(run)].show(directory + name)
                    self._groups[group_name]._asymmetry_estimate[str(run)].show(directory + asym_name)
            else:
                self._groups[group_name]._workspace_rebin[str(run)] = MuonWorkspaceWrapper(group_workspace)
                self._groups[group_name]._asymmetry_estimate_rebin[str(run)] = MuonWorkspaceWrapper(group_asymmetry)
                if show:
                    self._groups[group_name]._workspace_rebin[str(run)].show(directory + name)
                    self._groups[group_name]._asymmetry_estimate_rebin[str(run)].show(directory + asym_name)
>>>>>>> aff05cdc

    def show_all_pairs(self):
        for pair_name in self._pairs.keys():
            self.show_pair_data(pair_name)

<<<<<<< HEAD
    def show_pair_data(self, pair_name, show=True):
        for run in self.current_runs:
            run_as_string = run_list_to_string(run)
            name = get_pair_data_workspace_name(self, pair_name, run_as_string)
            directory = get_base_data_directory(self, run_as_string) + get_pair_data_directory(self, run_as_string)
            pair_workspace = calculate_pair_data(self, pair_name, run)

            self._pairs[pair_name].workspace[str(run)] = MuonWorkspaceWrapper(pair_workspace)
            if show:
                self._pairs[pair_name].workspace[str(run)].show(directory + name)
=======
        if self.do_rebin():
            for pair_name in self._pairs.keys():
                self.show_pair_data(pair_name, rebin=True)

    def show_pair_data(self, pair_name, show=True, rebin=False):
        for run in self.current_runs:
            run_as_string = run_list_to_string(run)
            name = get_pair_data_workspace_name(self, pair_name, run_as_string, rebin)
            directory = get_base_data_directory(self, run_as_string) + get_pair_data_directory(self, run_as_string)
            pair_workspace = calculate_pair_data(self, pair_name, run, rebin)

            if not rebin:
                self._pairs[pair_name].workspace[str(run)] = MuonWorkspaceWrapper(pair_workspace)
                if show:
                    self._pairs[pair_name].workspace[str(run)].show(directory + name)
            else:
                self._pairs[pair_name].workspace_rebin[str(run)] = MuonWorkspaceWrapper(pair_workspace)
                if show:
                    self._pairs[pair_name].workspace_rebin[str(run)].show(directory + name)
>>>>>>> aff05cdc

    def calculate_all_groups(self):
        for group_name in self._groups.keys():
            calculate_group_data(self, group_name)

    def set_groups_and_pairs_to_default(self):
        groups, pairs = get_default_grouping(self.loaded_workspace, self.instrument, self.main_field_direction)

        self.clear_groups()
        for group in groups:
            self.add_group(group)

        self.clear_pairs()
        for pair in pairs:
            self.add_pair(pair)

    def check_group_contains_valid_detectors(self, group):
        if max(group.detectors) > self.num_detectors or min(group.detectors) < 1:
            return False
        else:
            return True

<<<<<<< HEAD
=======
    def do_rebin(self):
        return (self.gui_variables['RebinType'] == 'Fixed' and
                'RebinFixed' in self.gui_variables and self.gui_variables['RebinFixed']) or\
               (self.gui_variables['RebinType'] == 'Variable' and
                'RebinVariable' in self.gui_variables and self.gui_variables['RebinVariable'])

    def add_or_replace_gui_variables(self, **kwargs):
        self._gui_variables.update(kwargs)
        self.gui_variables_notifier.notify_subscribers()

>>>>>>> aff05cdc
    class InstrumentNotifier(Observable):
        def __init__(self, outer):
            Observable.__init__(self)
            self.outer = outer  # handle to containing class

        def notify_subscribers(self, *args, **kwargs):
<<<<<<< HEAD
=======
            Observable.notify_subscribers(self, *args)

    class GuiVariablesNotifier(Observable):
        def __init__(self, outer):
            Observable.__init__(self)
            self.outer = outer  # handle to containing class

        def notify_subscribers(self, *args, **kwargs):
>>>>>>> aff05cdc
            Observable.notify_subscribers(self, *args)<|MERGE_RESOLUTION|>--- conflicted
+++ resolved
@@ -114,10 +114,7 @@
             in allowed_instruments else 'EMU'
 
         self.instrumentNotifier = MuonDataContext.InstrumentNotifier(self)
-<<<<<<< HEAD
-=======
         self.gui_variables_notifier = MuonDataContext.GuiVariablesNotifier(self)
->>>>>>> aff05cdc
 
     def is_data_loaded(self):
         return self._loaded_data.num_items() > 0
@@ -200,8 +197,6 @@
             current_workspaces.append(self._loaded_data.get_data(run=run, instrument=self.instrument)['workspace'])
         return current_workspaces
 
-<<<<<<< HEAD
-=======
     @property
     def first_good_data(self):
         if self.gui_variables['FirstGoodDataFromFile']:
@@ -209,7 +204,6 @@
         else:
             return self.gui_variables['FirstGoodData']
 
->>>>>>> aff05cdc
     def add_group(self, group):
         assert isinstance(group, MuonGroup)
         if self.check_group_contains_valid_detectors(group):
@@ -250,16 +244,9 @@
         else:
             return self._loaded_data.get_data(run=run, instrument=self.instrument)['workspace']['OutputWorkspace'][0].workspace
 
-<<<<<<< HEAD
-    def period_string(self, run):
-        run_list = run_string_to_list(run)
-        summed_periods = self.loaded_data(run_list)["SummedPeriods"] if 'SummedPeriods' in self.loaded_data(run_list) else [1]
-        subtracted_periods = self.loaded_data(run_list)["SubtractedPeriods"] if 'SubtractedPeriods' in self.loaded_data(run_list) else []
-=======
     def period_string(self, run=None):
         summed_periods = self.gui_variables["SummedPeriods"] if 'SummedPeriods' in self.gui_variables else [1]
         subtracted_periods = self.gui_variables["SubtractedPeriods"] if 'SubtractedPeriods' in self.gui_variables else []
->>>>>>> aff05cdc
         if subtracted_periods:
             return '+'.join([str(period) for period in summed_periods]) + '-' + '-'.join([str(period) for period in subtracted_periods])
         else:
@@ -338,11 +325,7 @@
             if len(loaded_workspace) > 1:
                 # Multi-period data
                 for i, single_ws in enumerate(loaded_workspace):
-<<<<<<< HEAD
-                    name = directory + get_raw_data_workspace_name(self, run_string) + "_period_" + str(i)
-=======
                     name = directory + get_raw_data_workspace_name(self, run_string, period=str(i + 1))
->>>>>>> aff05cdc
                     single_ws.show(name)
             else:
                 # Single period data
@@ -353,18 +336,6 @@
         for group_name in self._groups.keys():
             self.show_group_data(group_name)
 
-<<<<<<< HEAD
-    def show_group_data(self, group_name, show=True):
-        for run in self.current_runs:
-            run_as_string = run_list_to_string(run)
-            group_workspace = calculate_group_data(self, group_name, run)
-            directory = get_base_data_directory(self, run_as_string) + get_group_data_directory(self, run_as_string)
-            name = get_group_data_workspace_name(self, group_name, run_as_string)
-
-            self._groups[group_name]._workspace[str(run)] = MuonWorkspaceWrapper(group_workspace)
-            if show:
-                self._groups[group_name].workspace[str(run)].show(directory + name)
-=======
         if self.do_rebin():
             for group_name in self._groups.keys():
                 self.show_group_data(group_name, rebin=True)
@@ -391,24 +362,11 @@
                 if show:
                     self._groups[group_name]._workspace_rebin[str(run)].show(directory + name)
                     self._groups[group_name]._asymmetry_estimate_rebin[str(run)].show(directory + asym_name)
->>>>>>> aff05cdc
 
     def show_all_pairs(self):
         for pair_name in self._pairs.keys():
             self.show_pair_data(pair_name)
 
-<<<<<<< HEAD
-    def show_pair_data(self, pair_name, show=True):
-        for run in self.current_runs:
-            run_as_string = run_list_to_string(run)
-            name = get_pair_data_workspace_name(self, pair_name, run_as_string)
-            directory = get_base_data_directory(self, run_as_string) + get_pair_data_directory(self, run_as_string)
-            pair_workspace = calculate_pair_data(self, pair_name, run)
-
-            self._pairs[pair_name].workspace[str(run)] = MuonWorkspaceWrapper(pair_workspace)
-            if show:
-                self._pairs[pair_name].workspace[str(run)].show(directory + name)
-=======
         if self.do_rebin():
             for pair_name in self._pairs.keys():
                 self.show_pair_data(pair_name, rebin=True)
@@ -428,7 +386,6 @@
                 self._pairs[pair_name].workspace_rebin[str(run)] = MuonWorkspaceWrapper(pair_workspace)
                 if show:
                     self._pairs[pair_name].workspace_rebin[str(run)].show(directory + name)
->>>>>>> aff05cdc
 
     def calculate_all_groups(self):
         for group_name in self._groups.keys():
@@ -451,8 +408,6 @@
         else:
             return True
 
-<<<<<<< HEAD
-=======
     def do_rebin(self):
         return (self.gui_variables['RebinType'] == 'Fixed' and
                 'RebinFixed' in self.gui_variables and self.gui_variables['RebinFixed']) or\
@@ -463,15 +418,12 @@
         self._gui_variables.update(kwargs)
         self.gui_variables_notifier.notify_subscribers()
 
->>>>>>> aff05cdc
     class InstrumentNotifier(Observable):
         def __init__(self, outer):
             Observable.__init__(self)
             self.outer = outer  # handle to containing class
 
         def notify_subscribers(self, *args, **kwargs):
-<<<<<<< HEAD
-=======
             Observable.notify_subscribers(self, *args)
 
     class GuiVariablesNotifier(Observable):
@@ -480,5 +432,4 @@
             self.outer = outer  # handle to containing class
 
         def notify_subscribers(self, *args, **kwargs):
->>>>>>> aff05cdc
             Observable.notify_subscribers(self, *args)