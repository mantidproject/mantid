<?xml version="1.0" encoding="UTF-8"?>
<ui version="4.0">
 <class>fitting_tab</class>
 <widget class="QWidget" name="fitting_tab">
  <property name="geometry">
   <rect>
    <x>0</x>
    <y>0</y>
<<<<<<< HEAD
    <width>607</width>
    <height>448</height>
=======
    <width>610</width>
    <height>584</height>
>>>>>>> 58b939db
   </rect>
  </property>
  <property name="windowTitle">
   <string>Form</string>
  </property>
<<<<<<< HEAD
  <layout class="QGridLayout" name="gridLayout_2">
   <item row="0" column="0" colspan="6">
=======
  <layout class="QGridLayout" name="gridLayout_3">
   <item row="0" column="0" colspan="4">
>>>>>>> 58b939db
    <layout class="QGridLayout" name="gridLayout">
     <item row="3" column="0">
      <widget class="QRadioButton" name="single_fit_radio">
       <property name="text">
        <string>Single Fit</string>
       </property>
       <property name="checked">
        <bool>true</bool>
       </property>
      </widget>
     </item>
     <item row="3" column="3">
      <widget class="QPushButton" name="select_workspaces_to_fit_button">
       <property name="enabled">
        <bool>true</bool>
       </property>
       <property name="text">
        <string>Select data to fit</string>
       </property>
      </widget>
     </item>
     <item row="3" column="1">
      <widget class="QRadioButton" name="sequential_fit_radio">
       <property name="text">
        <string>Sequential Fit</string>
       </property>
      </widget>
     </item>
     <item row="0" column="0" colspan="3">
      <widget class="QPushButton" name="fit_button">
       <property name="text">
        <string>Fit</string>
       </property>
      </widget>
     </item>
     <item row="3" column="2">
      <widget class="QRadioButton" name="simul_fit_radio">
       <property name="text">
        <string>Simultaneous Fit</string>
       </property>
      </widget>
     </item>
     <item row="0" column="3">
      <widget class="QLabel" name="global_fit_status_label">
       <property name="frameShape">
        <enum>QFrame::Panel</enum>
       </property>
       <property name="text">
        <string>No Fit</string>
       </property>
       <property name="alignment">
        <set>Qt::AlignCenter</set>
       </property>
      </widget>
     </item>
    </layout>
   </item>
<<<<<<< HEAD
   <item row="1" column="4">
=======
   <item row="1" column="2" colspan="2">
>>>>>>> 58b939db
    <spacer name="verticalSpacer">
     <property name="orientation">
      <enum>Qt::Vertical</enum>
     </property>
     <property name="sizeType">
      <enum>QSizePolicy::Maximum</enum>
     </property>
     <property name="sizeHint" stdset="0">
      <size>
       <width>20</width>
       <height>10</height>
      </size>
     </property>
    </spacer>
   </item>
<<<<<<< HEAD
   <item row="2" column="0" colspan="5">
=======
   <item row="2" column="0" colspan="4">
>>>>>>> 58b939db
    <layout class="QHBoxLayout" name="horizontalLayout_2">
     <item>
      <widget class="QLabel" name="workspace_combo_box_label">
       <property name="text">
        <string>Select Workspace</string>
       </property>
      </widget>
     </item>
     <item>
      <widget class="QPushButton" name="decrement_parameter_display_button">
       <property name="sizePolicy">
        <sizepolicy hsizetype="Maximum" vsizetype="Fixed">
         <horstretch>0</horstretch>
         <verstretch>0</verstretch>
        </sizepolicy>
       </property>
       <property name="maximumSize">
        <size>
         <width>27</width>
         <height>27</height>
        </size>
       </property>
       <property name="text">
        <string>&lt;&lt;</string>
       </property>
      </widget>
     </item>
     <item>
      <widget class="QComboBox" name="parameter_display_combo">
       <property name="sizePolicy">
        <sizepolicy hsizetype="Expanding" vsizetype="Fixed">
         <horstretch>0</horstretch>
         <verstretch>0</verstretch>
        </sizepolicy>
       </property>
      </widget>
     </item>
     <item>
      <widget class="QPushButton" name="increment_parameter_display_button">
       <property name="sizePolicy">
        <sizepolicy hsizetype="Maximum" vsizetype="Fixed">
         <horstretch>0</horstretch>
         <verstretch>0</verstretch>
        </sizepolicy>
       </property>
       <property name="maximumSize">
        <size>
         <width>27</width>
         <height>27</height>
        </size>
       </property>
       <property name="text">
        <string>&gt;&gt;</string>
       </property>
      </widget>
     </item>
    </layout>
   </item>
   <item row="3" column="0">
    <widget class="QLabel" name="local_fit_status_label">
     <property name="text">
      <string>Fit Status:</string>
     </property>
    </widget>
   </item>
   <item row="3" column="1">
    <widget class="QLabel" name="fit_status_success_failure">
     <property name="text">
      <string>No fit</string>
     </property>
    </widget>
   </item>
<<<<<<< HEAD
   <item row="3" column="2" colspan="2">
=======
   <item row="3" column="2">
>>>>>>> 58b939db
    <widget class="QLabel" name="fit_status_chi_squared">
     <property name="text">
      <string>Chi squared: </string>
     </property>
    </widget>
   </item>
<<<<<<< HEAD
   <item row="4" column="4">
    <spacer name="verticalSpacer_2">
=======
   <item row="3" column="3">
    <spacer name="horizontalSpacer">
>>>>>>> 58b939db
     <property name="orientation">
      <enum>Qt::Horizontal</enum>
     </property>
     <property name="sizeHint" stdset="0">
      <size>
       <width>266</width>
       <height>20</height>
      </size>
     </property>
    </spacer>
   </item>
<<<<<<< HEAD
   <item row="5" column="0" rowspan="2" colspan="6">
    <layout class="QGridLayout" name="function_browser_layout">
     <property name="sizeConstraint">
      <enum>QLayout::SetMinimumSize</enum>
=======
   <item row="4" column="0" colspan="4">
    <widget class="QSplitter" name="splitter">
     <property name="orientation">
      <enum>Qt::Vertical</enum>
>>>>>>> 58b939db
     </property>
     <widget class="QWidget" name="">
      <layout class="QVBoxLayout" name="verticalLayout">
       <item>
        <spacer name="verticalSpacer_2">
         <property name="orientation">
          <enum>Qt::Vertical</enum>
         </property>
         <property name="sizeType">
          <enum>QSizePolicy::Maximum</enum>
         </property>
         <property name="sizeHint" stdset="0">
          <size>
           <width>20</width>
           <height>10</height>
          </size>
         </property>
        </spacer>
       </item>
       <item>
        <layout class="QGridLayout" name="function_browser_layout">
         <property name="sizeConstraint">
          <enum>QLayout::SetDefaultConstraint</enum>
         </property>
        </layout>
       </item>
       <item>
        <spacer name="verticalSpacer_3">
         <property name="orientation">
          <enum>Qt::Vertical</enum>
         </property>
         <property name="sizeType">
          <enum>QSizePolicy::Maximum</enum>
         </property>
         <property name="sizeHint" stdset="0">
          <size>
           <width>20</width>
           <height>10</height>
          </size>
         </property>
        </spacer>
       </item>
       <item>
        <layout class="QGridLayout" name="gridLayout_2">
         <item row="0" column="0">
          <widget class="QLabel" name="label_2">
           <property name="text">
            <string>Function Name</string>
           </property>
          </widget>
         </item>
         <item row="0" column="1">
          <widget class="QLineEdit" name="function_name_line_edit"/>
         </item>
         <item row="1" column="0">
          <widget class="QLabel" name="label">
           <property name="text">
            <string>Workspace Group Name</string>
           </property>
          </widget>
         </item>
         <item row="1" column="1">
          <widget class="QLineEdit" name="ads_group_name_textbox">
           <property name="text">
            <string>Fitting Results</string>
           </property>
          </widget>
         </item>
        </layout>
       </item>
      </layout>
     </widget>
     <widget class="QTableWidget" name="fit_options_table">
      <property name="sizePolicy">
       <sizepolicy hsizetype="Expanding" vsizetype="Expanding">
        <horstretch>0</horstretch>
        <verstretch>0</verstretch>
       </sizepolicy>
      </property>
     </widget>
    </widget>
   </item>
   <item row="6" column="4">
    <spacer name="verticalSpacer_3">
     <property name="orientation">
      <enum>Qt::Vertical</enum>
     </property>
     <property name="sizeType">
      <enum>QSizePolicy::Maximum</enum>
     </property>
     <property name="sizeHint" stdset="0">
      <size>
       <width>20</width>
       <height>10</height>
      </size>
     </property>
    </spacer>
   </item>
   <item row="7" column="0" colspan="6">
    <widget class="QTableWidget" name="fit_options_table">
     <property name="sizePolicy">
      <sizepolicy hsizetype="Expanding" vsizetype="Expanding">
       <horstretch>0</horstretch>
       <verstretch>0</verstretch>
      </sizepolicy>
     </property>
    </widget>
   </item>
   <item row="8" column="0" colspan="3">
    <widget class="QLabel" name="label">
     <property name="text">
      <string>Workspace Group Name</string>
     </property>
    </widget>
   </item>
   <item row="8" column="3" colspan="3">
    <widget class="QLineEdit" name="ads_group_name_textbox">
     <property name="text">
      <string>Fitting Results</string>
     </property>
    </widget>
   </item>
   <item row="3" column="4">
    <spacer name="horizontalSpacer">
     <property name="orientation">
      <enum>Qt::Horizontal</enum>
     </property>
     <property name="sizeHint" stdset="0">
      <size>
       <width>266</width>
       <height>20</height>
      </size>
     </property>
    </spacer>
   </item>
  </layout>
  <zorder>fit_options_table</zorder>
  <zorder>verticalSpacer</zorder>
  <zorder>verticalSpacer_2</zorder>
  <zorder>verticalSpacer_3</zorder>
  <zorder>local_fit_status_label</zorder>
  <zorder>fit_status_success_failure</zorder>
  <zorder>fit_status_chi_squared</zorder>
  <zorder>label</zorder>
  <zorder>ads_group_name_textbox</zorder>
  <zorder>horizontalSpacer</zorder>
  <zorder>ads_group_name_textbox</zorder>
  <zorder>label</zorder>
  <zorder>function_name_line_edit</zorder>
  <zorder>label_2</zorder>
  <zorder></zorder>
  <zorder></zorder>
 </widget>
 <resources/>
 <connections/>
</ui><|MERGE_RESOLUTION|>--- conflicted
+++ resolved
@@ -6,25 +6,15 @@
    <rect>
     <x>0</x>
     <y>0</y>
-<<<<<<< HEAD
-    <width>607</width>
-    <height>448</height>
-=======
     <width>610</width>
     <height>584</height>
->>>>>>> 58b939db
    </rect>
   </property>
   <property name="windowTitle">
    <string>Form</string>
   </property>
-<<<<<<< HEAD
-  <layout class="QGridLayout" name="gridLayout_2">
-   <item row="0" column="0" colspan="6">
-=======
   <layout class="QGridLayout" name="gridLayout_3">
    <item row="0" column="0" colspan="4">
->>>>>>> 58b939db
     <layout class="QGridLayout" name="gridLayout">
      <item row="3" column="0">
       <widget class="QRadioButton" name="single_fit_radio">
@@ -82,11 +72,7 @@
      </item>
     </layout>
    </item>
-<<<<<<< HEAD
-   <item row="1" column="4">
-=======
    <item row="1" column="2" colspan="2">
->>>>>>> 58b939db
     <spacer name="verticalSpacer">
      <property name="orientation">
       <enum>Qt::Vertical</enum>
@@ -102,11 +88,7 @@
      </property>
     </spacer>
    </item>
-<<<<<<< HEAD
-   <item row="2" column="0" colspan="5">
-=======
    <item row="2" column="0" colspan="4">
->>>>>>> 58b939db
     <layout class="QHBoxLayout" name="horizontalLayout_2">
      <item>
       <widget class="QLabel" name="workspace_combo_box_label">
@@ -179,24 +161,15 @@
      </property>
     </widget>
    </item>
-<<<<<<< HEAD
-   <item row="3" column="2" colspan="2">
-=======
    <item row="3" column="2">
->>>>>>> 58b939db
     <widget class="QLabel" name="fit_status_chi_squared">
      <property name="text">
       <string>Chi squared: </string>
      </property>
     </widget>
    </item>
-<<<<<<< HEAD
-   <item row="4" column="4">
-    <spacer name="verticalSpacer_2">
-=======
    <item row="3" column="3">
     <spacer name="horizontalSpacer">
->>>>>>> 58b939db
      <property name="orientation">
       <enum>Qt::Horizontal</enum>
      </property>
@@ -208,17 +181,10 @@
      </property>
     </spacer>
    </item>
-<<<<<<< HEAD
-   <item row="5" column="0" rowspan="2" colspan="6">
-    <layout class="QGridLayout" name="function_browser_layout">
-     <property name="sizeConstraint">
-      <enum>QLayout::SetMinimumSize</enum>
-=======
    <item row="4" column="0" colspan="4">
     <widget class="QSplitter" name="splitter">
      <property name="orientation">
       <enum>Qt::Vertical</enum>
->>>>>>> 58b939db
      </property>
      <widget class="QWidget" name="">
       <layout class="QVBoxLayout" name="verticalLayout">
@@ -301,59 +267,6 @@
      </widget>
     </widget>
    </item>
-   <item row="6" column="4">
-    <spacer name="verticalSpacer_3">
-     <property name="orientation">
-      <enum>Qt::Vertical</enum>
-     </property>
-     <property name="sizeType">
-      <enum>QSizePolicy::Maximum</enum>
-     </property>
-     <property name="sizeHint" stdset="0">
-      <size>
-       <width>20</width>
-       <height>10</height>
-      </size>
-     </property>
-    </spacer>
-   </item>
-   <item row="7" column="0" colspan="6">
-    <widget class="QTableWidget" name="fit_options_table">
-     <property name="sizePolicy">
-      <sizepolicy hsizetype="Expanding" vsizetype="Expanding">
-       <horstretch>0</horstretch>
-       <verstretch>0</verstretch>
-      </sizepolicy>
-     </property>
-    </widget>
-   </item>
-   <item row="8" column="0" colspan="3">
-    <widget class="QLabel" name="label">
-     <property name="text">
-      <string>Workspace Group Name</string>
-     </property>
-    </widget>
-   </item>
-   <item row="8" column="3" colspan="3">
-    <widget class="QLineEdit" name="ads_group_name_textbox">
-     <property name="text">
-      <string>Fitting Results</string>
-     </property>
-    </widget>
-   </item>
-   <item row="3" column="4">
-    <spacer name="horizontalSpacer">
-     <property name="orientation">
-      <enum>Qt::Horizontal</enum>
-     </property>
-     <property name="sizeHint" stdset="0">
-      <size>
-       <width>266</width>
-       <height>20</height>
-      </size>
-     </property>
-    </spacer>
-   </item>
   </layout>
   <zorder>fit_options_table</zorder>
   <zorder>verticalSpacer</zorder>
@@ -362,8 +275,6 @@
   <zorder>local_fit_status_label</zorder>
   <zorder>fit_status_success_failure</zorder>
   <zorder>fit_status_chi_squared</zorder>
-  <zorder>label</zorder>
-  <zorder>ads_group_name_textbox</zorder>
   <zorder>horizontalSpacer</zorder>
   <zorder>ads_group_name_textbox</zorder>
   <zorder>label</zorder>
