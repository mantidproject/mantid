# Mantid Repository : https://github.com/mantidproject/mantid
#
# Copyright &copy; 2018 ISIS Rutherford Appleton Laboratory UKRI,
#     NScD Oak Ridge National Laboratory, European Spallation Source
#     & Institut Laue - Langevin
# SPDX - License - Identifier: GPL - 3.0 +
from Muon.GUI.Common.utilities.algorithm_utils import run_Fit, run_simultaneous_Fit
import mantid
from Muon.GUI.Common.ADSHandler.muon_workspace_wrapper import MuonWorkspaceWrapper
from Muon.GUI.Common.ADSHandler.workspace_naming import get_fit_workspace_directory
from mantid.simpleapi import RenameWorkspace


class FittingTabModel(object):
    def __init__(self, context):
        self.context = context
        self.function_name = ''

    def do_single_fit(self, parameter_dict):
<<<<<<< HEAD
        group_name = parameter_dict.pop('GroupName')
        output_workspace, fitting_parameters_table, function_string, output_status, output_chi_squared = \
            self.do_single_fit_and_return_workspace_parameters_and_fit_function(parameter_dict)

        workspace_name, workspace_directory = self.create_fitted_workspace_name(parameter_dict['InputWorkspace'],
                                                                                parameter_dict['Function'], group_name)
        table_name, table_directory = self.create_parameter_table_name(parameter_dict['InputWorkspace'],
                                                                       parameter_dict['Function'], group_name)

        self.add_workspace_to_ADS(output_workspace, workspace_name, workspace_directory)
        self.add_workspace_to_ADS(fitting_parameters_table, table_name, table_directory)

        return function_string.clone(), output_status, output_chi_squared
=======
        fit_group_name = parameter_dict.pop('FitGroupName')
        output_workspace, fitting_parameters_table, function_object, output_status, output_chi_squared = \
            self.do_single_fit_and_return_workspace_parameters_and_fit_function(parameter_dict)

        workspace_name, workspace_directory = self.create_fitted_workspace_name(parameter_dict['InputWorkspace'],
                                                                                parameter_dict['Function'],
                                                                                fit_group_name)
        table_name, table_directory = self.create_parameter_table_name(parameter_dict['InputWorkspace'],
                                                                       parameter_dict['Function'], fit_group_name)

        self.add_workspace_to_ADS(output_workspace, workspace_name, workspace_directory)
        wrapped_parameter_workspace = self.add_workspace_to_ADS(fitting_parameters_table, table_name, table_directory)
        self.add_fit_to_context(wrapped_parameter_workspace,
                                parameter_dict['Function'],
                                parameter_dict['InputWorkspace'])

        return function_object.clone(), output_status, output_chi_squared
>>>>>>> 58b939db

    def do_single_fit_and_return_workspace_parameters_and_fit_function(
            self, parameters_dict):
        alg = mantid.AlgorithmManager.create("Fit")
        return run_Fit(parameters_dict, alg)

    def add_workspace_to_ADS(self, workspace, name, directory):
        workspace_wrapper = MuonWorkspaceWrapper(workspace, directory + name)
        workspace_wrapper.show()
        return workspace_wrapper

<<<<<<< HEAD
    def create_fitted_workspace_name(self, input_workspace_name, function_name, group_name):
        directory = get_fit_workspace_directory(group_name, '_workspaces')
        name = input_workspace_name + '; Fitted; ' + self.get_function_name(function_name)
=======
    def create_fitted_workspace_name(self, input_workspace_name, function, fit_group_name):
        directory = get_fit_workspace_directory(fit_group_name, '_workspaces')
        name = input_workspace_name + '; Fitted; ' + self.function_name
>>>>>>> 58b939db

        return name, directory

    def create_multi_domain_fitted_workspace_name(self, input_workspace, function, group_name):
        directory = get_fit_workspace_directory(group_name, '_workspaces')
<<<<<<< HEAD
        name = input_workspace + '+ ...; Fitted; ' + self.get_function_name(function)

        return name, directory

    def create_parameter_table_name(self, input_workspace_name, function_name, group_name):
        directory = get_fit_workspace_directory(group_name, '_parameter_tables')
        name = input_workspace_name + '; Fitted Parameters; ' + self.get_function_name(function_name)
        return name, directory

    def do_simultaneous_fit(self, parameter_dict):
        group_name = parameter_dict.pop('GroupName')
        output_workspace, fitting_parameters_table, function_string, output_status, output_chi_squared = \
=======
        name = input_workspace + '+ ...; Fitted; ' + self.function_name

        return name, directory

    def create_parameter_table_name(self, input_workspace_name, function, group_name):
        directory = get_fit_workspace_directory(group_name, '_parameter_tables')
        name = input_workspace_name + '; Fitted Parameters; ' + self.function_name
        return name, directory

    def do_simultaneous_fit(self, parameter_dict):
        fit_group_name = parameter_dict.pop('FitGroupName')
        output_workspace, fitting_parameters_table, function_object, output_status, output_chi_squared = \
>>>>>>> 58b939db
            self.do_simultaneous_fit_and_return_workspace_parameters_and_fit_function(parameter_dict)

        workspace_name, workspace_directory = self.create_multi_domain_fitted_workspace_name(
            parameter_dict['InputWorkspace'][0],
<<<<<<< HEAD
            parameter_dict['Function'], group_name)
        table_name, table_directory = self.create_parameter_table_name(parameter_dict['InputWorkspace'][0] + '+ ...',
                                                                       parameter_dict['Function'], group_name)
=======
            parameter_dict['Function'], fit_group_name)
        table_name, table_directory = self.create_parameter_table_name(parameter_dict['InputWorkspace'][0] + '+ ...',
                                                                       parameter_dict['Function'], fit_group_name)
>>>>>>> 58b939db

        self.add_workspace_to_ADS(output_workspace, workspace_name, workspace_directory)
        if len(parameter_dict['InputWorkspace']) > 1:
            self.rename_members_of_fitted_workspace_group(output_workspace, parameter_dict['InputWorkspace'],
                                                          parameter_dict['Function'],
<<<<<<< HEAD
                                                          group_name)
        self.add_workspace_to_ADS(fitting_parameters_table, table_name, table_directory)

        return function_string, output_status, output_chi_squared

    def do_simultaneous_fit_and_return_workspace_parameters_and_fit_function(self, parameters_dict):
=======
                                                          fit_group_name)
            wrapped_parameter_workspace = self.add_workspace_to_ADS(fitting_parameters_table, table_name,
                                                                    table_directory)
            self.add_fit_to_context(wrapped_parameter_workspace,
                                    parameter_dict['Function'],
                                    parameter_dict['InputWorkspace'])

        return function_object, output_status, output_chi_squared

    def do_simultaneous_fit_and_return_workspace_parameters_and_fit_function(
            self, parameters_dict):
>>>>>>> 58b939db
        alg = mantid.AlgorithmManager.create("Fit")
        return run_simultaneous_Fit(parameters_dict, alg)

    def rename_members_of_fitted_workspace_group(self, group_workspace, inputworkspace_list, function, group_name):
        for index, workspace_name in enumerate(group_workspace.getNames()):
            new_name, _ = self.create_fitted_workspace_name(inputworkspace_list[index], function, group_name)
<<<<<<< HEAD
=======

>>>>>>> 58b939db
            new_name += '; Simultaneous'
            RenameWorkspace(InputWorkspace=workspace_name,
                            OutputWorkspace=new_name)

    def do_sequential_fit(self, parameter_dict):
        function_object_list = []
        output_status_list = []
        output_chi_squared_list = []
<<<<<<< HEAD
        function_string = parameter_dict['Function']
=======
        function_object = parameter_dict['Function']
>>>>>>> 58b939db
        for input_workspace, startX, endX in zip(parameter_dict['InputWorkspace'], parameter_dict['StartX'],
                                                 parameter_dict['EndX']):
            sub_parameter_dict = parameter_dict.copy()
            sub_parameter_dict['InputWorkspace'] = input_workspace
            sub_parameter_dict['StartX'] = startX
            sub_parameter_dict['EndX'] = endX
            sub_parameter_dict['Function'] = function_object

            function_object, output_status, output_chi_squared = self.do_single_fit(sub_parameter_dict)
            # This is required so that a new function object is created that is not overwritten in subsequent iterations
<<<<<<< HEAD
            new_function = function_string.clone()
            function_string_list.append(new_function)
=======
            new_function = function_object.clone()
            function_object_list.append(new_function)

>>>>>>> 58b939db
            output_status_list.append(output_status)
            output_chi_squared_list.append(output_chi_squared)

        return function_object_list, output_status_list, output_chi_squared_list

    def get_function_name(self, function):
        if function is None:
            return ''

        if function.getNumberDomains() > 1:
            function_temp = function.getFunction(0)
        else:
            function_temp = function

        try:
            function_string_list = []
            for i in range(function_temp.nFunctions()):
                function_string_list.append(function_temp.getFunction(i).name())
            if len(function_string_list) > 3:
                function_string_list = function_string_list[:3]
                function_string_list.append('...')
            function_string = ','.join(function_string_list)
            return function_string
        except AttributeError:
            return function_temp.name()

    def add_fit_to_context(self, parameter_workspace, function,
                           input_workspace):
        self.context.fitting_context.add_fit_from_values(
            parameter_workspace, self.function_name,
            input_workspace)<|MERGE_RESOLUTION|>--- conflicted
+++ resolved
@@ -17,21 +17,6 @@
         self.function_name = ''
 
     def do_single_fit(self, parameter_dict):
-<<<<<<< HEAD
-        group_name = parameter_dict.pop('GroupName')
-        output_workspace, fitting_parameters_table, function_string, output_status, output_chi_squared = \
-            self.do_single_fit_and_return_workspace_parameters_and_fit_function(parameter_dict)
-
-        workspace_name, workspace_directory = self.create_fitted_workspace_name(parameter_dict['InputWorkspace'],
-                                                                                parameter_dict['Function'], group_name)
-        table_name, table_directory = self.create_parameter_table_name(parameter_dict['InputWorkspace'],
-                                                                       parameter_dict['Function'], group_name)
-
-        self.add_workspace_to_ADS(output_workspace, workspace_name, workspace_directory)
-        self.add_workspace_to_ADS(fitting_parameters_table, table_name, table_directory)
-
-        return function_string.clone(), output_status, output_chi_squared
-=======
         fit_group_name = parameter_dict.pop('FitGroupName')
         output_workspace, fitting_parameters_table, function_object, output_status, output_chi_squared = \
             self.do_single_fit_and_return_workspace_parameters_and_fit_function(parameter_dict)
@@ -49,7 +34,6 @@
                                 parameter_dict['InputWorkspace'])
 
         return function_object.clone(), output_status, output_chi_squared
->>>>>>> 58b939db
 
     def do_single_fit_and_return_workspace_parameters_and_fit_function(
             self, parameters_dict):
@@ -61,34 +45,14 @@
         workspace_wrapper.show()
         return workspace_wrapper
 
-<<<<<<< HEAD
-    def create_fitted_workspace_name(self, input_workspace_name, function_name, group_name):
-        directory = get_fit_workspace_directory(group_name, '_workspaces')
-        name = input_workspace_name + '; Fitted; ' + self.get_function_name(function_name)
-=======
     def create_fitted_workspace_name(self, input_workspace_name, function, fit_group_name):
         directory = get_fit_workspace_directory(fit_group_name, '_workspaces')
         name = input_workspace_name + '; Fitted; ' + self.function_name
->>>>>>> 58b939db
 
         return name, directory
 
     def create_multi_domain_fitted_workspace_name(self, input_workspace, function, group_name):
         directory = get_fit_workspace_directory(group_name, '_workspaces')
-<<<<<<< HEAD
-        name = input_workspace + '+ ...; Fitted; ' + self.get_function_name(function)
-
-        return name, directory
-
-    def create_parameter_table_name(self, input_workspace_name, function_name, group_name):
-        directory = get_fit_workspace_directory(group_name, '_parameter_tables')
-        name = input_workspace_name + '; Fitted Parameters; ' + self.get_function_name(function_name)
-        return name, directory
-
-    def do_simultaneous_fit(self, parameter_dict):
-        group_name = parameter_dict.pop('GroupName')
-        output_workspace, fitting_parameters_table, function_string, output_status, output_chi_squared = \
-=======
         name = input_workspace + '+ ...; Fitted; ' + self.function_name
 
         return name, directory
@@ -101,33 +65,18 @@
     def do_simultaneous_fit(self, parameter_dict):
         fit_group_name = parameter_dict.pop('FitGroupName')
         output_workspace, fitting_parameters_table, function_object, output_status, output_chi_squared = \
->>>>>>> 58b939db
             self.do_simultaneous_fit_and_return_workspace_parameters_and_fit_function(parameter_dict)
 
         workspace_name, workspace_directory = self.create_multi_domain_fitted_workspace_name(
             parameter_dict['InputWorkspace'][0],
-<<<<<<< HEAD
-            parameter_dict['Function'], group_name)
-        table_name, table_directory = self.create_parameter_table_name(parameter_dict['InputWorkspace'][0] + '+ ...',
-                                                                       parameter_dict['Function'], group_name)
-=======
             parameter_dict['Function'], fit_group_name)
         table_name, table_directory = self.create_parameter_table_name(parameter_dict['InputWorkspace'][0] + '+ ...',
                                                                        parameter_dict['Function'], fit_group_name)
->>>>>>> 58b939db
 
         self.add_workspace_to_ADS(output_workspace, workspace_name, workspace_directory)
         if len(parameter_dict['InputWorkspace']) > 1:
             self.rename_members_of_fitted_workspace_group(output_workspace, parameter_dict['InputWorkspace'],
                                                           parameter_dict['Function'],
-<<<<<<< HEAD
-                                                          group_name)
-        self.add_workspace_to_ADS(fitting_parameters_table, table_name, table_directory)
-
-        return function_string, output_status, output_chi_squared
-
-    def do_simultaneous_fit_and_return_workspace_parameters_and_fit_function(self, parameters_dict):
-=======
                                                           fit_group_name)
             wrapped_parameter_workspace = self.add_workspace_to_ADS(fitting_parameters_table, table_name,
                                                                     table_directory)
@@ -139,17 +88,13 @@
 
     def do_simultaneous_fit_and_return_workspace_parameters_and_fit_function(
             self, parameters_dict):
->>>>>>> 58b939db
         alg = mantid.AlgorithmManager.create("Fit")
         return run_simultaneous_Fit(parameters_dict, alg)
 
     def rename_members_of_fitted_workspace_group(self, group_workspace, inputworkspace_list, function, group_name):
         for index, workspace_name in enumerate(group_workspace.getNames()):
             new_name, _ = self.create_fitted_workspace_name(inputworkspace_list[index], function, group_name)
-<<<<<<< HEAD
-=======
 
->>>>>>> 58b939db
             new_name += '; Simultaneous'
             RenameWorkspace(InputWorkspace=workspace_name,
                             OutputWorkspace=new_name)
@@ -158,11 +103,7 @@
         function_object_list = []
         output_status_list = []
         output_chi_squared_list = []
-<<<<<<< HEAD
-        function_string = parameter_dict['Function']
-=======
         function_object = parameter_dict['Function']
->>>>>>> 58b939db
         for input_workspace, startX, endX in zip(parameter_dict['InputWorkspace'], parameter_dict['StartX'],
                                                  parameter_dict['EndX']):
             sub_parameter_dict = parameter_dict.copy()
@@ -173,14 +114,9 @@
 
             function_object, output_status, output_chi_squared = self.do_single_fit(sub_parameter_dict)
             # This is required so that a new function object is created that is not overwritten in subsequent iterations
-<<<<<<< HEAD
-            new_function = function_string.clone()
-            function_string_list.append(new_function)
-=======
             new_function = function_object.clone()
             function_object_list.append(new_function)
 
->>>>>>> 58b939db
             output_status_list.append(output_status)
             output_chi_squared_list.append(output_chi_squared)
 
