--- conflicted
+++ resolved
@@ -203,8 +203,6 @@
     def group_name(self, value):
         self.ads_group_name_textbox.setText(value)
 
-<<<<<<< HEAD
-=======
     @property
     def function_name(self):
         return str(self.function_name_line_edit.text())
@@ -215,7 +213,6 @@
         self.function_name_line_edit.setText(function_name)
         self.function_name_line_edit.blockSignals(False)
 
->>>>>>> 58b939db
     def warning_popup(self, message):
         warning(message, parent=self)
 
