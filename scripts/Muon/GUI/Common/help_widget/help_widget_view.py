from __future__ import (absolute_import, division, print_function)

from PyQt4 import QtGui
import Muon.GUI.Common.message_box as message_box
from qtpy import PYQT4

# determine whether the interface is opened from within Mantid or not
# (outside of Mantid we cannot use the "Manage user directories" functionality)
STANDALONE_EXEC = True
try:
    from mantidqtpython import MantidQt
except:
    STANDALONE_EXEC = False

if PYQT4:
    IN_MANTIDPLOT = False
    try:
        from pymantidplot import proxies
        IN_MANTIDPLOT = True
    except ImportError:
        # We are not in MantidPlot e.g. testing
        pass


class HelpWidgetView(QtGui.QWidget):

    @staticmethod
    def warning_popup(message):
        message_box.warning(str(message))

    def __init__(self, parent=None):
        super(HelpWidgetView, self).__init__(parent)

        self.setup_interface_layout()

    def setup_interface_layout(self):
        self.setObjectName("HelpWidget")
        self.resize(500, 100)

        self.help_label = QtGui.QLabel(self)
        self.help_label.setObjectName("helpLabel")
        self.help_label.setText("Help : ")

        self.help_button = QtGui.QToolButton(self)
        self.help_button.setObjectName("helpButton")
        self.help_button.setText("?")

        self.manage_user_dir_button = QtGui.QPushButton(self)
        self.manage_user_dir_button.setObjectName("manageUserDirectoriesButton")
        self.manage_user_dir_button.setText("Manage User Directories")

        self.horizontal_layout = QtGui.QHBoxLayout()
        self.horizontal_layout.setObjectName("horizontalLayout")
        self.horizontal_layout.addWidget(self.help_label)
        self.horizontal_layout.addWidget(self.help_button)
        self.horizontal_layout.addStretch(0)
        self.horizontal_layout.addWidget(self.manage_user_dir_button)

        self.setLayout(self.horizontal_layout)

    def getLayout(self):
        return self.horizontal_layout

    def on_manage_user_directories_clicked(self, slot):
        self.manage_user_dir_button.clicked.connect(slot)

    def on_help_button_clicked(self, slot):
        self.help_button.clicked.connect(slot)

    def show_directory_manager(self):
        if STANDALONE_EXEC:
            MantidQt.API.ManageUserDirectories.openUserDirsDialog(self)
        else:
            self.warning_popup("Cannot open user directories dailog outside MantidPlot.")

    def _on_help_button_clicked(self):
        if PYQT4:
<<<<<<< HEAD
            proxies.showCustomInterfaceHelp('Frequency Domain Analysis 2')
=======
            proxies.showCustomInterfaceHelp('Frequency Domain Analysis')
>>>>>>> 26f4f305
<|MERGE_RESOLUTION|>--- conflicted
+++ resolved
@@ -75,8 +75,4 @@
 
     def _on_help_button_clicked(self):
         if PYQT4:
-<<<<<<< HEAD
-            proxies.showCustomInterfaceHelp('Frequency Domain Analysis 2')
-=======
-            proxies.showCustomInterfaceHelp('Frequency Domain Analysis')
->>>>>>> 26f4f305
+            proxies.showCustomInterfaceHelp('Frequency Domain Analysis')