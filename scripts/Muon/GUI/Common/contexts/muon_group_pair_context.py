--- conflicted
+++ resolved
@@ -212,10 +212,6 @@
         else:
             raise ValueError('Groups and pairs must have unique names')
 
-<<<<<<< HEAD
-    def show(self, name, run):
-        self[name].show(tuple(run))
-
     def reset_group_and_pairs_to_default(self, workspace, instrument, main_field_direction, num_periods):
         default_groups, default_pairs, default_selected = get_default_grouping(workspace, instrument, main_field_direction)
         if num_periods == 1:
@@ -236,10 +232,6 @@
                                        pair.backward_group + str(period), pair.alpha))
 
             self._selected = self.pair_names[0]
-=======
-    def reset_group_and_pairs_to_default(self, workspace, instrument, main_field_direction):
-        self._groups, self._pairs, self._selected = get_default_grouping(workspace, instrument, main_field_direction)
->>>>>>> 73d2a528
 
     def _check_name_unique(self, name):
         for item in self._groups + self.pairs:
