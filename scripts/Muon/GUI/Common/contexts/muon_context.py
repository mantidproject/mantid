# Mantid Repository : https://github.com/mantidproject/mantid
#
# Copyright &copy; 2018 ISIS Rutherford Appleton Laboratory UKRI,
#     NScD Oak Ridge National Laboratory, European Spallation Source
#     & Institut Laue - Langevin
# SPDX - License - Identifier: GPL - 3.0 +
from Muon.GUI.Common.ADSHandler.workspace_naming import (get_raw_data_workspace_name, get_group_data_workspace_name,
                                                         get_pair_data_workspace_name, get_base_data_directory,
                                                         get_raw_data_directory, get_group_data_directory,
                                                         get_pair_data_directory, get_group_asymmetry_name)
from Muon.GUI.Common.calculate_pair_and_group import calculate_group_data, calculate_pair_data, \
    estimate_group_asymmetry_data
from Muon.GUI.Common.contexts.muon_data_context import MuonDataContext
from Muon.GUI.Common.contexts.muon_group_pair_context import MuonGroupPairContext
from Muon.GUI.Common.contexts.muon_gui_context import MuonGuiContext
from Muon.GUI.Common.contexts.fitting_context import FittingContext
from Muon.GUI.Common.contexts.phase_table_context import PhaseTableContext
from Muon.GUI.Common.utilities.run_string_utils import run_list_to_string, run_string_to_list
import Muon.GUI.Common.ADSHandler.workspace_naming as wsName
from Muon.GUI.Common.contexts.muon_group_pair_context import get_default_grouping


class MuonContext(object):
    def __init__(self, muon_data_context=MuonDataContext(), muon_gui_context=MuonGuiContext(),
                 muon_group_context=MuonGroupPairContext(), base_directory='Muon Data', muon_phase_context= PhaseTableContext(),
<<<<<<< HEAD
                 workspace_suffix=' MA'):
=======
                 fitting_context=FittingContext()):
>>>>>>> 970e0c53
        self._data_context = muon_data_context
        self._gui_context = muon_gui_context
        self._group_pair_context = muon_group_context
        self._phase_context = muon_phase_context
        self.fitting_context = fitting_context
        self.base_directory = base_directory
        self.workspace_suffix = workspace_suffix

        self.gui_context.update({'DeadTimeSource': 'None', 'LastGoodDataFromFile': True, 'selected_group_pair': ''})

    @property
    def data_context(self):
        return self._data_context

    @property
    def gui_context(self):
        return self._gui_context

    @property
    def group_pair_context(self):
        return self._group_pair_context

    @property
    def phase_context(self):
        return self._phase_context

    def calculate_group(self, group_name, run, rebin=False):
        group_workspace = calculate_group_data(self, group_name, run, rebin)
        group_asymmetry = estimate_group_asymmetry_data(self, group_name, run, rebin)

        return group_workspace, group_asymmetry

    def calculate_pair(self, pair_name, run, rebin=False):
        return calculate_pair_data(self, pair_name, run, rebin)

    def show_all_groups(self):
        self.calculate_all_groups()
        for run in self._data_context.current_runs:
            for group_name in self._group_pair_context.group_names:
                run_as_string = run_list_to_string(run)
                directory = get_base_data_directory(self, run_as_string) + get_group_data_directory(self, run_as_string)

                name = get_group_data_workspace_name(self, group_name, run_as_string, rebin=False)
                asym_name = get_group_asymmetry_name(self, group_name, run_as_string, rebin=False)

                self.group_pair_context[group_name].show_raw(run, directory + name, directory + asym_name)

                if self._do_rebin():
                    name = get_group_data_workspace_name(self, group_name, run_as_string, rebin=True)
                    asym_name = get_group_asymmetry_name(self, group_name, run_as_string, rebin=True)
                    self.group_pair_context[group_name].show_rebin(run, directory + name, directory + asym_name)

    def show_all_pairs(self):
        self.calculate_all_pairs()
        for run in self._data_context.current_runs:
            for pair_name in self._group_pair_context.pair_names:
                run_as_string = run_list_to_string(run)
                name = get_pair_data_workspace_name(self, pair_name, run_as_string, rebin=False)
                directory = get_base_data_directory(self, run_as_string) + get_pair_data_directory(self, run_as_string)

                self.group_pair_context[pair_name].show_raw(run, directory + name)

                if self._do_rebin():
                    name = get_pair_data_workspace_name(self, pair_name, run_as_string, rebin=True)
                    self.group_pair_context[pair_name].show_rebin(run, directory + name)

    def calculate_all_pairs(self):
        for run in self._data_context.current_runs:
            for pair_name in self._group_pair_context.pair_names:
                pair_asymmetry_workspace = self.calculate_pair(pair_name, run)
                self.group_pair_context[pair_name].update_asymmetry_workspace(pair_asymmetry_workspace, run)

                if self._do_rebin():
                    pair_asymmetry_workspace = self.calculate_pair(pair_name, run, rebin=True)
                    self.group_pair_context[pair_name].update_asymmetry_workspace(pair_asymmetry_workspace, run, rebin=True)

    def calculate_all_groups(self):
        for run in self._data_context.current_runs:
            for group_name in self._group_pair_context.group_names:
                group_workspace, group_asymmetry = self.calculate_group(group_name, run)
                self.group_pair_context[group_name].update_workspaces(run, group_workspace, group_asymmetry, rebin=False)

                if self._do_rebin():
                    group_workspace, group_asymmetry = self.calculate_group(group_name, run, rebin=True)
                    self.group_pair_context[group_name].update_workspaces(run, group_workspace, group_asymmetry, rebin=True)

    def update_current_data(self):
        # Update the current data; resetting the groups and pairs to their default values
        if len(self.data_context.current_runs) > 0:
            self.data_context.update_current_data()

            if not self.group_pair_context.groups:
                self.group_pair_context.reset_group_and_pairs_to_default(self.data_context.current_workspace,
                                                                         self.data_context.instrument,
                                                                         self.data_context.main_field_direction)
        else:
            self.data_context.clear()

    def show_raw_data(self):
        for run in self.data_context.current_runs:
            run_string = run_list_to_string(run)
            loaded_workspace = self.data_context._loaded_data.get_data(run=run, instrument=self.data_context.instrument)['workspace'][
                'OutputWorkspace']
            directory = get_base_data_directory(self, run_string) + get_raw_data_directory(self, run_string)

            if len(loaded_workspace) > 1:
                # Multi-period data
                for i, single_ws in enumerate(loaded_workspace):
                    name = directory + get_raw_data_workspace_name(self, run_string, period=str(i + 1))
                    single_ws.show(name)
            else:
                # Single period data
                name = directory + get_raw_data_workspace_name(self, run_string)
                loaded_workspace[0].show(name)

    def _do_rebin(self):
        return (self.gui_context['RebinType'] == 'Fixed' and
                'RebinFixed' in self.gui_context and self.gui_context['RebinFixed']) or\
               (self.gui_context['RebinType'] == 'Variable' and
                'RebinVariable' in self.gui_context and self.gui_context['RebinVariable'])

    def get_workspace_names_for_FFT_analysis(self, use_raw=True):
        pair_names = list(self.group_pair_context.pair_names)
        group_names = list(self.group_pair_context.group_names)
        run_numbers = self.data_context.current_runs
        workspace_options = []

        for run in run_numbers:
            workspace_options += self.phase_context.get_phase_quad(self.data_context.instrument, run_list_to_string(run))

            for name in pair_names:
                workspace_options.append(
                    wsName.get_pair_data_workspace_name(self,
                                                        str(name),
                                                        run_list_to_string(run), not use_raw))
            for group_name in group_names:
                workspace_options.append(
                    wsName.get_group_asymmetry_name(self, str(group_name), run_list_to_string(run),
                                                    not use_raw))
        return workspace_options

    def get_detectors_excluded_from_default_grouping_tables(self):
        groups, _, _ = get_default_grouping(
            self.data_context.current_workspace, self.data_context.instrument,
            self.data_context.main_field_direction)
        detectors_in_group = []
        for group in groups:
            detectors_in_group += group.detectors
        detectors_in_group = set(detectors_in_group)

        return [det for det in range(1, self.data_context.num_detectors) if det not in detectors_in_group]

    # Get the groups/pairs for active WS
    def getGroupedWorkspaceNames(self):
        run_numbers = self.data_context.current_runs
        runs = [
            wsName.get_raw_data_workspace_name(self, run_list_to_string(run_number), period=str(period + 1))
            for run_number in run_numbers for period in range(self.data_context.num_periods(run_number))]
        return runs

    def first_good_data(self, run):
        if not self.data_context.get_loaded_data_for_run(run):
            return 0.0

        if self.gui_context['FirstGoodDataFromFile']:
            return self.data_context.get_loaded_data_for_run(run)["FirstGoodData"]
        else:
            if 'FirstGoodData' in self.gui_context:
                return self.gui_context['FirstGoodData']
            else:
                self.gui_context['FirstGoodData'] = self.data_context.get_loaded_data_for_run(run)["FirstGoodData"]
                return self.gui_context['FirstGoodData']

    def last_good_data(self, run):
        if not self.data_context.get_loaded_data_for_run(run):
            return 0.0

        if self.gui_context['LastGoodDataFromFile']:
            return round(max(self.data_context.get_loaded_data_for_run(run)["OutputWorkspace"][0].workspace.dataX(0)), 2)
        else:
            if 'LastGoodData' in self.gui_context:
                return self.gui_context['LastGoodData']
            else:
                self.gui_context['LastGoodData'] = round(max(self.data_context.get_loaded_data_for_run(run)
                                                             ["OutputWorkspace"][0].workspace.dataX(0)), 2)
                return self.gui_context['LastGoodData']

    def dead_time_table(self, run):
        if self.gui_context['DeadTimeSource'] == 'FromADS':
            return self.gui_context['DeadTimeTable']
        elif self.gui_context['DeadTimeSource'] == 'FromFile':
            return self.data_context.get_loaded_data_for_run(run)["DataDeadTimeTable"]
        elif self.gui_context['DeadTimeSource'] == 'None':
            return None

    def get_names_of_workspaces_to_fit(self, runs='', group_and_pair='', phasequad=False, rebin=False):
        if group_and_pair == 'All':
            group = self.group_pair_context.group_names
            pair = self.group_pair_context.pair_names
        else:
            group_pair_list = group_and_pair.replace(' ', '').split(',')
            group = [group for group in group_pair_list if group in self.group_pair_context.group_names]
            pair = [pair for pair in group_pair_list if pair in self.group_pair_context.pair_names]

        if runs == 'All':
            run_list = self.data_context.current_runs
        else:
            run_list = [run_string_to_list(item) for item in runs.replace(' ', '').split(',')]
            flat_list = []
            for sublist in run_list:
                flat_list += [[run] for run in sublist if len(sublist) > 1]
            run_list += flat_list
            run_list = [run for run in run_list if run in self.data_context.current_runs]

        group_names = self.group_pair_context.get_group_workspace_names(run_list, group, rebin)
        pair_names = self.group_pair_context.get_pair_workspace_names(run_list, pair, rebin)

        phasequad_names = []
        if phasequad:
            for run in run_list:
                run_string = run_list_to_string(run)
                phasequad_names += self.phase_context.get_phase_quad(self.data_context.instrument, run_string)

        return group_names + pair_names + phasequad_names

    def get_list_of_binned_or_unbinned_workspaces_from_equivalents(self, input_list):
        equivalent_list = []

        for item in input_list:
            if 'PhaseQuad' in item:
                equivalent_list.append(item)

            equivalent_group_pair = self.group_pair_context.get_equivalent_group_pair(item)
            if equivalent_group_pair:
                equivalent_list.append(equivalent_group_pair)

        return equivalent_list<|MERGE_RESOLUTION|>--- conflicted
+++ resolved
@@ -23,11 +23,8 @@
 class MuonContext(object):
     def __init__(self, muon_data_context=MuonDataContext(), muon_gui_context=MuonGuiContext(),
                  muon_group_context=MuonGroupPairContext(), base_directory='Muon Data', muon_phase_context= PhaseTableContext(),
-<<<<<<< HEAD
-                 workspace_suffix=' MA'):
-=======
-                 fitting_context=FittingContext()):
->>>>>>> 970e0c53
+                 workspace_suffix=' MA', fitting_context=FittingContext()):
+
         self._data_context = muon_data_context
         self._gui_context = muon_gui_context
         self._group_pair_context = muon_group_context
