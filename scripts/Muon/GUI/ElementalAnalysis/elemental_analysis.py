--- conflicted
+++ resolved
@@ -367,13 +367,8 @@
                 self.ptable.select_element(element)
             else:
                 self._remove_element_lines(element)
-<<<<<<< HEAD
-
         self._update_checked_data()
         #self._generate_element_data()
-=======
-        # self._generate_element_data()
->>>>>>> d6bfba54
 
     def _update_checked_data(self):
         if self.peaks.major.isChecked():
