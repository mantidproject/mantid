#pylint: disable=invalid-name
"""
    Data stitching for SANS and reflectometry
"""
from __future__ import (absolute_import, division, print_function)
import os
from mantid.simpleapi import *
from mantid.kernel import Logger
from functools import cmp_to_key

try:
    import mantidplot
    from PyQt4 import QtCore
    IS_IN_MANTIDPLOT = True
except(ImportError, ImportWarning):
    IS_IN_MANTIDPLOT = False


class RangeSelector(object):
    """
        Brings up range selector window and connects the user selection to
        a call-back function.
    """
    __instance = None

    class _Selector(object):
        """
            Selector class for selecting ranges in Mantidplot
        """

        def __init__(self):
            self._call_back = None
            self._ws_output_base = None
            self._graph = "Range Selector"

        def disconnect(self):
            if IS_IN_MANTIDPLOT:
                mantidplot.app.disconnect(mantidplot.app.mantidUI,
                                          QtCore.SIGNAL("x_range_update(double,double)"),
                                          self._call_back)

        def connect(self, ws, call_back, xmin=None, xmax=None,
                    range_min=None, range_max=None, x_title=None,
                    log_scale=False,
                    ws_output_base=None):
            if not IS_IN_MANTIDPLOT:
                print("RangeSelector cannot be used output MantidPlot")
                return

            self._call_back = call_back
            self._ws_output_base = ws_output_base

            mantidplot.app.connect(mantidplot.app.mantidUI,
                                   QtCore.SIGNAL("x_range_update(double,double)"),
                                   self._call_back)
            g = mantidplot.graph(self._graph)

            if g is not None:
                g.close()

            g = mantidplot.plotSpectrum(ws, [0], True)
            g.setName(self._graph)
            l = g.activeLayer()
            try:
                title = ws[0].replace("_", " ")
                title.strip()
            except:
                title = " "
            l.setTitle(" ")
            l.setCurveTitle(0, title)
            if log_scale:
                l.logYlinX()
            if x_title is not None:
                l.setXTitle(x_title)
            if xmin is not None and xmax is not None:
                l.setScale(2, xmin, xmax)

            if range_min is not None and range_max is not None:
                mantidplot.selectMultiPeak(g, False, range_min, range_max)
            else:
                mantidplot.selectMultiPeak(g, False)

    @classmethod
    def connect(cls, ws, call_back, xmin=None, xmax=None,
                range_min=None, range_max=None, x_title=None,
                log_scale=False, ws_output_base=None):
        """
            Connect method for the range selector
        """
        if RangeSelector.__instance is not None:
            RangeSelector.__instance.disconnect()
        else:
            RangeSelector.__instance = RangeSelector._Selector()

        RangeSelector.__instance.connect(ws, call_back, xmin=xmin, xmax=xmax,
                                         range_min=range_min, range_max=range_max,
                                         x_title=x_title, log_scale=log_scale)


class DataSet(object):
    """
        Data set class for stitcher
    """

    def __init__(self, file_path=""):
        self._file_path = file_path
        self._xmin = None
        self._xmax = None
        self._ws_name = None
        self._ws_scaled = None
        self._scale = 1.0
        self._last_applied_scale = 1.0
        self._skip_last = 0
        self._skip_first = 0
        self._npts = None
        self._restricted_range = False

    def __str__(self):
        return str(self._ws_name)

    def get_number_of_points(self):
        return self._npts

    def get_scaled_ws(self):
        """
           Get the name of the scaled workspace, if it exists
        """
        if mtd.doesExist(self._ws_scaled):
            return self._ws_scaled
        return None

    def set_skipped_points(self, first, last):
        """
            Set the number of points to skip at the beginning and
            end of the distribution
            @param first: number of points to skip at the beginning of distribution
            @param last: number of points to skip at the end of distribution
        """
        self._skip_last = last
        self._skip_first = first

    def get_skipped_range(self):
        """
            Get the non-zero x range of the data, excluding the skipped
            points
        """
        if self.is_loaded():
            x = mtd[self._ws_name].readX(0)
            y = mtd[self._ws_name].readY(0)
            xmin = x[0]
            xmax = x[len(x)-1]

            for i in range(len(y)):
                if y[i] != 0.0:
                    xmin = x[i+self._skip_first]
                    break

            for i in range(len(y)-1, -1, -1):
                if y[i] != 0.0:
                    xmax = x[i-self._skip_last]
                    break

            return xmin, xmax
        else:
            return self.get_range()

    def is_loaded(self):
        """
            Return True is this data set has been loaded
        """
        return mtd.doesExist(self._ws_name)

    def set_scale(self, scale=1.0):
        """
            Set the scaling factor for this data set
            @param scale: scaling factor
        """
        self._scale = scale

    def get_scale(self):
        """
            Get the current scaling factor for this data set
        """
        return self._scale

    def set_range(self, xmin, xmax):
        """
            Set the Q range for this data set
            @param xmin: minimum Q value
            @param xmax: maximum Q value
        """
        self._xmin = xmin
        self._xmax = xmax

    def get_range(self):
        """
            Return the Q range for this data set
        """
        return self._xmin, self._xmax

    def apply_scale(self, xmin=None, xmax=None):
        """
            Apply the scaling factor to the unmodified data set.
            If xmin and xmax are both set, only the data in the
            defined range will be scaled.
            @param xmin: minimum q-value
            @param xmax: maximum q-value
        """
        self.load()

        # Keep track of dQ
        dq = mtd[self._ws_name].readDx(0)

        Scale(InputWorkspace=self._ws_name, OutputWorkspace=self._ws_scaled,
              Operation="Multiply", Factor=self._scale)

        # Put back dQ
        dq_scaled = mtd[self._ws_scaled].dataDx(0)
        for i in range(len(dq_scaled)):
            dq_scaled[i] = dq[i]

        if xmin is not None and xmax is not None:
            x = mtd[self._ws_scaled].readX(0)
            dx = dq_scaled
            y = mtd[self._ws_scaled].readY(0)
            e = mtd[self._ws_scaled].readE(0)

            x_trim = []
            dx_trim = []
            y_trim = []
            e_trim = []
            for i in range(len(y)):
                if x[i] >= xmin and x[i] <= xmax:
                    x_trim.append(x[i])
                    dx_trim.append(dx[i])
                    y_trim.append(y[i])
                    e_trim.append(e[i])

            CreateWorkspace(DataX=x_trim, DataY=y_trim, DataE=e_trim,
                            OutputWorkspace=self._ws_scaled,
                            UnitX="MomentumTransfer",
                            ParentWorkspace=self._ws_name)

            dq_scaled = mtd[self._ws_scaled].dataDx(0)
            for i in range(len(dq_scaled)):
                dq_scaled[i] = dx_trim[i]
        else:
            y_scaled = mtd[self._ws_scaled].dataY(0)
            e_scaled = mtd[self._ws_scaled].dataE(0)
            for i in range(self._skip_first):
                y_scaled[i] = 0
                e_scaled[i] = 0

            first_index = max(len(y_scaled)-self._skip_last, 0)
            for i in range(first_index, len(y_scaled)):
                y_scaled[i] = 0
                e_scaled[i] = 0

            # Get rid of points with an error greater than the intensity
            if self._restricted_range:
                for i in range(len(y_scaled)):
                    if y_scaled[i] <= e_scaled[i]:
                        y_scaled[i] = 0
                        e_scaled[i] = 0

            # Dummy operation to update the plot
            Scale(InputWorkspace=self._ws_scaled,
                  OutputWorkspace=self._ws_scaled,
                  Operation="Multiply", Factor=1.0)

    def load(self, update_range=False, restricted_range=False):
        """
            Load a data set from file
            @param upate_range: if True, the Q range of the data set will be udpated
            @param restricted_range: if True, zeros at the beginning and end will be stripped
        """
        if os.path.isfile(self._file_path):
            self._ws_name = os.path.basename(self._file_path)
            Load(Filename=self._file_path, OutputWorkspace=self._ws_name)
        elif mtd.doesExist(self._file_path):
            self._ws_name = self._file_path
        else:
            raise RuntimeError("Specified file doesn't exist: %s" % self._file_path)

        if mtd.doesExist(self._ws_name):
            # If we have hisogram data, convert it first.
            # Make sure not to modify the original workspace.
            if mtd[self._ws_name].isHistogramData():
                point_data_ws = '%s_' % self._ws_name
                ConvertToPointData(InputWorkspace=self._ws_name,
                                   OutputWorkspace=point_data_ws)
                # Copy over the resolution
                dq_original = mtd[self._ws_name].readDx(0)
                dq_points = mtd[point_data_ws].dataDx(0)
                for i in range(len(dq_points)):
                    dq_points[i] = dq_original[i]

                self._ws_name = point_data_ws
            self._ws_scaled = self._ws_name+"_scaled"
            if update_range:
                self._restricted_range = restricted_range
                self._xmin = min(mtd[self._ws_name].readX(0))
                self._xmax = max(mtd[self._ws_name].readX(0))
                if restricted_range:
                    y = mtd[self._ws_name].readY(0)
                    x = mtd[self._ws_name].readX(0)

                    for i in range(len(y)):
                        if y[i] != 0.0:
                            self._xmin = x[i]
                            break
                    for i in range(len(y)-1, -1, -1):
                        if y[i] != 0.0:
                            self._xmax = x[i]
                            break

            self._npts = len(mtd[self._ws_name].readY(0))
            self._last_applied_scale = 1.0

    def scale_to_unity(self, xmin=None, xmax=None):
        """
            Compute a scaling factor for which the average of the
            data is 1 in the specified region
        """
        x = mtd[self._ws_name].readX(0)
        y = mtd[self._ws_name].readY(0)
        e = mtd[self._ws_name].readE(0)
        sum_cts = 0.0
        sum_err = 0.0
        for i in range(len(y)):
            upper_bound = x[i]
            if len(x) == len(y)+1:
                upper_bound = x[i+1]
            if x[i] >= xmin and upper_bound <= xmax:
                sum_cts += y[i]/(e[i]*e[i])
                sum_err += 1.0/(e[i]*e[i])

        return sum_err/sum_cts

    def integrate(self, xmin=None, xmax=None):
        """
            Integrate a distribution between the given boundaries
            @param xmin: minimum Q value
            @param xmax: maximum Q value
        """
        self.load()

        if xmin is None:
            xmin = self._xmin
        if xmax is None:
            xmax = self._xmax

        x = mtd[self._ws_name].readX(0)
        y = mtd[self._ws_name].readY(0)
        e = mtd[self._ws_name].readE(0)

        is_histo = len(x) == len(y)+1
        if not is_histo and len(x) != len(y):
            raise RuntimeError("Corrupted I(q) %s" % self._ws_name)

        sum = 0.0
        for i in range(len(y)-1):
            # Skip points compatible with zero within error
            if self._restricted_range and y[i] <= e[i]:
                continue
            if x[i] >= xmin and x[i+1] <= xmax:
                sum += (y[i]+y[i+1])*(x[i+1]-x[i])/2.0
            elif x[i] < xmin and x[i+1] > xmin:
                sum += (y[i+1]+(y[i]-y[i+1])/(x[i]-x[i+1])*(x[i]-xmin)/2.0) * (x[i+1]-xmin)
            elif x[i] < xmax and x[i+1] > xmax:
                sum += (y[i]+(y[i+1]-y[i])/(x[i+1]-x[i])*(xmax-x[i])/2.0) * (xmax-x[i])

        return sum

    def select_range(self, call_back=None):
        if mtd.doesExist(self._ws_name):
            if call_back is None:
                call_back = self.set_range
            RangeSelector.connect([self._ws_name], call_back=call_back)


class Stitcher(object):
    """
        Data set stitcher
    """

    def __init__(self):
        ## Reference ID (int)
        self._reference = None
        ## List of data sets to process
        self._data_sets = []

    def get_data_set(self, id):
        """
            Returns a particular data set
            @param id: position of the data set in the list
        """
        if id < 0 or id > len(self._data_sets)-1:
            raise RuntimeError("Stitcher has not data set number %s" % str(id))
        return self._data_sets[id]

    def size(self):
        """
            Return the number of data sets
        """
        return len(self._data_sets)

    def append(self, data_set):
        """
            Append a data set to the list of data sets to process
            @param data_set: DataSet object
        """
        self._data_sets.append(data_set)
        return len(self._data_sets)-1

    @classmethod
    def normalize(cls, data_ref, data_to_scale):
        """
            Scale a data set relative to a reference
            @param data_ref: reference data set
            @param data_to_scale: data set to rescale
        """
        if data_ref == data_to_scale:
            return

        # Get ranges
        ref_min, ref_max = data_ref.get_range()
        d_min, d_max = data_to_scale.get_range()

        # Check that we have an overlap
        if ref_max < d_min or ref_min > d_max:
            Logger("data_stitching").error("No overlap between %s and %s" % (str(data_ref), str(data_to_scale)))
            return

        # Get overlap
        xmin = max(ref_min, d_min)
        xmax = min(ref_max, d_max)

        # Compute integrals
        sum_ref = data_ref.integrate(xmin, xmax)
        sum_d = data_to_scale.integrate(xmin, xmax)

        if sum_ref != 0 and sum_d != 0:
            ref_scale = data_ref.get_scale()
            data_to_scale.set_scale(ref_scale*sum_ref/sum_d)

    def compute(self):
        """
            Compute scaling factors relative to reference data set
        """
        if len(self._data_sets) < 2:
            return

        for i in range(self._reference-1, -1, -1):
            Stitcher.normalize(self._data_sets[i+1], self._data_sets[i])
        for i in range(self._reference, len(self._data_sets)-1):
            Stitcher.normalize(self._data_sets[i], self._data_sets[i+1])

    def set_reference(self, id):
        """
            Select which data set is the reference to normalize to
            @param id: index of the reference in the internal file list.
        """
        if id >= len(self._data_sets):
            raise RuntimeError("Stitcher: invalid reference ID")
        self._reference = id

    def save_combined(self, file_path=None, as_canSAS=True, workspace=None):
        """
            Save the resulting scaled I(Q) curves in one data file
            @param file_path: file to save data in
        """
        iq = self.get_scaled_data(workspace=workspace)
        if file_path is not None:
            if as_canSAS:
                SaveCanSAS1D(Filename=file_path, InputWorkspace=iq)
            else:
                SaveAscii(Filename=file_path, InputWorkspace=iq,
                          Separator="Tab", CommentIndicator="# ",
                          WriteXError=True, WriteSpectrumID=False)

    def trim_zeros(self, x, y, e, dx):
        zipped = list(zip(x, y, e, dx))
        trimmed = []

        data_started = False
        # First the zeros at the beginning
        for i in range(len(zipped)):
            if data_started or zipped[i][1] != 0:
                data_started = True
                trimmed.append(zipped[i])

        # Then the trailing zeros
        zipped = []
        data_started = False
        for i in range(len(trimmed)-1, -1, -1):
            if data_started or trimmed[i][1] != 0:
                data_started = True
                zipped.append(trimmed[i])

        if len(zipped) > 0:
            x, y, e, dx = list(zip(*zipped))
        else:
            return [], [], [], []
        return list(x), list(y), list(e), list(dx)

    def get_scaled_data(self, workspace=None):
        """
            Return the data points for the scaled data set
        """
        if len(self._data_sets) == 0:
            return

        ws_combined = "combined_Iq"
        if workspace is not None:
            ws_combined = workspace

        first_ws = self._data_sets[0].get_scaled_ws()
        if first_ws is None:
            return

        x = []
        dx = []
        y = []
        e = []
        for d in self._data_sets:
            ws = d.get_scaled_ws()
            if ws is not None:
                _x = mtd[ws].dataX(0)
                _y = mtd[ws].dataY(0)
                _e = mtd[ws].dataE(0)
                _dx = mtd[ws].dataDx(0)
                if len(_x) == len(_y)+1:
                    xtmp = [(_x[i]+_x[i+1])/2.0 for i in range(len(_y))]
                    _x = xtmp

                _x, _y, _e, _dx = self.trim_zeros(_x, _y, _e, _dx)
                x.extend(_x)
                y.extend(_y)
                e.extend(_e)
                dx.extend(_dx)

        zipped = list(zip(x, y, e, dx))

        def cmp(p1, p2):
            if p2[0] == p1[0]:
                return 0
            return -1 if p2[0] > p1[0] else 1
        combined = sorted(zipped, key=cmp_to_key(cmp))
        x, y, e, dx = list(zip(*combined))

        CreateWorkspace(DataX=x, DataY=y, DataE=e,
                        OutputWorkspace=ws_combined,
                        UnitX="MomentumTransfer",
                        ParentWorkspace=first_ws)

        dxtmp = mtd[ws_combined].dataDx(0)

        # Fill out dQ
        npts = len(dxtmp)
        for i in range(npts):
            dxtmp[i] = dx[i]

        return ws_combined


def _check_all_or_no_q_values(q_min, q_max):
    if (q_min is None) != (q_max is None):
        error_msg = "Both q_min and q_max parameters should be provided, not just one"
        Logger("data_stitching").error(error_msg)
        raise RuntimeError(error_msg)


def _check_data_list(data_list, scale):
    if not isinstance(data_list, list):
        error_msg = "The data_list parameter should be a list"
        Logger("data_stitching").error(error_msg)
        raise RuntimeError(error_msg)

    if len(data_list) < 2:
        error_msg = "The data_list parameter should contain at least two data sets"
        Logger("data_stitching").error(error_msg)
        raise RuntimeError(error_msg)

    if isinstance(scale, list) and len(scale) != len(data_list):
        error_msg = "If the scale parameter is provided as a list, it should have the same length as data_list"
        Logger("data_stitching").error(error_msg)
        raise RuntimeError(error_msg)


def _validate_q_value(q, n_data_sets, which_q):
    if type(q) in [int, float]:
        q = [q]

    if not isinstance(q, list):
        error_msg = "The q_{0} parameter must be a list".format(which_q)
        Logger("data_stitching").error(error_msg)
        raise RuntimeError(error_msg)

    if len(q) != n_data_sets - 1:
        error_msg = "The length of q_{0} must be 1 shorter than the length of data_list: q_{1}={2}".format(which_q,
                                                                                                           which_q, q)
        Logger("data_stitching").error(error_msg)
        raise RuntimeError(error_msg)

    for i in range(n_data_sets - 1):
        try:
<<<<<<< HEAD
            eq[i] = float(q[i])
=======
            q[i] = float(q[i])
>>>>>>> 172d1bbc
        except:
            error_msg = "The Q range parameters are invalid: q_{0}={1}".format(which_q, q)
            Logger("data_stitching").error(error_msg)
            raise RuntimeError(error_msg)
    return q


def stitch(data_list=[], q_min=None, q_max=None, output_workspace=None,
           scale=None, save_output=False):
    """
        @param data_list: list of N data files or workspaces to stitch
        @param q_min: list of N-1 Qmin values of overlap regions
        @param q_max: list of N-1 Qmax values of overlap regions
        @param output_workspace: name of the output workspace for the combined data
        @param scale: single overall scaling factor, of N scaling factors (one for each data set)
        @param save_output: If True, the combined output will be saved as XML
    """

    # Sanity check: q_min and q_max can either both be None or both be
    # of length N-1 where N is the length of data_list
    _check_all_or_no_q_values(q_min, q_max)
    _check_data_list(data_list, scale)

    n_data_sets = len(data_list)
    # Check whether we just need to scale the data sets using the provided
    # scaling factors
    has_scale_factors = isinstance(scale, list) and len(scale) == n_data_sets

    is_q_range_limited = False
    if q_min is not None and q_max is not None:
        is_q_range_limited = True
        q_min = _validate_q_value(q_min, n_data_sets, "min")
        q_max = _validate_q_value(q_max, n_data_sets, "max")
    else:
        q_min = (n_data_sets-1)*[None]
        q_max = (n_data_sets-1)*[None]

    # Prepare the data sets
    s = Stitcher()

    for i in range(n_data_sets):
        d = DataSet(data_list[i])
        d.load(True)
        # Set the Q range to be used to stitch
        xmin, xmax = d.get_range()
        if is_q_range_limited:
            if i == 0:
                xmax = min(q_max[i], xmax)
            elif i < n_data_sets-1:
                xmin = max(q_min[i-1], xmin)
                xmax = min(q_max[i], xmax)
            elif i == n_data_sets-1:
                xmin = max(q_min[i-1], xmin)

        d.set_range(xmin, xmax)

        # Set the scale of the reference data as needed
        if has_scale_factors:
            d.set_scale(float(scale[i]))
        elif i == 0 and type(scale) in [int, float]:
            d.set_scale(scale)

        s.append(d)

    # Set the reference data (index of the data set in the workspace list)
    s.set_reference(0)
    if not has_scale_factors:
        s.compute()

    # Now that we have the scaling factors computed, simply apply them (not very pretty...)
    for i in range(n_data_sets):
        d = s.get_data_set(i)
        xmin, xmax = d.get_range()
        if i > 0:
            xmin = q_min[i-1]
        if i < n_data_sets-1:
            xmax = q_max[i]

        d.apply_scale(xmin, xmax)

    # Create combined output
    if output_workspace is not None:
        s.get_scaled_data(workspace=output_workspace)

    # Save output to a file
    if save_output:
        if output_workspace is None:
            output_workspace = "combined_scaled_Iq"
        s.save_combined(output_workspace+".xml", as_canSAS=True, workspace=output_workspace)<|MERGE_RESOLUTION|>--- conflicted
+++ resolved
@@ -605,11 +605,7 @@
 
     for i in range(n_data_sets - 1):
         try:
-<<<<<<< HEAD
-            eq[i] = float(q[i])
-=======
             q[i] = float(q[i])
->>>>>>> 172d1bbc
         except:
             error_msg = "The Q range parameters are invalid: q_{0}={1}".format(which_q, q)
             Logger("data_stitching").error(error_msg)
