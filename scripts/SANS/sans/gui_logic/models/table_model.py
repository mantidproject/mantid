--- conflicted
+++ resolved
@@ -123,10 +123,7 @@
         options_column_string_no_whitespace = "".join(options_column_string.split())
         options_column_string_no_whitespace = options_column_string_no_whitespace.replace('"', '')
         options_column_string_no_whitespace = options_column_string_no_whitespace.replace("'", '')
-<<<<<<< HEAD
-=======
 
->>>>>>> b60c3e8e
         if not options_column_string_no_whitespace:
             return parsed
         pat = re.compile(r'''([^,=]+)=*((?:[^,=]+(?:,|$))*)''')
@@ -136,8 +133,6 @@
                 v=v[:-1]
             parsed.update({k:v})
 
-<<<<<<< HEAD
-=======
         # This is a regular expression to detect key value pairs in the options string.
         # The different parts are:
         # ([^,=]+) Anything except equals detects keys in the options string
@@ -150,8 +145,6 @@
             if value.endswith(','):
                 value=value[:-1]
             parsed.update({key:value})
-
->>>>>>> b60c3e8e
         return parsed
 
     @staticmethod
