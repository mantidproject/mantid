--- conflicted
+++ resolved
@@ -24,13 +24,8 @@
 from mantid.py3compat import csv_open_type
 from sans.command_interface.batch_csv_file_parser import BatchCsvParser
 from sans.common.constants import ALL_PERIODS
-<<<<<<< HEAD
 from sans.common.enums import (BatchReductionEntry, ReductionMode, RangeStepType, RowState, SampleShape,
                                SaveType, SANSInstrument)
-=======
-from sans.common.enums import (BatchReductionEntry, ISISReductionMode, RangeStepType, RowState, SampleShape,
-                               SANSFacility, SaveType, SANSInstrument)
->>>>>>> c11cfcc0
 from sans.gui_logic.gui_common import (add_dir_to_datasearch, get_reduction_mode_from_gui_selection,
                                        get_reduction_mode_strings_for_gui, get_string_for_gui_from_instrument,
                                        remove_dir_from_datasearch, SANSGuiPropertiesHandler)
@@ -1232,8 +1227,8 @@
     # Settings
     # ------------------------------------------------------------------------------------------------------------------
     def _setup_instrument_specific_settings(self, instrument=None):
-        if ConfigService["default.facility"] != SANSFacility.to_string(self._facility):
-            ConfigService["default.facility"] = SANSFacility.to_string(self._facility)
+        if ConfigService["default.facility"] != self._facility.value:
+            ConfigService["default.facility"] = self._facility.value
             self.sans_logger.notice("Facility changed to ISIS.")
 
         if not instrument:
