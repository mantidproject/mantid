""" Merges two reduction types to single reduction"""

from __future__ import (absolute_import, division, print_function)
from abc import (ABCMeta, abstractmethod)
from six import with_metaclass
from sans.common.general_functions import create_child_algorithm
from sans.common.enums import (SANSFacility, DataType, FitModeForMerge)
from sans.algorithm_detail.bundles import MergeBundle


class Merger(with_metaclass(ABCMeta, object)):
    """ Merger interface"""

    @abstractmethod
    def merge(self, reduction_mode_vs_output_bundles, parent_alg=None):
        pass


class ISIS1DMerger(Merger):
    """
    Class which handles ISIS-style merges.
    """
    def __init__(self):
        super(ISIS1DMerger, self).__init__()

    def merge(self, reduction_mode_vs_output_bundles, parent_alg=None):
        """
        Merges two partial reductions to obtain a merged reduction.

        :param reduction_mode_vs_output_bundles: a ReductionMode vs OutputBundle map
        :param parent_alg: a handle to the parent algorithm.
        :return: a MergeBundle with the merged which contains the merged workspace.
        """
        # Get the primary and secondary detectors for stitching. This is normally LAB and HAB, but in other scenarios
        # there might be completely different detectors. This approach allows future adjustments to the stitching
        # configuration. The data from the secondary detector will be stitched to the data from the primary detector.

        primary_detector, secondary_detector = get_detectors_for_merge(reduction_mode_vs_output_bundles)
        sample_count_primary, sample_norm_primary, sample_count_secondary, sample_norm_secondary = \
            get_partial_workspaces(primary_detector, secondary_detector, reduction_mode_vs_output_bundles, is_sample)

        # Get the relevant workspaces from the reduction settings. For this we need to first understand what the
        # We can have merged reductions
        can_count_primary, can_norm_primary, can_count_secondary, can_norm_secondary = \
            get_partial_workspaces(primary_detector, secondary_detector, reduction_mode_vs_output_bundles, is_can)
        # Get fit parameters
        shift_factor, scale_factor, fit_mode, fit_min, fit_max, merge_mask, merge_min, merge_max = \
            get_shift_and_scale_parameter(reduction_mode_vs_output_bundles)

        fit_mode_as_string = FitModeForMerge.to_string(fit_mode)

        # We need to convert NoFit to None.
        if fit_mode_as_string == "NoFit":
            fit_mode_as_string = "None"

        # Run the SANSStitch algorithm
        stitch_name = "SANSStitch"
        stitch_options = {"HABCountsSample": sample_count_secondary,
                          "HABNormSample": sample_norm_secondary,
                          "LABCountsSample": sample_count_primary,
                          "LABNormSample": sample_norm_primary,
                          "ProcessCan": False,
                          "Mode": fit_mode_as_string,
                          "ScaleFactor": scale_factor,
                          "ShiftFactor": shift_factor,
                          "MergeMask": merge_mask,
                          "OutputWorkspace": "dummy"}

        if can_count_primary is not None and can_norm_primary is not None \
                and can_count_secondary is not None and can_norm_secondary is not None:
            stitch_options_can = {"HABCountsCan": can_count_secondary,
                                  "HABNormCan": can_norm_secondary,
                                  "LABCountsCan": can_count_primary,
                                  "LABNormCan": can_norm_primary,
                                  "ProcessCan": True}
            stitch_options.update(stitch_options_can)

        if fit_min and fit_max:
            q_range_options = {"FitMin": fit_min,
                               "FitMax": fit_max}
            stitch_options.update(q_range_options)

        if merge_mask:
            if merge_min:
                q_range_options = {"MergeMin": merge_min}
                stitch_options.update(q_range_options)
            if merge_max:
                q_range_options = {"MergeMax": merge_max}
                stitch_options.update(q_range_options)

        stitch_alg = create_child_algorithm(parent_alg, stitch_name, **stitch_options)
        stitch_alg.execute()

        # Get the fit values
        shift_from_alg = stitch_alg.getProperty("OutShiftFactor").value
        scale_from_alg = stitch_alg.getProperty("OutScaleFactor").value
        merged_workspace = stitch_alg.getProperty("OutputWorkspace").value

        # Return a merge bundle with the merged workspace and the fitted scale and shift factor (they are good
        # diagnostic tools which are desired by the instrument scientists.
        return MergeBundle(merged_workspace=merged_workspace, shift=shift_from_alg, scale=scale_from_alg)


class NullMerger(Merger):
    def __init__(self):
        super(NullMerger, self).__init__()

    def merge(self, reduction_mode_vs_output_bundles, parent_alg=None):
        pass


class MergeFactory(object):
    def __init__(self):
        super(MergeFactory, self).__init__()

    @staticmethod
    def create_merger(state):
        # The selection depends on the facility/instrument
        data_info = state.data
        facility = data_info.facility

        if facility is SANSFacility.ISIS:
            merger = ISIS1DMerger()
        else:
            merger = NullMerger()
            RuntimeError("MergeFactory: The merging for your selection has not been implemented yet.")
        return merger


def get_detectors_for_merge(output_bundles):
    """
    Extracts the merge strategy from the output bundles. This is the name of the primary and the secondary detector.

    The merge strategy will let us know which two detectors are to be merged. This abstraction might be useful in the
    future if we are dealing with more than two detector banks.
    :param output_bundles: a ReductionMap vs OutputBundle map
    :return: the primary detector and the secondary detector.
    """
    reduction_settings_collection = next(iter(list(output_bundles.values())))
    state = reduction_settings_collection[0].state
    reduction_info = state.reduction
    return reduction_info.get_merge_strategy()


def get_partial_workspaces(primary_detector, secondary_detector, reduction_mode_vs_output_bundles, is_data_type):
    """
    Get the partial workspaces for the primary and secondary detectors.

    :param primary_detector: the primary detector (now normally ISISReductionMode.LAB)
    :param secondary_detector: the secondary detector (now normally ISISReductionMode.HAB)
    :param reduction_mode_vs_output_bundles: a ReductionMode vs OutputBundles map
    :param is_data_type: the data type, i.e. if can or sample
    :return: the primary count workspace, the primary normalization workspace, the secondary count workspace and the
             secondary normalization workspace.
    """
    # Get primary reduction information for specified data type, i.e. sample or can
    primary = reduction_mode_vs_output_bundles[primary_detector]
    primary_for_data_type = next((setting for setting in primary if is_data_type(setting)), None)
    primary_count = None if primary_for_data_type is None else primary_for_data_type.output_workspace_count
    primary_norm = None if primary_for_data_type is None else primary_for_data_type.output_workspace_norm

    # Get secondary reduction information for specified data type, i.e. sample or can
    secondary = reduction_mode_vs_output_bundles[secondary_detector]
    secondary_for_data_type = next((setting for setting in secondary if is_data_type(setting)), None)
    secondary_count = None if secondary_for_data_type is None else secondary_for_data_type.output_workspace_count
    secondary_norm = None if secondary_for_data_type is None else secondary_for_data_type.output_workspace_norm
    return primary_count, primary_norm, secondary_count, secondary_norm


def get_shift_and_scale_parameter(reduction_mode_vs_output_bundles):
    """
    Gets the shfit and scale parameter from a set of OutputBundles

    :param reduction_mode_vs_output_bundles: a ReductionMode vs OutputBundle map
    :return: the shift, scale and fit mode.
    """
    reduction_settings_collection = next(iter(list(reduction_mode_vs_output_bundles.values())))
    state = reduction_settings_collection[0].state
    reduction_info = state.reduction

    if reduction_info.merge_range_min:
        fit_min = reduction_info.merge_range_min
    else:
        fit_min = None
    if reduction_info.merge_range_max:
        fit_max = reduction_info.merge_range_max
    else:
        fit_max = None
<<<<<<< HEAD
    return reduction_info.merge_shift, reduction_info.merge_scale, reduction_info.merge_fit_mode, fit_min, fit_max,\
        reduction_info.merge_mask, reduction_info.merge_min, reduction_info.merge_max

=======

    return reduction_info.merge_shift, reduction_info.merge_scale, reduction_info.merge_fit_mode, fit_min, fit_max,\
        reduction_info.merge_mask, reduction_info.merge_min, reduction_info.merge_max
>>>>>>> f9ad4b54


def is_sample(x):
    return x.data_type is DataType.Sample


def is_can(x):
    return x.data_type is DataType.Can<|MERGE_RESOLUTION|>--- conflicted
+++ resolved
@@ -186,15 +186,9 @@
         fit_max = reduction_info.merge_range_max
     else:
         fit_max = None
-<<<<<<< HEAD
-    return reduction_info.merge_shift, reduction_info.merge_scale, reduction_info.merge_fit_mode, fit_min, fit_max,\
-        reduction_info.merge_mask, reduction_info.merge_min, reduction_info.merge_max
-
-=======
 
     return reduction_info.merge_shift, reduction_info.merge_scale, reduction_info.merge_fit_mode, fit_min, fit_max,\
         reduction_info.merge_mask, reduction_info.merge_min, reduction_info.merge_max
->>>>>>> f9ad4b54
 
 
 def is_sample(x):
