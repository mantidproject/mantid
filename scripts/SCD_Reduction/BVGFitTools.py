from __future__ import (absolute_import, division, print_function)
import numpy as np
import matplotlib.pyplot as plt
import ICCFitTools as ICCFT
from mantid.simpleapi import *
from scipy.interpolate import interp1d
from scipy.ndimage.filters import convolve
from matplotlib.mlab import bivariate_normal
import ICConvoluted as ICC
import BivariateGaussian as BivariateGaussian
plt.ion()


def get3DPeak(peak, peaks_ws, box, padeCoefficients, qMask, nTheta=150, nPhi=150, fracBoxToHistogram=1.0,
              plotResults=False, zBG=1.96, bgPolyOrder=1, fICCParams=None, oldICCFit=None,
              strongPeakParams=None, forceCutoff=250, edgeCutoff=15,
              neigh_length_m=3, q_frame='sample', dtSpread=0.03, pplmin_frac=0.8, pplmax_frac=1.5, mindtBinWidth=1,
              maxdtBinWidth=50, figureNumber=2, peakMaskSize=5, iccFitDict=None):
    n_events = box.getNumEventsArray()

    if q_frame == 'lab':
        q0 = peak.getQLabFrame()
    elif q_frame == 'sample':
        q0 = peak.getQSampleFrame()
    else:
        raise ValueError(
            'BVGFT:get3DPeak - q_frame must be either \'lab\' or \'sample\'; %s was provided' % q_frame)

    if fICCParams is None:
        goodIDX, pp_lambda = ICCFT.getBGRemovedIndices(
                    n_events, peak=peak, box=box, qMask=qMask, calc_pp_lambda=True, padeCoefficients=padeCoefficients,
                    neigh_length_m=neigh_length_m, pp_lambda=None, pplmin_frac=pplmin_frac,
                    pplmax_frac=pplmax_frac, mindtBinWidth=mindtBinWidth, maxdtBinWidth=maxdtBinWidth,
                    peakMaskSize=peakMaskSize, iccFitDict=iccFitDict)
        YTOF, fICC, x_lims = fitTOFCoordinate(
                    box, peak, padeCoefficients, dtSpread=dtSpread, qMask=qMask, bgPolyOrder=bgPolyOrder, zBG=zBG,
                    plotResults=plotResults, pp_lambda=pp_lambda, neigh_length_m=neigh_length_m, pplmin_frac=pplmin_frac,
                    pplmax_frac=pplmax_frac, mindtBinWidth=mindtBinWidth, maxdtBinWidth=maxdtBinWidth,
                    peakMaskSize=peakMaskSize, iccFitDict=iccFitDict)
        chiSqTOF = mtd['fit_Parameters'].column(1)[-1]
    else:  # we already did I-C profile, so we'll just read the parameters
        pp_lambda = fICCParams[-1]
        fICC = ICC.IkedaCarpenterConvoluted()
        fICC.init()
        fICC['A'] = fICCParams[5]
        fICC['B'] = fICCParams[6]
        fICC['R'] = fICCParams[7]
        fICC['T0'] = fICCParams[8]
        fICC['Scale'] = fICCParams[9]
        fICC['HatWidth'] = fICCParams[10]
        fICC['KConv'] = fICCParams[11]
        goodIDX, _ = ICCFT.getBGRemovedIndices(
            n_events, pp_lambda=pp_lambda, qMask=qMask, peakMaskSize=peakMaskSize,
            iccFitDict=iccFitDict)
        chiSqTOF = fICCParams[4] #Last entry

        # Get the 3D TOF component, YTOF
        if oldICCFit is not None:
            x_lims = [np.min(oldICCFit[0]), np.max(oldICCFit[0])]
            tofxx = oldICCFit[0]
            tofyy = oldICCFit[2]
        else:
            dtSpread = 0.03
            x_lims = [(1 - dtSpread) * peak.getTOF(),
                      (1 + dtSpread) * peak.getTOF()]
            tofxx = np.arange(x_lims[0], x_lims[1], 5)
            tofyy = fICC.function1D(tofxx)
        ftof = interp1d(tofxx, tofyy, bounds_error=False, fill_value=0.0)
        XTOF = boxToTOFThetaPhi(box, peak)[:, :, :, 0]
        YTOF = ftof(XTOF)

    # Get YBVG - the detector component
    if goodIDX is not None:
        goodIDX *= qMask
    X = boxToTOFThetaPhi(box, peak)
    dEdge = edgeCutoff

    # This section defines detector size to determine if a peak is too
    # close to the edge.  Order is [NROWS, NCOLS].
    try:
        numDetRows = peaks_ws.getInstrument().getIntParameter("numDetRows")[0]
        numDetCols = peaks_ws.getInstrument().getIntParameter("numDetCols")[0]
        nPixels = [numDetRows, numDetCols]
    except:
        UserWarning('Detector size not found in instrument parameters file. Assuming a 255*255 detector!')
        nPixels = [255,255]

    useForceParams = peak.getIntensity() < forceCutoff or peak.getRow() <= dEdge or peak.getRow(
    ) >= nPixels[0] - dEdge or peak.getCol() <= dEdge or peak.getCol() >= nPixels[1] - dEdge

    #Here we retrieve some instrument specific parameters
    try:
        doPeakConvolution = peaks_ws.getInstrument().getBoolParameter("fitConvolvedPeak")[0]
    except:
        doPeakConvolution = False
    try:
        sigX0Scale = peaks_ws.getInstrument().getNumberParameter("sigX0Scale")[0]
    except:
        sigX0Scale = 1.0
    try:
        sigY0Scale = peaks_ws.getInstrument().getNumberParameter("sigY0Scale")[0]
    except:
        sigY0Scale = 1.0

    if strongPeakParams is not None and useForceParams:  # We will force parameters on this fit
        ph = np.arctan2(q0[1], q0[0])
        th = np.arctan2(q0[2], np.hypot(q0[0], q0[1]))
        phthPeak = np.array([ph, th])
        tmp = strongPeakParams[:, :2] - phthPeak
        distSq = tmp[:, 0]**2 + tmp[:, 1]**2
        nnIDX = np.argmin(distSq)
        logger.information('Using [ph, th] = [{:2.2f},{:2.2f}] for [{:2.2f},{:2.2f}]'.format(strongPeakParams[nnIDX,0],
                                                                                             strongPeakParams[nnIDX,1],
                                                                                             phthPeak[0],
                                                                                             phthPeak[1]))
        params, h, t, p = doBVGFit(box, nTheta=nTheta, nPhi=nPhi, fracBoxToHistogram=fracBoxToHistogram,
                                   goodIDX=goodIDX, forceParams=strongPeakParams[nnIDX],
                                   doPeakConvolution=doPeakConvolution, sigX0Scale=sigX0Scale, sigY0Scale=sigY0Scale)
    else:  # Just do the fit - no nearest neighbor assumptions
        params, h, t, p = doBVGFit(
            box, nTheta=nTheta, nPhi=nPhi, fracBoxToHistogram=fracBoxToHistogram, goodIDX=goodIDX,
            doPeakConvolution=doPeakConvolution, sigX0Scale=sigX0Scale, sigY0Scale=sigY0Scale)

    if plotResults:
        compareBVGFitData(
            box, params[0], nTheta, nPhi, fracBoxToHistogram=fracBoxToHistogram, useIDX=goodIDX,
            figNumber=figureNumber)

    # set up the BVG
    # A = params[0][0]  # never used
    mu0 = params[0][1]
    mu1 = params[0][2]
    sigX = params[0][3]
    sigY = params[0][4]
    p = params[0][5]
    bgBVG = params[0][6]
    sigma = np.array([[sigX**2, p * sigX * sigY], [p * sigX * sigY, sigY**2]])
    mu = np.array([mu0, mu1])

    XTOF = X[:, :, :, 0]
    XTHETA = X[:, :, :, 1]
    XPHI = X[:, :, :, 2]

    YBVG = bvg(1.0, mu, sigma, XTHETA, XPHI, 0)

    # Do scaling to the data
    if doPeakConvolution: #This means peaks will have gaps, so we only use good data to scale
        Y, redChiSq, scaleFactor = fitScaling(n_events, box, YTOF, YBVG, goodIDX=goodIDX)
    else:
        Y, redChiSq, scaleFactor = fitScaling(n_events, box, YTOF, YBVG)
    YBVG2 = bvg(1.0, mu, sigma, XTHETA, XPHI, 0)
    YTOF2 = getYTOF(fICC, XTOF, x_lims)
    Y2 = YTOF2 * YBVG2
    Y2 = scaleFactor * Y2 / Y2.max()

    QX, QY, QZ = ICCFT.getQXQYQZ(box)
    fitMaxIDX = tuple(np.array(np.unravel_index(Y2.argmax(), Y2.shape)))
    newCenter = np.array([QX[fitMaxIDX], QY[fitMaxIDX], QZ[fitMaxIDX]])

    # Set a dictionary with the parameters to return
    retParams = {}
    retParams['Alpha'] = fICC['A']
    retParams['Beta'] = fICC['B']
    retParams['R'] = fICC['R']
    retParams['T0'] = fICC['T0']
    retParams['Scale'] = fICC['Scale']
    retParams['KConv'] = fICC['KConv']
    retParams['MuTH'] = mu0
    retParams['MuPH'] = mu1
    retParams['SigX'] = sigX
    retParams['SigY'] = sigY
    retParams['SigP'] = p
    retParams['bgBVG'] = bgBVG
    retParams['scale3d'] = scaleFactor
    retParams['chiSq3d'] = redChiSq
    retParams['chiSq'] = chiSqTOF
    retParams['dQ'] = np.linalg.norm(newCenter - q0)
    retParams['newQ'] = newCenter

    return Y2, goodIDX, pp_lambda, retParams


def boxToTOFThetaPhi(box, peak):
    QX, QY, QZ = ICCFT.getQXQYQZ(box)
    R, THETA, PHI = ICCFT.cart2sph(QX, QY, QZ)
    flightPath = peak.getL1() + peak.getL2()
    scatteringHalfAngle = 0.5 * peak.getScattering()
    TOF = 3176.507 * flightPath * np.sin(scatteringHalfAngle) / np.abs(R)
    X = np.empty(TOF.shape + (3,))
    X[:, :, :, 0] = TOF
    X[:, :, :, 1] = THETA
    X[:, :, :, 2] = PHI
    return X


def fitScaling(n_events, box, YTOF, YBVG, goodIDX=None, neigh_length_m=3):
    YJOINT = 1.0 * YTOF * YBVG
    YJOINT /= 1.0 * YJOINT.max()

    convBox = 1.0 * \
        np.ones([neigh_length_m, neigh_length_m, neigh_length_m]) / \
        neigh_length_m**3
    conv_n_events = convolve(n_events, convBox)

    QX, QY, QZ = ICCFT.getQXQYQZ(box)
    dP = 8
    fitMaxIDX = tuple(
        np.array(np.unravel_index(YJOINT.argmax(), YJOINT.shape)))
    if goodIDX is None:
        goodIDX = np.zeros_like(YJOINT).astype(np.bool)
        goodIDX[max(fitMaxIDX[0] - dP, 0):min(fitMaxIDX[0] + dP, goodIDX.shape[0]),
                max(fitMaxIDX[1] - dP, 0):min(fitMaxIDX[1] + dP, goodIDX.shape[1]),
                max(fitMaxIDX[2] - dP, 0):min(fitMaxIDX[2] + dP, goodIDX.shape[2])] = True
    goodIDX = np.logical_and(goodIDX, conv_n_events > 0)
    # A1 = slope, A0 = offset
    scaleLinear = Polynomial(n=1)
    scaleLinear.constrain("A1>0")
    scaleX = YJOINT[goodIDX]
    scaleY = n_events[goodIDX]
    # , dataE=np.sqrt(scaleY))
    scaleWS = CreateWorkspace(
        OutputWorkspace='scaleWS', dataX=scaleX, dataY=scaleY)
    fitResultsScaling = Fit(Function=scaleLinear, InputWorkspace=scaleWS,
                            Output='scalefit', CostFunction='Unweighted least squares')
    A0 = fitResultsScaling[3].row(0)['Value']
    A1 = fitResultsScaling[3].row(1)['Value']
    YRET = A1 * YJOINT + A0
    chiSqRed = fitResultsScaling[1]

    return YRET, chiSqRed, A1


def getXTOF(box, peak):
    from mantid.kernel import V3D
    QX, QY, QZ = ICCFT.getQXQYQZ(box)
    origQS = peak.getQSampleFrame()
    tList = np.zeros_like(QX)
    for i in xrange(QX.shape[0]):
        for j in xrange(QX.shape[1]):
            for k in xrange(QX.shape[2]):
                newQ = V3D(QX[i, j, k], QY[i, j, k], QZ[i, j, k])
                peak.setQSampleFrame(newQ)
                flightPath = peak.getL1() + peak.getL2()
                scatteringHalfAngle = 0.5 * peak.getScattering()
                # convert to microseconds)
                tList[i, j, k] = 3176.507 * flightPath * \
                    np.sin(scatteringHalfAngle) / np.linalg.norm(newQ)
    peak.setQSampleFrame(origQS)
    return tList


def fitTOFCoordinate(box, peak, padeCoefficients, dtSpread=0.03, minFracPixels=0.01,
                     neigh_length_m=3, zBG=1.96, bgPolyOrder=1, qMask=None, plotResults=False,
                     fracStop=0.01, pp_lambda=None, pplmin_frac=0.8, pplmax_frac=1.5, mindtBinWidth=1,
                     maxdtBinWidth=50, peakMaskSize=5, iccFitDict=None):

    # Get info from the peak
    tof = peak.getTOF()  # in us
    wavelength = peak.getWavelength()  # in Angstrom
    flightPath = peak.getL1() + peak.getL2()  # in m
    scatteringHalfAngle = 0.5 * peak.getScattering()
    energy = 81.804 / wavelength**2 / 1000.0  # in eV

    # Set the qMask
    if qMask is None:
        qMask = np.ones_like(box.getNumEventsArray()).astype(np.bool)

    # Calculate the optimal pp_lambda and
    tofWS, ppl = ICCFT.getTOFWS(box, flightPath, scatteringHalfAngle, tof, peak, qMask,
                                dtSpread=dtSpread, minFracPixels=minFracPixels,
                                neigh_length_m=neigh_length_m, zBG=zBG, pp_lambda=pp_lambda,
                                pplmin_frac=pplmin_frac, pplmax_frac=pplmax_frac,
                                mindtBinWidth=mindtBinWidth, maxdtBinWidth=maxdtBinWidth,
                                peakMaskSize=peakMaskSize,
                                iccFitDict=iccFitDict)

    fitResults, fICC = ICCFT.doICCFit(tofWS, energy, flightPath,
                                      padeCoefficients, fitOrder=bgPolyOrder, constraintScheme=1,
                                      iccFitDict=iccFitDict)

    for i, param in enumerate(['A', 'B', 'R', 'T0', 'Scale', 'HatWidth', 'KConv']):
        fICC[param] = mtd['fit_Parameters'].row(i)['Value']
    bgParamsRows = [7 + i for i in range(bgPolyOrder + 1)]
    bgCoeffs = []
    for bgRow in bgParamsRows[::-1]:  # reverse for numpy order
        bgCoeffs.append(mtd['fit_Parameters'].row(bgRow)['Value'])
    x = tofWS.readX(0)
    yFit = mtd['fit_Workspace'].readY(1)

    interpF = interp1d(x, yFit, kind='cubic')
    tofxx = np.linspace(tofWS.readX(0).min(), tofWS.readX(0).max(), 1000)
    tofyy = interpF(tofxx)
    if plotResults:
        plt.figure(1)
        plt.clf()
        plt.plot(tofxx, tofyy, label='Interpolated')
        plt.plot(tofWS.readX(0), tofWS.readY(0), 'o', label='Data')
        plt.plot(mtd['fit_Workspace'].readX(1),
                 mtd['fit_Workspace'].readY(1), label='Fit')
        plt.title(fitResults.OutputChi2overDoF)
        plt.legend(loc='best')
    ftof = interp1d(tofxx, tofyy, bounds_error=False, fill_value=0.0)
    XTOF = boxToTOFThetaPhi(box, peak)[:, :, :, 0]
    YTOF = ftof(XTOF)
    return YTOF, fICC, [tofWS.readX(0).min(), tofWS.readX(0).max()]


def getYTOF(fICC, XTOF, xlims):
    tofxx = np.linspace(xlims[0], xlims[1], 1000)
    tofyy = fICC.function1D(tofxx)
    ftof = interp1d(tofxx, tofyy, bounds_error=False, fill_value=0.0)
    YTOF = ftof(XTOF)
    return YTOF


def getAngularHistogram(box, useIDX=None, nTheta=200, nPhi=200, zBG=1.96, neigh_length_m=3, fracBoxToHistogram=1.0):
    n_events = box.getNumEventsArray()
    hasEventsIDX = n_events > 0
    if useIDX is None:
        if zBG >= 0:
            goodIDX, pp_lambda = ICCFT.getBGRemovedIndices(n_events)
        else:
            goodIDX = hasEventsIDX

        useIDX = goodIDX

    # Setup our coordinates
    QX, QY, QZ = ICCFT.getQXQYQZ(box)
    R, THETA, PHI = ICCFT.cart2sph(QX, QY, QZ)

    thetaMin = np.min(THETA)
    thetaMax = np.max(THETA)
    dTheta = thetaMax - thetaMin
    thetaMid = 0.5 * (thetaMin + thetaMax)
    thetaMin = max(thetaMin, thetaMid - dTheta * fracBoxToHistogram / 2.0)
    thetaMax = min(thetaMax, thetaMid + dTheta * fracBoxToHistogram / 2.0)

    phiMin = np.min(PHI)
    phiMax = np.max(PHI)
    dPhi = phiMax - phiMin
    phiMid = 0.5 * (phiMin + phiMax)
    phiMin = max(phiMin, phiMid - dPhi * fracBoxToHistogram / 2.0)
    phiMax = min(phiMax, phiMid + dPhi * fracBoxToHistogram / 2.0)

    thetaBins = np.linspace(thetaMin, thetaMax, nTheta)
    phiBins = np.linspace(phiMin, phiMax, nPhi)
    thetaVect = THETA[useIDX]
    phiVect = PHI[useIDX]
    nVect = n_events[useIDX]

    # Do the histogram
    h, thBins, phBins = np.histogram2d(
        thetaVect, phiVect, weights=nVect, bins=[thetaBins, phiBins])
    return h, thBins, phBins


def getBVGResult(box, params, nTheta=200, nPhi=200, fracBoxToHistogram=1.0):
    h, thBins, phBins = getAngularHistogram(
        box, nTheta=nTheta, nPhi=nPhi, fracBoxToHistogram=fracBoxToHistogram)
    thCenters = 0.5 * (thBins[1:] + thBins[:-1])
    phCenters = 0.5 * (phBins[1:] + phBins[:-1])
    TH, PH = np.meshgrid(thCenters, phCenters, indexing='ij', copy=False)

    # Set our initial guess
    m = BivariateGaussian.BivariateGaussian()
    m.init()
    m['A'] = params[0]
    m['MuX'] = params[1]
    m['MuY'] = params[2]
    m['SigX'] = params[3]
    m['SigY'] = params[4]
    m['SigP'] = params[5]
    m['Bg'] = params[6]
    m.setAttributeValue('nX', h.shape[0])
    m.setAttributeValue('nY', h.shape[1])

    pos = np.empty(TH.shape + (2,))
    pos[:, :, 0] = TH
    pos[:, :, 1] = PH

    Y = m.function2D(pos)
    return Y


def compareBVGFitData(box, params, nTheta=200, nPhi=200, figNumber=2, fracBoxToHistogram=1.0, useIDX=None):
    '''
    compareBVGFitData is used for comparing a fit and the histogram.  Useful for debugging.
    '''
    h, thBins, phBins = getAngularHistogram(
        box, nTheta=nTheta, nPhi=nPhi, fracBoxToHistogram=fracBoxToHistogram, useIDX=useIDX)
    Y = getBVGResult(box, params, nTheta=nTheta, nPhi=nPhi,
                     fracBoxToHistogram=fracBoxToHistogram)
    pLow = 0.0
    pHigh = 1.0
    nX, nY = Y.shape
    plt.figure(figNumber)
    plt.clf()
    plt.subplot(2, 2, 1)
    plt.imshow(h, vmin=0, vmax=0.7 * np.max(h), interpolation='None')
    plt.xlim([pLow * nX, pHigh * nX])
    plt.ylim([pLow * nY, pHigh * nY])
    if useIDX is None:
        plt.title('Measured Peak')
    else:
        plt.title('BG Removed Measured Peak')
    plt.colorbar()
    plt.subplot(2, 2, 2)
    plt.imshow(Y, vmin=0, vmax=0.7 * np.max(h), interpolation='None')
    plt.title('Modeled Peak')
    plt.xlim([pLow * nX, pHigh * nX])
    plt.ylim([pLow * nY, pHigh * nY])
    plt.colorbar()
    plt.subplot(2, 2, 3)
    plt.imshow(h - Y, interpolation='None')
    plt.xlim([pLow * nX, pHigh * nX])
    plt.ylim([pLow * nY, pHigh * nY])
    plt.xlabel('Difference')
    plt.colorbar()

    if useIDX is not None:
        h0, thBins, phBins = getAngularHistogram(
            box, nTheta=nTheta, nPhi=nPhi, fracBoxToHistogram=fracBoxToHistogram, useIDX=None)
        plt.subplot(2, 2, 4)
        plt.imshow(h0, vmin=0, vmax=1.0 * np.max(h0), interpolation='None')
        plt.xlim([pLow * nX, pHigh * nX])
        plt.ylim([pLow * nY, pHigh * nY])
        plt.xlabel('Measured Peak')
        plt.colorbar()


def doBVGFit(box, nTheta=200, nPhi=200, zBG=1.96, fracBoxToHistogram=1.0, goodIDX=None,
             forceParams=None, forceTolerance=0.1, dth=10, dph=10,
             doPeakConvolution=False, sigX0Scale=1., sigY0Scale=1.):
    """
    doBVGFit takes a binned MDbox and returns the fit of the peak shape along the non-TOF direction.  This is done in one of two ways:
        1) Standard least squares fit of the 2D histogram.
        2) Forcing a set of parameters.  Under this, parameters are tightly constrained.  The peak center may move by (dth, dph) from
        predicted position (in units of histogram pixels) and sigma parameters can change by a factor of forceTolerance.
    Input:
        box: a binned 'MDbox'.
        nTheta, nPhi: integer, number of bins to use when creating 2D BVG histogram
        zBG: Z score at which we consider events to be above BG #TODO: I think this can be removed since we pass in goodIDX?
        fracBoxToHistrogram: Leave at 1.0 to histogram whole box.  Any values lower will remove the edges of box before
                histogramming.
        goodIDX: a numpy array of shape box.getNumEventsArray().shape.  True for voxels we will histogram (i.e. False if the
                events in this voxel are background.)
        forceParams: set of parameters to force.  These are the same format as a row in strongPeaksParams
        forceTolerance: the factor we allow sigX, sigY, sigP to change when forcing peaks.  Not used if forceParams is None.
        dth, dph: The peak center may move by (dth, dph) from predicted position (in units of histogram pixels).
        doPeakConvolution: boolean stating whether we should fit a convolved (smoothed) peak.  This is useful for filling in
                gaps for 3He detector tube packs.

    """
    h, thBins, phBins = getAngularHistogram(
        box, nTheta=nTheta, nPhi=nPhi, zBG=zBG, fracBoxToHistogram=fracBoxToHistogram, useIDX=goodIDX)
    thCenters = 0.5 * (thBins[1:] + thBins[:-1])
    phCenters = 0.5 * (phBins[1:] + phBins[:-1])
    TH, PH = np.meshgrid(thCenters, phCenters, indexing='ij', copy=False)

    weights = np.sqrt(h)
    weights[weights < 1] = 1

    pos = np.empty(TH.shape + (2,))
    pos[:, :, 0] = TH
    pos[:, :, 1] = PH

    H = np.empty(h.shape + (2,))
    H[:, :, 0] = h
    H[:, :, 1] = h

    def fSigP(x, a, k, phi, b):
        return a * np.sin((k * x) - phi) + b * x

    if forceParams is None:
        meanTH = TH.mean()
        meanPH = PH.mean()
        # sigX0 = 0.0018
        # sigX0 = 0.002#ICCFT.oldScatFun(meanPH, 1.71151521e-02,   6.37218400e+00,   3.39439675e-03)
        sigX0 = ICCFT.oldScatFun(
            meanPH, 1.71151521e-02, 6.37218400e+00, 3.39439675e-03)
        sigY0 = 0.0025
        sigP0 = fSigP(meanTH, 0.1460775, 1.85816592,
                      0.26850086, -0.00725352)

        # Set some constraints
        boundsDict = {}
        boundsDict['A'] = [0.0, np.inf]
        boundsDict['MuX'] = [thBins[thBins.size // 2 - dth],
                             thBins[thBins.size // 2 + dth]]
        boundsDict['MuY'] = [phBins[phBins.size // 2 - dph],
                             phBins[phBins.size // 2 + dph]]
        # boundsDict['sigX'] = [0.7*sigX0, 1.3*sigX0]
        boundsDict['SigX'] = [0., 0.02]
        boundsDict['SigY'] = [0., 0.02]
        boundsDict['SigP'] = [-1., 1.]
        boundsDict['Bg'] = [0, np.inf]

        # Here we can make instrument-specific changes to our initial guesses and boundaries
        sigX0 = sigX0*sigX0Scale
        sigY0 = sigY0*sigY0Scale

        if doPeakConvolution:
            neigh_length_m = 5
            convBox = 1.0*np.ones([neigh_length_m, neigh_length_m]) / neigh_length_m**2
            conv_h = convolve(h, convBox)
            H[:,:,0] = conv_h
            H[:,:,1] = conv_h

        # Set our initial guess
        m = BivariateGaussian.BivariateGaussian()
        m.init()
        m['A'] = 1.
        #m['MuX'] = meanTH
        #m['MuY'] = meanPH
        m['MuX'] = TH[np.unravel_index(h.argmax(), h.shape)]
        m['MuY'] = PH[np.unravel_index(h.argmax(), h.shape)]
        m['SigX'] = sigX0
        m['SigY'] = sigY0
        m['SigP'] = sigP0
        m.setAttributeValue('nX', h.shape[0])
        m.setAttributeValue('nY', h.shape[1])
        m.setConstraints(boundsDict)
<<<<<<< HEAD
=======

>>>>>>> 6a7b6fe0
        # Do the fit
        #bvgWS = CreateWorkspace(OutputWorkspace='bvgWS', DataX=pos.ravel(
        #), DataY=H.ravel(), DataE=np.sqrt(H.ravel()))
        bvgWS = CreateWorkspace(OutputWorkspace='bvgWS', DataX=pos.ravel(
        ), DataY=H.ravel(), DataE=np.sqrt(H.ravel()))

        fitResults = Fit(Function=m, InputWorkspace='bvgWS', Output='bvgfit',
                         Minimizer='Levenberg-MarquardtMD')
<<<<<<< HEAD

=======
>>>>>>> 6a7b6fe0
    elif forceParams is not None:
        p0 = np.zeros(7)
        p0[0] = np.max(h)
        p0[1] = TH.mean()
        p0[2] = PH.mean()
        p0[3] = forceParams[5]
        p0[4] = forceParams[6]
        p0[5] = forceParams[7]

        # Set some constraints
        isPos = np.sign(p0)
        bounds = ((1.0 - isPos * forceTolerance) * p0, (1.0 + isPos * forceTolerance) * p0)
        bounds[0][0] = 0.0
        bounds[1][0] = np.inf  # Amplitude
        bounds[0][1] = min(thBins[thBins.size // 2 - dth],
                           thBins[thBins.size // 2 + dth])
        bounds[1][1] = max(thBins[thBins.size // 2 - dth],
                           thBins[thBins.size // 2 + dth])
        bounds[0][2] = min(phBins[phBins.size // 2 - dph],
                           phBins[phBins.size // 2 + dph])
        bounds[1][2] = max(phBins[phBins.size // 2 - dph],
                           phBins[phBins.size // 2 + dph])
        bounds[1][-1] = np.inf

        boundsDict = {}
        boundsDict['A'] = [0.0, np.inf]
        boundsDict['MuX'] = [thBins[thBins.size // 2 - dth],
                             thBins[thBins.size // 2 + dth]]
        boundsDict['MuY'] = [phBins[phBins.size // 2 - dph],
                             phBins[phBins.size // 2 + dph]]
        boundsDict['SigX'] = [bounds[0][3], bounds[1][3]]
        boundsDict['SigY'] = [bounds[0][4], bounds[1][4]]
        boundsDict['SigP'] = [bounds[0][5], bounds[1][5]]

        # Here we can make instrument-specific changes to our initial guesses and boundaries

        if doPeakConvolution:
            neigh_length_m = 5
            convBox = 1.0*np.ones([neigh_length_m, neigh_length_m]) / neigh_length_m**2
            conv_h = convolve(h, convBox)
            H[:,:,0] = conv_h
            H[:,:,1] = conv_h

        # Set our initial guess
        m = BivariateGaussian.BivariateGaussian()
        m.init()
        m['A'] = 0.1
        #m['muX'] = np.average(thCenters,weights=np.sum(h,axis=1))
        #m['muY'] = np.average(phCenters,weights=np.sum(h,axis=0))

        #m['muX'] = TH.mean()
        #m['muY'] = PH.mean()
        m['MuX'] = TH[np.unravel_index(h.argmax(), h.shape)]
        m['MuY'] = PH[np.unravel_index(h.argmax(), h.shape)]
        m['SigX'] = forceParams[5]
        m['SigY'] = forceParams[6]
        m['SigP'] = forceParams[7]
        m.setAttributeValue('nX', h.shape[0])
        m.setAttributeValue('nY', h.shape[1])
        m.setConstraints(boundsDict)

        # Do the fit
        #plt.figure(18); plt.clf(); plt.imshow(m.function2D(pos)); plt.title('BVG Initial guess')
        bvgWS = CreateWorkspace(OutputWorkspace='bvgWS', DataX=pos.ravel(), DataY=H.ravel(), DataE=np.sqrt(H.ravel()))
        fitFun = m
        fitResults = Fit(Function=fitFun, InputWorkspace=bvgWS,
                         Output='bvgfit', Minimizer='Levenberg-MarquardtMD')

    # Recover the result
    m = BivariateGaussian.BivariateGaussian()
    m.init()
    m['A'] = mtd['bvgfit_Parameters'].row(0)['Value']
    m['MuX'] = mtd['bvgfit_Parameters'].row(1)['Value']
    m['MuY'] = mtd['bvgfit_Parameters'].row(2)['Value']
    m['SigX'] = mtd['bvgfit_Parameters'].row(3)['Value']
    m['SigY'] = mtd['bvgfit_Parameters'].row(4)['Value']
    m['SigP'] = mtd['bvgfit_Parameters'].row(5)['Value']
    m['Bg'] = mtd['bvgfit_Parameters'].row(6)['Value']

    m.setAttributeValue('nX', h.shape[0])
    m.setAttributeValue('nY', h.shape[1])
    chiSq = fitResults[1]
    params = [[m['A'], m['MuX'], m['MuY'], m['SigX'],
               m['SigY'], m['SigP'], m['Bg']], chiSq]
    return params, h, thBins, phBins


def is_pos_def(x):  # Checks if matrix x is positive definite
    return np.all(np.linalg.eigvals(x) > 0)


def bvg(A, mu, sigma, x, y, bg):
    """
    bvg is the bivariate gaussian.  This function is a convenient wrapper for
    multivariate_normal.
    Intput:
        A: amplitude
        mu: 2 element array containing [muX, muY]
        sigma: SIGMA matrix [[sigX**2, sigX*sigY*sigP],[sigX*sigY*sigP,sigY**2]]
        x: numy array containing the x coordinates (e.g. theta for detector space)
        y: numy array containing the y coordinates (e.g. phi_az for detector space)
        bg: constant for the background
    Output:
        a numpy array with the same shape as x.  If sigma is not positive-definite,
        this array will contain all zeros.  Otherwise, the BVG will be evaluated
        at each point at the value is returned.
    """

    if is_pos_def(sigma):
        f = bivariate_normal(x, y, sigmax=np.sqrt(sigma[0, 0]), sigmay=np.sqrt(sigma[1, 1]),
                             sigmaxy=sigma[1, 0], mux=mu[0], muy=mu[1])
        return A * f + bg
    else:
        system.information('   BVGFT:bvg:not PSD Matrix')
        return 0.0 * np.ones_like(x)<|MERGE_RESOLUTION|>--- conflicted
+++ resolved
@@ -520,10 +520,7 @@
         m.setAttributeValue('nX', h.shape[0])
         m.setAttributeValue('nY', h.shape[1])
         m.setConstraints(boundsDict)
-<<<<<<< HEAD
-=======
-
->>>>>>> 6a7b6fe0
+
         # Do the fit
         #bvgWS = CreateWorkspace(OutputWorkspace='bvgWS', DataX=pos.ravel(
         #), DataY=H.ravel(), DataE=np.sqrt(H.ravel()))
@@ -532,10 +529,6 @@
 
         fitResults = Fit(Function=m, InputWorkspace='bvgWS', Output='bvgfit',
                          Minimizer='Levenberg-MarquardtMD')
-<<<<<<< HEAD
-
-=======
->>>>>>> 6a7b6fe0
     elif forceParams is not None:
         p0 = np.zeros(7)
         p0[0] = np.max(h)
