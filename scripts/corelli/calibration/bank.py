--- conflicted
+++ resolved
@@ -19,15 +19,11 @@
 from Calibration import tube
 from Calibration.tube_spec import TubeSpec
 from Calibration.tube_calib_fit_params import TubeCalibFitParams
-<<<<<<< HEAD
 from corelli.calibration.utils import (bank_numbers, PIXELS_PER_TUBE, calculate_peak_y_table, trim_calibration_table,
                                        TUBES_IN_BANK, wire_positions)
 
 # Functions exposed to the general user (public) API
 __all__ = ['calibrate_banks']
-=======
-from corelli.calibration.utils import bank_numbers, PIXELS_PER_TUBE, calculate_peak_y_table, TUBES_IN_BANK, wire_positions
->>>>>>> 703e3642
 
 
 def sufficient_intensity(input_workspace: WorkspaceTypes, bank_name: str, minimum_intensity:float = 10000) -> bool:
@@ -112,12 +108,8 @@
     trim_calibration_table(calibration_table)  # discard X and Z coordinates
     if peak_pixel_positions_table != 'PeakTable':
         RenameWorkspace(InputWorkspace='PeakTable', OutputWorkspace=peak_pixel_positions_table)
-<<<<<<< HEAD
     calculate_peak_y_table(peak_pixel_positions_table, parameters_table_group,
                            output_workspace=peak_vertical_positions_table)
-=======
-    calculate_peak_y_table(peak_pixel_positions_table, parameters_table_group, output_workspace=peak_vertical_positions_table)
->>>>>>> 703e3642
 
 
 def collect_bank_fit_results(output_workspace: str,
@@ -205,13 +197,9 @@
                                      zscore_threshold: float = 2.5,
                                      deviation_threshold: float = 0.0035) -> np.ndarray:
     r"""
-<<<<<<< HEAD
     Flag tubes whose wire shadows vertical positions (Y-coordinate) deviate considerably from the
     vertical positions when averaged for all tubes in the bank.
-=======
-    Flag tubes whose wire shadows vertical positions deviate considerably from the vertical positions when
-    averaged for all tubes in the bank.
->>>>>>> 703e3642
+
 
     .. math::
 
@@ -223,10 +211,7 @@
     :param summary: name of output Workspace2D containing deviations and Z-score for each tube.
     :param zscore_threshold: maximum Z-score for the vertical positions of a tube.
     :param deviation_threshold: maximum deviation (in meters) for the vertical positions of the wire shadows.
-<<<<<<< HEAD
-=======
-        Default value (0.00035m) corresponds approximately correspond to the height of three CORELLI pixels.
->>>>>>> 703e3642
+        Default value (0.00035m) approximately corresponds to the height of three CORELLI pixels.
     :return: array of booleans, one per tube. `True` is the tube passes the acceptance criterion, `False` otherwise.
     """
     table = mtd[str(peak_table)]  # handle to the peak table
@@ -234,11 +219,7 @@
     # `positions_average` stores the vertical position for each wire shadow, averaged for all tubes
     positions_average = [np.mean(table.column(column_number)) for column_number in range(1, 1 + peak_count)]
 
-<<<<<<< HEAD
-    deviations = list()  # a measure of how much the vertical positions deviate from the mean positions
-=======
     deviations: List[float] = list()  # a measure of how much the vertical positions deviate from the mean positions
->>>>>>> 703e3642
     tube_count = table.rowCount()  # number of tubes in the bank
     for tube_index in range(tube_count):
         positions = np.array(list(table.row(tube_index).values())[1:])  # peak positions for the current tube
@@ -289,11 +270,7 @@
 def criterion_peak_pixel_position(peak_table: InputTable,
                                   summary: Optional[str] = None,
                                   zscore_threshold: float = 2.5,
-<<<<<<< HEAD
-                                  deviation_threshold: float = 0.0035) -> np.ndarray:
-=======
                                   deviation_threshold: float = 3) -> np.ndarray:
->>>>>>> 703e3642
     r"""
     Flag tubes whose peak pixel positions deviate considerably from the peak pixel positions when
     averaged for all tubes in the bank.
@@ -307,12 +284,8 @@
     :param peak_table: pixel positions of the peaks for each tube
     :param summary: name of output Workspace2D containing deviations and Z-score for each tube.
     :param zscore_threshold: maximum Z-score for the pixels positions of a tube.
-<<<<<<< HEAD
-    :param deviation_threshold: maximum deviation (in pixels) for the pixels positions of a tube.
-=======
     :param deviation_threshold: maximum deviation (in pixels) for the pixels positions of a tube. The
         default value (3) corresponds to the height of three pixels.
->>>>>>> 703e3642
     :return: array of booleans, one per tube. `True` is the tube passes the acceptance criterion, `False` otherwise.
     """
     table = mtd[str(peak_table)]  # handle to the peak table
