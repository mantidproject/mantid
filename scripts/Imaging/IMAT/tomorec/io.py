--- conflicted
+++ resolved
@@ -125,12 +125,8 @@
 
         too_verbose = False
         if too_verbose:
-<<<<<<< HEAD
-            print("pix min: {0}, max: {1}, scale_factor: {2}".format(min_pix, max_pix, scale_factor))
-=======
             print("pix min: {0}, max: {1}, scale_factor: {2}".format(
                 min_pix, max_pix, scale_factor))
->>>>>>> 55ca7b80
         img_data = scale_factor * (old_img_data - min_pix)
         img_data = img_data.astype(dtype=dtype)
 
@@ -205,14 +201,9 @@
         try:
             hdu = pyfits.open(ifile)
         except IOError as exc:
-<<<<<<< HEAD
-            print("Got I/O exception trying to open and load {0}: {1}. Ignoring and going on.".format(
-                ifile, str(exc)))
-=======
             print(
                 "Got I/O exception trying to open and load {0}: {1}. Ignoring and going on.".
                 format(ifile, str(exc)))
->>>>>>> 55ca7b80
             continue
 
         accum = _agg_img(accum, hdu[0].data, agg_method=agg_method)
@@ -412,12 +403,7 @@
 
     sample_path = os.path.expanduser(sample_path)
 
-<<<<<<< HEAD
-    if verbose:
-        print("Loading stack of images from {0}".format(sample_path))
-=======
     print(" * Loading stack of images from {0}".format(sample_path))
->>>>>>> 55ca7b80
 
     if not file_prefix:
         file_prefix = ''
@@ -431,13 +417,8 @@
 
     files_match.sort(key=_alphanum_key_split)
 
-<<<<<<< HEAD
-    if verbose:
-        print("Found {0} image files in {1}".format(len(files_match), sample_path))
-=======
     print(" * Found {0} image files in {1}".format(
         len(files_match), sample_path))
->>>>>>> 55ca7b80
 
     # It is assumed that all images have the same size and properties as the first.
     try:
@@ -530,12 +511,8 @@
     try:
         from scipy.io import netcdf_file
     except ImportError as exc:
-<<<<<<< HEAD
-        print(" WARNING: could not save NetCDF file. Import error: {0}".format(exc))
-=======
         print(" WARNING: could not save NetCDF file. Import error: {0}".format(
             exc))
->>>>>>> 55ca7b80
 
     xsize = recon_data.shape[0]
     ysize = recon_data.shape[1]
@@ -548,11 +525,7 @@
     ncfile.createDimension('z', zsize)
     print(" Creating netCDF volume data variable")
     dtype = 'int16'
-<<<<<<< HEAD
-    data = ncfile.createVariable('data', np.dtype(dtype).char, ('x','y','z'))
-=======
     data = ncfile.createVariable('data', np.dtype(dtype).char, ('x', 'y', 'z'))
->>>>>>> 55ca7b80
     print(" Data shape: {0}".format(data.shape))
     print(" Loading/assigning data...")
 
