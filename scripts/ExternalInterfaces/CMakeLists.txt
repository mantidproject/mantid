# # Fetch any externally-managed interfaces include(ExternalProject)

<<<<<<< HEAD
# # mslice set(_mslice_external_root ${CMAKE_CURRENT_BINARY_DIR}/src/mslice) externalproject_add( mslice PREFIX
# ${_mslice_external_root} GIT_REPOSITORY "https://github.com/mantidproject/mslice.git" GIT_TAG
# be452d09a15b120282eac7691e116b2e87e50e8d EXCLUDE_FROM_ALL 1 CONFIGURE_COMMAND "" BUILD_COMMAND "" TEST_COMMAND ""
# INSTALL_COMMAND "" ) message(STATUS "Fetching/updating mslice") execute_process( COMMAND ${CMAKE_COMMAND} ARGS -P
# ${_mslice_external_root}/tmp/mslice-gitclone.cmake RESULT_VARIABLE _exit_code ) if(_exit_code EQUAL 0)
# execute_process( COMMAND ${CMAKE_COMMAND} ARGS -P ${_mslice_external_root}/tmp/mslice-gitupdate.cmake RESULT_VARIABLE
# _exit_code ) if(NOT _exit_code EQUAL 0) message(FATAL_ERROR "Unable to update mslice.") endif() else()
# message(FATAL_ERROR "Unable to clone mslice") endif() # Let the parent lists file know where dev copy of mslice is
# set(MSLICE_DEV ${_mslice_external_root}/src/mslice/src PARENT_SCOPE )
=======
# mslice
set(_mslice_external_root ${CMAKE_CURRENT_BINARY_DIR}/src/mslice)
externalproject_add(
  mslice
  PREFIX ${_mslice_external_root}
  UPDATE_DISCONNECTED "false"
  GIT_REPOSITORY "https://github.com/mantidproject/mslice.git"
  GIT_TAG be452d09a15b120282eac7691e116b2e87e50e8d
  EXCLUDE_FROM_ALL 1
  CONFIGURE_COMMAND ""
  BUILD_COMMAND ""
  TEST_COMMAND ""
  INSTALL_COMMAND ""
)
message(STATUS "Fetching/updating mslice")
execute_process(
  COMMAND ${CMAKE_COMMAND} ARGS -P ${_mslice_external_root}/tmp/mslice-gitclone.cmake RESULT_VARIABLE _exit_code
)
if(_exit_code EQUAL 0)
  execute_process(
    COMMAND ${CMAKE_COMMAND} ARGS -P ${_mslice_external_root}/tmp/mslice-gitupdate.cmake RESULT_VARIABLE _exit_code
  )
  if(NOT _exit_code EQUAL 0)
    message(FATAL_ERROR "Unable to update mslice.")
  endif()
else()
  message(FATAL_ERROR "Unable to clone mslice")
endif()
# Let the parent lists file know where dev copy of mslice is
set(MSLICE_DEV
    ${_mslice_external_root}/src/mslice/src
    PARENT_SCOPE
)
>>>>>>> 72726745

# # Installation MSLICE_DEV is only set in PARENT_SCOPE! so don't use it here foreach(_bundle ${BUNDLES}) install(
# DIRECTORY ${_mslice_external_root}/src/mslice/src/mslice/ DESTINATION ${_bundle}scripts/ExternalInterfaces/mslice
# COMPONENT Runtime ) endforeach()<|MERGE_RESOLUTION|>--- conflicted
+++ resolved
@@ -1,8 +1,7 @@
 # # Fetch any externally-managed interfaces include(ExternalProject)
 
-<<<<<<< HEAD
 # # mslice set(_mslice_external_root ${CMAKE_CURRENT_BINARY_DIR}/src/mslice) externalproject_add( mslice PREFIX
-# ${_mslice_external_root} GIT_REPOSITORY "https://github.com/mantidproject/mslice.git" GIT_TAG
+# ${_mslice_external_root} UPDATE_DISCONNECTED "false" GIT_REPOSITORY "https://github.com/mantidproject/mslice.git" GIT_TAG
 # be452d09a15b120282eac7691e116b2e87e50e8d EXCLUDE_FROM_ALL 1 CONFIGURE_COMMAND "" BUILD_COMMAND "" TEST_COMMAND ""
 # INSTALL_COMMAND "" ) message(STATUS "Fetching/updating mslice") execute_process( COMMAND ${CMAKE_COMMAND} ARGS -P
 # ${_mslice_external_root}/tmp/mslice-gitclone.cmake RESULT_VARIABLE _exit_code ) if(_exit_code EQUAL 0)
@@ -10,41 +9,6 @@
 # _exit_code ) if(NOT _exit_code EQUAL 0) message(FATAL_ERROR "Unable to update mslice.") endif() else()
 # message(FATAL_ERROR "Unable to clone mslice") endif() # Let the parent lists file know where dev copy of mslice is
 # set(MSLICE_DEV ${_mslice_external_root}/src/mslice/src PARENT_SCOPE )
-=======
-# mslice
-set(_mslice_external_root ${CMAKE_CURRENT_BINARY_DIR}/src/mslice)
-externalproject_add(
-  mslice
-  PREFIX ${_mslice_external_root}
-  UPDATE_DISCONNECTED "false"
-  GIT_REPOSITORY "https://github.com/mantidproject/mslice.git"
-  GIT_TAG be452d09a15b120282eac7691e116b2e87e50e8d
-  EXCLUDE_FROM_ALL 1
-  CONFIGURE_COMMAND ""
-  BUILD_COMMAND ""
-  TEST_COMMAND ""
-  INSTALL_COMMAND ""
-)
-message(STATUS "Fetching/updating mslice")
-execute_process(
-  COMMAND ${CMAKE_COMMAND} ARGS -P ${_mslice_external_root}/tmp/mslice-gitclone.cmake RESULT_VARIABLE _exit_code
-)
-if(_exit_code EQUAL 0)
-  execute_process(
-    COMMAND ${CMAKE_COMMAND} ARGS -P ${_mslice_external_root}/tmp/mslice-gitupdate.cmake RESULT_VARIABLE _exit_code
-  )
-  if(NOT _exit_code EQUAL 0)
-    message(FATAL_ERROR "Unable to update mslice.")
-  endif()
-else()
-  message(FATAL_ERROR "Unable to clone mslice")
-endif()
-# Let the parent lists file know where dev copy of mslice is
-set(MSLICE_DEV
-    ${_mslice_external_root}/src/mslice/src
-    PARENT_SCOPE
-)
->>>>>>> 72726745
 
 # # Installation MSLICE_DEV is only set in PARENT_SCOPE! so don't use it here foreach(_bundle ${BUNDLES}) install(
 # DIRECTORY ${_mslice_external_root}/src/mslice/src/mslice/ DESTINATION ${_bundle}scripts/ExternalInterfaces/mslice
