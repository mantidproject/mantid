# Mantid Repository : https://github.com/mantidproject/mantid
#
# Copyright &copy; 2020 ISIS Rutherford Appleton Laboratory UKRI,
#   NScD Oak Ridge National Laboratory, European Spallation Source,
#   Institut Laue - Langevin & CSNS, Institute of High Energy Physics, CAS
# SPDX - License - Identifier: GPL - 3.0 +

from Engineering.common import path_handling
from Engineering.gui.engineering_diffraction.tabs.common import output_settings
from .tabs.common import CalibrationObserver
from .tabs.calibration.model import CalibrationModel
from .tabs.calibration.view import CalibrationView
from .tabs.calibration.presenter import CalibrationPresenter
from .tabs.focus.model import FocusModel
from .tabs.focus.view import FocusView
from .tabs.focus.presenter import FocusPresenter
from .tabs.fitting.view import FittingView
from .tabs.fitting.presenter import FittingPresenter
from .settings.settings_model import SettingsModel
from .settings.settings_view import SettingsView
from .settings.settings_presenter import SettingsPresenter
from .settings.settings_helper import get_setting, set_setting

from mantidqt.interfacemanager import InterfaceManager
from mantidqt.utils.observer_pattern import GenericObservable


class EngineeringDiffractionPresenter(object):
    def __init__(self):
        self.calibration_presenter = None
        self.focus_presenter = None
        self.fitting_presenter = None
        self.settings_presenter = None

        self.doc_folder = "diffraction"
        self.doc = "Engineering Diffraction"

        # Setup observers
        self.calibration_observer = CalibrationObserver(self)

        # Setup observables
        self.statusbar_observable = GenericObservable()
        self.savedir_observable = GenericObservable()

    # the following setup functions should only be called from the view, this ensures both that the presenter object
    # itself doesn't own the view (vice versa in this instance) and that the 'child' tabs of the presenter can be mocked
    # /subbed in for other purposes i.e. testing, agnostic of the view

    def setup_calibration(self, view):
        cal_model = CalibrationModel()
        cal_view = CalibrationView(parent=view.tabs)
        self.calibration_presenter = CalibrationPresenter(cal_model, cal_view)
        view.tabs.addTab(cal_view, "Calibration")

    def setup_calibration_notifier(self):
        self.calibration_presenter.calibration_notifier.add_subscriber(
            self.focus_presenter.calibration_observer)
        self.calibration_presenter.calibration_notifier.add_subscriber(self.calibration_observer)

    def setup_focus(self, view):
        focus_model = FocusModel()
        focus_view = FocusView()
        self.focus_presenter = FocusPresenter(focus_model, focus_view)
        view.tabs.addTab(focus_view, "Focus")

    def setup_fitting(self, view):
        fitting_view = FittingView()
        self.fitting_presenter = FittingPresenter(fitting_view)
        self.focus_presenter.add_focus_subscriber(self.fitting_presenter.data_widget.presenter.focus_run_observer)
        view.tabs.addTab(fitting_view, "Fitting")

    def setup_settings(self, view):
        settings_model = SettingsModel()
        settings_view = SettingsView(view)
        settings_presenter = SettingsPresenter(settings_model, settings_view)
        settings_presenter.load_settings_from_file_or_default()
        self.settings_presenter = settings_presenter
        self.setup_savedir_notifier(view)

    def setup_savedir_notifier(self, view):
        self.settings_presenter.savedir_notifier.add_subscriber(view.savedir_observer)

    def handle_close(self):
        self.fitting_presenter.data_widget.ads_observer.unsubscribe()
        self.fitting_presenter.data_widget.view.saveSettings()
        self.fitting_presenter.plot_widget.view.ensure_fit_dock_closed()

    def open_help_window(self):
        InterfaceManager().showCustomInterfaceHelp(self.doc, self.doc_folder)

    def open_settings(self):
        self.settings_presenter.show()

    def update_calibration(self, calibration):
        instrument = calibration.get_instrument()
<<<<<<< HEAD
        van_no = calibration.get_vanadium_runno()
        sample_no = calibration.get_sample_runno()
        self.statusbar_observable.notify_subscribers(f"V: {van_no}, CeO2: {sample_no}, Instrument: {instrument}")
=======
        sample_no = path_handling.get_run_number_from_path(calibration.get_sample(), instrument)
        self.statusbar_observable.notify_subscribers(f"CeO2: {sample_no}, Instrument: {instrument}")
>>>>>>> 2dd89c6a

    @staticmethod
    def get_saved_rb_number() -> str:
        rb_number = get_setting(output_settings.INTERFACES_SETTINGS_GROUP,
                                output_settings.ENGINEERING_PREFIX, "rb_number")
        return rb_number

    @staticmethod
    def set_saved_rb_number(rb_number) -> None:
        set_setting(output_settings.INTERFACES_SETTINGS_GROUP,
                    output_settings.ENGINEERING_PREFIX, "rb_number", rb_number)<|MERGE_RESOLUTION|>--- conflicted
+++ resolved
@@ -5,7 +5,6 @@
 #   Institut Laue - Langevin & CSNS, Institute of High Energy Physics, CAS
 # SPDX - License - Identifier: GPL - 3.0 +
 
-from Engineering.common import path_handling
 from Engineering.gui.engineering_diffraction.tabs.common import output_settings
 from .tabs.common import CalibrationObserver
 from .tabs.calibration.model import CalibrationModel
@@ -93,14 +92,8 @@
 
     def update_calibration(self, calibration):
         instrument = calibration.get_instrument()
-<<<<<<< HEAD
-        van_no = calibration.get_vanadium_runno()
         sample_no = calibration.get_sample_runno()
-        self.statusbar_observable.notify_subscribers(f"V: {van_no}, CeO2: {sample_no}, Instrument: {instrument}")
-=======
-        sample_no = path_handling.get_run_number_from_path(calibration.get_sample(), instrument)
         self.statusbar_observable.notify_subscribers(f"CeO2: {sample_no}, Instrument: {instrument}")
->>>>>>> 2dd89c6a
 
     @staticmethod
     def get_saved_rb_number() -> str:
