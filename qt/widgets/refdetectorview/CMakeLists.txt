--- conflicted
+++ resolved
@@ -26,36 +26,6 @@
     inc/MantidQtWidgets/RefDetectorView/RefImageView.ui)
 
 # Main Library Target
-<<<<<<< HEAD
-###########################################################################
-mtd_add_qt_library (TARGET_NAME MantidQtWidgetsRefDetectorView
-  QT_VERSION 4
-  SRC ${SRC_FILES}
-  MOC ${MOC_FILES}
-  NOMOC ${INC_FILES}
-  UI ${UI_FILES}
-  DEFS IN_MANTIDQT_REFDETECTORVIEWER
-  INCLUDE_DIRS
-    inc
-  SYSTEM_INCLUDE_DIRS
-    ${Boost_INCLUDE_DIRS}
-  LINK_LIBS
-    ${TCMALLOC_LIBRARIES_LINKTIME}
-    ${CORE_MANTIDLIBS}
-    ${Boost_LIBRARIES}
-    ${POCO_LIBRARIES}
-  QT4_LINK_LIBS
-    Qwt5
-  MTD_QT_LINK_LIBS
-    MantidQtWidgetsSpectrumViewer
-  INSTALL_DIR
-    ${LIB_DIR}
-  OSX_INSTALL_RPATH
-    @loader_path/../MacOS
-  LINUX_INSTALL_RPATH
-    "\$ORIGIN/../${LIB_DIR}"
-)
-=======
 mtd_add_qt_library(TARGET_NAME MantidQtWidgetsRefDetectorView
                    QT_VERSION 4
                    SRC ${SRC_FILES}
@@ -83,28 +53,8 @@
                      @loader_path/../MacOS
                    LINUX_INSTALL_RPATH
                      "\$ORIGIN/../${LIB_DIR}")
->>>>>>> f462ef5b
 
 # DEMO/GUI TESTING APPLICATIONS
-<<<<<<< HEAD
-###########################################################################
-mtd_add_qt_executable (TARGET_NAME RefDetectorViewDemo
-  QT_VERSION 4
-  SRC src/RefDetectorViewDemo.cpp
-  SYSTEM_INCLUDE_DIRS
-    ${Boost_INCLUDE_DIRS}
-  LINK_LIBS
-      ${TCMALLOC_LIBRARIES_LINKTIME}
-      ${Boost_LIBRARIES}
-      ${POCO_LIBRARIES}
-  QT4_LINK_LIBS
-    Qwt5
-  MTD_QT_LINK_LIBS
-      MantidQtWidgetsRefDetectorView
-      MantidQtWidgetsSpectrumViewer
-  EXCLUDE_FROM_ALL
-)
-=======
 mtd_add_qt_executable(TARGET_NAME RefDetectorViewDemo
                       QT_VERSION 4
                       SRC src/RefDetectorViewDemo.cpp
@@ -119,5 +69,4 @@
                       MTD_QT_LINK_LIBS
                         MantidQtWidgetsRefDetectorView
                         MantidQtWidgetsSpectrumViewer
-                      EXCLUDE_FROM_ALL)
->>>>>>> f462ef5b
+                      EXCLUDE_FROM_ALL)