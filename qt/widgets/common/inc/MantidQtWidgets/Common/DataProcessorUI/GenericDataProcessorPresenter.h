--- conflicted
+++ resolved
@@ -38,15 +38,9 @@
 class TreeManager;
 class GenericDataProcessorPresenterThread;
 
-<<<<<<< HEAD
-using RowItem = std::pair<int, RowData>;
+using RowItem = std::pair<int, RowData_sptr>;
 using RowQueue = std::vector<RowItem>;
 using GroupQueue = std::vector<std::pair<int, RowQueue>>;
-=======
-using RowItem = std::pair<int, RowData_sptr>;
-using RowQueue = std::queue<RowItem>;
-using GroupQueue = std::queue<std::pair<int, RowQueue>>;
->>>>>>> b7bd0196
 
 /** @class GenericDataProcessorPresenter
 
