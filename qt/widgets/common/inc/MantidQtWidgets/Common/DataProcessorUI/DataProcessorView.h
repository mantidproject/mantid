--- conflicted
+++ resolved
@@ -100,8 +100,8 @@
   virtual QString getWorkspaceToOpen() const = 0;
   virtual QString getClipboard() const = 0;
   virtual QString getProcessInstrument() const = 0;
+  virtual QString getCurrentInstrument() const = 0;
   virtual DataProcessorPresenter *getPresenter() const = 0;
-<<<<<<< HEAD
   
   virtual void disableProcessButton() = 0;
   virtual void enableProcessButton() = 0;
@@ -111,9 +111,6 @@
 
   virtual void disableSelectionAndEditing() = 0;
   virtual void enableSelectionAndEditing() = 0;
-=======
-  virtual QString getCurrentInstrument() const = 0;
->>>>>>> 81b9c3d5
 
   // Force re-processing of rows
   virtual void setForcedReProcessing(bool forceReProcessing) = 0;
