--- conflicted
+++ resolved
@@ -5,17 +5,6 @@
 namespace MantidWidgets {
 namespace DataProcessor {
 /** Adds an element to the whitelist
-<<<<<<< HEAD
-* @param colName : the name of the column to be added
-* @param algProperty : the name of the property linked to this column
-* @param description : a description of this column
-* @param isShown : true if we want to use what's in this column to
-* generate the output ws name.
-* @param isKey : true if we want to use this column as a key value i.e.
-* something that uniquely identifies the row within the group
-* @param prefix : the prefix to be added to the value of this column
-*/
-=======
  * @param colName : the name of the column to be added
  * @param algProperty : the name of the property linked to this column
  * @param description : a description of this column
@@ -25,7 +14,6 @@
  * something that uniquely identifies the row within the group
  * @param prefix : the prefix to be added to the value of this column
  */
->>>>>>> 46dc4bf3
 void WhiteList::addElement(const QString &colName, const QString &algProperty,
                            const QString &description, bool isShown,
                            const QString &prefix, bool isKey) {
@@ -90,11 +78,7 @@
 /** Returns true if the contents of this column should be used to identify the
  * row uniquely within the group
  * @param index : The column index
-<<<<<<< HEAD
-*/
-=======
  */
->>>>>>> 46dc4bf3
 bool WhiteList::isKey(int index) const { return m_isKey.at(index); }
 
 /** Returns the column prefix used to generate the name of the output ws (will
