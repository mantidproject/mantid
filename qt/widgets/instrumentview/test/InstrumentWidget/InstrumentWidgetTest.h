--- conflicted
+++ resolved
@@ -87,13 +87,9 @@
       setGl(false);
       auto qtMock = makeQtDisplay();
       auto glMock = makeGL();
-<<<<<<< HEAD
-      auto instance = construct("test_ws", makeDisplay(), qtMock.get(), glMock.get(), 25, useLoadingThread);
-=======
       auto displayMock = makeDisplay();
       EXPECT_CALL(*displayMock, currentWidget()).Times(1).WillOnce(Return(qtMock.get()));
-      auto instance = construct("test_ws", std::move(displayMock), qtMock.get(), glMock.get(), 24, useLoadingThread);
->>>>>>> d9287691
+      auto instance = construct("test_ws", std::move(displayMock), qtMock.get(), glMock.get(), 25, useLoadingThread);
 
       if (useLoadingThread) {
         InstrumentActor &actor = instance.getInstrumentActor();
@@ -138,12 +134,7 @@
       EXPECT_CALL(*qtMock, saveToFile(expectedName)).Times(1);
       auto displayMock = makeDisplay();
       EXPECT_CALL(*displayMock, currentWidget()).Times(1).WillOnce(Return(qtMock.get()));
-
-<<<<<<< HEAD
-      auto widget = construct("test_ws", makeDisplay(), qtMock.get(), glMock.get(), 25, useLoadingThread);
-=======
-      auto widget = construct("test_ws", std::move(displayMock), qtMock.get(), glMock.get(), 24, useLoadingThread);
->>>>>>> d9287691
+      auto widget = construct("test_ws", std::move(displayMock), qtMock.get(), glMock.get(), 25, useLoadingThread);
 
       if (useLoadingThread) {
         InstrumentActor &actor = widget.getInstrumentActor();
