--- conflicted
+++ resolved
@@ -275,11 +275,6 @@
     m_instrumentActor.reset(new InstrumentActor(m_workspaceName, autoscaling, scaleMin, scaleMax));
   }
 
-<<<<<<< HEAD
-=======
-  updateIntegrationWidget(resetGeometry);
-
->>>>>>> f0501c93
   auto surface = getSurface();
   if (resetGeometry || !surface) {
     if (setDefaultView) {
@@ -621,7 +616,6 @@
  * @param init : boolean set to true if the integration widget is still being initialized
  */
 void InstrumentWidget::updateIntegrationWidget(bool init) {
-<<<<<<< HEAD
   // discrete integration range is only used if all the bins are common and integers, as a convention
   bool isDiscrete =
       m_instrumentActor->getWorkspace()->isCommonBins() && m_instrumentActor->getWorkspace()->isIntegerBins();
@@ -632,9 +626,6 @@
                                : m_instrumentActor->maxBinValue();
 
   m_xIntegration->setTotalRange(minRange, maxRange);
-=======
-  m_xIntegration->setTotalRange(m_instrumentActor->minWkspBinValue(), m_instrumentActor->maxWkspBinValue());
->>>>>>> f0501c93
 
   if (!init) {
     // setRange needs the initialization of the instrument viewer to run, but is only needed when replacing a workspace,
