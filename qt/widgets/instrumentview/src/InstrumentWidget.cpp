--- conflicted
+++ resolved
@@ -112,13 +112,8 @@
  * after creating the widget.
  */
 InstrumentWidget::InstrumentWidget(QString wsName, QWidget *parent, bool resetGeometry, bool autoscaling,
-<<<<<<< HEAD
                                    double scaleMin, double scaleMax, bool setDefaultView, bool useThread,
-                                   Dependencies deps, TabCustomizations customizations)
-=======
-                                   double scaleMin, double scaleMax, bool setDefaultView, Dependencies deps,
-                                   bool useThread, QString settingsGroup, TabCustomizations customizations)
->>>>>>> 15f5d42d
+                                   Dependencies deps, QString settingsGroup, TabCustomizations customizations)
     : QWidget(parent), WorkspaceObserver(), m_instrumentDisplay(std::move(deps.instrumentDisplay)),
       m_workspaceName(std::move(wsName)), m_settingsGroup(std::move(settingsGroup)), m_instrumentActor(nullptr),
       m_surfaceType(FULL3D), m_savedialog_dir(QString::fromStdString(
