--- conflicted
+++ resolved
@@ -50,24 +50,6 @@
 
 using namespace boost::math;
 
-<<<<<<< HEAD
-=======
-namespace {
-// Get the phi angle between the detector with reference to the origin
-// Makes assumptions about beam direction. Legacy code and not robust.
-double getPhi(const Mantid::Kernel::V3D &pos) {
-  return std::atan2(pos[1], pos[0]);
-}
-
-// Calculate the phi angle between detector and beam, and then offset.
-// Makes assumptions about beam direction. Legacy code and not robust.
-double getPhiOffset(const Mantid::Kernel::V3D &pos, const double offset) {
-  double avgPos = getPhi(pos);
-  return avgPos < 0 ? -(offset + avgPos) : offset - avgPos;
-}
-} // namespace
-
->>>>>>> 00487106
 /**
 * Constructor.
 * @param instrWidget :: Parent InstrumentWidget.
@@ -869,714 +851,5 @@
 */
 void ComponentInfoController::clear() { m_selectionInfoDisplay->clear(); }
 
-<<<<<<< HEAD
-=======
-//=====================================================================================//
-
-/**
-* Constructor.
-* @param tab :: The parent tab.
-* @param instrWidget :: A pointer to a InstrumentWidget instance.
-* @param plot :: The plot widget.
-*/
-DetectorPlotController::DetectorPlotController(InstrumentWidgetPickTab *tab,
-                                               InstrumentWidget *instrWidget,
-                                               OneCurvePlot *plot)
-    : QObject(tab), m_tab(tab), m_instrWidget(instrWidget), m_plot(plot),
-      m_plotType(Single), m_enabled(true), m_tubeXUnits(DETECTOR_ID),
-      m_currentPickID(std::numeric_limits<size_t>::max()) {
-  connect(m_plot, SIGNAL(clickedAt(double, double)), this,
-          SLOT(addPeak(double, double)));
-}
-
-/**
-* Update the miniplot for a selected detector. The curve data depend on the
-* plot type.
-* @param pickID :: A pick ID of an instrument component.
-*/
-void DetectorPlotController::setPlotData(size_t pickID) {
-  m_currentPickID = std::numeric_limits<size_t>::max();
-
-  if (m_plotType == DetectorSum) {
-    m_plotType = Single;
-  }
-
-  if (!m_enabled) {
-    m_plot->clearCurve();
-    return;
-  }
-
-  const auto &actor = m_instrWidget->getInstrumentActor();
-  const auto &componentInfo = actor.componentInfo();
-  if (componentInfo.isDetector(pickID)) {
-    if (m_plotType == Single) {
-      m_currentPickID = pickID;
-      plotSingle(pickID);
-    } else if (m_plotType == TubeSum || m_plotType == TubeIntegral) {
-      plotTube(pickID);
-    } else {
-      throw std::logic_error("setPlotData: Unexpected plot type.");
-    }
-  } else {
-    m_plot->clearCurve();
-  }
-}
-
-/**
-* Set curev data from multiple detectors: sum their spectra.
-* @param detIndices :: A list of detector Indices.
-*/
-void DetectorPlotController::setPlotData(
-    const std::vector<size_t> &detIndices) {
-  setPlotType(DetectorSum);
-  clear();
-  std::vector<double> x, y;
-  QApplication::setOverrideCursor(QCursor(Qt::WaitCursor));
-  const auto &actor = m_instrWidget->getInstrumentActor();
-  actor.sumDetectors(detIndices, x, y, static_cast<size_t>(m_plot->width()));
-  QApplication::restoreOverrideCursor();
-  if (!x.empty()) {
-    m_plot->setData(&x[0], &y[0], static_cast<int>(y.size()),
-                    actor.getWorkspace()->getAxis(0)->unit()->unitID());
-  }
-  m_plot->setLabel("multiple");
-}
-
-/**
-* Update the miniplot for a selected detector.
-*/
-void DetectorPlotController::updatePlot() {
-  m_plot->recalcAxisDivs();
-  m_plot->replot();
-}
-
-/**
-* Clear the plot.
-*/
-void DetectorPlotController::clear() {
-  m_plot->clearCurve();
-  m_plot->clearPeakLabels();
-}
-
-/**
-* Plot data for a detector.
-* @param detindex :: Index of the detector to be plotted.
-*/
-void DetectorPlotController::plotSingle(size_t detindex) {
-  clear();
-  std::vector<double> x, y;
-  prepareDataForSinglePlot(detindex, x, y);
-  if (x.empty() || y.empty())
-    return;
-
-  const auto &actor = m_instrWidget->getInstrumentActor();
-  // set the data
-  m_plot->setData(&x[0], &y[0], static_cast<int>(y.size()),
-                  actor.getWorkspace()->getAxis(0)->unit()->unitID());
-  auto detid = actor.getDetID(detindex);
-  m_plot->setLabel("Detector " + QString::number(detid));
-
-  // find any markers
-  auto surface = m_tab->getSurface();
-  if (surface) {
-    QList<PeakMarker2D *> markers = surface->getMarkersWithID(detid);
-    foreach (PeakMarker2D *marker, markers) { m_plot->addPeakLabel(marker); }
-  }
-}
-
-/**
-* Plot data integrated either over the detectors in a tube or over time bins.
-* If m_plotSum == true the miniplot displays the accumulated data in a tube
-* against time of flight.
-* If m_plotSum == false the miniplot displays the data integrated over the time
-* bins. The values are
-* plotted against the length of the tube, but the units on the x-axis can be one
-* of the following:
-*   DETECTOR_ID
-*   LENGTH
-*   PHI
-* The units can be set with setTubeXUnits(...) method.
-* @param detindex :: A detector index. The miniplot will display data for a
-* component
-* containing the detector
-*   with this id.
-*/
-void DetectorPlotController::plotTube(size_t detindex) {
-  const auto &actor = m_instrWidget->getInstrumentActor();
-  const auto &componentInfo = actor.componentInfo();
-
-  if (!componentInfo.hasParent(detindex)) {
-    m_plot->clearCurve();
-    return;
-  }
-
-  auto parent = componentInfo.parent(detindex);
-  if (componentInfo.detectorsInSubtree(parent).size() > 0) {
-    if (m_plotType == TubeSum) // plot sums over detectors vs time bins
-    {
-      plotTubeSums(detindex);
-    } else // plot detector integrals vs detID or a function of detector
-           // position in the tube
-    {
-      assert(m_plotType == TubeIntegral);
-      plotTubeIntegrals(detindex);
-    }
-  }
-}
-
-/**
-* Plot the accumulated data in a tube against time of flight.
-* @param detindex :: A detector id. The miniplot will display data for a
-* component
-* containing the detector
-*   with this id.
-*/
-void DetectorPlotController::plotTubeSums(size_t detindex) {
-  std::vector<double> x, y;
-  prepareDataForSumsPlot(detindex, x, y);
-  if (x.empty() || y.empty()) {
-    clear();
-    return;
-  }
-  const auto &actor = m_instrWidget->getInstrumentActor();
-  const auto &componentInfo = actor.componentInfo();
-  auto parent = componentInfo.parent(detindex);
-  auto detid = actor.getDetID(detindex);
-  QString label = QString::fromStdString(componentInfo.name(parent)) + " (" +
-                  QString::number(detid) + ") Sum";
-  m_plot->setData(&x[0], &y[0], static_cast<int>(y.size()),
-                  actor.getWorkspace()->getAxis(0)->unit()->unitID());
-  m_plot->setLabel(label);
-}
-
-/**
-* Plot the data integrated over the time bins. The values are
-* plotted against the length of the tube, but the units on the x-axis can be one
-* of the following:
-*   DETECTOR_ID
-*   LENGTH
-*   PHI
-* The units can be set with setTubeXUnits(...) method.
-* @param detindex :: A detector index. The miniplot will display data for a
-* component
-* containing the detector
-*   with this id.
-*/
-void DetectorPlotController::plotTubeIntegrals(size_t detindex) {
-  const auto &actor = m_instrWidget->getInstrumentActor();
-  const auto &componentInfo = actor.componentInfo();
-  std::vector<double> x, y;
-  prepareDataForIntegralsPlot(detindex, x, y);
-  if (x.empty() || y.empty()) {
-    clear();
-    return;
-  }
-  auto xAxisCaption = getTubeXUnitsName();
-  auto xAxisUnits = getTubeXUnitsUnits();
-  if (!xAxisUnits.isEmpty()) {
-    xAxisCaption += " (" + xAxisUnits + ")";
-  }
-  m_plot->setData(&x[0], &y[0], static_cast<int>(y.size()),
-                  xAxisCaption.toStdString());
-  auto parent = componentInfo.parent(detindex);
-  // curve label: "tube_name (detid) Integrals"
-  // detid is included to distiguish tubes with the same name
-  QString label = QString::fromStdString(componentInfo.name(parent)) + " (" +
-                  QString::number(actor.getDetID(detindex)) + ") Integrals/" +
-                  getTubeXUnitsName();
-  m_plot->setLabel(label);
-}
-
-/**
-* Prepare data for plotting a spectrum of a single detector.
-* @param detindex :: Index of the detector to be plotted.
-* @param x :: Vector of x coordinates (output)
-* @param y :: Vector of y coordinates (output)
-* @param err :: Optional pointer to a vector of errors (output)
-*/
-void DetectorPlotController::prepareDataForSinglePlot(
-    size_t detindex, std::vector<double> &x, std::vector<double> &y,
-    std::vector<double> *err) {
-  const auto &actor = m_instrWidget->getInstrumentActor();
-  Mantid::API::MatrixWorkspace_const_sptr ws = actor.getWorkspace();
-  auto wi = actor.getWorkspaceIndex(detindex);
-  if (wi == InstrumentActor::INVALID_INDEX)
-    return;
-  // get the data
-  const auto &XPoints = ws->points(wi);
-  const auto &Y = ws->y(wi);
-  const auto &E = ws->e(wi);
-
-  // find min and max for x
-  size_t imin, imax;
-  actor.getBinMinMaxIndex(wi, imin, imax);
-
-  x.assign(XPoints.begin() + imin, XPoints.begin() + imax);
-  y.assign(Y.begin() + imin, Y.begin() + imax);
-  if (err) {
-    err->assign(E.begin() + imin, E.begin() + imax);
-  }
-}
-
-/**
-* Prepare data for plotting accumulated data in a tube against time of flight.
-* @param detindex :: A detector index. The miniplot will display data for a
-* component
-* containing the detector with this index.
-* @param x :: Vector of x coordinates (output)
-* @param y :: Vector of y coordinates (output)
-* @param err :: Optional pointer to a vector of errors (output)
-*/
-void DetectorPlotController::prepareDataForSumsPlot(size_t detindex,
-                                                    std::vector<double> &x,
-                                                    std::vector<double> &y,
-                                                    std::vector<double> *err) {
-  const auto &actor = m_instrWidget->getInstrumentActor();
-  auto ws = actor.getWorkspace();
-  const auto &componentInfo = actor.componentInfo();
-  auto parent = componentInfo.parent(detindex);
-  auto ass = componentInfo.detectorsInSubtree(parent);
-
-  auto wi = actor.getWorkspaceIndex(detindex);
-
-  if (wi == InstrumentActor::INVALID_INDEX)
-    return;
-
-  size_t imin, imax;
-  actor.getBinMinMaxIndex(wi, imin, imax);
-
-  const auto &XPoints = ws->points(wi);
-  x.assign(XPoints.begin() + imin, XPoints.begin() + imax);
-  y.resize(x.size(), 0);
-  if (err)
-    err->resize(x.size(), 0);
-
-  for (auto det : ass) {
-    if (componentInfo.isDetector(det)) {
-      auto index = actor.getWorkspaceIndex(det);
-      if (index == InstrumentActor::INVALID_INDEX)
-        continue;
-      const auto &Y = ws->y(index);
-      std::transform(y.begin(), y.end(), Y.begin() + imin, y.begin(),
-                     std::plus<double>());
-      if (err) {
-        const auto &E = ws->e(index);
-        std::vector<double> tmp;
-        tmp.assign(E.begin() + imin, E.begin() + imax);
-        std::transform(tmp.begin(), tmp.end(), tmp.begin(), tmp.begin(),
-                       std::multiplies<double>());
-        std::transform(err->begin(), err->end(), tmp.begin(), err->begin(),
-                       std::plus<double>());
-      }
-    }
-  }
-
-  if (err)
-    std::transform(err->begin(), err->end(), err->begin(),
-                   [](double val) { return sqrt(val); });
-}
-
-/**
-* Prepare data for plotting the data integrated over the time bins. The values
-* are
-* plotted against the length of the tube, but the units on the x-axis can be one
-* of the following:
-*   DETECTOR_ID
-*   LENGTH
-*   PHI
-*   OUT_OF_PLANE_ANGLE
-* The units can be set with setTubeXUnits(...) method.
-* @param detid :: A detector id. The miniplot will display data for a component
-* containing the detector with this index.
-* @param x :: Vector of x coordinates (output)
-* @param y :: Vector of y coordinates (output)
-* @param err :: Optional pointer to a vector of errors (output)
-*/
-void DetectorPlotController::prepareDataForIntegralsPlot(
-    size_t detindex, std::vector<double> &x, std::vector<double> &y,
-    std::vector<double> *err) {
-
-#define PREPAREDATAFORINTEGRALSPLOT_RETURN_FAILED                              \
-  x.clear();                                                                   \
-  y.clear();                                                                   \
-  if (err)                                                                     \
-    err->clear();                                                              \
-  return;
-
-  const auto &actor = m_instrWidget->getInstrumentActor();
-  const auto &componentInfo = actor.componentInfo();
-  Mantid::API::MatrixWorkspace_const_sptr ws = actor.getWorkspace();
-
-  // Does the instrument definition specify that psi should be offset.
-  std::vector<std::string> parameters = actor.getStringParameter("offset-phi");
-  const bool bOffsetPsi = (!parameters.empty()) &&
-                          std::find(parameters.begin(), parameters.end(),
-                                    "Always") != parameters.end();
-  auto parent = componentInfo.parent(detindex);
-  auto ass = componentInfo.detectorsInSubtree(parent);
-  auto wi = actor.getWorkspaceIndex(detindex);
-  if (wi == InstrumentActor::INVALID_INDEX)
-    return;
-  // imin and imax give the bin integration range
-  size_t imin, imax;
-  actor.getBinMinMaxIndex(wi, imin, imax);
-
-  auto samplePos = actor.componentInfo().samplePosition();
-
-  auto n = ass.size();
-  if (n == 0) {
-    // don't think it's ever possible but...
-    throw std::runtime_error("PickTab miniplot: empty instrument assembly");
-  }
-  if (n == 1) {
-    // if assembly has just one element there is nothing to plot
-    PREPAREDATAFORINTEGRALSPLOT_RETURN_FAILED
-  }
-  // collect and sort xy pairs in xymap
-  std::map<double, double> xymap, errmap;
-  // get the first detector in the tube for lenth calculation
-  if (!componentInfo.isDetector(ass[0])) {
-    // it's not an assembly of detectors,
-    // could be a mixture of monitors and other components
-    PREPAREDATAFORINTEGRALSPLOT_RETURN_FAILED
-  }
-
-  auto normal = componentInfo.position(ass[1]) - componentInfo.position(ass[0]);
-  normal.normalize();
-  const auto &detectorInfo = actor.detectorInfo();
-  for (auto det : ass) {
-    if (componentInfo.isDetector(det)) {
-      auto id = detectorInfo.detectorIDs()[det];
-      // get the x-value for detector idet
-      double xvalue = 0;
-      auto pos = detectorInfo.position(det);
-      switch (m_tubeXUnits) {
-      case LENGTH:
-        xvalue = pos.distance(detectorInfo.position(ass[0]));
-        break;
-      case PHI:
-        xvalue = bOffsetPsi ? getPhiOffset(pos, M_PI) : getPhi(pos);
-        break;
-      case OUT_OF_PLANE_ANGLE: {
-        xvalue = getOutOfPlaneAngle(pos, samplePos, normal);
-        break;
-      }
-      default:
-        xvalue = static_cast<double>(id);
-      }
-      auto index = actor.getWorkspaceIndex(det);
-      if (index == InstrumentActor::INVALID_INDEX)
-        continue;
-      // get the y-value for detector idet
-      const auto &Y = ws->y(index);
-      double sum = std::accumulate(Y.begin() + imin, Y.begin() + imax, 0);
-      xymap[xvalue] = sum;
-      if (err) {
-        const auto &E = ws->e(index);
-        std::vector<double> tmp(imax - imin);
-        // take squares of the errors
-        std::transform(E.begin() + imin, E.begin() + imax, E.begin() + imin,
-                       tmp.begin(), std::multiplies<double>());
-        // sum them
-        double sum = std::accumulate(tmp.begin(), tmp.end(), 0);
-        // take sqrt
-        errmap[xvalue] = sqrt(sum);
-      }
-    }
-  }
-  if (!xymap.empty()) {
-    // set the plot curve data
-    x.resize(xymap.size());
-    y.resize(xymap.size());
-    std::map<double, double>::const_iterator xy = xymap.begin();
-    for (size_t i = 0; xy != xymap.end(); ++xy, ++i) {
-      x[i] = xy->first;
-      y[i] = xy->second;
-    }
-    if (err) {
-      err->resize(errmap.size());
-      std::map<double, double>::const_iterator e = errmap.begin();
-      for (size_t i = 0; e != errmap.end(); ++e, ++i) {
-        (*err)[i] = e->second;
-      }
-    }
-  } else {
-    PREPAREDATAFORINTEGRALSPLOT_RETURN_FAILED
-  }
-#undef PREPAREDATAFORINTEGRALSPLOT_RETURN_FAILED
-}
-
-/**
-* Save data plotted on the miniplot into a MatrixWorkspace.
-*/
-void DetectorPlotController::savePlotToWorkspace() {
-  if (!m_plot->hasCurve() && !m_plot->hasStored()) {
-    // nothing to save
-    return;
-  }
-  const auto &actor = m_instrWidget->getInstrumentActor();
-  Mantid::API::MatrixWorkspace_const_sptr parentWorkspace =
-      actor.getWorkspace();
-  // interpret curve labels and reconstruct the data to be saved
-  QStringList labels = m_plot->getLabels();
-  if (m_plot->hasCurve()) {
-    labels << m_plot->label();
-  }
-  std::vector<double> X, Y, E;
-  size_t nbins = 0;
-  // to keep det ids for spectrum-detector mapping in the output workspace
-  std::vector<Mantid::detid_t> detids;
-  // unit id for x vector in the created workspace
-  std::string unitX;
-  foreach (QString label, labels) {
-    std::vector<double> x, y, e;
-    // split the label to get the detector id and selection type
-    QStringList parts = label.split(QRegExp("[()]"));
-    if (label == "multiple") {
-      if (X.empty()) {
-        // label doesn't have any info on how to reproduce the curve:
-        // only the current curve can be saved
-        std::vector<size_t> dets;
-        m_tab->getSurface()->getMaskedDetectors(dets);
-        actor.sumDetectors(dets, x, y);
-        unitX = parentWorkspace->getAxis(0)->unit()->unitID();
-      } else {
-        QMessageBox::warning(NULL, "MantidPlot - Warning",
-                             "Cannot save the stored curves.\nOnly the current "
-                             "curve will be saved.");
-      }
-    } else if (parts.size() == 3) {
-      int detid = parts[1].toInt();
-      QString SumOrIntegral = parts[2].trimmed();
-      if (SumOrIntegral == "Sum") {
-        prepareDataForSumsPlot(detid, x, y, &e);
-        unitX = parentWorkspace->getAxis(0)->unit()->unitID();
-      } else {
-        prepareDataForIntegralsPlot(detid, x, y, &e);
-        unitX = SumOrIntegral.split('/')[1].toStdString();
-      }
-    } else if (parts.size() == 1) {
-      // second word is detector id
-      int detid = parts[0].split(QRegExp("\\s+"))[1].toInt();
-      prepareDataForSinglePlot(detid, x, y, &e);
-      unitX = parentWorkspace->getAxis(0)->unit()->unitID();
-      // save det ids for the output workspace
-      detids.push_back(static_cast<Mantid::detid_t>(detid));
-    } else {
-      continue;
-    }
-    if (!x.empty()) {
-      if (nbins > 0 && x.size() != nbins) {
-        QMessageBox::critical(NULL, "MantidPlot - Error",
-                              "Curves have different sizes.");
-        return;
-      } else {
-        nbins = x.size();
-      }
-      X.insert(X.end(), x.begin(), x.end());
-      Y.insert(Y.end(), y.begin(), y.end());
-      E.insert(E.end(), e.begin(), e.end());
-    }
-  }
-  // call CreateWorkspace algorithm. Created worksapce will have name "Curves"
-  if (!X.empty()) {
-    if (nbins == 0)
-      nbins = 1;
-    E.resize(Y.size(), 1.0);
-    Mantid::API::IAlgorithm_sptr alg =
-        Mantid::API::AlgorithmFactory::Instance().create("CreateWorkspace", -1);
-    alg->initialize();
-    alg->setPropertyValue("OutputWorkspace", "Curves");
-    alg->setProperty("DataX", X);
-    alg->setProperty("DataY", Y);
-    alg->setProperty("DataE", E);
-    alg->setProperty("NSpec", static_cast<int>(X.size() / nbins));
-    alg->setProperty("UnitX", unitX);
-    alg->setPropertyValue("ParentWorkspace", parentWorkspace->getName());
-    alg->execute();
-
-    if (!detids.empty()) {
-      // set up spectra - detector mapping
-      Mantid::API::MatrixWorkspace_sptr ws =
-          boost::dynamic_pointer_cast<Mantid::API::MatrixWorkspace>(
-              Mantid::API::AnalysisDataService::Instance().retrieve("Curves"));
-      if (!ws) {
-        throw std::runtime_error("Failed to create Curves workspace");
-      }
-
-      if (detids.size() == ws->getNumberHistograms()) {
-        size_t i = 0;
-        for (std::vector<Mantid::detid_t>::const_iterator id = detids.begin();
-             id != detids.end(); ++id, ++i) {
-          ws->getSpectrum(i).setDetectorID(*id);
-        }
-      }
-
-    } // !detids.empty()
-  }
-}
-
-/**
-* Calculate the angle between a vector ( == pos - origin ) and a plane (
-* orthogonal to normal ).
-* The angle is positive if the vector and the normal make an acute angle.
-* @param pos :: Vector's end.
-* @param origin :: Vector's origin.
-* @param normal :: Normal to the plane.
-* @return :: Angle between the vector and the plane in radians in [-pi/2, pi/2].
-*/
-double
-DetectorPlotController::getOutOfPlaneAngle(const Mantid::Kernel::V3D &pos,
-                                           const Mantid::Kernel::V3D &origin,
-                                           const Mantid::Kernel::V3D &normal) {
-  Mantid::Kernel::V3D vec = pos - origin;
-  vec.normalize();
-  return asin(vec.scalar_prod(normal));
-}
-
-/**
-* Return symbolic name of current TubeXUnit.
-*/
-QString DetectorPlotController::getTubeXUnitsName() const {
-  switch (m_tubeXUnits) {
-  case LENGTH:
-    return "Length";
-  case PHI:
-    return "Phi";
-  case OUT_OF_PLANE_ANGLE:
-    return "Out of plane angle";
-  default:
-    break;
-  }
-  return "Detector ID";
-}
-
-/**
-* Return symbolic name of units of current TubeXUnit.
-*/
-QString DetectorPlotController::getTubeXUnitsUnits() const {
-  switch (m_tubeXUnits) {
-  case LENGTH:
-    return "m";
-  case PHI:
-    return "radians";
-  case OUT_OF_PLANE_ANGLE:
-    return "radians";
-  default:
-    return "";
-  }
-  return "";
-}
-
-/**
-* Get the plot caption for the current plot type.
-*/
-QString DetectorPlotController::getPlotCaption() const {
-
-  switch (m_plotType) {
-  case Single:
-    return "Plotting detector spectra";
-  case DetectorSum:
-    return "Plotting multiple detector sum";
-  case TubeSum:
-    return "Plotting sum";
-  case TubeIntegral:
-    return "Plotting integral";
-  default:
-    throw std::logic_error("getPlotCaption: Unknown plot type.");
-  }
-}
-
-/**
-* Add a peak to the single crystal peak table.
-* @param x :: Time of flight
-* @param y :: Peak height (counts)
-*/
-void DetectorPlotController::addPeak(double x, double y) {
-  if (m_currentPickID == std::numeric_limits<size_t>::max())
-    return;
-
-  try {
-    auto surface = m_tab->getSurface();
-    if (!surface)
-      return;
-    const auto &actor = m_instrWidget->getInstrumentActor();
-    Mantid::API::IPeaksWorkspace_sptr tw = surface->getEditPeaksWorkspace();
-    Mantid::API::MatrixWorkspace_const_sptr ws = actor.getWorkspace();
-    std::string peakTableName;
-    bool newPeaksWorkspace = false;
-    if (tw) {
-      peakTableName = tw->getName();
-    } else {
-      peakTableName = "SingleCrystalPeakTable";
-      // This does need to get the instrument from the workspace as it's doing
-      // calculations
-      // .....and this method should be an algorithm! Or at least somewhere
-      // different to here.
-      Mantid::Geometry::Instrument_const_sptr instr = ws->getInstrument();
-
-      if (!Mantid::API::AnalysisDataService::Instance().doesExist(
-              peakTableName)) {
-        tw = Mantid::API::WorkspaceFactory::Instance().createPeaks(
-            "PeaksWorkspace");
-        tw->setInstrument(instr);
-        Mantid::API::AnalysisDataService::Instance().add(peakTableName, tw);
-        newPeaksWorkspace = true;
-      } else {
-        tw = boost::dynamic_pointer_cast<Mantid::API::IPeaksWorkspace>(
-            Mantid::API::AnalysisDataService::Instance().retrieve(
-                peakTableName));
-        if (!tw) {
-          QMessageBox::critical(m_tab, "Mantid - Error",
-                                "Workspace " +
-                                    QString::fromStdString(peakTableName) +
-                                    " is not a TableWorkspace");
-          return;
-        }
-      }
-      auto unwrappedSurface = dynamic_cast<UnwrappedSurface *>(surface.get());
-      if (unwrappedSurface) {
-        unwrappedSurface->setPeaksWorkspace(
-            boost::dynamic_pointer_cast<Mantid::API::IPeaksWorkspace>(tw));
-      }
-    }
-
-    // Run the AddPeak algorithm
-    auto alg =
-        Mantid::API::FrameworkManager::Instance().createAlgorithm("AddPeak");
-    const auto &detIDs =
-        m_instrWidget->getInstrumentActor().detectorInfo().detectorIDs();
-    alg->setPropertyValue("RunWorkspace", ws->getName());
-    alg->setPropertyValue("PeaksWorkspace", peakTableName);
-    alg->setProperty("DetectorID", detIDs[m_currentPickID]);
-    alg->setProperty("TOF", x);
-    alg->setProperty("Height", actor.getIntegratedCounts(m_currentPickID));
-    alg->setProperty("BinCount", y);
-    alg->execute();
-
-    // if data WS has UB copy it to the new peaks workspace
-    if (newPeaksWorkspace && ws->sample().hasOrientedLattice()) {
-      auto UB = ws->sample().getOrientedLattice().getUB();
-      auto lattice = new Mantid::Geometry::OrientedLattice;
-      lattice->setUB(UB);
-      tw->mutableSample().setOrientedLattice(lattice);
-    }
-
-    // if there is a UB available calculate HKL for the new peak
-    if (tw->sample().hasOrientedLattice()) {
-      auto alg = Mantid::API::FrameworkManager::Instance().createAlgorithm(
-          "CalculatePeaksHKL");
-      alg->setPropertyValue("PeaksWorkspace", peakTableName);
-      alg->execute();
-    }
-  } catch (std::exception &e) {
-    QMessageBox::critical(
-        m_tab, "MantidPlot -Error",
-        "Cannot create a Peak object because of the error:\n" +
-            QString(e.what()));
-  }
-}
-
->>>>>>> 00487106
 } // MantidWidgets
 } // MantidQt