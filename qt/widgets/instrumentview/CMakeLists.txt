set ( SRC_FILES
	src/BinDialog.cpp
	src/CollapsiblePanel.cpp
	src/ColorMapWidget.cpp
	src/CompAssemblyActor.cpp
	src/ComponentActor.cpp
	src/DetXMLFile.cpp
	src/GLActor.cpp
	src/GLActorCollection.cpp
	src/GLActorVisitor.cpp
	src/GLColor.cpp
	src/GLObject.cpp
	src/ICompAssemblyActor.cpp
	src/InstrumentActor.cpp
	src/InstrumentTreeModel.cpp
	src/InstrumentTreeWidget.cpp
	src/InstrumentWidget.cpp
	src/InstrumentWidgetMaskTab.cpp
	src/InstrumentWidgetPickTab.cpp
	src/InstrumentWidgetRenderTab.cpp
	src/InstrumentWidgetTab.cpp
	src/InstrumentWidgetTreeTab.cpp
	src/MantidGLWidget.cpp
	src/MaskBinsData.cpp
	src/MiniPlot.cpp
	src/MiniPlotController.cpp
	src/ObjCompAssemblyActor.cpp
	src/ObjComponentActor.cpp
	src/OpenGLError.cpp
	src/PanelsSurface.cpp
	src/PeakMarker2D.cpp
	src/PeakOverlay.cpp
	src/Projection3D.cpp
	src/ProjectionSurface.cpp
	src/RectF.cpp
	src/RectangularDetectorActor.cpp
	src/RotationSurface.cpp
	src/SampleActor.cpp
	src/Shape2D.cpp
	src/Shape2DCollection.cpp
	src/SimpleWidget.cpp
	src/StructuredDetectorActor.cpp
	src/UCorrectionDialog.cpp
	src/UnwrappedCylinder.cpp
	src/UnwrappedSphere.cpp
	src/UnwrappedSurface.cpp
	src/Viewport.cpp
	src/XIntegrationControl.cpp
)

set ( MOC_FILES
  inc/MantidQtWidgets/InstrumentView/BinDialog.h
  inc/MantidQtWidgets/InstrumentView/InstrumentTreeModel.h
  inc/MantidQtWidgets/InstrumentView/InstrumentTreeWidget.h
  inc/MantidQtWidgets/InstrumentView/InstrumentWidget.h
  inc/MantidQtWidgets/InstrumentView/InstrumentWidgetTab.h
  inc/MantidQtWidgets/InstrumentView/InstrumentWidgetRenderTab.h
  inc/MantidQtWidgets/InstrumentView/InstrumentWidgetPickTab.h
  inc/MantidQtWidgets/InstrumentView/InstrumentWidgetMaskTab.h
  inc/MantidQtWidgets/InstrumentView/InstrumentWidgetTreeTab.h
  inc/MantidQtWidgets/InstrumentView/ColorMapWidget.h
  inc/MantidQtWidgets/InstrumentView/MantidGLWidget.h
  inc/MantidQtWidgets/InstrumentView/MiniPlot.h
  inc/MantidQtWidgets/InstrumentView/MiniPlotController.h
  inc/MantidQtWidgets/InstrumentView/CollapsiblePanel.h
  inc/MantidQtWidgets/InstrumentView/InstrumentActor.h
  inc/MantidQtWidgets/InstrumentView/PeakOverlay.h
  inc/MantidQtWidgets/InstrumentView/ProjectionSurface.h
  inc/MantidQtWidgets/InstrumentView/Projection3D.h
  inc/MantidQtWidgets/InstrumentView/Shape2DCollection.h
  inc/MantidQtWidgets/InstrumentView/UnwrappedSurface.h
  inc/MantidQtWidgets/InstrumentView/UCorrectionDialog.h
  inc/MantidQtWidgets/InstrumentView/XIntegrationControl.h
)

set ( INC_FILES
	inc/MantidQtWidgets/InstrumentView/BinDialog.h
	inc/MantidQtWidgets/InstrumentView/CollapsiblePanel.h
	inc/MantidQtWidgets/InstrumentView/ColorMapWidget.h
	inc/MantidQtWidgets/InstrumentView/CompAssemblyActor.h
	inc/MantidQtWidgets/InstrumentView/ComponentActor.h
	inc/MantidQtWidgets/InstrumentView/DetXMLFile.h
	inc/MantidQtWidgets/InstrumentView/DllOption.h
	inc/MantidQtWidgets/InstrumentView/GLActor.h
	inc/MantidQtWidgets/InstrumentView/GLActorCollection.h
	inc/MantidQtWidgets/InstrumentView/GLActorVisitor.h
	inc/MantidQtWidgets/InstrumentView/GLColor.h
	inc/MantidQtWidgets/InstrumentView/GLObject.h
	inc/MantidQtWidgets/InstrumentView/ICompAssemblyActor.h
	inc/MantidQtWidgets/InstrumentView/InstrumentActor.h
	inc/MantidQtWidgets/InstrumentView/InstrumentTreeModel.h
	inc/MantidQtWidgets/InstrumentView/InstrumentTreeWidget.h
	inc/MantidQtWidgets/InstrumentView/InstrumentWidget.h
	inc/MantidQtWidgets/InstrumentView/InstrumentWidgetMaskTab.h
	inc/MantidQtWidgets/InstrumentView/InstrumentWidgetPickTab.h
	inc/MantidQtWidgets/InstrumentView/InstrumentWidgetRenderTab.h
	inc/MantidQtWidgets/InstrumentView/InstrumentWidgetTab.h
	inc/MantidQtWidgets/InstrumentView/InstrumentWidgetTreeTab.h
	inc/MantidQtWidgets/InstrumentView/InstrumentWidgetTypes.h
	inc/MantidQtWidgets/InstrumentView/MantidGLWidget.h
	inc/MantidQtWidgets/InstrumentView/MaskBinsData.h
	inc/MantidQtWidgets/InstrumentView/ObjCompAssemblyActor.h
	inc/MantidQtWidgets/InstrumentView/ObjComponentActor.h
	inc/MantidQtWidgets/InstrumentView/OpenGLError.h
	inc/MantidQtWidgets/InstrumentView/PanelsSurface.h
	inc/MantidQtWidgets/InstrumentView/PeakMarker2D.h
	inc/MantidQtWidgets/InstrumentView/PeakOverlay.h
	inc/MantidQtWidgets/InstrumentView/Projection3D.h
	inc/MantidQtWidgets/InstrumentView/ProjectionSurface.h
	inc/MantidQtWidgets/InstrumentView/RectF.h
	inc/MantidQtWidgets/InstrumentView/RectangularDetectorActor.h
	inc/MantidQtWidgets/InstrumentView/RotationSurface.h
	inc/MantidQtWidgets/InstrumentView/SampleActor.h
	inc/MantidQtWidgets/InstrumentView/Shape2D.h
	inc/MantidQtWidgets/InstrumentView/Shape2DCollection.h
	inc/MantidQtWidgets/InstrumentView/SimpleWidget.h
	inc/MantidQtWidgets/InstrumentView/StructuredDetectorActor.h
	inc/MantidQtWidgets/InstrumentView/UCorrectionDialog.h
	inc/MantidQtWidgets/InstrumentView/UnwrappedCylinder.h
	inc/MantidQtWidgets/InstrumentView/UnwrappedSphere.h
	inc/MantidQtWidgets/InstrumentView/UnwrappedSurface.h
	inc/MantidQtWidgets/InstrumentView/Viewport.h
	inc/MantidQtWidgets/InstrumentView/XIntegrationControl.h
)

set ( UI_FILES
  inc/MantidQtWidgets/InstrumentView/UCorrectionDialog.ui
)

<<<<<<< HEAD
qt4_wrap_cpp ( MOCCED_FILES ${MOC_FILES} )
set ( ALL_SRC ${SRC_FILES} ${MOCCED_FILES} )
qt4_wrap_ui ( UI_HDRS ${UI_FILES} )

include_directories (inc ${CMAKE_CURRENT_BINARY_DIR} ${CMAKE_CURRENT_LIST_DIR}/../mplcpp/inc)

add_library ( MantidQtWidgetsInstrumentView ${ALL_SRC} ${INC_FILES} ${UI_HDRS} )

set_target_properties ( MantidQtWidgetsInstrumentView PROPERTIES COMPILE_DEFINITIONS IN_MANTIDQT_INSTRUMENTVIEW )

if (OSX_VERSION VERSION_GREATER 10.8)
  set_target_properties ( MantidQtWidgetsInstrumentView PROPERTIES INSTALL_RPATH "@loader_path/../MacOS;@loader_path/../Libraries")
endif ()

target_link_libraries ( MantidQtWidgetsInstrumentView LINK_PRIVATE
  MantidQtWidgetsCommon
  MantidQtWidgetsMplCpp
  ${TCMALLOC_LIBRARIES_LINKTIME}
  ${CORE_MANTIDLIBS}
  ${QT_LIBRARIES}
  ${QWT_LIBRARIES}
  ${POCO_LIBRARIES}
  ${Boost_LIBRARIES}
  ${PYTHON_LIBRARIES}
  ${OPENGL_LIBRARIES}
=======
# Target
mtd_add_qt_library (TARGET_NAME MantidQtWidgetsInstrumentView
  QT_VERSION 4
  SRC ${SRC_FILES}
  MOC ${MOC_FILES}
  NOMOC ${INC_FILES}
  UI ${UI_FILES}
  DEFS
    IN_MANTIDQT_INSTRUMENTVIEW
  INCLUDE_DIRS
    inc
  LINK_LIBS
    ${TCMALLOC_LIBRARIES_LINKTIME}
    ${CORE_MANTIDLIBS}
    ${POCO_LIBRARIES}
    ${Boost_LIBRARIES}
    ${PYTHON_LIBRARIES}
    ${OPENGL_LIBRARIES}
  QT4_LINK_LIBS
    Qt4::QtOpenGL
    Qwt5
  MTD_QT_LINK_LIBS
    MantidQtWidgetsCommon
    MantidQtWidgetsLegacyQwt
>>>>>>> bd9f5df9
)

if (OSX_VERSION VERSION_GREATER 10.8)
  set_target_properties ( MantidQtWidgetsInstrumentViewQt4 PROPERTIES INSTALL_RPATH "@loader_path/../MacOS;@loader_path/../Libraries")
endif ()<|MERGE_RESOLUTION|>--- conflicted
+++ resolved
@@ -127,33 +127,6 @@
   inc/MantidQtWidgets/InstrumentView/UCorrectionDialog.ui
 )
 
-<<<<<<< HEAD
-qt4_wrap_cpp ( MOCCED_FILES ${MOC_FILES} )
-set ( ALL_SRC ${SRC_FILES} ${MOCCED_FILES} )
-qt4_wrap_ui ( UI_HDRS ${UI_FILES} )
-
-include_directories (inc ${CMAKE_CURRENT_BINARY_DIR} ${CMAKE_CURRENT_LIST_DIR}/../mplcpp/inc)
-
-add_library ( MantidQtWidgetsInstrumentView ${ALL_SRC} ${INC_FILES} ${UI_HDRS} )
-
-set_target_properties ( MantidQtWidgetsInstrumentView PROPERTIES COMPILE_DEFINITIONS IN_MANTIDQT_INSTRUMENTVIEW )
-
-if (OSX_VERSION VERSION_GREATER 10.8)
-  set_target_properties ( MantidQtWidgetsInstrumentView PROPERTIES INSTALL_RPATH "@loader_path/../MacOS;@loader_path/../Libraries")
-endif ()
-
-target_link_libraries ( MantidQtWidgetsInstrumentView LINK_PRIVATE
-  MantidQtWidgetsCommon
-  MantidQtWidgetsMplCpp
-  ${TCMALLOC_LIBRARIES_LINKTIME}
-  ${CORE_MANTIDLIBS}
-  ${QT_LIBRARIES}
-  ${QWT_LIBRARIES}
-  ${POCO_LIBRARIES}
-  ${Boost_LIBRARIES}
-  ${PYTHON_LIBRARIES}
-  ${OPENGL_LIBRARIES}
-=======
 # Target
 mtd_add_qt_library (TARGET_NAME MantidQtWidgetsInstrumentView
   QT_VERSION 4
@@ -165,6 +138,7 @@
     IN_MANTIDQT_INSTRUMENTVIEW
   INCLUDE_DIRS
     inc
+    ${CMAKE_CURRENT_LIST_DIR}/../mplcpp/inc
   LINK_LIBS
     ${TCMALLOC_LIBRARIES_LINKTIME}
     ${CORE_MANTIDLIBS}
@@ -178,7 +152,6 @@
   MTD_QT_LINK_LIBS
     MantidQtWidgetsCommon
     MantidQtWidgetsLegacyQwt
->>>>>>> bd9f5df9
 )
 
 if (OSX_VERSION VERSION_GREATER 10.8)
