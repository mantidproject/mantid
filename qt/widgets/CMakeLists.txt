# Now add the packages one-by-one, building up the dependencies as we go
<<<<<<< HEAD
add_subdirectory(common)
add_subdirectory(mplcpp)
add_subdirectory(instrumentview)
add_subdirectory(plugins)

if(ENABLE_MANTIDPLOT)
  add_subdirectory(legacyqwt)
  add_subdirectory(sliceviewer)
  add_subdirectory(spectrumviewer)
  add_subdirectory(refdetectorview)
  add_subdirectory(factory)
endif()
=======
###########################################################################
add_subdirectory ( common )
add_subdirectory ( mplcpp )
add_subdirectory ( plotting )
add_subdirectory ( instrumentview )
add_subdirectory ( plugins )

if ( ENABLE_MANTIDPLOT ) 
  add_subdirectory ( sliceviewer )
  add_subdirectory ( spectrumviewer )
  add_subdirectory ( refdetectorview)
  add_subdirectory ( factory )
endif() 
>>>>>>> a908e4af
<|MERGE_RESOLUTION|>--- conflicted
+++ resolved
@@ -1,29 +1,13 @@
 # Now add the packages one-by-one, building up the dependencies as we go
-<<<<<<< HEAD
 add_subdirectory(common)
 add_subdirectory(mplcpp)
+add_subdirectory(plotting)
 add_subdirectory(instrumentview)
 add_subdirectory(plugins)
 
 if(ENABLE_MANTIDPLOT)
-  add_subdirectory(legacyqwt)
   add_subdirectory(sliceviewer)
   add_subdirectory(spectrumviewer)
   add_subdirectory(refdetectorview)
   add_subdirectory(factory)
-endif()
-=======
-###########################################################################
-add_subdirectory ( common )
-add_subdirectory ( mplcpp )
-add_subdirectory ( plotting )
-add_subdirectory ( instrumentview )
-add_subdirectory ( plugins )
-
-if ( ENABLE_MANTIDPLOT ) 
-  add_subdirectory ( sliceviewer )
-  add_subdirectory ( spectrumviewer )
-  add_subdirectory ( refdetectorview)
-  add_subdirectory ( factory )
-endif() 
->>>>>>> a908e4af
+endif()