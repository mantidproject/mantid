# Mantid Repository : https://github.com/mantidproject/mantid
#
# Copyright &copy; 2017 ISIS Rutherford Appleton Laboratory UKRI,
#   NScD Oak Ridge National Laboratory, European Spallation Source,
#   Institut Laue - Langevin & CSNS, Institute of High Energy Physics, CAS
# SPDX - License - Identifier: GPL - 3.0 +
#  This file is part of the mantidqt package
#
#
"""
Contains the presenter for displaying the InstrumentWidget
"""
from qtpy.QtCore import Qt

from mantid.api import AnalysisDataService
from mantidqt.widgets.observers.ads_observer import WorkspaceDisplayADSObserver
from mantidqt.widgets.observers.observing_presenter import ObservingPresenter
from .view import InstrumentView


class InstrumentViewPresenter(ObservingPresenter):
    """
    Presenter holding the view widget for the InstrumentView.
    It has no model as its an old widget written in C++ with out MVP
    """

    """
    @param ws : The workspace object OR workspace name.
    """
<<<<<<< HEAD
    def __init__(self, ws, parent=None, window_flags=Qt.Window, ads_observer=None, view: InstrumentView=None, use_thread=False):
=======

    def __init__(self, ws, parent=None, window_flags=Qt.Window, ads_observer=None, view: InstrumentView = None):
>>>>>>> d01b3431
        super(InstrumentViewPresenter, self).__init__()
        self.ws_name = str(ws)

        self.container = view
        if not self.container:
            workspace = AnalysisDataService.retrieve(self.ws_name)
            workspace.readLock()
            try:
<<<<<<< HEAD
                self.container = InstrumentView(parent=parent, presenter=self,
                                                name=self.ws_name, window_flags=window_flags, use_thread=use_thread)
=======
                self.container = InstrumentView(parent=parent, presenter=self, name=self.ws_name, window_flags=window_flags)
>>>>>>> d01b3431
            finally:
                workspace.unlock()

        if ads_observer:
            self.ads_observer = ads_observer
        else:
            self.ads_observer = WorkspaceDisplayADSObserver(self, observe_replace=False)

        # TODO FIXME - this may not be a good design.  It violates the OO principles
        # Update the instrument view manager
        InstrumentViewManager.register(self, self.ws_name)

    def current_workspace_equals(self, name):
        return self.ws_name == name

<<<<<<< HEAD
=======
    """
    Replace the workspace being shown by the instrument widget.
    @param new_workspace_name : the name of the new workspace to set
    @param new_window_name : the new title of the window. Optional, if none provided, uses the name of the workspace.
    """

>>>>>>> d01b3431
    def replace_workspace(self, new_workspace_name, new_window_name=None):
        """
        Replace the workspace being shown by the instrument widget.
        @param new_workspace_name: the name of the new workspace to set
        @param new_window_name: the new title of the window. Optional, if none provided, uses the name of the workspace.
        """
        self.container.replace_workspace(new_workspace_name, new_window_name)
        self.ws_name = new_workspace_name

    def rename_workspace(self, old_name, new_name):
        # rename is handled by the InstrumentWidget inside C++
        pass

    def show_view(self):
        self.container.show()

    def save_image(self, filename):
        self.container.save_image(filename)

    def get_current_tab(self):
        return self.container.get_current_tab()

    def get_render_tab(self):
        return self.container.get_render_tab()

    def get_pick_tab(self):
        return self.container.get_pick_tab()

    def select_render_tab(self):
        self.container.select_tab(0)

    def select_pick_tab(self):
        self.container.select_tab(1)

    def set_bin_range(self, min_x: float, max_x: float):
        """Set the binning range on X-axis"""
        self.container.set_range(min_x, max_x)

    def is_thread_running(self):
        return self.container.is_thread_running()

    def wait(self):
        self.container.wait()

    def close(self, workspace_name):
        """
        extend close()
        :param workspace_name: str
            workspace name
        :return:
        """
        if InstrumentViewManager.last_view == self:
            InstrumentViewManager.last_view = None

        if workspace_name == self.ws_name:
            super(InstrumentViewPresenter, self).close(self.ws_name)
            InstrumentViewManager.remove(self, self.ws_name)


class InstrumentViewManager:
    """
    InstrumentViewManager provide a singleton for client to access "Instrument View"
    in python/iPython console environment
    """

    # static instance to the last InstrumentView instance launched
    last_view = None
    # a dictionary to trace all the InstrumentView instances launched
    # key is the name of the workspace associated with the InstrumentView widget
    view_dict = dict()

    @staticmethod
    def register(instrument_view_obj, ws_name):
        """Register an InstrumentViewPresenter instance"""
        InstrumentViewManager.last_view = instrument_view_obj
        if ws_name in InstrumentViewManager.view_dict:
            InstrumentViewManager.view_dict[ws_name].append(instrument_view_obj)
        else:
            InstrumentViewManager.view_dict[ws_name] = [instrument_view_obj]

    @staticmethod
    def get_instrument_view(ws_name: str):
        """Get an InstrumentView widget by the name of the workspace associated with it"""
        if ws_name not in InstrumentViewManager.view_dict:
            # return None if the workspace does not exist
            return None
        return InstrumentViewManager.view_dict[ws_name]

    @staticmethod
    def remove(view_obj, ws_name: str):
        """Remove a registered InstrumentView"""
        try:
            # delete the record
            if ws_name in InstrumentViewManager.view_dict:
                # find the corresponding object if they have the same workspace name
                loc = InstrumentViewManager.view_dict[ws_name].index(view_obj)
                del InstrumentViewManager.view_dict[ws_name][loc]
                # clear the dictionary entry if it was the last item
                if len(InstrumentViewManager.view_dict[ws_name]) == 0:
                    del InstrumentViewManager.view_dict[ws_name]
        except KeyError as ke:
            # if it does not exist
            raise RuntimeError(
                f"workspace {ws_name} does not exist in dictionary. "
                f"The available includes {InstrumentViewManager.view_dict.items()},"
                f"FYI: {ke}"
            )<|MERGE_RESOLUTION|>--- conflicted
+++ resolved
@@ -27,12 +27,8 @@
     """
     @param ws : The workspace object OR workspace name.
     """
-<<<<<<< HEAD
-    def __init__(self, ws, parent=None, window_flags=Qt.Window, ads_observer=None, view: InstrumentView=None, use_thread=False):
-=======
 
-    def __init__(self, ws, parent=None, window_flags=Qt.Window, ads_observer=None, view: InstrumentView = None):
->>>>>>> d01b3431
+    def __init__(self, ws, parent=None, window_flags=Qt.Window, ads_observer=None, view: InstrumentView = None, use_thread=False):
         super(InstrumentViewPresenter, self).__init__()
         self.ws_name = str(ws)
 
@@ -41,12 +37,9 @@
             workspace = AnalysisDataService.retrieve(self.ws_name)
             workspace.readLock()
             try:
-<<<<<<< HEAD
-                self.container = InstrumentView(parent=parent, presenter=self,
-                                                name=self.ws_name, window_flags=window_flags, use_thread=use_thread)
-=======
-                self.container = InstrumentView(parent=parent, presenter=self, name=self.ws_name, window_flags=window_flags)
->>>>>>> d01b3431
+                self.container = InstrumentView(
+                    parent=parent, presenter=self, name=self.ws_name, window_flags=window_flags, use_thread=use_thread
+                )
             finally:
                 workspace.unlock()
 
@@ -62,15 +55,6 @@
     def current_workspace_equals(self, name):
         return self.ws_name == name
 
-<<<<<<< HEAD
-=======
-    """
-    Replace the workspace being shown by the instrument widget.
-    @param new_workspace_name : the name of the new workspace to set
-    @param new_window_name : the new title of the window. Optional, if none provided, uses the name of the workspace.
-    """
-
->>>>>>> d01b3431
     def replace_workspace(self, new_workspace_name, new_window_name=None):
         """
         Replace the workspace being shown by the instrument widget.
