# Mantid Repository : https://github.com/mantidproject/mantid
#
# Copyright &copy; 2017 ISIS Rutherford Appleton Laboratory UKRI,
#   NScD Oak Ridge National Laboratory, European Spallation Source,
#   Institut Laue - Langevin & CSNS, Institute of High Energy Physics, CAS
# SPDX - License - Identifier: GPL - 3.0 +
#  This file is part of the mantidqt package
#

import functools
from qtpy.QtCore import Qt

from mantidqt.utils.qt.qappthreadcall import QAppThreadCall
from mantidqt.widgets.instrumentview.presenter import InstrumentViewPresenter
from mantidqt.utils.qt.qappthreadcall import force_method_calls_to_qapp_thread


def safe_qthread(func):
    """decorator function to move given call to main QappThread"""

    @functools.wraps(func)
    def _wrapped(*args, **kwargs):
        return QAppThreadCall(func)(*args, **kwargs)

    return _wrapped


def get_instrumentview(workspace, wait=True, parent=None, window_flags=Qt.Window, use_thread=False):
    """Return a handle to the instrument view of given workspace
    :param workspace: input workspace
    :param parent: the parent of the instrument view
    :param window_flags: the flags defining the behavior of the window
    :param use_thread: whether the instrument viewer should do its painting in a background thread
    """
<<<<<<< HEAD
    def _wrappper(ws, _parent=None, _window_flags=Qt.Window, _use_thread=False):
        return force_method_calls_to_qapp_thread(InstrumentViewPresenter(ws, _parent, _window_flags,
                                                                         use_thread=_use_thread))
=======

    def _wrappper(ws):
        return force_method_calls_to_qapp_thread(InstrumentViewPresenter(ws))
>>>>>>> d01b3431

    # need to do some duck-typing here
    ivp = QAppThreadCall(_wrappper)(workspace, parent, window_flags, use_thread)
    # link nested method to top level
    # NOTE: setMin and setMax still leads to segfault, need to force
    #       wrapped in QAppThreadCall again
    ivp.reset_view = ivp.get_render_tab().resetView
    ivp.select_tab = ivp.container.select_tab
    ivp.select_surface_type = ivp.get_render_tab().setSurfaceType
    ivp.set_auto_scaling = ivp.get_render_tab().setColorMapAutoscaling
    ivp.set_axis = ivp.get_render_tab().setAxis
    ivp.set_bin_range = safe_qthread(ivp.container.widget.setBinRange)
    ivp.set_color_min = safe_qthread(ivp.get_render_tab().setMinValue)
    ivp.set_color_max = safe_qthread(ivp.get_render_tab().setMaxValue)
    ivp.set_color_range = safe_qthread(ivp.get_render_tab().setRange)
    ivp.set_color_scale = ivp.get_render_tab().setLegendScaleType
    ivp.is_thread_running = ivp.container.widget.isThreadRunning
    ivp.wait = ivp.container.widget.waitForThread
    ivp.replace_workspace = safe_qthread(ivp.replace_workspace)
    ivp.save_image = safe_qthread(ivp.save_image)
    # wait for the instrument view finish construction before returning it
    if wait:
        ivp.wait()
    return ivp<|MERGE_RESOLUTION|>--- conflicted
+++ resolved
@@ -32,15 +32,9 @@
     :param window_flags: the flags defining the behavior of the window
     :param use_thread: whether the instrument viewer should do its painting in a background thread
     """
-<<<<<<< HEAD
+
     def _wrappper(ws, _parent=None, _window_flags=Qt.Window, _use_thread=False):
-        return force_method_calls_to_qapp_thread(InstrumentViewPresenter(ws, _parent, _window_flags,
-                                                                         use_thread=_use_thread))
-=======
-
-    def _wrappper(ws):
-        return force_method_calls_to_qapp_thread(InstrumentViewPresenter(ws))
->>>>>>> d01b3431
+        return force_method_calls_to_qapp_thread(InstrumentViewPresenter(ws, _parent, _window_flags, use_thread=_use_thread))
 
     # need to do some duck-typing here
     ivp = QAppThreadCall(_wrappper)(workspace, parent, window_flags, use_thread)
