--- conflicted
+++ resolved
@@ -29,12 +29,7 @@
         ws = mock.NonCallableMock()
         presenter = InstrumentViewPresenter(ws)
 
-<<<<<<< HEAD
-        mock_view.assert_called_once_with(parent=mock.ANY, presenter=presenter,
-                                          name=str(ws), window_flags=mock.ANY, use_thread=mock.ANY)
-=======
-        mock_view.assert_called_once_with(parent=mock.ANY, presenter=presenter, name=str(ws), window_flags=mock.ANY)
->>>>>>> d01b3431
+        mock_view.assert_called_once_with(parent=mock.ANY, presenter=presenter, name=str(ws), window_flags=mock.ANY, use_thread=mock.ANY)
 
     @mock.patch("mantidqt.widgets.instrumentview.presenter.AnalysisDataService")
     @mock.patch("mantidqt.widgets.instrumentview.presenter.InstrumentView")
@@ -46,12 +41,7 @@
         mock_ads.retrieve.return_value = mock.NonCallableMock()
         ws_name = "my_workspace"
         presenter = InstrumentViewPresenter(ws_name)
-<<<<<<< HEAD
-        mock_view.assert_called_once_with(parent=mock.ANY, presenter=presenter,
-                                          name=ws_name, window_flags=mock.ANY, use_thread=False)
-=======
-        mock_view.assert_called_once_with(parent=mock.ANY, presenter=presenter, name=ws_name, window_flags=mock.ANY)
->>>>>>> d01b3431
+        mock_view.assert_called_once_with(parent=mock.ANY, presenter=presenter, name=ws_name, window_flags=mock.ANY, use_thread=False)
 
     @mock.patch("mantidqt.widgets.instrumentview.presenter.AnalysisDataService")
     @mock.patch("mantidqt.widgets.instrumentview.presenter.InstrumentView")
