#  This file is part of the mantid workbench.
#
#  Copyright (C) 2017 mantidproject
#
#  This program is free software: you can redistribute it and/or modify
#  it under the terms of the GNU General Public License as published by
#  the Free Software Foundation, either version 3 of the License, or
#  (at your option) any later version.
#
#  This program is distributed in the hope that it will be useful,
#  but WITHOUT ANY WARRANTY; without even the implied warranty of
#  MERCHANTABILITY or FITNESS FOR A PARTICULAR PURPOSE.  See the
#  GNU General Public License for more details.
#
#  You should have received a copy of the GNU General Public License
#  along with this program.  If not, see <http://www.gnu.org/licenses/>.
"""A selection of utility functions related to Qt functionality
"""
from __future__ import absolute_import

# stdlib modules
<<<<<<< HEAD
from contextlib import contextmanager
from importlib import import_module
import os.path as osp
=======
import os
from contextlib import contextmanager
>>>>>>> ad2c64cb

# 3rd-party modules
from qtpy import QT_VERSION
from qtpy.uic import loadUi, loadUiType
from qtpy.QtWidgets import QAction, QMenu

LIB_SUFFIX = 'qt' + QT_VERSION[0]


def import_qtlib(modulename, package, attr=None):
    """Import a module built against a specified major version of Qt.
    The provided name is suffixed with the string 'qtX' where
    X is the major version of Qt that the library was built against.
    The version is determined by inspecting the loaded Python Qt
    bindings. If none can be found then Qt5 is assumed.

    It is assumed that the module is a build product and therefore may not be in a fixed
    location relative to the python source files. First a relative import from the calling
    package is requested followed by a simple search for the binary by name on sys.path
    :param modulename: The name of the dynamic module to find
    :param package: The calling package trying to import the module using dotted syntax
    :param attr: Optional attribute to retrieve from the module
    :return: Either the module object if no attribute is specified of the requested attribute
    """
    try:
        lib = import_module('.' + modulename + LIB_SUFFIX, package)
    except ImportError:
        lib = import_module(modulename + LIB_SUFFIX)
    if attr:
        return getattr(lib, attr)
    else:
        return lib


def load_ui(caller_filename, ui_relfilename, baseinstance=None):
    """Load a ui file assuming it is relative to a given callers filepath. If
    an existing instance is given then the this instance is set as the baseclass
    and the new Ui instance is returned otherwise the loaded Ui class is returned

    :param caller_filename: An absolute path to a file whose basename when
    joined with ui_relfilename gives the full path to the .ui file. Generally
    this called with __file__
    :param ui_relfilename: A relative filepath that when joined with the
    basename of caller_filename gives the absolute path to the .ui file.
    :param baseinstance: An instance of a widget to pass to uic.loadUi
    that becomes the base class rather than a new widget being created.
    :return: A new instance of the form class if baseinstance is given, otherwise
    return the form class
    """
    filepath = osp.join(osp.dirname(caller_filename), ui_relfilename)
    if baseinstance:
        return loadUi(filepath, baseinstance=baseinstance)
    else:
        return loadUiType(filepath)


@contextmanager
def widget_updates_disabled(widget):
    """Context manager that disables widget updates for the duration of the context
    and reenables them at the end
    :param widget: A widget object to use as context
    """
    widget.setUpdatesEnabled(False)
    yield
    widget.setUpdatesEnabled(True)


def create_action(parent, text, on_triggered=None, shortcut=None,
                  shortcut_context=None):
    """Create a QAction based on the give properties

    :param parent: The parent object
    :param text: Text string to display
    :param on_triggered: An optional slot to call on the triggered signal
    :param shortcut: An optional shortcut
    :param shortcut_context: An optional context for the supplied shortcut.
    Only applies if a shortcut has been given
    :return: A new QAction object
    """
    action = QAction(text, parent)
    if on_triggered is not None:
        action.triggered.connect(on_triggered)
    if shortcut is not None:
        action.setShortcut(shortcut)
        if shortcut_context is not None:
            action.setShortcutContext(shortcut_context)

    return action


def add_actions(target, actions):
    """Add a collection of actions to a relevant
    target (menu or toolbar)
    :param target: An instance of QMenu or QToolbar
    :param actions: A collection of actions to be added
    """
<<<<<<< HEAD
    for action in actions:
        if isinstance(action, QMenu):
            target.addMenu(action)
        elif isinstance(action, QAction):
            target.addAction(action)
=======
    filepath = os.path.join(os.path.dirname(caller_filename), ui_relfilename)
    return loadUi(filepath, baseinstance=baseinstance)


@contextmanager
def block_signals(widget):
    """
    A context manager that helps to block widget's signals temporarily. Usage:

        with block_signals(widget):
            widget.do_actions_that_emit_signals()

    :param widget: A Qt widget signals from which should be blocked.
    """
    widget.blockSignals(True)
    yield
    widget.blockSignals(False)
>>>>>>> ad2c64cb
<|MERGE_RESOLUTION|>--- conflicted
+++ resolved
@@ -19,14 +19,9 @@
 from __future__ import absolute_import
 
 # stdlib modules
-<<<<<<< HEAD
 from contextlib import contextmanager
 from importlib import import_module
 import os.path as osp
-=======
-import os
-from contextlib import contextmanager
->>>>>>> ad2c64cb
 
 # 3rd-party modules
 from qtpy import QT_VERSION
@@ -84,6 +79,21 @@
 
 
 @contextmanager
+def block_signals(widget):
+    """
+    A context manager that helps to block widget's signals temporarily. Usage:
+
+        with block_signals(widget):
+            widget.do_actions_that_emit_signals()
+
+    :param widget: A Qt widget signals from which should be blocked.
+    """
+    widget.blockSignals(True)
+    yield
+    widget.blockSignals(False)
+
+
+@contextmanager
 def widget_updates_disabled(widget):
     """Context manager that disables widget updates for the duration of the context
     and reenables them at the end
@@ -123,28 +133,8 @@
     :param target: An instance of QMenu or QToolbar
     :param actions: A collection of actions to be added
     """
-<<<<<<< HEAD
     for action in actions:
         if isinstance(action, QMenu):
             target.addMenu(action)
         elif isinstance(action, QAction):
-            target.addAction(action)
-=======
-    filepath = os.path.join(os.path.dirname(caller_filename), ui_relfilename)
-    return loadUi(filepath, baseinstance=baseinstance)
-
-
-@contextmanager
-def block_signals(widget):
-    """
-    A context manager that helps to block widget's signals temporarily. Usage:
-
-        with block_signals(widget):
-            widget.do_actions_that_emit_signals()
-
-    :param widget: A Qt widget signals from which should be blocked.
-    """
-    widget.blockSignals(True)
-    yield
-    widget.blockSignals(False)
->>>>>>> ad2c64cb
+            target.addAction(action)