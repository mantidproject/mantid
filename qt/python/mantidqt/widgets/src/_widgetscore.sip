%ModuleCode
#include "MantidQtWidgets/Common/Message.h"
#include "MantidAPI/IAlgorithm.h"
#include "MantidQtWidgets/Common/AlgorithmDialog.h"
// Allows suppression of namespaces within the module
using namespace MantidQt::MantidWidgets;
using namespace MantidQt::API;
using namespace Mantid::API;
%End

%InitialisationCode
qRegisterMetaType<MantidQt::MantidWidgets::Message>();
%End

// ----------------------------------------------------------------------------
// Classes
// ----------------------------------------------------------------------------

class Configurable {
%TypeHeaderCode
#include "MantidQtWidgets/Common/Configurable.h"
%End

public:
  void readSettings(const QSettings &storage);
  void writeSettings(QSettings *storage);

private:
  // Not constructible or copyable
  Configurable();
  Configurable(const Configurable&);
};

class MessageDisplay : QWidget, Configurable {
%TypeHeaderCode
#include "MantidQtWidgets/Common/MessageDisplay.h"
%End

public:
  MessageDisplay(QWidget *parent = 0);
  void attachLoggingChannel();
};


class AlgorithmDialog: QDialog {
%TypeHeaderCode
#include "MantidQtWidgets/Common/AlgorithmDialog.h"
#include "MantidAPI/AlgorithmObserver.h"
#include <boost/python/extract.hpp>
<<<<<<< HEAD
=======
using namespace MantidQt::API;
>>>>>>> 976564c2
%End
public:
  void setShowKeepOpen(const bool showOption);
  bool isShowKeepOpen() const;
  void initializeLayout();
  bool isInitialized() const;
  void setAlgorithm(SIP_PYOBJECT);
%MethodCode
  sipCpp->setAlgorithm(boost::python::extract<Mantid::API::IAlgorithm_sptr>(a0));
%End
  void setPresetValues(const QHash<QString, QString> &presetValues);
  void isForScript(bool forScript);
  void executeOnAccept(bool on);
  void setOptionalMessage(const QString &message);
  void addEnabledAndDisableLists(const QStringList &enabled,
                                 const QStringList &disabled);
  void addAlgorithmObserver(SIP_PYOBJECT);
%MethodCode
  sipCpp->addAlgorithmObserver(boost::python::extract<Mantid::API::AlgorithmObserver*>(a0));
%End
private:
  AlgorithmDialog();
  AlgorithmDialog(const AlgorithmDialog&);
};


class GenericDialog: AlgorithmDialog {
%TypeHeaderCode
#include "MantidQtWidgets/Common/GenericDialog.h"
<<<<<<< HEAD
=======
using namespace MantidQt::API;
>>>>>>> 976564c2
%End
public:
  GenericDialog(QWidget *parent = nullptr);
};


class InterfaceManager {
%TypeHeaderCode
#include "MantidQtWidgets/Common/InterfaceManager.h"
<<<<<<< HEAD
=======
using namespace MantidQt::API;
>>>>>>> 976564c2
%End
public:
  InterfaceManager();
  AlgorithmDialog *createDialogFromName(
      const QString &algorithmName, const int version = -1,
      QWidget *parent = nullptr, bool forScript = false,
      const QHash<QString, QString> &presetValues = QHash<QString, QString>(),
      const QString &optionalMsg = QString(),
      const QStringList &enabled = QStringList(),
      const QStringList &disabled = QStringList());
<<<<<<< HEAD
};

class MantidDisplayBase /Abstract/ {
%TypeHeaderCode
#include "MantidQtWidgets/Common/MantidDisplayBase.h"
%End
private:
  MantidDisplayBase();
};


class WorkspaceTreeWidget : QWidget {
%TypeHeaderCode
#include "MantidQtWidgets/Common/WorkspacePresenter/WorkspaceTreeWidget.h"
%End
public:
  WorkspaceTreeWidget(MantidDisplayBase *mdb /Transfer/,
                      QWidget *parent /TransferThis/ = nullptr);
};

class MantidTreeModel : MantidDisplayBase {
%TypeHeaderCode
#include "MantidQtWidgets/Common/MantidTreeModel.h"
%End
public:
  MantidTreeModel();
private:
  MantidTreeModel(const MantidTreeModel &);
=======
>>>>>>> 976564c2
};<|MERGE_RESOLUTION|>--- conflicted
+++ resolved
@@ -1,11 +1,7 @@
 %ModuleCode
 #include "MantidQtWidgets/Common/Message.h"
-#include "MantidAPI/IAlgorithm.h"
-#include "MantidQtWidgets/Common/AlgorithmDialog.h"
 // Allows suppression of namespaces within the module
 using namespace MantidQt::MantidWidgets;
-using namespace MantidQt::API;
-using namespace Mantid::API;
 %End
 
 %InitialisationCode
@@ -47,10 +43,7 @@
 #include "MantidQtWidgets/Common/AlgorithmDialog.h"
 #include "MantidAPI/AlgorithmObserver.h"
 #include <boost/python/extract.hpp>
-<<<<<<< HEAD
-=======
 using namespace MantidQt::API;
->>>>>>> 976564c2
 %End
 public:
   void setShowKeepOpen(const bool showOption);
@@ -80,10 +73,7 @@
 class GenericDialog: AlgorithmDialog {
 %TypeHeaderCode
 #include "MantidQtWidgets/Common/GenericDialog.h"
-<<<<<<< HEAD
-=======
 using namespace MantidQt::API;
->>>>>>> 976564c2
 %End
 public:
   GenericDialog(QWidget *parent = nullptr);
@@ -93,10 +83,7 @@
 class InterfaceManager {
 %TypeHeaderCode
 #include "MantidQtWidgets/Common/InterfaceManager.h"
-<<<<<<< HEAD
-=======
 using namespace MantidQt::API;
->>>>>>> 976564c2
 %End
 public:
   InterfaceManager();
@@ -107,7 +94,6 @@
       const QString &optionalMsg = QString(),
       const QStringList &enabled = QStringList(),
       const QStringList &disabled = QStringList());
-<<<<<<< HEAD
 };
 
 class MantidDisplayBase /Abstract/ {
@@ -136,6 +122,4 @@
   MantidTreeModel();
 private:
   MantidTreeModel(const MantidTreeModel &);
-=======
->>>>>>> 976564c2
 };