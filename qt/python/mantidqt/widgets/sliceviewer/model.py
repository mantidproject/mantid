# Mantid Repository : https://github.com/mantidproject/mantid
#
# Copyright &copy; 2018 ISIS Rutherford Appleton Laboratory UKRI,
#   NScD Oak Ridge National Laboratory, European Spallation Source,
#   Institut Laue - Langevin & CSNS, Institute of High Energy Physics, CAS
# SPDX - License - Identifier: GPL - 3.0 +
#  This file is part of the mantid workbench.
#
from enum import Enum
from typing import Dict, List, Sequence, Tuple, Optional

from mantid.api import MatrixWorkspace, MultipleExperimentInfos
from mantid.kernel import SpecialCoordinateSystem
from mantid.plots.datafunctions import get_indices
from mantid.simpleapi import BinMD, IntegrateMDHistoWorkspace, TransposeMD
import numpy as np

from .roi import extract_cuts_matrix, extract_roi_matrix
from .sliceinfo import SliceInfo
from .transform import NonOrthogonalTransform

# Constants
PROJ_MATRIX_LOG_NAME = "W_MATRIX"
LOG_GET_WS_MDE_ALGORITHM_CALLS = False
# min width between data limits (data_min, data_max)
MIN_WIDTH = 1e-5


class WS_TYPE(Enum):
    MDE = 0
    MDH = 1
    MATRIX = 2


class SliceViewerModel:
    """Store the workspace to be plotted. Can be MatrixWorkspace, MDEventWorkspace or MDHistoWorkspace"""

    def __init__(self, ws):
        # reference to the workspace requested to be viewed
        self._ws = ws
        if isinstance(ws, MatrixWorkspace):
            if ws.getNumberHistograms() < 2:
                raise ValueError("workspace must contain at least 2 spectrum")
            if ws.getDimension(0).getNBins() < 2:  # Check number of x bins
                raise ValueError("workspace must contain at least 2 bin")
        elif isinstance(ws, MultipleExperimentInfos):
            if ws.isMDHistoWorkspace():
                if ws.getNumNonIntegratedDims() < 2:
                    raise ValueError("workspace must have at least 2 non-integrated dimensions")
            else:
                if ws.getNumDims() < 2:
                    raise ValueError("workspace must have at least 2 dimensions")
        else:
            raise ValueError("only works for MatrixWorkspace and MDWorkspace")

        wsname = self.get_ws_name()
        self._rebinned_name = wsname + '_svrebinned'
        self._xcut_name, self._ycut_name = wsname + '_cut_x', wsname + '_cut_y'
        self._roi_name = wsname + '_roi'

        ws_type = self.get_ws_type()
        if ws_type == WS_TYPE.MDE:
            self.get_ws = self.get_ws_MDE
            self.get_data = self.get_data_MDE
        else:
            self.get_ws = self._get_ws
            self.get_data = self.get_data_MDH

        if self.get_ws_type() == WS_TYPE.MDE:
            self.export_roi_to_workspace = self.export_roi_to_workspace_mdevent
            self.export_cuts_to_workspace = self.export_cuts_to_workspace_mdevent
            self.export_pixel_cut_to_workspace = self.export_pixel_cut_to_workspace_md
        elif ws_type == WS_TYPE.MDH:
            self.export_roi_to_workspace = self.export_roi_to_workspace_mdhisto
            self.export_cuts_to_workspace = self.export_cuts_to_workspace_mdhisto
            self.export_pixel_cut_to_workspace = self.export_pixel_cut_to_workspace_md
        else:
            self.export_roi_to_workspace = self.export_roi_to_workspace_matrix
            self.export_cuts_to_workspace = self.export_cuts_to_workspace_matrix
            self.export_pixel_cut_to_workspace = self.export_pixel_cut_to_workspace_matrix

    def can_normalize_workspace(self) -> bool:
        if self.get_ws_type() == WS_TYPE.MATRIX and not self._get_ws().isDistribution():
            return True
        return False

    def can_support_nonorthogonal_axes(self) -> bool:
        """
        Query if the workspace can support non-orthogonal axes.
        Workspace must be an MD workspace, in HKL coordinate system
        and have a defined oriented lattice on the first experiment info.
        """
        ws_type = self.get_ws_type()
        if ws_type == WS_TYPE.MDE or ws_type == WS_TYPE.MDH:
            if self.get_frame() != SpecialCoordinateSystem.HKL:
                return False

            try:
                sample = self._get_ws().getExperimentInfo(0).sample()
                if not sample.hasOrientedLattice():
                    return False
            except ValueError:
                return False

            return True
        else:
            return False

    def can_support_peaks_overlays(self) -> bool:
        """
        Check if the given workspace can support peaks overlay
        """
        try:
            if self._get_ws().getNumDims() > 2:
                return True
        except AttributeError:
            pass

        return False

    def can_support_dynamic_rebinning(self) -> bool:
        """
        Check if the given workspace can multiple BinMD calls.
        """
        ws_type = self.get_ws_type()
        return ws_type == WS_TYPE.MDE or (ws_type == WS_TYPE.MDH and self._get_ws().hasOriginalWorkspace(
            0) and self._get_ws().getOriginalWorkspace(0).getNumDims() == self._get_ws().getNumDims())

    def get_ws_name(self) -> str:
        """Return the name of the workspace being viewed"""
        return self._ws.name()

    def get_frame(self) -> SpecialCoordinateSystem:
        """Return the coordinate system of the workspace"""
        return self._ws.getSpecialCoordinateSystem()

    def get_title(self, ws_name=None) -> str:
        """Return a title for the model, given a workspace name. Default to the name
        of the model's workspace if none supplied.
        """
        if not ws_name:
            ws_name = self.get_ws_name()
        return f'Sliceviewer - {ws_name}'

    def get_ws_MDE(self,
                   slicepoint: Sequence[Optional[float]],
                   bin_params: Optional[Sequence[float]],
                   limits: Optional[tuple] = None):
        """
        :param slicepoint: ND sequence of either None or float. A float defines the point
                        in that dimension for the slice.
        :param bin_params: ND sequence containing the number of bins for each dimension or None to use
                           the existing data
        :param limits: An optional 2-tuple sequence containing limits for plotting dimensions. If
                       not provided the full extent of each dimension is used
        """
        workspace = self._get_ws()
<<<<<<< HEAD
        ws_type = self.get_ws_type()

        if ws_type == WS_TYPE.MDH and self.can_support_dynamic_rebinning():
            workspace = workspace.getOriginalWorkspace(0)
=======
>>>>>>> c611d858

        params, _, __ = _roi_binmd_parameters(workspace, slicepoint, bin_params, limits)
        params['EnableLogging'] = LOG_GET_WS_MDE_ALGORITHM_CALLS
        return BinMD(InputWorkspace=workspace, OutputWorkspace=self._rebinned_name, **params)

    def get_data_MDH(self, slicepoint, transpose=False):
        indices, _ = get_indices(self.get_ws(), slicepoint=slicepoint)
        if transpose:
            return np.ma.masked_invalid(self.get_ws().getSignalArray()[indices]).T
        else:
            return np.ma.masked_invalid(self.get_ws().getSignalArray()[indices])

    def get_data_MDE(self, slicepoint, bin_params, limits=None, transpose=False):
        """
        :param slicepoint: ND sequence of either None or float. A float defines the point
                           in that dimension for the slice.
        :param bin_params: ND sequence containing the number of bins for each dimension
        :param limits: An optional ND sequence containing limits for plotting dimensions. If
                       not provided the full extent of each dimension is used. The limits
                       should be provided in the order of the workspace not the display
        :param transpose: If true then transpose the data before returning
        """
        if transpose:
            return np.ma.masked_invalid(
                self.get_ws_MDE(slicepoint, bin_params, limits).getSignalArray().squeeze()).T
        else:
            return np.ma.masked_invalid(
                self.get_ws_MDE(slicepoint, bin_params, limits).getSignalArray().squeeze())

    def get_dim_limits(self, slicepoint, transpose):
        """
        Return a xlim, ylim) for the display dimensions where xlim, ylim are tuples
        :param slicepoint: Sequence containing either a float or None where None indicates a display dimension
        :param transpose: A boolean flag indicating if the display dimensions are transposed
        """
        xindex, yindex = _display_indices(slicepoint, transpose)
        workspace = self._get_ws()
        xdim, ydim = workspace.getDimension(xindex), workspace.getDimension(yindex)
        return (xdim.getMinimum(), xdim.getMaximum()), (ydim.getMinimum(), ydim.getMaximum())

    def is_ragged_matrix_plotted(self):
        """
        :return: bool for if workspace is matrix workspace with non common bins
        """
        return self.get_ws_type() == WS_TYPE.MATRIX and not self._get_ws().isCommonBins()

    def get_dim_info(self, n: int) -> dict:
        """
        returns dict of (minimum :float, maximum :float, number_of_bins :int,
                         width :float, name :str, units :str, type :str, can_rebin: bool, qdim: bool) for dimension n
        """
        workspace = self._get_ws()
        dim = workspace.getDimension(n)
        return {
            'minimum': dim.getMinimum(),
            'maximum': dim.getMaximum(),
            'number_of_bins': dim.getNBins(),
            'width': dim.getBinWidth(),
            'name': dim.name,
            'units': dim.getUnits(),
            'type': self.get_ws_type().name,
            'can_rebin': self.can_support_dynamic_rebinning(),
            'qdim': dim.getMDFrame().isQ()
        }

    def get_dimensions_info(self) -> List[Dict]:
        """
        returns a list of dict for each dimension containing dim_info
        """
        return [self.get_dim_info(n) for n in range(self._get_ws().getNumDims())]

    def get_ws_type(self) -> WS_TYPE:
        if isinstance(self._get_ws(), MatrixWorkspace):
            return WS_TYPE.MATRIX
        elif isinstance(self._get_ws(), MultipleExperimentInfos):
            if self._get_ws().isMDHistoWorkspace():
                return WS_TYPE.MDH
            else:
                return WS_TYPE.MDE
        else:
            raise ValueError("Unsupported workspace type")

    def get_properties(self):
        """
        @return: a dictionary of properties about this model to compare new models against,
        for example when the model workspace changes outside of the slice viewer.
        """
        return {
            "workspace_type": self.get_ws_type(),
            "supports_normalise": self.can_normalize_workspace(),
            "supports_nonorthogonal_axes": self.can_support_nonorthogonal_axes(),
            "supports_dynamic_rebinning": self.can_support_dynamic_rebinning(),
            "supports_peaks_overlays": self.can_support_peaks_overlays()
        }

    def create_nonorthogonal_transform(self, slice_info: SliceInfo):
        """
        Calculate the transform object for nonorthogonal axes.
        :param slice_info: SliceInfoType object giving information on the slice
        :raises: RuntimeError if model does not support nonorthogonal axes
        """
        if not self.can_support_nonorthogonal_axes():
            raise RuntimeError("Workspace cannot support non-orthogonal axes view")

        expt_info = self._get_ws().getExperimentInfo(0)
        lattice = expt_info.sample().getOrientedLattice()
        try:
            proj_matrix = np.array(expt_info.run().get(PROJ_MATRIX_LOG_NAME).value, dtype=float)
            proj_matrix = proj_matrix.reshape(3, 3)
        except (AttributeError, KeyError):  # run can be None so no .get()
            # assume orthogonal projection
            proj_matrix = np.eye(3)
        display_indices = list(range(0, proj_matrix.shape[0]))
        display_indices.pop(slice_info.z_index)
        return NonOrthogonalTransform.from_lattice(lattice,
                                                   x_proj=proj_matrix[:, display_indices[0]],
                                                   y_proj=proj_matrix[:, display_indices[1]])

    def export_roi_to_workspace_mdevent(self, slicepoint: Sequence[Optional[float]],
                                        bin_params: Sequence[float], limits: tuple,
                                        transpose: bool):
        """
        Export 2D roi to a separate workspace.
        :param slicepoint: ND sequence of either None or float. A float defines the point
                           in that dimension for the slice.
        :param bin_params: ND sequence containing the number of bins for each dimension
        :param limits: An optional ND sequence containing limits for plotting dimensions. If
                       not provided the full extent of each dimension is used
        :param transpose: If true the limits are transposed w.r.t the data
        """
        workspace = self._get_ws()
        if transpose:
            limits = limits[1], limits[0]
        params, xindex, yindex = _roi_binmd_parameters(workspace, slicepoint, bin_params, limits)
        params['OutputWorkspace'] = self._roi_name
        roi_ws = BinMD(InputWorkspace=self._get_ws(), **params)
        roi_ws.clearOriginalWorkspaces()
        if transpose:
            _inplace_transposemd(self._roi_name, axes=[yindex, xindex])

        return f'ROI created: {self._roi_name}'

    def export_cuts_to_workspace_mdevent(self, slicepoint: Sequence[Optional[float]],
                                         bin_params: Sequence[float], limits: tuple,
                                         transpose: bool, cut: str):
        """
        Export 1D cuts in the X/Y direction for the extent.
        :param slicepoint: ND sequence of either None or float. A float defines the point
                           in that dimension for the slice.
        :param bin_params: ND sequence containing the number of bins for each dimension.
        :param limits: An optional ND sequence containing limits for plotting dimensions. If
                       not provided the full extent of each dimension is used
        :param transpose: If true then the limits are transposed w.r.t to the data
        :param cut: A string denoting which type to export. Options=s,c,x,y.
        """
        workspace = self._get_ws()
        if transpose:
            # swap back to model order
            limits = limits[1], limits[0]
        xcut_name, ycut_name, help_msg = self._cut_names(cut)
        params, xindex, yindex = _roi_binmd_parameters(workspace, slicepoint, bin_params, limits)
        output_bins = params['OutputBins']
        xbins, ybins = output_bins[xindex], output_bins[yindex]
        if transpose:
            xindex, yindex = yindex, xindex
            xbins, ybins = ybins, xbins

        if xcut_name:
            params['OutputWorkspace'] = xcut_name
            output_bins[xindex] = xbins
            output_bins[yindex] = 1
            params['OutputBins'] = output_bins
            BinMD(InputWorkspace=self._get_ws(), **params)
            _keep_dimensions(xcut_name, xindex)
        if ycut_name:
            params['OutputWorkspace'] = ycut_name
            output_bins[xindex] = 1
            output_bins[yindex] = ybins
            params['OutputBins'] = output_bins
            BinMD(InputWorkspace=self._get_ws(), **params)
            _keep_dimensions(ycut_name, yindex)

        return help_msg

    def export_roi_to_workspace_mdhisto(self, slicepoint: Sequence[Optional[float]],
                                        bin_params: Sequence[float], limits: tuple,
                                        transpose: bool):
        """
        Export 2D ROI to a workspace.
        :param slicepoint: ND sequence of either None or float. A float defines the point
                           in that dimension for the slice.
        :param bin_params: ND sequence containing the number of bins for each dimension. Can be None for HistoWorkspaces
        :param limits: An optional ND sequence containing limits for plotting dimensions. If
                       not provided the full extent of each dimension is used
        :param transpose: If true then the limits are transposed w.r.t to the data
        """
        workspace = self._get_ws()
        if transpose:
            # swap back to model order
            limits = limits[1], limits[0]
        xindex, yindex = _display_indices(slicepoint)
        dim_limits = _dimension_limits(workspace, slicepoint, limits)
        # Construct parameters to integrate everything first and override per cut
        params = {f'P{n + 1}Bin': [*dim_limits[n]] for n in range(workspace.getNumDims())}

        xdim_min, xdim_max = dim_limits[xindex]
        ydim_min, ydim_max = dim_limits[yindex]
        params['OutputWorkspace'] = self._roi_name
        params[f'P{xindex + 1}Bin'] = [xdim_min, 0, xdim_max]
        params[f'P{yindex + 1}Bin'] = [ydim_min, 0, ydim_max]
        IntegrateMDHistoWorkspace(InputWorkspace=workspace, **params)
        if transpose:
            _inplace_transposemd(self._roi_name, axes=[yindex, xindex])

        return f'ROI created: {self._roi_name}'

    def export_cuts_to_workspace_mdhisto(self, slicepoint: Sequence[Optional[float]],
                                         bin_params: Sequence[float], limits: tuple,
                                         transpose: bool, cut: str):
        """
        Export 1D cuts in the X/Y direction for the extent.
        :param slicepoint: ND sequence of either None or float. A float defines the point
                           in that dimension for the slice.
        :param bin_params: ND sequence containing the number of bins for each dimension. Can be None for HistoWorkspaces
        :param limits: An optional ND sequence containing limits for plotting dimensions. If
                       not provided the full extent of each dimension is used
        :param transpose: If true then the limits are transposed w.r.t to the data
        :param cut: A string denoting which type to export. Options=c,x,y.
        """
        workspace = self._get_ws()
        if transpose:
            # swap back to model order
            limits = limits[1], limits[0]
        dim_limits = _dimension_limits(workspace, slicepoint, limits)
        # Construct paramters to integrate everything first and overrid per cut
        params = {f'P{n + 1}Bin': [*dim_limits[n]] for n in range(workspace.getNumDims())}
        xindex, yindex = _display_indices(slicepoint, transpose)

        xcut_name, ycut_name, help_msg = self._cut_names(cut)
        xdim_min, xdim_max = dim_limits[xindex]
        ydim_min, ydim_max = dim_limits[yindex]
        if xcut_name:
            params['OutputWorkspace'] = xcut_name
            params[f'P{xindex + 1}Bin'] = [xdim_min, 0, xdim_max]
            IntegrateMDHistoWorkspace(InputWorkspace=workspace, **params)
            _keep_dimensions(xcut_name, xindex)
        if ycut_name:
            params['OutputWorkspace'] = ycut_name
            params[f'P{xindex + 1}Bin'] = [xdim_min, xdim_max]
            params[f'P{yindex + 1}Bin'] = [ydim_min, 0, ydim_max]
            IntegrateMDHistoWorkspace(InputWorkspace=workspace, **params)
            _keep_dimensions(ycut_name, yindex)

        return help_msg

    def export_cuts_to_workspace_matrix(self, slicepoint, bin_params, limits: tuple,
                                        transpose: bool, cut: str):
        """
        Export 1D cuts in the X/Y direction for the extent. Signature matches other export functions.
        slicepoint, bin_params are unused
        :param limits: An optional ND sequence containing limits for plotting dimensions. If
                       not provided the full extent of each dimension is used
        :param transpose: If true then the limits are transposed .w.r.t. the data
        :param cut: A string denoting which cut to export. Options=c,x,y.
        """
        workspace = self._get_ws()
        if transpose:
            # swap back to model order
            limits = limits[1], limits[0]
        yaxis = workspace.getAxis(1)
        (xmin, xmax), (ymin, ymax) = limits[0], limits[1]
        xcut_name, ycut_name, help_msg = self._cut_names(cut)
        if transpose:
            xcut_name, ycut_name = ycut_name, xcut_name

        if yaxis.isSpectra() or yaxis.isNumeric():
            extract_cuts_matrix(workspace, xmin, xmax, ymin, ymax, xcut_name, ycut_name)
        else:
            help_msg = 'Unknown Y axis type. Unable to perform cuts'

        return help_msg

    def export_roi_to_workspace_matrix(self, slicepoint, bin_params, limits: tuple,
                                       transpose: bool):
        """
        Export 2D region as a workspace. Signature matches other export functions
        slicepoint, bin_params are unused
        :param limits: An ND sequence containing limits for plotting dimensions. If
                       not provided the full extent of each dimension is used
        :param transpose:  If true then the limits are transposed .w.r.t. the data
        """
        if transpose:
            # swap back to model order
            limits = limits[1], limits[0]
        extract_roi_matrix(self._get_ws(), *limits[0], *limits[1], transpose, self._roi_name)
        return f'ROI created: {self._roi_name}'

    def export_pixel_cut_to_workspace_md(self, slicepoint, bin_params, pos: tuple, transpose: bool,
                                         axis: str):
        """
        Export a single row/column as a workspace. Signature matches other export functions
        slicepoint, bin_params are unused
        :param pos: A 2-tuple containing the position of the pixel whose row/column should be exported
        :param transpose:  If true then the limits are transposed .w.r.t. the data
        :param axis: A string 'x' or 'y' identifying the axis to cut along
        """
        # Form single pixel limits for a cut
        xindex, yindex = _display_indices(slicepoint, transpose)
        workspace = self._get_ws()
        deltax, deltay = workspace.getDimension(xindex).getBinWidth(), \
            workspace.getDimension(yindex).getBinWidth()
        xpos, ypos = pos
        limits = (xpos - 0.5 * deltax, xpos + 0.5 * deltax), (ypos - 0.5 * deltay,
                                                              ypos + 0.5 * deltay)
        return self.export_cuts_to_workspace_mdevent(slicepoint, bin_params, limits, transpose,
                                                     axis)

    def export_pixel_cut_to_workspace_matrix(self, slicepoint, bin_params, pos: tuple,
                                             transpose: bool, axis: str):
        """
        Export a single row/column as a workspace. Signature matches other export functions
        slicepoint, bin_params are unused
        :param pos: A 2-tuple containing the position of the pixel whose row/column should be exported
        :param transpose:  If true then the limits are transposed .w.r.t. the data
        :param axis: A string 'x' or 'y' identifying the axis to cut along
        """
        workspace = self._get_ws()
        xpos, ypos = pos
        if transpose:
            # swap back to model order
            xpos, ypos = ypos, xpos

        xcut_name, ycut_name, help_msg = self._cut_names(axis)
        if transpose:
            xcut_name, ycut_name = ycut_name, xcut_name
        if xcut_name:
            extract_roi_matrix(workspace, None, None, ypos, ypos, False, xcut_name)
        if ycut_name:
            extract_roi_matrix(workspace, xpos, xpos, None, None, True, ycut_name)

        return help_msg

    def workspace_equals(self, ws_name):
        return str(self._get_ws()) == ws_name

    # private api
    def _get_ws(self):
        return self._ws

    def _cut_names(self, cut: str):
        """
        Return 3-tuple of xcut_name,ycut_name,status message depending on the cut type request.
        :param cut: Single letter denoting the cut type: x, y, c
        :raises RuntimeError: if an unkown cut type is requested
        """
        xcut_name, ycut_name = self._xcut_name, self._ycut_name
        if cut == 'x':
            ycut_name = ''
            help_msg = f'Cut along X created: {xcut_name}'
        elif cut == 'y':
            xcut_name = ''
            help_msg = f'Cut along Y created: {ycut_name}'
        elif cut == 'c':
            help_msg = f'Cuts along X/Y created: {xcut_name} & {ycut_name}'
        else:
            raise RuntimeError(f'Unknown cut requested {cut}')

        return xcut_name, ycut_name, help_msg


# private functions
def _roi_binmd_parameters(workspace, slicepoint: Sequence[Optional[float]],
                          bin_params: Optional[Sequence[float]],
                          limits: tuple) -> Tuple[dict, int, int]:
    """
    Return a sequence of 2-tuples defining the limits for MDEventWorkspace binning
    :param workspace: MDEventWorkspace that is to be binned
    :param slicepoint: ND sequence of either None or float. A float defines the point
                    in that dimension for the slice.
    :param bin_params: A list of binning paramaters for each dimension or thickness for slicing dimensions
    :param limits: An optional Sequence of length 2 containing limits for plotting dimensions. If
                    not provided the full extent of each dimension is used.
    :return: 3-tuple (binmd parameters, index of X dimension, index of Y dimension)
    """
    xindex, yindex = _display_indices(slicepoint)
    dim_limits = _dimension_limits(workspace, slicepoint, limits)
    ndims = workspace.getNumDims()
    ws_basis = np.eye(ndims)
    output_extents, output_bins = [], []
    params = {'AxisAligned': False}
    for n in range(ndims):
        dimension = workspace.getDimension(n)
        basis_vec_n = _to_str(ws_basis[:, n])
        slice_pt = slicepoint[n]
        nbins = bin_params[n] if bin_params is not None else dimension.getNBins()
        if slice_pt is None:
            dim_min, dim_max = dim_limits[n]
        else:
            dim_min, dim_max = slice_pt - nbins / 2, slice_pt + nbins / 2
            nbins = 1
        if dim_max - dim_min < MIN_WIDTH:
            dim_max = dim_min + MIN_WIDTH
        params[f'BasisVector{n}'] = f'{dimension.name},{dimension.getUnits()},{basis_vec_n}'
        output_extents.append(dim_min)
        output_extents.append(dim_max)
        output_bins.append(nbins)
    params['OutputExtents'] = output_extents
    params['OutputBins'] = output_bins

    return params, xindex, yindex


def _dimension_limits(workspace,
                      slicepoint: Sequence[Optional[float]],
                      limits: Optional[Sequence[tuple]] = None) -> Sequence[tuple]:
    """
    Return a sequence of 2-tuples defining the limits for MDEventWorkspace binning
    :param workspace: MDEventWorkspace that is to be binned
    :param slicepoint: ND sequence of either None or float. A float defines the point
                    in that dimension for the slice.
    :param limits: An optional Sequence of length 2 containing limits for plotting dimensions. If
                    not provided the full extent of each dimension is used.
    """
    dim_limits = [(dim.getMinimum(), dim.getMaximum())
                  for dim in [workspace.getDimension(i) for i in range(workspace.getNumDims())]]
    xindex, yindex = _display_indices(slicepoint)
    if limits is not None:
        dim_limits[xindex] = limits[0]
        dim_limits[yindex] = limits[1]

    return dim_limits


def _dimension_bins(workspace) -> Sequence[float]:
    """
    Given a workspace return a sequence of float containing the number of bins
    in each dimension
    :param workspace: A reference to an MDHistoWorkspace
    :return: A sequence of floats
    """
    return [workspace.getDimension(i).getNBins() for i in range(workspace.getNumDims())]


def _display_indices(slicepoint: Sequence[Optional[float]], transpose: bool = False):
    """
    Given a slicepoint sequence return the indices of the display
    dimensions.
    :param slicepoint: ND sequence of either None or float. A float defines the point
                    in that dimension for the slice.
    :param transpose: If True then swap the indices before return
    """
    xindex = slicepoint.index(None)
    yindex = slicepoint.index(None, xindex + 1)
    if transpose:
        return yindex, xindex
    else:
        return xindex, yindex


def _keep_dimensions(workspace, index):
    """
    Drop other dimensions than that specified
    :param workspace: A reference to an MD workspace
    :param index: The index of the only dimension to keep in the workspace
    """
    # Transpose is able to do this for us
    _inplace_transposemd(workspace, axes=[index])


def _inplace_transposemd(workspace, axes):
    """Transpose a workspace inplace
    :param workspace: A reference to an MD workspace
    :param axes: The axes parameter for TransposeMD
    """
    TransposeMD(InputWorkspace=workspace, OutputWorkspace=workspace, Axes=axes)


def _to_str(seq: Sequence):
    """Given a sequence turn it into a comma-separate string of each element
    """
    return ','.join(map(str, seq))<|MERGE_RESOLUTION|>--- conflicted
+++ resolved
@@ -155,13 +155,6 @@
                        not provided the full extent of each dimension is used
         """
         workspace = self._get_ws()
-<<<<<<< HEAD
-        ws_type = self.get_ws_type()
-
-        if ws_type == WS_TYPE.MDH and self.can_support_dynamic_rebinning():
-            workspace = workspace.getOriginalWorkspace(0)
-=======
->>>>>>> c611d858
 
         params, _, __ = _roi_binmd_parameters(workspace, slicepoint, bin_params, limits)
         params['EnableLogging'] = LOG_GET_WS_MDE_ALGORITHM_CALLS
