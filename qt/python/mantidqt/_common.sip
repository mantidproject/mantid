%ModuleCode
#include "MantidQtWidgets/Common/Message.h"
#include "MantidQtWidgets/Common/WorkspaceObserver.h"
#include "MantidPythonInterface/core/VersionCompat.h"
#include "frameobject.h"

// Allows suppression of namespaces within the module
using namespace MantidQt::MantidWidgets;
using namespace MantidQt::MantidWidgets::Batch;
%End

%Include ../common_sip/exceptions.sip
%Include ../common_sip/string.sip
%Include ../common_sip/vector.sip

%InitialisationCode
qRegisterMetaType<std::string>("StdString");
qRegisterMetaType<Mantid::API::Workspace_sptr>("Workspace");
qRegisterMetaType<Message>("Message");
%End


// ----------------------------------------------------------------------------
// Classes
// ----------------------------------------------------------------------------

class IGUILauncher {
%TypeHeaderCode
#include "MantidQtWidgets/Common/IGUILauncher.h"
%End
public:
  virtual QString name() const = 0;
  virtual QString category() const = 0;
  virtual void show() const = 0;
};

class GUIRegistryImpl {
%TypeHeaderCode
#include "MantidQtWidgets/Common/GUIRegistry.h"
<<<<<<< HEAD
#include "MantidPythonInterface/core/PythonObjectInstantiator.h"
=======
>>>>>>> 0905e2d4
#include <boost/python/extract.hpp>
%End
public:
QMenu *getMenu() const;
static SIP_PYOBJECT Instance() const;
%MethodCode
  auto &cppInstance = MantidQt::API::GUIRegistry::Instance();
  return sipConvertFromType(&cppInstance, sipType_GUIRegistryImpl, nullptr);
%End
void subscribe(SIP_PYOBJECT);
%MethodCode
<<<<<<< HEAD
auto sptr = boost::python::extract<MantidQt::API::IGUILauncher_sptr>(a0);
try {
    sipCpp->subscribe(sptr);
=======
try {
    sipCpp->subscribe(boost::python::extract<MantidQt::API::IGUILauncher_sptr>(a0));
>>>>>>> 0905e2d4
} catch (std::runtime_error &sipExceptionRef)
{
   const char *detail = sipExceptionRef.what();
   SIP_BLOCK_THREADS
   PyErr_SetString(PyExc_ValueError, detail);
   SIP_UNBLOCK_THREADS
   return NULL;
}
catch (...)
{
   sipRaiseUnknownException();
   return NULL;
}
%End
<<<<<<< HEAD
private:
  // lifetime management is with C++ so don't generate any of that in Python
  GUIRegistryImpl();
  ~GUIRegistryImpl();
  GUIRegistryImpl(const GUIRegistryImpl &);
=======
>>>>>>> 0905e2d4
};

class Configurable {
%TypeHeaderCode
#include "MantidQtWidgets/Common/Configurable.h"
%End

public:
  void readSettings(const QSettings &storage);
  void writeSettings(QSettings &storage);

private:
  // Not constructible or copyable
  Configurable();
  Configurable(const Configurable&);
};

class AlgorithmInputHistoryImpl : Configurable /PyName=AlgorithmInputHistory/ {
%TypeHeaderCode
#include "MantidQtWidgets/Common/AlgorithmInputHistory.h"
%End

public:
static SIP_PYOBJECT Instance() const;
%MethodCode
  auto &cppInstance = MantidQt::API::AlgorithmInputHistory::Instance();
  return sipConvertFromType(&cppInstance, sipType_AlgorithmInputHistoryImpl, nullptr);
%End

private:
  // lifetime management is with C++ so don't generate any of that in Python
  AlgorithmInputHistoryImpl();
  ~AlgorithmInputHistoryImpl();
  AlgorithmInputHistoryImpl(const AlgorithmInputHistoryImpl &);
};

class MessageDisplay : QWidget, Configurable {
%TypeHeaderCode
#include "MantidQtWidgets/Common/MessageDisplay.h"
%End

public:
  MessageDisplay(QWidget *parent = 0);
  MessageDisplay(const QFont &font, QWidget *parent = 0);
  void attachLoggingChannel(int logLevel = -1);
  QPlainTextEdit *getTextEdit();
  void filterMessages();
  QMenu *generateContextMenu();
  void filePathModified(const QString &oldPath, const QString &newPath);

  bool showFrameworkOutput();
  void setShowFrameworkOutput(const bool &show);
  bool showAllScriptOutput();
  void setShowAllScriptOutput(const bool &show);
  bool showActiveScriptOutput();
  void setShowActiveScriptOutput(const bool &show);
  QString activeScript();
  void setActiveScript(const QString &scriptPath);

  void appendFatal(const QString &text);
  void appendError(const QString &text);
  void appendWarning(const QString &text);
  void appendNotice(const QString &text);
  void appendInformation(const QString &text);
  void appendDebug(const QString &text);
  void appendPython(const QString &text, const int &priority, const QString &fileName);
  void setSource(const QString &source);
};

class ScriptEditor : QWidget {
%TypeHeaderCode
#include "MantidQtWidgets/Common/ScriptEditor.h"
%End

public:
  enum AutoCompletionSource {
      AcsNone,
      AcsAll,
      AcsDocument,
      AcsAPIs
  };

  enum WhitespaceVisibility {
     //! Whitespace is invisible.
     WsInvisible = SCWS_INVISIBLE,

     //! Whitespace is always visible.
     WsVisible = SCWS_VISIBLEALWAYS,

     //! Whitespace is visible after the whitespace used for indentation.
     WsVisibleAfterIndent = SCWS_VISIBLEAFTERINDENT
  };

public:
  ScriptEditor(const QString &lexer, const QFont &font = QFont(),
               QWidget *parent /TransferThis/ = 0) throw(std::invalid_argument);

  QString fileName() const;
  SIP_PYTUPLE getSelection() const;
%MethodCode
  int lineFrom(-1), indexFrom(-1), lineTo(-1), indexTo(-1);
  sipCpp->getSelection(&lineFrom, &indexFrom, &lineTo, &indexTo);
  sipRes = sipBuildResult(nullptr, "(iiii)", lineFrom, indexFrom,
                          lineTo, indexTo);
%End
  int getZoom() const;
  bool hasSelectedText() const;
  bool isModified() const;
  bool isReadOnly() const;
  QString selectedText() const;
  QString text() const;

  void clearKeyBinding(const QString &keyCombination) throw(std::invalid_argument);
  void enableAutoCompletion(AutoCompletionSource source);
  void disableAutoCompletion();
  void getCursorPosition(int *line, int *index) const;
  void selectAll(bool select = true);
  void setCaretLineBackgroundColor (const QColor & col);
  void setCaretLineVisible(bool enable);
  void setCursorPosition(int line, int index);
  void setIndentationsUseTabs(bool tabs);
  void setFileName(const QString &filename);
  void setMarginWidth(int margin, int width);
  void setModified(bool m);
  void setReadOnly(bool ro);
  void setSelection(int lineFrom, int indexFrom, int lineTo, int indexTo);
  void setTabWidth(int width);
  void setText(const QString &text);
  void setEolVisibility(bool state);
  void setWhitespaceVisibility(WhitespaceVisibility mode);
  void updateCompletionAPI(const QStringList & completions);

  int findFirst(const QString &expr, bool re, bool cs, bool wo, bool wrap, bool forward);
  int findNext();
  void replace(const QString &replaceStr);
  void replaceAll(const QString &search, const QString &replace,
                              bool regex, bool caseSensitive, bool matchWords,
                              bool wrap, bool backward);
public slots:
  void updateProgressMarker(int lineno, bool error);
  void zoomTo(int level);

signals:
  void fileNameChanged(const QString &fileName);
  void modificationChanged(bool m);
  void textZoomedIn();
  void textZoomedOut();
  void progressMade(const int);

private:
  ScriptEditor(const ScriptEditor&);
};

%If (Qt_5_0_0 -)

class AlgorithmProgressWidget : QWidget {
%TypeHeaderCode
#include "MantidQtWidgets/Common/AlgorithmProgress/AlgorithmProgressWidget.h"
%End

public:
  AlgorithmProgressWidget(QWidget *parent /TransferThis/ = 0);
  void blockUpdates(bool block = true);
};

class CodeExecution {
%TypeHeaderCode
#include "MantidQtWidgets/Common/Python/CodeExecution.h"
using MantidQt::Widgets::Common::Python::CodeExecution;
%End

public:
  CodeExecution(ScriptEditor*);
  SIP_PYOBJECT execute(const QString &, const QString &, int, SIP_PYOBJECT, int);
private:
  CodeExecution(const CodeExecution&);
};

%End // end >= Qt5


class AlgorithmDialog: QDialog {
%TypeHeaderCode
#include "MantidQtWidgets/Common/AlgorithmDialog.h"
#include "MantidAPI/AlgorithmObserver.h"
#include <boost/python/extract.hpp>
using namespace MantidQt::API;
%End
public:
  void setShowKeepOpen(const bool showOption);
  bool isShowKeepOpen() const;
  void initializeLayout();
  bool isInitialized() const;
  void setAlgorithm(SIP_PYOBJECT);
%MethodCode
  sipCpp->setAlgorithm(boost::python::extract<Mantid::API::IAlgorithm_sptr>(a0));
%End
  void setPresetValues(const QHash<QString, QString> &presetValues);
  void isForScript(bool forScript);
  void executeOnAccept(bool on);
  void setOptionalMessage(const QString &message);
  void addEnabledAndDisableLists(const QStringList &enabled,
                                 const QStringList &disabled);
  void addAlgorithmObserver(SIP_PYOBJECT);
%MethodCode
  sipCpp->addAlgorithmObserver(boost::python::extract<Mantid::API::AlgorithmObserver*>(a0));
%End
private:
  AlgorithmDialog();
  AlgorithmDialog(const AlgorithmDialog&);
};


class GenericDialog: AlgorithmDialog {
%TypeHeaderCode
#include "MantidQtWidgets/Common/GenericDialog.h"
using namespace MantidQt::API;
%End
public:
  GenericDialog(QWidget *parent = nullptr);
};

class UserSubWindow : QMainWindow {
%TypeHeaderCode
#include "MantidQtWidgets/Common/UserSubWindow.h"
using namespace MantidQt::API;
%End
private:
  UserSubWindow(QWidget *parent = nullptr);
};

class BaseEncoder {
%TypeHeaderCode
#include "MantidQtWidgets/Common/BaseEncoder.h"
%End
public:
  virtual QMap<QString, QVariant> encode(const QWidget *window,
                                         const std::string &directory) = 0;
  virtual QList<QString> tags() = 0;
private:
  BaseEncoder();
  virtual ~BaseEncoder();
};

class BaseDecoder {
%TypeHeaderCode
#include "MantidQtWidgets/Common/BaseDecoder.h"
%End
public:
  virtual QWidget * decode(const QMap<QString, QVariant> &map,
                           const std::string &directory) = 0;
  virtual QList<QString> tags() = 0;
private:
  BaseDecoder();
  virtual ~BaseDecoder();
};

class UserSubWindowFactoryImpl /PyName=UserSubWindowFactory/ {
%TypeHeaderCode
#include "MantidQtWidgets/Common/UserSubWindowFactory.h"
%End
public:
    static SIP_PYOBJECT Instance() const;
    %MethodCode
        auto &cppInstance = MantidQt::API::UserSubWindowFactory::Instance();
        return sipConvertFromType(&cppInstance, sipType_UserSubWindowFactoryImpl, nullptr);
    %End
    UserSubWindow *createUnwrapped(const std::string &name) const;
    QSet<QString> categories(const QString &interfaceName) const;
    QStringList keys() const;
    BaseEncoder *findEncoder(QWidget *window);
    BaseDecoder *findDecoder(const std::string &decodeString);


private:
  UserSubWindowFactoryImpl();
  UserSubWindowFactoryImpl(const UserSubWindowFactoryImpl &);
  ~UserSubWindowFactoryImpl();
};


class InterfaceManager {
%TypeHeaderCode
#include "MantidQtWidgets/Common/InterfaceManager.h"
using namespace MantidQt::API;
%End
public:
  InterfaceManager();
  AlgorithmDialog *createDialogFromName(
      const QString &algorithmName, const int version = -1,
      QWidget *parent = nullptr, bool forScript = false,
      const QHash<QString, QString> &presetValues = QHash<QString, QString>(),
      const QString &optionalMsg = QString(),
      const QStringList &enabled = QStringList(),
      const QStringList &disabled = QStringList());

  UserSubWindow *createSubWindow(
      const QString &interface_name,
      QWidget *parent = nullptr);
  QStringList getUserSubWindowKeys() const;

  void showHelpPage(const QString &url=QString());
  void showWikiPage(const QString &page=QString());
  void showAlgorithmHelp(const QString &name, const int version=-1);
  void showConceptHelp(const QString &name);
  void showFitFunctionHelp(const QString &name=QString());
  void showCustomInterfaceHelp(const QString &name);
  void showWebPage(const QString &url);
  void closeHelpWindow();
};

// ---------------------------------
// WorkspaceWidget and dependencies
// ---------------------------------

class MantidDisplayBase /Abstract/ {
%TypeHeaderCode
#include "MantidQtWidgets/Common/MantidDisplayBase.h"
%End
private:
  MantidDisplayBase();
};

class MantidTreeModel : MantidDisplayBase {
%TypeHeaderCode
#include "MantidQtWidgets/Common/MantidTreeModel.h"
%End
public:
  MantidTreeModel();
private:
  MantidTreeModel(const MantidTreeModel &);
};

class WorkspaceTreeWidget : QWidget {
%TypeHeaderCode
#include "MantidQtWidgets/Common/WorkspacePresenter/WorkspaceTreeWidget.h"
%End
public:
  WorkspaceTreeWidget(MantidDisplayBase *mdb /Transfer/, bool viewOnly=false,
                      QWidget *parent /TransferThis/ = nullptr);
  std::vector<std::string> getSelectedWorkspaceNames() const;
};

// Implementation to override context menu
class WorkspaceTreeWidgetSimple : WorkspaceTreeWidget {
%TypeHeaderCode
#include "MantidQtWidgets/Common/WorkspacePresenter/WorkspaceTreeWidgetSimple.h"
%End
public:
  WorkspaceTreeWidgetSimple(bool viewOnly=false, QWidget *parent /TransferThis/ = nullptr);
  void refreshWorkspaces();
  void enableDeletePrompt(bool enable);

signals:
  void plotSpectrumClicked(const QStringList & workspaceNames);
  void overplotSpectrumClicked(const QStringList & workspaceNames);
  void plotSpectrumWithErrorsClicked(const QStringList & workspaceNames);
  void overplotSpectrumWithErrorsClicked(const QStringList & workspaceNames);
  void plotColorfillClicked(const QStringList &workspaceNames);
  void sampleLogsClicked(const QStringList &workspaceNames);
  void sliceViewerClicked(const QStringList &workspaceNames);
  void showInstrumentClicked(const QStringList &workspaceNames);
  void showAlgorithmHistoryClicked(const QStringList &workspaceNames);
  void plotMDHistoClicked(const QStringList &workspaceNames);
  void overplotMDHistoClicked(const QStringList &workspaceNames);
  void plotMDHistoWithErrorsClicked(const QStringList &workspaceNames);
  void overplotMDHistoWithErrorsClicked(const QStringList &workspaceNames);
};

class AlgorithmHistoryWindow : public QDialog {
%TypeHeaderCode
#include "MantidQtWidgets/Common/AlgorithmHistoryWindow.h"
%End
public:
	AlgorithmHistoryWindow(QWidget *parent /TransferThis/, const QString &workspaceName) throw(std::invalid_argument);
};

// ---------------------------------
// Manage User Directories
// ---------------------------------

class ManageUserDirectories : QDialog {
%TypeHeaderCode
#include "MantidQtWidgets/Common/ManageUserDirectories.h"
%End
public:
  ManageUserDirectories(QWidget *parent /TransferThis/ = nullptr);
  static void openManageUserDirectories();
};

// ---------------------------------
// Script Repository
// ---------------------------------

class ScriptRepositoryView : QDialog {
%TypeHeaderCode
#include "MantidQtWidgets/Common/ScriptRepositoryView.h"
%End
public:
    ScriptRepositoryView(QWidget *parent = nullptr);
};

// ---------------------------------
// Instrument Selector
// ---------------------------------

class InstrumentSelector : QWidget {
%TypeHeaderCode
#include "MantidQtWidgets/Common/InstrumentSelector.h"
%End
public:
  InstrumentSelector(QWidget *parent /TransferThis/ = nullptr);
  void setTechniques(const QStringList &techniques);
  void setCurrentIndex(int);
  QString currentText();
  int count();
};

// ---------------------------------
// Property Handler
// ---------------------------------
class PropertyHandler
    : public QObject {
%TypeHeaderCode
#include "MantidQtWidgets/Common/PropertyHandler.h"
#include "MantidPythonInterface/core/ExtractSharedPtr.h"
#include <boost/python/extract.hpp>
#include <boost/python/to_python_value.hpp>
%End
public:
    PropertyHandler(SIP_PYOBJECT, SIP_PYOBJECT, FitPropertyBrowser *)[(const Mantid::API::IFunction_sptr &,
 Mantid::API::CompositeFunction_sptr,  FitPropertyBrowser *)];
    %MethodCode
    auto function = boost::python::extract<const Mantid::API::IFunction_sptr &>(a0)();
    auto compositeFunction = boost::python::extract<Mantid::API::CompositeFunction_sptr>(a1)();
    sipCpp = new sipPropertyHandler(function, compositeFunction,  a2);
    %End
    SIP_PYOBJECT ifun();
    %MethodCode
    sipRes = boost::python::to_python_value<const Mantid::API::IFunction_sptr &>()(sipCpp->ifun());
    %End
    void setHasPlot(bool);
    QString functionPrefix() const;
    PropertyHandler * findHandler(SIP_PYOBJECT);
    %MethodCode
    auto function = boost::python::extract<const Mantid::API::IFunction_sptr &>(a0)();
    sipRes = sipCpp->findHandler(function);
    %End
};

// ---------------------------------
// Fit Property Browser
// ---------------------------------
class FitPropertyBrowser : public QDockWidget {
%TypeHeaderCode
#include "MantidQtWidgets/Common/FitPropertyBrowser.h"
%End
public:
    FitPropertyBrowser(QWidget *parent = nullptr, QObject *mantidui = nullptr);
    void init();
    SIP_PYOBJECT getFittingFunction() const;
%MethodCode
    try {
      auto f = sipCpp->getFittingFunction();
      sipRes = FROM_CSTRING(f->asString().c_str());
    } catch (std::out_of_range&) {
      sipRes = FROM_CSTRING("");
    }
%End
    int sizeOfFunctionsGroup() const;
    void loadFunction(QString funStr);
    double startX() const;
    void setStartX(double start);
    double endX() const;
    void setEndX(double end);
    void setXRange(double start, double end);
    QVector<double> getXRange() throw(std::invalid_argument);
    QString getXColumnName() const;
    QString getYColumnName() const;
    QString getErrColumnName() const;
    int workspaceIndex() const;
    void setWorkspaceIndex(int i);
    QStringList getWorkspaceNames();
    void fit();
    void toggleSettingsBrowserVisible();
    void removePropertiesFromSettingsBrowser(const QStringList &propsToRemove);
    void toggleWsListVisible();
    void addAllowedSpectra(const QString &wsName, const QList<int> &wsIndices);
    void addAllowedTableWorkspace(const QString &wsName);
    void setTextPlotGuess(const QString);
    bool plotDiff() const;
    std::string outputName() const;
    void addFitResultWorkspacesToTableWidget();
    void setWorkspaceName(const QString &wsName);
    void postDeleteHandle(const std::string &wsName);
    void removeWorkspaceAndSpectra(const std::string &wsName);
    std::string getFitAlgorithmParameters() const;
    PropertyHandler * currentHandler() const;

    SIP_PYOBJECT defaultPeakType();
%MethodCode
    auto f = sipCpp->defaultPeakType();
    sipRes = FROM_CSTRING(f.c_str());
%End
    void setDefaultPeakType(SIP_PYOBJECT);
%MethodCode
    sipCpp->setDefaultPeakType(TO_CSTRING(a0));
%End
SIP_PYOBJECT defaultBackgroundType();
%MethodCode
    auto f = sipCpp->defaultBackgroundType();
    sipRes = FROM_CSTRING(f.c_str());
%End
    QStringList registeredPeaks() const;
    QStringList registeredBackgrounds() const;
    QStringList registeredOthers() const;
    QStringList getPeakPrefixes() const;
    QString addFunction(QString);
    double getPeakCentreOf(QString);
    void setPeakCentreOf(QString, double);
    double getPeakHeightOf(QString);
    void setPeakHeightOf(QString, double);
    double getPeakFwhmOf(QString);
    void setPeakFwhmOf(QString, double);
    void normaliseData(bool on);
    QMenu *getFitMenu() const;
    QListWidget* getWorkspaceList() const;

    SIP_PYOBJECT workspaceName() const;
%MethodCode
    auto f = sipCpp->workspaceName();
    sipRes = FROM_CSTRING(f.c_str());
%End

    SIP_PYOBJECT outputName() const;
%MethodCode
    auto f = sipCpp->outputName();
    sipRes = FROM_CSTRING(f.c_str());
%End

    void setOutputName(SIP_PYOBJECT);
%MethodCode
    sipCpp->setOutputName(TO_CSTRING(a0));
%End

    void setPeakToolOn(bool on);

signals:
    void functionChanged();
    void functionRemoved();
    void startXChanged(double);
    void endXChanged(double);
    void changedParameterOf(const QString &prefix);
    void algorithmFinished(const QString &);
    void removeFitCurves();
    void removeGuess();
    void removeCurrentGuess();
    void plotGuess();
    void plotCurrentGuess();
    void sequentialFitDone() const;
    void workspaceClicked(const QString &);
    void removePlotSignal(PropertyHandler *);

};

// ---------------------------------
// Hint Strategy
// ---------------------------------
class Hint {
%TypeHeaderCode
#include "MantidQtWidgets/Common/Hint.h"
%End
public:
  Hint(std::string word, std::string description);
  const std::string& word() const;
  const std::string& description() const;
};

class HintStrategy
{
%TypeHeaderCode
#include "MantidQtWidgets/Common/HintStrategy.h"
%End
public:
  HintStrategy();
  virtual std::vector<Hint> createHints() = 0;
  virtual ~HintStrategy();
};

class AlgorithmHintStrategy : public HintStrategy
{
%TypeHeaderCode
#include "MantidQtWidgets/Common/AlgorithmHintStrategy.h"
%End
public:
  AlgorithmHintStrategy(const std::string& algorithmName,
                        std::vector<std::string> blacklist);
  virtual std::vector<Hint> createHints();
};

// ---------------------------------
// JobTreeView
// ---------------------------------

// RowLocation needs to be wrapped in a SIP namespace class
// otherwise it cannot be recognised as a type when passed into a signal
// e.g. in JobTreeViewSignalAdapter's cellTextChanged signal
namespace MantidQt
{
namespace MantidWidgets
{
namespace Batch
{

class RowLocation
{
%TypeHeaderCode
#include "MantidQtWidgets/Common/Batch/RowLocation.h"
%End
public:
  RowLocation();
  RowLocation(std::vector<int> path);
  const std::vector<int> &path();
  int rowRelativeToParent();
  bool isRoot();
  int depth();
  bool isChildOf(const MantidQt::MantidWidgets::Batch::RowLocation &other);
  bool isSiblingOf(const MantidQt::MantidWidgets::Batch::RowLocation &other);
  bool isChildOrSiblingOf(const MantidQt::MantidWidgets::Batch::RowLocation &other);
  bool isDescendantOf(const MantidQt::MantidWidgets::Batch::RowLocation &other);
  MantidQt::MantidWidgets::Batch::RowLocation parent();
  MantidQt::MantidWidgets::Batch::RowLocation relativeTo(const MantidQt::MantidWidgets::Batch::RowLocation &ancestor);
  MantidQt::MantidWidgets::Batch::RowLocation child(int n);

  bool operator==(const MantidQt::MantidWidgets::Batch::RowLocation& other);
  bool operator!=(const MantidQt::MantidWidgets::Batch::RowLocation& other);
  bool operator<(const MantidQt::MantidWidgets::Batch::RowLocation& other);
  bool operator<=(const MantidQt::MantidWidgets::Batch::RowLocation& other);
  bool operator>(const MantidQt::MantidWidgets::Batch::RowLocation& other);
  bool operator>=(const MantidQt::MantidWidgets::Batch::RowLocation& other);
};

}; // Batch
}; // MantidWidgets
}; // MantidQt

class RowPredicate {
%TypeHeaderCode
#include "MantidQtWidgets/Common/Batch/FilteredTreeModel.h"
%End
protected:
  RowPredicate();
  virtual bool rowMeetsCriteria(const MantidQt::MantidWidgets::Batch::RowLocation & row) const = 0;
};

class JobTreeViewSubscriber {
%TypeHeaderCode
#include "MantidQtWidgets/Common/Batch/JobTreeView.h"
%End
public:
  virtual void notifyCellTextChanged(const MantidQt::MantidWidgets::Batch::RowLocation& itemIndex,
                                     int column,
                                     const std::string& oldValue,
                                     const std::string& newValue) = 0;
  virtual void notifySelectionChanged() = 0;
  virtual void notifyRowInserted(const MantidQt::MantidWidgets::Batch::RowLocation& itemIndex) = 0;
  virtual void notifyAppendAndEditAtChildRowRequested() = 0;
  virtual void notifyAppendAndEditAtRowBelowRequested() = 0;
  virtual void notifyEditAtRowAboveRequested() = 0;
  virtual void notifyRemoveRowsRequested(
    const std::vector<MantidQt::MantidWidgets::Batch::RowLocation>& locationsOfRowsToRemove) = 0;
  virtual void notifyCopyRowsRequested() = 0;
  virtual void notifyCutRowsRequested() = 0;
  virtual void notifyPasteRowsRequested() = 0;
  virtual void notifyFilterReset() = 0;
};

class JobTreeView : public QTreeView
{

%TypeHeaderCode
#include "MantidQtWidgets/Common/Batch/JobTreeView.h"
%End
public:
    JobTreeView(const QStringList &columnHeadings, const Cell& defaultCellStyle,
     QWidget *parent = nullptr);

    void subscribe(JobTreeViewSubscriber *subscriber);
    MantidQt::MantidWidgets::Batch::RowLocation insertChildRowOf(const MantidQt::MantidWidgets::Batch::RowLocation
     &parent, int beforeRow,
                          const std::vector<Cell> &rowText);
    MantidQt::MantidWidgets::Batch::RowLocation insertChildRowOf(const MantidQt::MantidWidgets::Batch::RowLocation
    &parent, int beforeRow);
    MantidQt::MantidWidgets::Batch::RowLocation appendChildRowOf(const MantidQt::MantidWidgets::Batch::RowLocation
    &parent);
    MantidQt::MantidWidgets::Batch::RowLocation appendChildRowOf(const MantidQt::MantidWidgets::Batch::RowLocation
    &parentLocation,
                          const std::vector<Cell> &rowText);
    void appendAndEditAtChildRow();
    void appendAndEditAtRowBelow();
    void editAtRowAbove();
    void removeRowAt(const MantidQt::MantidWidgets::Batch::RowLocation &location);
    void removeRows(std::vector<MantidQt::MantidWidgets::Batch::RowLocation> rowsToRemove);
    void removeAllRows();
    void replaceRows(std::vector<MantidQt::MantidWidgets::Batch::RowLocation> replacementPoints,
                     std::vector<std::vector<Row>> replacementLocations);
    void appendSubtreesAt(const MantidQt::MantidWidgets::Batch::RowLocation& parent,
                          std::vector<std::vector<Row>> subtrees);
    void appendSubtreeAt(const MantidQt::MantidWidgets::Batch::RowLocation& parent,
                         std::vector<Row> subtree);
    void replaceSubtreeAt(const MantidQt::MantidWidgets::Batch::RowLocation &rootToRemove,
                          std::vector<Row> subtree);
    void insertSubtreeAt(const MantidQt::MantidWidgets::Batch::RowLocation& parent, int index,
                         std::vector<Row> subtree);

    void filterRowsBy(RowPredicate* predicate /Transfer/);
    void resetFilter();
    bool hasFilter() const;

    void setHintsForColumn(int column, HintStrategy* hintStrategy /Transfer/);

    bool isOnlyChildOfRoot(const MantidQt::MantidWidgets::Batch::RowLocation& location) const;
    std::vector<Cell> cellsAt(const MantidQt::MantidWidgets::Batch::RowLocation &location) const;
    void setCellsAt(const MantidQt::MantidWidgets::Batch::RowLocation &location,
                    const std::vector<Cell> &cells);
    Cell cellAt(MantidQt::MantidWidgets::Batch::RowLocation location, int column);
    void setCellAt(MantidQt::MantidWidgets::Batch::RowLocation location, int column, const Cell &cellText);
    Cell deadCell() const;

    std::vector<MantidQt::MantidWidgets::Batch::RowLocation> selectedRowLocations() const;
    boost::optional<std::vector<std::vector<Row>>> selectedSubtrees() const;
    boost::optional<std::vector<MantidQt::MantidWidgets::Batch::RowLocation>> selectedSubtreeRoots() const;
};

class Cell {
%TypeHeaderCode
#include "MantidQtWidgets/Common/Batch/Cell.h"
%End
public:
  Cell(const std::string &contentText);

  Cell(const std::string &contentText, const std::string& backgroundColor, int borderThickness,
       const std::string &color, int borderOpacity, bool isEditable);

  const std::string &contentText() const;
  void setContentText(const std::string& contentText);

  const std::string &toolTip() const;
  void setToolTip(const std::string &toolTip);


  const std::string & borderColor() const;
  void setBorderColor(const std::string& borderColor);

  const std::string & backgroundColor() const;
  void setBackgroundColor(const std::string& backgroundColor);

  int borderOpacity() const;
  void setBorderOpacity(int alpha);

  int borderThickness() const;
  void setBorderThickness(int borderThickness);

  bool isEditable() const;
  void disableEditing();
  void enableEditing();
  void setEditable(bool isEditable);

  const std::string &iconFilePath() const;
  void setIconFilePath(const std::string& iconFilePath);

};

class Row {
%TypeHeaderCode
#include "MantidQtWidgets/Common/Batch/Row.h"
%End
public:
  Row(MantidQt::MantidWidgets::Batch::RowLocation location, std::vector<Cell> cells);
  const std::vector<Cell>& cells() const;
  const MantidQt::MantidWidgets::Batch::RowLocation& location() const;
};

class JobTreeViewSignalAdapter : public QObject, public JobTreeViewSubscriber {
%TypeHeaderCode
#include "MantidQtWidgets/Common/Batch/JobTreeViewSignalAdapter.h"
%End
public:
  JobTreeViewSignalAdapter(JobTreeView &view, QObject *parent = nullptr);
  virtual void notifyCellTextChanged(const MantidQt::MantidWidgets::Batch::RowLocation &itemIndex,
                                     int column,
                                     const std::string &oldValue,
                                     const std::string &newValue);
  virtual void notifySelectionChanged();
  virtual void notifyRowInserted(const MantidQt::MantidWidgets::Batch::RowLocation &itemIndex);
  virtual void notifyAppendAndEditAtChildRowRequested();
  virtual void notifyAppendAndEditAtRowBelowRequested();
  virtual void notifyEditAtRowAboveRequested();
  virtual void notifyRemoveRowsRequested(
      const std::vector<MantidQt::MantidWidgets::Batch::RowLocation> &locationsOfRowsToRemove);
  virtual void notifyCopyRowsRequested();
  virtual void notifyCutRowsRequested();
  virtual void notifyPasteRowsRequested();
  virtual void notifyFilterReset();
signals:
  void cellTextChanged(const MantidQt::MantidWidgets::Batch::RowLocation &itemIndex,
                       int column,
                       std::string oldValue,
                       std::string newValue);
  void rowInserted(const MantidQt::MantidWidgets::Batch::RowLocation &itemIndex);
  void filterReset();
  void appendAndEditAtChildRowRequested();
  void appendAndEditAtRowBelowRequested();
  void editAtRowAboveRequested();
  void removeRowsRequested(
      const std::vector<MantidQt::MantidWidgets::Batch::RowLocation> &locationsOfRowsToRemove);
  void copyRowsRequested();
  void cutRowsRequested();
};


// ---------------------------------
// Function Browser
// ---------------------------------
class FunctionBrowser : public QWidget {
%TypeHeaderCode
#include "MantidQtWidgets/Common/FunctionBrowser.h"
#include <boost/python/extract.hpp>
#include <boost/python/to_python_value.hpp>
using namespace MantidQt::API;
%End
public:
    FunctionBrowser(QWidget *parent = nullptr, bool multi = false);
    FunctionTreeView *view() const;
    void setFunction(const QString &funStr);
    QString getFunctionString();
    QString getFitFunctionString() const;
    void setParameter(const QString &funStr, double value);
    double getParameter(const QString &funStr);
    int getNumberOfDatasets() const;
    void setNumberOfDatasets(int n);
    void setCurrentDataset(int i);
    int getCurrentDataset() const;
    void setDatasetNames(const QStringList &names);
    void addDatasets(const QStringList &names);
    void removeDatasets(QList<int> indices);
    QStringList getDatasetNames() const;
    void setErrorsEnabled(bool enabled);
    void hideGlobalCheckbox();
    void showGlobalCheckbox();

    QStringList getGlobalParameters() const;
    void setGlobalParameters(const QStringList &globals);
    void clear();
    void updateParameters(SIP_PYOBJECT);
    %MethodCode
    try{
      auto function = boost::python::extract<const Mantid::API::IFunction_sptr &>(a0)();
      sipCpp->updateParameters(*function);
      }
      catch (std::invalid_argument &sipExceptionRef)
      {
         const char *detail = sipExceptionRef.what();
         SIP_BLOCK_THREADS
         PyErr_SetString(PyExc_ValueError, detail);
         SIP_UNBLOCK_THREADS
         return NULL;
      }
      catch (...)
      {
         sipRaiseUnknownException();
         return NULL;
      }
    %End
    void updateMultiDatasetParameters(SIP_PYOBJECT);
    %MethodCode
    try{
      auto function = boost::python::extract<const Mantid::API::IFunction_sptr &>(a0)();
      sipCpp->updateMultiDatasetParameters(*function);
      }
      catch (std::invalid_argument &sipExceptionRef)
      {
         const char *detail = sipExceptionRef.what();
         SIP_BLOCK_THREADS
         PyErr_SetString(PyExc_ValueError, detail);
         SIP_UNBLOCK_THREADS
         return NULL;
      }
      catch (...)
      {
         sipRaiseUnknownException();
         return NULL;
      }
    %End
    SIP_PYOBJECT getGlobalFunction();
    %MethodCode
      sipRes = boost::python::to_python_value<const Mantid::API::IFunction_sptr &>()(sipCpp->getGlobalFunction());
    %End
    SIP_PYOBJECT getFunctionByIndex(const QString &index);
    %MethodCode
      sipRes = boost::python::to_python_value<const Mantid::API::IFunction_sptr &>()(sipCpp->getFunctionByIndex(*a0));
    %End
signals:
    void functionStructureChanged();
    void parameterChanged(const QString &funcIndex, const QString &paramName);
};

// ---------------------------------
// FunctionTreeView
// ---------------------------------
class FunctionTreeView : public QWidget {
%TypeHeaderCode
#include "MantidQtWidgets/Common/FunctionTreeView.h"
%End
public:
    FunctionTreeView(QWidget *parent, bool multi);
    int getNumberOfQtProperties() const;
    int getNumberOfTieProperties() const;
    int getNumberOfConstraintProperties() const;
    QRect getVisualRectFunctionProperty(const QString &index) const;
    QRect getVisualRectParameterProperty(const QString &index) const;
    QTreeWidget *treeWidget() const;
    QWidget *getParamWidget(const QString &paramName) const;
    double getParameter(const QString &paramName) const;
};

// ---------------------------------
// FileFinderWidget
// ---------------------------------
class FileFinderWidget : QWidget
{
%TypeHeaderCode
#include "MantidQtWidgets/Common/FileFinderWidget.h"
%End
public:
    FileFinderWidget(QWidget *parent = nullptr) /KeywordArgs="All"/;

    QString getText();
    QString getFirstFilename() const;
    QStringList getFilenames() const;
    void isForRunFiles(bool /*mode*/);
    void isForDirectory(bool /*mode*/);
    void allowMultipleFiles(bool /*allow*/);
    bool isSearching() const;
    bool isValid();
    void liveButtonSetChecked(bool);
    bool liveButtonIsChecked();
    void setInstrumentOverride(const QString &instName);
    void setLabelText(const QString &text);
    void setLabelMinWidth(const int);
    void setText(const QString&);
    void setUserInput(const QVariant &);
    QVariant getUserInput() const;
    void setReadOnly(bool readOnly);
    void setFileExtensions(const QStringList &extensions);
    void findFiles(bool isModified);
    void isOptional(bool);

signals:
    void fileTextChanged(const QString & /*_t1*/);
    void fileEditingFinished();
    void fileFindingFinished();
    void liveButtonPressed(bool);
    void findingFiles();
    void filesFound();
};

// ---------------------------------
// ImageInformationWidget
// ---------------------------------
class ImageInfoWidget : public QTableWidget {
%TypeHeaderCode
#include "MantidQtWidgets/Common/ImageInfoWidget.h"
#include "MantidPythonInterface/core/ExtractSharedPtr.h"
#include <boost/python/object.hpp>
#include <boost/python/handle.hpp>
%End
public:
    ImageInfoWidget(QWidget *parent = nullptr);
    void cursorAt(const double x, const double y, const double signal);
    %MethodCode
    try {
      sipCpp->cursorAt(a0, a1, a2);
    } catch(const std::exception & exc) {
      SIP_BLOCK_THREADS
      PyErr_SetString(PyExc_RuntimeError, exc.what());
      SIP_UNBLOCK_THREADS
      return NULL;
    } catch(...) {
      sipRaiseUnknownException();
      return NULL;
    }
    %End
    void setWorkspace(SIP_PYOBJECT);
    %MethodCode
    try {
      using boost::python::extract;
      using Mantid::PythonInterface::ExtractSharedPtr;
      sipCpp->setWorkspace(ExtractSharedPtr<Mantid::API::Workspace>(a0)());
    } catch(const std::exception & exc) {
      SIP_BLOCK_THREADS
      PyErr_SetString(PyExc_RuntimeError, exc.what());
      SIP_UNBLOCK_THREADS
      return NULL;
    } catch(...) {
      sipRaiseUnknownException();
      return NULL;
    }
    %End
};

// ---------------------------------
// DataSelector
// ---------------------------------
class DataSelector : QWidget
{
%TypeHeaderCode
#include "MantidQtWidgets/Common/DataSelector.h"
%End
public:
    DataSelector(QWidget *parent = nullptr) /KeywordArgs="All"/;
};

// ---------------------------------
// WorkspaceSelector
// ---------------------------------
class WorkspaceSelector : QComboBox
{
%TypeHeaderCode
#include "MantidQtWidgets/Common/WorkspaceSelector.h"
%End
public:
    WorkspaceSelector(QWidget *parent = nullptr, bool init = true) /KeywordArgs="All"/;
    void setOptional(bool optional);
};<|MERGE_RESOLUTION|>--- conflicted
+++ resolved
@@ -37,10 +37,6 @@
 class GUIRegistryImpl {
 %TypeHeaderCode
 #include "MantidQtWidgets/Common/GUIRegistry.h"
-<<<<<<< HEAD
-#include "MantidPythonInterface/core/PythonObjectInstantiator.h"
-=======
->>>>>>> 0905e2d4
 #include <boost/python/extract.hpp>
 %End
 public:
@@ -52,14 +48,9 @@
 %End
 void subscribe(SIP_PYOBJECT);
 %MethodCode
-<<<<<<< HEAD
 auto sptr = boost::python::extract<MantidQt::API::IGUILauncher_sptr>(a0);
 try {
     sipCpp->subscribe(sptr);
-=======
-try {
-    sipCpp->subscribe(boost::python::extract<MantidQt::API::IGUILauncher_sptr>(a0));
->>>>>>> 0905e2d4
 } catch (std::runtime_error &sipExceptionRef)
 {
    const char *detail = sipExceptionRef.what();
@@ -74,14 +65,11 @@
    return NULL;
 }
 %End
-<<<<<<< HEAD
 private:
   // lifetime management is with C++ so don't generate any of that in Python
   GUIRegistryImpl();
   ~GUIRegistryImpl();
   GUIRegistryImpl(const GUIRegistryImpl &);
-=======
->>>>>>> 0905e2d4
 };
 
 class Configurable {
