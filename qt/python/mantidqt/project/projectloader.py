--- conflicted
+++ resolved
@@ -37,18 +37,11 @@
         self.decoder_factory = DecoderFactory()
         self.project_file_ext = project_file_ext
 
-<<<<<<< HEAD
-    def load_project(self, directory, load_workspaces=True):
-        """
-        Will load the project in the given directory
-        :param directory: String or string castable object; the directory of the project
-        :param load_workspaces: Bool; True if you want ProjectLoader to handle loading workspaces else False.
-=======
-    def load_project(self, file_name):
+    def load_project(self, file_name, load_workspaces=True):
         """
         Will load the project in the given file_name
         :param file_name: String or string castable object; the file_name of the project
->>>>>>> 3da2a5c6
+        :param load_workspaces: Bool; True if you want ProjectLoader to handle loading workspaces else False.
         :return: Bool; True if all workspace loaded successfully, False if not loaded successfully.
         """
         # It can be expected that if at this point it is NoneType that it's an error
@@ -59,16 +52,11 @@
         self.project_reader.read_project(file_name)
 
         # Load in the workspaces
-<<<<<<< HEAD
         if load_workspaces:
+            directory = os.path.dirname(file_name)
             self.workspace_loader.load_workspaces(directory=directory,
                                                   workspaces_to_load=self.project_reader.workspace_names)
 
-=======
-        directory = os.path.dirname(file_name)
-        self.workspace_loader.load_workspaces(directory=directory,
-                                              workspaces_to_load=self.project_reader.workspace_names)
->>>>>>> 3da2a5c6
         workspace_success = _confirm_all_workspaces_loaded(workspaces_to_confirm=self.project_reader.workspace_names)
 
         if workspace_success:
