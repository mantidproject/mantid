# Mantid Repository : https://github.com/mantidproject/mantid
#
# Copyright &copy; 2020 ISIS Rutherford Appleton Laboratory UKRI,
#     NScD Oak Ridge National Laboratory, European Spallation Source
#     & Institut Laue - Langevin
# SPDX - License - Identifier: GPL - 3.0 +


class RundexSettings(object):

    # instruments
<<<<<<< HEAD
    D11 =    "D11"
    D16 =    "D16"
    D22 =    "D22"
    D33 =    "D33"
    D17 =    "D17"
    FIGARO = "FIGARO"
    D2B =    "D2B"
    D20 =    "D20"
    D1B =    "D1B"
=======
    D11 =     "D11"
    D11B =    "D11B"
    D16 =     "D16"
    D22 =     "D22"
    D22B =    "D22B"
    D33 =     "D33"
    D17 =     "D17"
    FIGARO =  "FIGARO"
    D2B =     "D2B"
    D20 =     "D20"
    D1B =     "D1B"
    IN4 =     "IN4"
    IN5 =     "IN5"
    IN6 =     "IN6"
    PANTHER = "PANTHER"
    SHARP =   "SHARP"
>>>>>>> 668bdf05

    # techniques (see instrument/Facilities.xml)
    SANS =   "SANS"
    REFL =   "Reflectometry"
    POWDER = "Powder diffraction"
    DIRECT = "Direct geometry"

    # acquisition modes
    SANS_ACQ =     "SANS v1"
    SANS_PSCAN =   "Sample scan"
    SANS_MULTI =   "SANS v2"
    REFL_POL =     "Polarized"
    REFL_NPOL =    "Unpolarized"
    POWDER_DSCAN = "Detector scan"
    POWDER_PSCAN = "Sample scan"
    DIRECT_TOF = "TOF"

    # correspondance between instrument and technique
    TECHNIQUE = {
<<<<<<< HEAD
            D11:    SANS,
            D16:    SANS,
            D22:    SANS,
            D33:    SANS,
            D17:    REFL,
            FIGARO: REFL,
            D2B:    POWDER,
            D20:    POWDER,
            D1B:    POWDER
=======
            D11:     SANS,
            D11B:    SANS,
            D16:     SANS,
            D22:     SANS,
            D22B:    SANS,
            D33:     SANS,
            D17:     REFL,
            FIGARO:  REFL,
            D2B:     POWDER,
            D20:     POWDER,
            D1B:     POWDER,
            IN4:     DIRECT,
            IN5:     DIRECT,
            IN6:     DIRECT,
            PANTHER: DIRECT,
            SHARP:   DIRECT
>>>>>>> 668bdf05
            }

    # correspondance between instrument and acquisition mode
    ACQUISITION_MODES = {
<<<<<<< HEAD
            D11:    [SANS_ACQ, SANS_MULTI],
            D16:    [SANS_ACQ, SANS_PSCAN],
            D22:    [SANS_ACQ, SANS_MULTI],
            D33:    [SANS_ACQ, SANS_MULTI],
            D17:    [REFL_POL, REFL_NPOL],
            FIGARO: [REFL_NPOL],
            D2B:    [POWDER_DSCAN],
            D20:    [POWDER_DSCAN, POWDER_PSCAN],
            D1B:    [POWDER_PSCAN]
=======
            D11:     [SANS_ACQ],
            D11B:    [SANS_ACQ],
            D16:     [SANS_ACQ, SANS_PSCAN],
            D22:     [SANS_ACQ],
            D22B:    [SANS_ACQ],
            D33:     [SANS_ACQ],
            D17:     [REFL_POL, REFL_NPOL],
            FIGARO:  [REFL_NPOL],
            D2B:     [POWDER_DSCAN],
            D20:     [POWDER_DSCAN, POWDER_PSCAN],
            D1B:     [POWDER_PSCAN],
            IN4:     [DIRECT_TOF],
            IN5:     [DIRECT_TOF],
            IN6:     [DIRECT_TOF],
            PANTHER: [DIRECT_TOF],
            SHARP:   [DIRECT_TOF]
>>>>>>> 668bdf05
            }

    #group by group processing mode
    COLUMN_BY_COLUMN = "ColumnByColumn"
    GROUP_BY_GROUP = "GroupByGroup"
    PROCESSING_MODE = {
            SANS_MULTI: GROUP_BY_GROUP
            }
    GROUPED_COLUMNS = {
            SANS_MULTI: [
                "SampleRunsD1",
                "SampleRunsD2",
                "SampleRunsD3",
                "SampleRunsD4",
                "SampleRunsD5",
                "DarkCurrentRuns",
                "EmptyBeamRuns",
                "FluxRuns",
                "EmptyContainerRuns",
                "SampleTrRunsW1",
                "SampleTrRunsW2",
                "TrDarkCurrentRuns",
                "ContainerTrRuns",
                "TrEmptyBeamRuns",
                "BeamStopMasks",
                "FlatFields",
                "Solvents",
                "SampleThickness",
                "SampleNames",
                ]
            }

    # parameters for each acquisition mode
    COLUMNS = {
            SANS_ACQ: [
                "SampleRuns",
                "SampleTransmissionRuns",
                "AbsorberRuns",
                "BeamRuns",
                "FluxRuns",
                "ContainerRuns",
                "ContainerTransmissionRuns",
                "TransmissionAbsorberRuns",
                "TransmissionBeamRuns",
                "MaskFiles",
                "ReferenceFiles",
                "SolventFiles",
                "OutputWorkspace",
                "SampleThickness",
                "CustomOptions"
                ],
            SANS_PSCAN: [
                "SampleRuns",
                "AbsorberRuns",
                "ContainerRuns",
                "OutputWorkspace",
                "OutputJoinedWorkspace",
                "CustomOptions"
                ],
            SANS_MULTI: [
                "SampleRunsD1",
                "SampleRunsD2",
                "SampleRunsD3",
                "SampleRunsD4",
                "SampleRunsD5",
                "DarkCurrentRuns",
                "EmptyBeamRuns",
                "FluxRuns",
                "EmptyContainerRuns",
                "SampleTrRunsW1",
                "SampleTrRunsW2",
                "TrDarkCurrentRuns",
                "ContainerTrRuns",
                "TrEmptyBeamRuns",
                "BeamStopMasks",
                "FlatFields",
                "Solvents",
                "SampleThickness",
                "SampleNames",
                "OutputWorkspace"
                ],
            REFL_POL: [
                "Run00",
                "Run01",
                "Run10",
                "Run11",
                "DirectRun",
                "OutputWorkspace",
                "AngleOption",
                "Theta",
                "SummationType",
                "GlobalScaleFactor",
                "UseManualScaleFactors",
                "ManualScaleFactors",
                "CustomOptions"
                ],
            REFL_NPOL: [
                "Run",
                "DirectRun",
                "OutputWorkspace",
                "AngleOption",
                "Theta",
                "SummationType",
                "GlobalScaleFactor",
                "UseManualScaleFactors",
                "ManualScaleFactors",
                "CustomOptions"
                ],
            POWDER_DSCAN: [
                "Run",
                "OutputWorkspace",
                "CustomOptions"
                ],
            POWDER_PSCAN: [
                "Run",
                "OutputWorkspace",
                "CustomOptions"
                ],
            DIRECT_TOF: [
                "Runs",
                "OutputWorkspace",
                "ProcessAs",
                "CadmiumWorkspace",
                "EmptyContainerWorkspace",
                "FlatBackground",
                "VanadiumWorkspace",
                "MaskWorkspace",
                "SampleMaterial",
                "SampleGeometry",
                "CustomOptions"
                ]
            }

    VISUAL_SETTINGS = {
            SANS_ACQ: {
                "HiddenColumns": [
                    "FluxRuns",
                    "TransmissionAbsorberRuns"
                    ]
                },
            DIRECT_TOF: {
                "HiddenColumns": [
                    "CadmiumWorkspace",
                    "FlatBackground",
                    "SampleMaterial",
                    "SampleGeometry",
                    ]
                }
            }

    # algo name for each acquisition mode
    ALGORITHM = {
            SANS_ACQ:     "SANSILLAutoProcess",
            SANS_PSCAN:   "SANSILLParameterScan",
            SANS_MULTI:   "SANSILLMultiProcess",
            REFL_POL:     "ReflectometryILLAutoProcess",
            REFL_NPOL:    "ReflectometryILLAutoProcess",
            POWDER_DSCAN: "PowderILLDetectorScan",
            POWDER_PSCAN: "PowderILLParameterScan",
            DIRECT_TOF:   "DirectILLAutoProcess"
            }

    # export algos for each acquisition mode. Each algo has a boolean to set
    # it as activated or not
    EXPORT_ALGORITHMS = {
            SANS_ACQ: {
                "SaveNexusProcessed": False,
                "SaveAscii": False,
                "SaveCanSAS1D": True,
                "SaveNISTDAT": True
                },
            SANS_MULTI: {
                "SaveNexusProcessed": False,
                "SaveAscii": False,
                "SaveCanSAS1D": True,
                "SaveNISTDAT": True
                },
            REFL_POL: {
                "SaveNexusProcessed": False,
                "SaveAscii": False,
                "SaveReflectometryAscii": True
                },
            REFL_NPOL: {
                "SaveNexusProcessed": False,
                "SaveAscii": False,
                "SaveReflectometryAscii": True
                },
            POWDER_DSCAN: {
                "SaveNexusProcessed": False,
                "SaveAscii": False,
                "SaveFocusedXYE": True
                },
            POWDER_PSCAN: {
                "SaveNexusProcessed": False,
                "SaveAscii": False,
                "SaveFocussedXYE": True
                },
            DIRECT_TOF: {
                "SaveNexusProcessed": True,
                "SaveAscii": False,
                "SaveNXSPE": False
                }
            }

    EXPORT_ALGO_CRITERIA = {
            "SaveCanSAS1D": "%OutputType% == 'I(Q)'",
            "SaveNISTDAT": "%OutputType% == 'I(Qx,Qy)'",
            }

    EXPORT_ALGO_EXTENSION = {
            "SaveNexusProcessed": ".nxs",
            "SaveAscii": ".txt",
            "SaveCanSAS1D": ".xml",
            "SaveNISTDAT": ".dat",
            "SaveReflectometryAscii": ".mft",
            "SaveFocussedXYE": ".dat",
            "SaveNXSPE": ".nxspe"
            }

    # ideal number of threads for each acquisition mode (optional)
    # if not provided, Qt will decide, which will likely be the number of cores
    # for the moment, limit those to 1 until the algorithms are made truly thread safe
    THREADS_NUMBER = {
            SANS_ACQ:     1,
            SANS_PSCAN:   1,
            SANS_MULTI:   1,
            REFL_POL:     1,
            REFL_NPOL:    1,
            POWDER_DSCAN: 1,
            POWDER_PSCAN: 1,
            DIRECT_TOF:   1,
            }

    # settings for each acquisition mode

    # optionnal flags
    FLAGS = {
            REFL_POL : {
                "PolarizationOption": "Polarized"
                },
            REFL_NPOL : {
                "PolarizationOption": "NonPolarized"
                }
            }
    SETTINGS = {
            SANS_ACQ : [
                "ThetaDependent",
                "SensitivityMaps",
                "DefaultMaskFile",
                "NormaliseBy",
                "SampleThickness",
                "BeamRadius",
                "TransmissionBeamRadius",
                "WaterCrossSection",
                "OutputType",
                "CalculateResolution",
                "DefaultQBinning",
                "BinningFactor",
                "OutputBinning",
                "NPixelDivision",
                "NumberOfWedges",
                "WedgeAngle",
                "WedgeOffset",
                "AsymmetricWedges",
                "MaxQxy",
                "DeltaQ",
                "IQxQyLogBinning",
                "OutputPanels",
                "WavelengthRange",
                "StitchReferenceIndex",
                "ClearCorrected2DWorkspace",
                "ShapeTable",
                "Wavelength"
            ],
            SANS_PSCAN : [
                "SensitivityMap",
                "DefaultMaskFile",
                "NormaliseBy",
                "Observable",
                "PixelYMin",
                "PixelYMax",
                "Wavelength"
                ],
            SANS_MULTI : [
                "SensitivityMap",
                "DefaultMask",
                "TransmissionThetaDependent",
                "NormaliseBy",
                "TrBeamRadius",
                "BeamRadius",
                "SampleThicknessFrom",
                "SampleNamesFrom",
                "WaterCrossSection",
                "ProduceSensitivity",
                "SensitivityWithOffset",
                "OutputType",
                "DistancesAtWavelength2",
                "OutputBinning",
                "CalculateResolution",
                "DefaultQBinning",
                "BinningFactor",
                "NumberOfWedges",
                "WedgeAngle",
                "WedgeOffset",
                "AsymmetricWedges",
                "WavelengthRange",
                "ShapeTable",
                "OutputPanels",
                "PerformStitching",
                "ManualScaleFactors",
                "TieScaleFactors",
                "ScaleFactorCalculation",
                "StitchReferenceIndex",
                ],
            REFL_POL : [
                "PolarizationEfficiencyFile",
                "DirectFlatBackground",
                "ReflFlatBackground",
                "SubalgorithmLogging",
                "Cleanup",
                "WaterWorkspace",
                "SlitNormalisation",
                "FluxNormalisation",
                "CacheDirectBeam",
                "WavelengthLowerBound",
                "WavelengthUpperBound",
                "DeltaQFractionBinning",
                "DirectLowAngleFrgHalfWidth",
                "DirectLowAngleBkgOffset",
                "DirectLowAngleBkgWidth",
                "DirectHighAngleFrgHalfWidth",
                "DirectHighAngleBkgOffset",
                "DirectHighAngleBkgWidth",
                "DirectFitStartWorkspaceIndex",
                "DirectFitEndWorkspaceIndex",
                "DirectFitWavelengthLowerBound",
                "DirectFitWavelengthUpperBound",
                "ReflLowAngleFrgHalfWidth",
                "ReflLowAngleBkgOffset",
                "ReflLowAngleBkgWidth",
                "ReflHighAngleFrgHalfWidth",
                "ReflHighAngleBkgOffset",
                "ReflHighAngleBkgWidth",
                "ReflFitStartWorkspaceIndex",
                "ReflFitEndWorkspaceIndex",
                "ReflFitWavelengthLowerBound",
                "ReflFitWavelengthUpperBound"
                ],
            REFL_NPOL : [
                "DirectFlatBackground",
                "ReflFlatBackground",
                "SubalgorithmLogging",
                "Cleanup",
                "WaterWorkspace",
                "SlitNormalisation",
                "FluxNormalisation",
                "CacheDirectBeam",
                "WavelengthLowerBound",
                "WavelengthUpperBound",
                "DeltaQFractionBinning",
                "DirectLowAngleFrgHalfWidth",
                "DirectLowAngleBkgOffset",
                "DirectLowAngleBkgWidth",
                "DirectHighAngleFrgHalfWidth",
                "DirectHighAngleBkgOffset",
                "DirectHighAngleBkgWidth",
                "DirectFitStartWorkspaceIndex",
                "DirectFitEndWorkspaceIndex",
                "DirectFitWavelengthLowerBound",
                "DirectFitWavelengthUpperBound",
                "ReflLowAngleFrgHalfWidth",
                "ReflLowAngleBkgOffset",
                "ReflLowAngleBkgWidth",
                "ReflHighAngleFrgHalfWidth",
                "ReflHighAngleBkgOffset",
                "ReflHighAngleBkgWidth",
                "ReflFitStartWorkspaceIndex",
                "ReflFitEndWorkspaceIndex",
                "ReflFitWavelengthLowerBound",
                "ReflFitWavelengthUpperBound"
                ],
            POWDER_DSCAN: [
                "NormaliseTo",
                "CalibrationFile",
                "UseCalibratedData",
                "Output2DTubes",
                "Output2D",
                "Output1D",
                "CropNegativeScatteringAngles",
                "HeightRange",
                "InitialMask",
                "FinalMask",
                "ComponentsToMask",
                "ComponentsToReduce",
                "AlignTubes"
                ],
            POWDER_PSCAN: [
                "CalibrationFile",
                "ROCCorrectionFile",
                "NormaliseTo",
                "ROI",
                "Observable",
                "SortObservableAxis",
                "ScanAxisBinWidth",
                "CropNegative2Theta",
                "ZeroCountingCells",
                "Unit"
                ],
            DIRECT_TOF: [
                "ReductionType",
                "FlatBkg",
                "FlatBkgAveragingWindow",
                "FlatBkgScaling",
                "EmptyContainerScaling",
                "IncidentEnergyCalibration",
                "IncidentEnergy",
                "IncidentEnergyRange",
                "ElasticChannel",
                "EPPCreationMethod",
                "ElasticChannelIndex",
                "EPPWorkspace",
                "AbsorptionCorrection",
                "SelfAttenuationMethod",
                "ContainerMaterial",
                "ContainerGeometry",
                "AbsoluteUnitNormalisation",
                "MaskedTubes",
                "MaskThresholdMin",
                "MaskThresholdMax",
                "MaskedAngles",
                "MaskWithVanadium",
                "EnergyExchangeBinning",
                "MomentumTransferBinning",
                "DetectorGrouping",
                "GroupPixelsBy",
                "GroupingAngleStep",
                "GroupingBehaviour",
                "SampleAngleOffset",
                "SaveOutput",
                "ClearCache",
                ]
            }

    # Json keys
    INSTRUMENT_JSON_KEY = "Instrument"
    TECHNIQUE_JSON_KEY = "Technique"
    MODE_JSON_KEY = "AcquisitionMode"
    CYCLE_JSON_KEY = "CycleNumber"
    EXPERIMENT_JSON_KEY = "ExperimentID"
    SETTINGS_JSON_KEY = "GlobalSettings"
    SAMPLES_JSON_KEY = "Samples"
    CUSTOM_OPT_JSON_KEY = "CustomOptions"
    VISUAL_SETTINGS_JSON_KEY = "VisualSettings"
    EXPORT_JSON_KEY = "ExportAlgorithms"<|MERGE_RESOLUTION|>--- conflicted
+++ resolved
@@ -9,7 +9,6 @@
 class RundexSettings(object):
 
     # instruments
-<<<<<<< HEAD
     D11 =    "D11"
     D16 =    "D16"
     D22 =    "D22"
@@ -19,24 +18,11 @@
     D2B =    "D2B"
     D20 =    "D20"
     D1B =    "D1B"
-=======
-    D11 =     "D11"
-    D11B =    "D11B"
-    D16 =     "D16"
-    D22 =     "D22"
-    D22B =    "D22B"
-    D33 =     "D33"
-    D17 =     "D17"
-    FIGARO =  "FIGARO"
-    D2B =     "D2B"
-    D20 =     "D20"
-    D1B =     "D1B"
     IN4 =     "IN4"
     IN5 =     "IN5"
     IN6 =     "IN6"
     PANTHER = "PANTHER"
     SHARP =   "SHARP"
->>>>>>> 668bdf05
 
     # techniques (see instrument/Facilities.xml)
     SANS =   "SANS"
@@ -56,7 +42,6 @@
 
     # correspondance between instrument and technique
     TECHNIQUE = {
-<<<<<<< HEAD
             D11:    SANS,
             D16:    SANS,
             D22:    SANS,
@@ -65,30 +50,16 @@
             FIGARO: REFL,
             D2B:    POWDER,
             D20:    POWDER,
-            D1B:    POWDER
-=======
-            D11:     SANS,
-            D11B:    SANS,
-            D16:     SANS,
-            D22:     SANS,
-            D22B:    SANS,
-            D33:     SANS,
-            D17:     REFL,
-            FIGARO:  REFL,
-            D2B:     POWDER,
-            D20:     POWDER,
-            D1B:     POWDER,
+            D1B:    POWDER,
             IN4:     DIRECT,
             IN5:     DIRECT,
             IN6:     DIRECT,
             PANTHER: DIRECT,
             SHARP:   DIRECT
->>>>>>> 668bdf05
             }
 
     # correspondance between instrument and acquisition mode
     ACQUISITION_MODES = {
-<<<<<<< HEAD
             D11:    [SANS_ACQ, SANS_MULTI],
             D16:    [SANS_ACQ, SANS_PSCAN],
             D22:    [SANS_ACQ, SANS_MULTI],
@@ -97,25 +68,12 @@
             FIGARO: [REFL_NPOL],
             D2B:    [POWDER_DSCAN],
             D20:    [POWDER_DSCAN, POWDER_PSCAN],
-            D1B:    [POWDER_PSCAN]
-=======
-            D11:     [SANS_ACQ],
-            D11B:    [SANS_ACQ],
-            D16:     [SANS_ACQ, SANS_PSCAN],
-            D22:     [SANS_ACQ],
-            D22B:    [SANS_ACQ],
-            D33:     [SANS_ACQ],
-            D17:     [REFL_POL, REFL_NPOL],
-            FIGARO:  [REFL_NPOL],
-            D2B:     [POWDER_DSCAN],
-            D20:     [POWDER_DSCAN, POWDER_PSCAN],
-            D1B:     [POWDER_PSCAN],
+            D1B:    [POWDER_PSCAN],
             IN4:     [DIRECT_TOF],
             IN5:     [DIRECT_TOF],
             IN6:     [DIRECT_TOF],
             PANTHER: [DIRECT_TOF],
             SHARP:   [DIRECT_TOF]
->>>>>>> 668bdf05
             }
 
     #group by group processing mode
