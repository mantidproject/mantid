# Mantid Repository : https://github.com/mantidproject/mantid
#
# Copyright &copy; 2019 ISIS Rutherford Appleton Laboratory UKRI,
#   NScD Oak Ridge National Laboratory, European Spallation Source,
#   Institut Laue - Langevin & CSNS, Institute of High Energy Physics, CAS
# SPDX - License - Identifier: GPL - 3.0 +
from os import path, makedirs
import matplotlib.pyplot as plt
from shutil import copy2

from Engineering.common import path_handling

from mantidqtinterfaces.Engineering.gui.engineering_diffraction.tabs.common.calibration_info import CalibrationInfo
from mantidqtinterfaces.Engineering.gui.engineering_diffraction.tabs.common import output_settings
from mantidqtinterfaces.Engineering.gui.engineering_diffraction.settings.settings_helper import get_setting
from mantid.simpleapi import logger, AnalysisDataService as Ads, SaveNexus, SaveGSS, SaveFocusedXYE, \
    Load, NormaliseByCurrent, Divide, DiffractionFocussing, RebinToWorkspace, DeleteWorkspace, ApplyDiffCal, \
<<<<<<< HEAD
    ConvertUnits, ReplaceSpecialValues, EnggEstimateFocussedBackground, AddSampleLog, ExtractSingleSpectrum
=======
    ConvertUnits, ReplaceSpecialValues, EnggEstimateFocussedBackground, AddSampleLog, CropWorkspace
>>>>>>> 15ef1d68

FOCUSED_OUTPUT_WORKSPACE_NAME = "engggui_focusing_output_ws_"
CALIB_PARAMS_WORKSPACE_NAME = "engggui_calibration_banks_parameters"
CURVES_PREFIX = "engggui_curves_"

XUNIT_SUFFIXES = {'d-Spacing': '_dSpacing', 'Time-of-flight': '_TOF'}  # to put in saved focused data filename


class FocusModel(object):

    def __init__(self):
        self._last_focused_files = []

    def get_last_focused_files(self):
        return self._last_focused_files

    def focus_run(self, sample_paths: list, vanadium_path: str, plot_output: bool, rb_num: str,
                  calibration: CalibrationInfo) -> None:
        """
        Focus some data using the current calibration.
        :param sample_paths: The paths to the data to be focused.
        :param vanadium_path: Path to the vanadium file from the current calibration
        :param plot_output: True if the output should be plotted.
        :param instrument: The instrument that the data came from.
        :param rb_num: Number to signify the user who is running this focus
        :param regions_dict: dict region name -> grp_ws_name, defining region(s) of interest to focus over
        """

        # check correct region calibration(s) and grouping workspace(s) exists
        if not calibration.is_valid():
            return

        # check if full instrument calibration exists, if not load it
        if not Ads.doesExist("full_inst_calib"):
            try:
                full_calib_path = get_setting(output_settings.INTERFACES_SETTINGS_GROUP,
                                              output_settings.ENGINEERING_PREFIX, "full_calibration")
                full_calib = Load(full_calib_path, OutputWorkspace="full_inst_calib")
            except RuntimeError:
                logger.error("Error loading Full instrument calibration - this is set in the interface settings.")
                return
        else:
            full_calib = Ads.retrieve("full_inst_calib")

        # 1) load, focus and process vanadium
        van_run = path_handling.get_run_number_from_path(vanadium_path, calibration.get_instrument())
        van_foc_name = CURVES_PREFIX + calibration.get_group_suffix()
        if Ads.doesExist(van_foc_name):
            ws_van_foc = Ads.retrieve(van_foc_name)
        else:
            if Ads.doesExist(van_run):
                ws_van = Ads.retrieve(van_run) # will exist if have only changed the ROI
            else:
                ws_van = self._load_run_and_convert_to_dSpacing(vanadium_path, calibration.get_instrument(), full_calib)
            ws_van_foc = self._focus_run_and_apply_roi_calibration(ws_van, calibration, ws_foc_name=van_foc_name)
            ws_van_foc = self._smooth_vanadium(ws_van_foc)

        # 2) Loop over runs
        output_workspaces = []  # List of collated workspaces to plot.
        for sample_path in sample_paths:
            ws_sample = self._load_run_and_convert_to_dSpacing(sample_path, calibration.get_instrument(), full_calib)
            ws_foc = self._focus_run_and_apply_roi_calibration(ws_sample, calibration)
            ws_foc = self._apply_vanadium_norm(ws_foc, ws_van_foc)
            self._save_output_files(ws_foc, calibration, van_run, rb_num)
            output_workspaces.append(ws_foc.name())
            # convert units to TOF and save again
            ws_foc = ConvertUnits(InputWorkspace=ws_foc, OutputWorkspace=ws_foc.name(), Target='TOF')
            self._save_output_files(ws_foc, calibration, van_run, rb_num)

        # Plot the output
        if plot_output:
            self._plot_focused_workspaces(output_workspaces)

        # delete temporary workspaces
        DeleteWorkspace("van_ws_foc_rb")

    @staticmethod
<<<<<<< HEAD
    def _plot_focused_workspaces(ws_names):
        for ws_name in ws_names:
            ws_foc = Ads.retrieve(ws_name)
            ws_label = '_'.join([ws_foc.getInstrument().getName(), ws_foc.run().get('run_number').value])
            fig, ax = plt.subplots(subplot_kw={'projection': 'mantid'})
            for ispec in range(ws_foc.getNumberHistograms()):
                ax.plot(ws_foc, label=f'{ws_label} focused: spec {ispec+1}', marker='.', wkspIndex=ispec)
            ax.legend()
            fig.show()
=======
    def _run_focus(input_workspace,
                   tof_output_name,
                   curves,
                   grouping_ws,
                   region_calib) -> None:
        """Focus the processed full instrument workspace over the chosen region of interest
        :param input_workspace: Processed full instrument workspace converted to dSpacing
        :param tof_output_name: Name for the time-of-flight output workspace
        :param curves: Workspace containing the vanadium curves for this region of interest
        :param grouping_ws: Grouping workspace to pass to DiffractionFocussing
        :param region_calib: Region of interest calibration workspace (table ws output from PDCalibration)
        """
        # rename workspace prior to focussing to avoid errors later
        dspacing_output_name = tof_output_name + "_dSpacing"
        # focus sample over specified region of interest
        focused_sample = DiffractionFocussing(InputWorkspace=input_workspace, OutputWorkspace=dspacing_output_name,
                                              GroupingWorkspace=grouping_ws)
        curves_rebinned = RebinToWorkspace(WorkspaceToRebin=curves, WorkspaceToMatch=focused_sample)
        # flux correction - divide focused sample data by rebinned focused vanadium curve data
        Divide(LHSWorkspace=focused_sample, RHSWorkspace=curves_rebinned, OutputWorkspace=focused_sample,
               AllowDifferentNumberSpectra=True)
        # apply calibration from specified region of interest
        ApplyDiffCal(InstrumentWorkspace=focused_sample, CalibrationWorkspace=region_calib)
        # set bankid for use in fit tab
        run = focused_sample.getRun()
        if region_calib.name() == "engggui_calibration_bank_1":
            run.addProperty("bankid", 1, True)
        elif region_calib.name() == "engggui_calibration_bank_2":
            run.addProperty("bankid", 2, True)
        else:
            run.addProperty("bankid", 3, True)
        # output in both dSpacing and TOF
        CropWorkspace(InputWorkspace=focused_sample, OutputWorkspace=focused_sample, XMin=0.45)
        ConvertUnits(InputWorkspace=focused_sample, OutputWorkspace=tof_output_name, Target='TOF')
        DeleteWorkspace(curves_rebinned)
>>>>>>> 15ef1d68

    @staticmethod
    def _load_run_and_convert_to_dSpacing(filepath, instrument, full_calib):
        runno = path_handling.get_run_number_from_path(filepath, instrument)
        ws = Load(Filename=filepath, OutputWorkspace=str(runno))
        if ws.getRun().getProtonCharge() > 0:
            ws = NormaliseByCurrent(InputWorkspace=ws, OutputWorkspace=ws.name())
        else:
            logger.warning(f"Skipping focus of run {ws.name()} because it has invalid proton charge.")
            return None
        ApplyDiffCal(InstrumentWorkspace=ws, CalibrationWorkspace=full_calib)
        ws = ConvertUnits(InputWorkspace=ws, OutputWorkspace=ws.name(), Target='dSpacing')
        return ws

    @staticmethod
    def _focus_run_and_apply_roi_calibration(ws, calibration, ws_foc_name=None):
        if not ws_foc_name:
            ws_foc_name = ws.name() + "_" + FOCUSED_OUTPUT_WORKSPACE_NAME + calibration.get_foc_ws_suffix()
        ws_foc = DiffractionFocussing(InputWorkspace=ws, OutputWorkspace=ws_foc_name,
                                      GroupingWorkspace=calibration.get_group_ws())
        ApplyDiffCal(InstrumentWorkspace=ws_foc, ClearCalibration=True)
        ws_foc = ConvertUnits(InputWorkspace=ws_foc, OutputWorkspace=ws_foc.name(), Target='TOF')
        ApplyDiffCal(InstrumentWorkspace=ws_foc, CalibrationWorkspace=calibration.get_calibration_table())
        ws_foc = ConvertUnits(InputWorkspace=ws_foc, OutputWorkspace=ws_foc.name(), Target='dSpacing')
        return ws_foc

    @staticmethod
    def _smooth_vanadium(van_ws_foc):
        return EnggEstimateFocussedBackground(InputWorkspace=van_ws_foc, OutputWorkspace=van_ws_foc,
                                              NIterations=1, XWindow=0.08)

    @staticmethod
    def _apply_vanadium_norm(sample_ws_foc, van_ws_foc):
        # divide by curves - automatically corrects for solid angle, det efficiency and lambda dep. flux
        van_ws_foc_rb = RebinToWorkspace(WorkspaceToRebin=van_ws_foc,
                                         WorkspaceToMatch=sample_ws_foc)  # copy so as not to lose data at end
        sample_ws_foc = Divide(LHSWorkspace=sample_ws_foc, RHSWorkspace=van_ws_foc_rb,
                               OutputWorkspace=sample_ws_foc.name(), AllowDifferentNumberSpectra=False)
        sample_ws_foc = ReplaceSpecialValues(InputWorkspace=sample_ws_foc, OutputWorkspace=sample_ws_foc.name(),
                                             NaNValue=0, NaNError=0.0, InfinityValue=0, InfinityError=0.0)
        return sample_ws_foc

    def _save_output_files(self, sample_ws_foc, calibration, van_run, rb_num=None):
        focus_dir = path.join(output_settings.get_output_path(), "Focus")
        if not path.exists(focus_dir):
            makedirs(focus_dir)
        # set bankid for use in fit tab
        foc_suffix = calibration.get_foc_ws_suffix()
        xunit = sample_ws_foc.getDimension(0).getName()
        xunit_suffix = XUNIT_SUFFIXES[xunit]
        sample_run_no = sample_ws_foc.run().get('run_number').value
        for ispec in range(sample_ws_foc.getNumberHistograms()):
            ws_spec = ExtractSingleSpectrum(InputWorkspace=sample_ws_foc, WorkspaceIndex=ispec)
            # add a bankid and vanadium to log that is read by fitting model
            bankid = foc_suffix if sample_ws_foc.getNumberHistograms() == 1 else foc_suffix + ' ' + str(ispec+1)
            AddSampleLog(Workspace=ws_spec, LogName="bankid", LogText=bankid)
            AddSampleLog(Workspace=ws_spec, LogName="Vanadium Run", LogText=van_run)
            ws_spec.getRun().addProperty("bankid", bankid, True)  # overwrites previous if exists
            # save spectrum as nexus
            filename = self._generate_output_file_name(calibration.get_instrument(), sample_run_no, van_run, bankid,
                                                       xunit_suffix)
            nxs_path = path.join(focus_dir, filename + ".nxs")
            SaveNexus(InputWorkspace=ws_spec, Filename=nxs_path)
            if xunit == "Time-of-flight":
                self._last_focused_files.append(nxs_path)
            # save spectrum in ASCII formats
            SaveGSS(InputWorkspace=ws_spec, Filename=path.join(focus_dir, filename + ".gss"))
            SaveFocusedXYE(InputWorkspace=ws_spec, Filename=path.join(focus_dir, filename + ".abc"),
                           SplitFiles=False, Format="TOPAS")
            # copy file to rb folder if present
            if rb_num:
                rb_focus_dir = path.join(output_settings.get_output_path(), "User", rb_num, "Focus")
                if not path.exists(rb_focus_dir):
                    makedirs(rb_focus_dir)
                for ext in [".nxs", ".gss", ".abc"]:
                    copy2(path.join(focus_dir, filename + ext),
                          path.join(rb_focus_dir, filename + ext))
        DeleteWorkspace(ws_spec.name())

    @staticmethod
    def _generate_output_file_name(inst, sample_run_no, van_run_no, suffix, ext=""):
        return "_".join([inst,  sample_run_no, van_run_no, suffix]) + ext<|MERGE_RESOLUTION|>--- conflicted
+++ resolved
@@ -15,11 +15,8 @@
 from mantidqtinterfaces.Engineering.gui.engineering_diffraction.settings.settings_helper import get_setting
 from mantid.simpleapi import logger, AnalysisDataService as Ads, SaveNexus, SaveGSS, SaveFocusedXYE, \
     Load, NormaliseByCurrent, Divide, DiffractionFocussing, RebinToWorkspace, DeleteWorkspace, ApplyDiffCal, \
-<<<<<<< HEAD
-    ConvertUnits, ReplaceSpecialValues, EnggEstimateFocussedBackground, AddSampleLog, ExtractSingleSpectrum
-=======
-    ConvertUnits, ReplaceSpecialValues, EnggEstimateFocussedBackground, AddSampleLog, CropWorkspace
->>>>>>> 15ef1d68
+    ConvertUnits, ReplaceSpecialValues, EnggEstimateFocussedBackground, AddSampleLog, ExtractSingleSpectrum, \
+    CropWorkspace
 
 FOCUSED_OUTPUT_WORKSPACE_NAME = "engggui_focusing_output_ws_"
 CALIB_PARAMS_WORKSPACE_NAME = "engggui_calibration_banks_parameters"
@@ -97,7 +94,6 @@
         DeleteWorkspace("van_ws_foc_rb")
 
     @staticmethod
-<<<<<<< HEAD
     def _plot_focused_workspaces(ws_names):
         for ws_name in ws_names:
             ws_foc = Ads.retrieve(ws_name)
@@ -107,43 +103,6 @@
                 ax.plot(ws_foc, label=f'{ws_label} focused: spec {ispec+1}', marker='.', wkspIndex=ispec)
             ax.legend()
             fig.show()
-=======
-    def _run_focus(input_workspace,
-                   tof_output_name,
-                   curves,
-                   grouping_ws,
-                   region_calib) -> None:
-        """Focus the processed full instrument workspace over the chosen region of interest
-        :param input_workspace: Processed full instrument workspace converted to dSpacing
-        :param tof_output_name: Name for the time-of-flight output workspace
-        :param curves: Workspace containing the vanadium curves for this region of interest
-        :param grouping_ws: Grouping workspace to pass to DiffractionFocussing
-        :param region_calib: Region of interest calibration workspace (table ws output from PDCalibration)
-        """
-        # rename workspace prior to focussing to avoid errors later
-        dspacing_output_name = tof_output_name + "_dSpacing"
-        # focus sample over specified region of interest
-        focused_sample = DiffractionFocussing(InputWorkspace=input_workspace, OutputWorkspace=dspacing_output_name,
-                                              GroupingWorkspace=grouping_ws)
-        curves_rebinned = RebinToWorkspace(WorkspaceToRebin=curves, WorkspaceToMatch=focused_sample)
-        # flux correction - divide focused sample data by rebinned focused vanadium curve data
-        Divide(LHSWorkspace=focused_sample, RHSWorkspace=curves_rebinned, OutputWorkspace=focused_sample,
-               AllowDifferentNumberSpectra=True)
-        # apply calibration from specified region of interest
-        ApplyDiffCal(InstrumentWorkspace=focused_sample, CalibrationWorkspace=region_calib)
-        # set bankid for use in fit tab
-        run = focused_sample.getRun()
-        if region_calib.name() == "engggui_calibration_bank_1":
-            run.addProperty("bankid", 1, True)
-        elif region_calib.name() == "engggui_calibration_bank_2":
-            run.addProperty("bankid", 2, True)
-        else:
-            run.addProperty("bankid", 3, True)
-        # output in both dSpacing and TOF
-        CropWorkspace(InputWorkspace=focused_sample, OutputWorkspace=focused_sample, XMin=0.45)
-        ConvertUnits(InputWorkspace=focused_sample, OutputWorkspace=tof_output_name, Target='TOF')
-        DeleteWorkspace(curves_rebinned)
->>>>>>> 15ef1d68
 
     @staticmethod
     def _load_run_and_convert_to_dSpacing(filepath, instrument, full_calib):
@@ -178,6 +137,7 @@
     @staticmethod
     def _apply_vanadium_norm(sample_ws_foc, van_ws_foc):
         # divide by curves - automatically corrects for solid angle, det efficiency and lambda dep. flux
+        sample_ws_foc = CropWorkspace(InputWorkspace=sample_ws_foc, OutputWorkspace=sample_ws_foc.name(), XMin=0.45)
         van_ws_foc_rb = RebinToWorkspace(WorkspaceToRebin=van_ws_foc,
                                          WorkspaceToMatch=sample_ws_foc)  # copy so as not to lose data at end
         sample_ws_foc = Divide(LHSWorkspace=sample_ws_foc, RHSWorkspace=van_ws_foc_rb,
