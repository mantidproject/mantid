--- conflicted
+++ resolved
@@ -10,14 +10,11 @@
 from unittest.mock import patch
 from numpy import isnan, nan
 from mantid.kernel import UnitParams, UnitParametersMap
-<<<<<<< HEAD
-from mantidqtinterfaces.Engineering.gui.engineering_diffraction.tabs.fitting.data_handling.data_model import \
-    FittingDataModel
-from mantidqtinterfaces.Engineering.gui.engineering_diffraction.tabs.common.output_sample_logs import \
-    write_table_row, _generate_workspace_name
-=======
+from mantidqtinterfaces.Engineering.gui.engineering_diffraction.tabs.common.output_sample_logs import (
+    write_table_row,
+    _generate_workspace_name,
+)
 from mantidqtinterfaces.Engineering.gui.engineering_diffraction.tabs.fitting.data_handling.data_model import FittingDataModel
->>>>>>> 9318e4b7
 from testhelpers import assertRaisesNothing
 
 data_model_path = "mantidqtinterfaces.Engineering.gui.engineering_diffraction.tabs.fitting.data_handling.data_model"
@@ -63,13 +60,8 @@
         mock_load.assert_called_with("/ar/a_filename.whatever", OutputWorkspace="a_filename")
         mock_update_logws_group.assert_called_once()
 
-<<<<<<< HEAD
     @patch(output_sample_log_path + ".SampleLogsGroupWorkspace.update_log_workspace_group")
-    @patch(data_model_path + '.ADS')
-=======
-    @patch(data_model_path + ".FittingDataModel.update_log_workspace_group")
     @patch(data_model_path + ".ADS")
->>>>>>> 9318e4b7
     @patch(data_model_path + ".Load")
     def test_loading_single_file_already_loaded_untracked(self, mock_load, mock_ads, mock_update_logws_group):
         mock_ads.doesExist.return_value = True
@@ -81,11 +73,7 @@
         mock_load.assert_not_called()
         mock_update_logws_group.assert_called_once()
 
-<<<<<<< HEAD
     @patch(output_sample_log_path + ".SampleLogsGroupWorkspace.update_log_workspace_group")
-=======
-    @patch(data_model_path + ".FittingDataModel.update_log_workspace_group")
->>>>>>> 9318e4b7
     @patch(data_model_path + ".Load")
     def test_loading_single_file_already_loaded_tracked(self, mock_load, mock_update_logws_group):
         fpath = "/ar/a_filename.whatever"
@@ -97,13 +85,8 @@
         mock_load.assert_not_called()
         mock_update_logws_group.assert_called()
 
-<<<<<<< HEAD
-    @patch(output_sample_log_path + '.get_setting')
-    @patch(output_sample_log_path + '.AverageLogData')
-=======
-    @patch(data_model_path + ".get_setting")
-    @patch(data_model_path + ".AverageLogData")
->>>>>>> 9318e4b7
+    @patch(output_sample_log_path + ".get_setting")
+    @patch(output_sample_log_path + ".AverageLogData")
     @patch(data_model_path + ".Load")
     def test_loading_single_file_with_logs(self, mock_load, mock_avglogs, mock_getsetting):
         mock_load.return_value = self.mock_ws
@@ -225,59 +208,36 @@
         bg_params = [True, -1, 800, False]
         assertRaisesNothing(self, self.model.create_or_update_bgsub_ws, "name1", bg_params)
 
-<<<<<<< HEAD
-    @patch(output_sample_log_path + '.RenameWorkspace')
+    @patch(output_sample_log_path + ".RenameWorkspace")
     @patch(output_sample_log_path + ".ADS")
     @patch(output_sample_log_path + ".DeleteTableRows")
-=======
-    @patch(data_model_path + ".RenameWorkspace")
-    @patch(data_model_path + ".ADS")
-    @patch(data_model_path + ".DeleteTableRows")
->>>>>>> 9318e4b7
     def test_remove_run_from_log_table(self, mock_delrows, mock_ads, mock_rename):
         mock_table = mock.MagicMock()
         mock_table.column.return_value = [1, 2]
         mock_table.rowCount.return_value = len(mock_table.column())  # two left post-removal
         mock_table.row.return_value = {"Instrument": "test_inst"}
         mock_ads.retrieve.return_value = mock_table
-<<<<<<< HEAD
         self.model._sample_logs_workspace_group._log_workspaces = mock.MagicMock()
-        self.model._sample_logs_workspace_group._log_workspaces.name.return_value = 'test'
-=======
-        self.model._log_workspaces = mock.MagicMock()
-        self.model._log_workspaces.name.return_value = "test"
->>>>>>> 9318e4b7
+        self.model._sample_logs_workspace_group._log_workspaces.name.return_value = "test"
 
         self.model._sample_logs_workspace_group.remove_log_rows([0])
 
         mock_delrows.assert_called_once()
         new_name = f"{mock_table.row()['Instrument']}_{min(mock_table.column())}-{max(mock_table.column())}_logs"
         mock_rename.assert_called_with(
-            InputWorkspace=self.model._sample_logs_workspace_group.get_log_workspaces().name(),
-            OutputWorkspace=new_name)
-
-<<<<<<< HEAD
-    @patch(output_sample_log_path + '.DeleteWorkspace')
+            InputWorkspace=self.model._sample_logs_workspace_group.get_log_workspaces().name(), OutputWorkspace=new_name
+        )
+
+    @patch(output_sample_log_path + ".DeleteWorkspace")
     @patch(output_sample_log_path + ".ADS")
     @patch(output_sample_log_path + ".DeleteTableRows")
-=======
-    @patch(data_model_path + ".DeleteWorkspace")
-    @patch(data_model_path + ".ADS")
-    @patch(data_model_path + ".DeleteTableRows")
->>>>>>> 9318e4b7
     def test_remove_last_run_from_log_table(self, mock_delrows, mock_ads, mock_delws):
         mock_table = mock.MagicMock()
         mock_table.rowCount.return_value = 0  # none left post-removal
         mock_ads.retrieve.return_value = mock_table
-<<<<<<< HEAD
         self.model._sample_logs_workspace_group._log_workspaces = mock.MagicMock()
-        name = 'test'
+        name = "test"
         self.model._sample_logs_workspace_group._log_workspaces.name.return_value = name
-=======
-        self.model._log_workspaces = mock.MagicMock()
-        name = "test"
-        self.model._log_workspaces.name.return_value = name
->>>>>>> 9318e4b7
 
         self.model._sample_logs_workspace_group.remove_log_rows([0])
 
@@ -293,21 +253,10 @@
 
         self.model.update_workspace_name("name1", "new_name")
 
-<<<<<<< HEAD
-        self.assertEqual({"new_name": self.mock_ws, "name2": self.mock_ws},
-                         self.model._data_workspaces.get_loaded_ws_dict())
-        self.assertEqual({"new_name": self.mock_ws, "name2": self.mock_ws},
-                         self.model._data_workspaces.get_bgsub_ws_dict())
-        self.assertEqual({"name2": [], "new_name": [True, 80, 1000, False]},
-                         self.model._data_workspaces.get_bg_params_dict())
-        self.assertEqual({"new_name": {"log_name1": 1}, "name2": {"log_name1": 2}},
-                         self.model._sample_logs_workspace_group._log_values)
-=======
         self.assertEqual({"new_name": self.mock_ws, "name2": self.mock_ws}, self.model._data_workspaces.get_loaded_ws_dict())
         self.assertEqual({"new_name": self.mock_ws, "name2": self.mock_ws}, self.model._data_workspaces.get_bgsub_ws_dict())
         self.assertEqual({"name2": [], "new_name": [True, 80, 1000, False]}, self.model._data_workspaces.get_bg_params_dict())
-        self.assertEqual({"new_name": {"log_name1": 1}, "name2": {"log_name1": 2}}, self.model._log_values)
->>>>>>> 9318e4b7
+        self.assertEqual({"new_name": {"log_name1": 1}, "name2": {"log_name1": 2}}, self.model._sample_logs_workspace_group._log_values)
 
     @patch(output_sample_log_path + ".SampleLogsGroupWorkspace.remove_all_log_rows")
     @patch(output_sample_log_path + ".SampleLogsGroupWorkspace.create_log_workspace_group")
@@ -320,44 +269,27 @@
         mock_create_log_group.assert_called_once()
         mock_add_log.assert_called_with("name1", self.mock_ws, 0)
 
-<<<<<<< HEAD
     @patch(output_sample_log_path + ".SampleLogsGroupWorkspace.remove_all_log_rows")
     @patch(output_sample_log_path + ".SampleLogsGroupWorkspace.make_log_table")
     @patch(output_sample_log_path + ".SampleLogsGroupWorkspace.make_runinfo_table")
     @patch(output_sample_log_path + ".SampleLogsGroupWorkspace.create_log_workspace_group")
     @patch(output_sample_log_path + ".SampleLogsGroupWorkspace.add_log_to_table")
     @patch(output_sample_log_path + ".ADS")
-    def test_update_logs_deleted(self, mock_ads, mock_add_log, mock_create_log_group, mock_make_runinfo,
-                                 mock_make_log_table, mock_remove_all_log_rows):
+    def test_update_logs_deleted(
+        self, mock_ads, mock_add_log, mock_create_log_group, mock_make_runinfo, mock_make_log_table, mock_remove_all_log_rows
+    ):
         self.model._data_workspaces.add("name1", loaded_ws=self.mock_ws)
         self.model._sample_logs_workspace_group._log_workspaces = mock.MagicMock()
-        self.model._sample_logs_workspace_group._log_names = ['LogName1', 'LogName2']
-=======
-    @patch(data_model_path + ".FittingDataModel.make_log_table")
-    @patch(data_model_path + ".FittingDataModel.make_runinfo_table")
-    @patch(data_model_path + ".FittingDataModel.create_log_workspace_group")
-    @patch(data_model_path + ".FittingDataModel.add_log_to_table")
-    @patch(data_model_path + ".ADS")
-    def test_update_logs_deleted(self, mock_ads, mock_add_log, mock_create_log_group, mock_make_runinfo, mock_make_log_table):
-        self.model._data_workspaces.add("name1", loaded_ws=self.mock_ws)
-        self.model._log_workspaces = mock.MagicMock()
-        self.model._log_names = ["LogName1", "LogName2"]
->>>>>>> 9318e4b7
+        self.model._sample_logs_workspace_group._log_names = ["LogName1", "LogName2"]
         # simulate LogName2 and run_info tables being deleted
         mock_ads.doesExist = lambda ws_name: ws_name == "LogName1"
 
         self.model._sample_logs_workspace_group.update_log_workspace_group(self.model._data_workspaces)
         mock_create_log_group.assert_not_called()
         mock_make_runinfo.assert_called_once()
-<<<<<<< HEAD
-        mock_make_log_table.assert_called_once_with('LogName2')
+        mock_make_log_table.assert_called_once_with("LogName2")
         self.model._sample_logs_workspace_group._log_workspaces.add.assert_any_call("run_info")
         self.model._sample_logs_workspace_group._log_workspaces.add.assert_any_call("LogName2")
-=======
-        mock_make_log_table.assert_called_once_with("LogName2")
-        self.model._log_workspaces.add.assert_any_call("run_info")
-        self.model._log_workspaces.add.assert_any_call("LogName2")
->>>>>>> 9318e4b7
         mock_add_log.assert_called_with("name1", self.mock_ws, 0)
 
     @patch(output_sample_log_path + ".SampleLogsGroupWorkspace.make_log_table")
@@ -385,25 +317,16 @@
     @patch(output_sample_log_path + ".AverageLogData")
     def test_add_log_to_table_already_averaged(self, mock_avglogs, mock_update_logname, mock_ads, mock_writerow):
         self._setup_model_log_workspaces()
-<<<<<<< HEAD
-        mock_ads.retrieve = lambda ws_name: [ws for ws in self.model._sample_logs_workspace_group._log_workspaces
-                                             if ws.name() == ws_name][0]
+        mock_ads.retrieve = lambda ws_name: [ws for ws in self.model._sample_logs_workspace_group._log_workspaces if ws.name() == ws_name][
+            0
+        ]
         self.model._sample_logs_workspace_group._log_values = {"name1": {"LogName": [2, 1]}}
         self.model._sample_logs_workspace_group._log_names = ["LogName"]
 
         log_workspaces = self.model._sample_logs_workspace_group._log_workspaces
         self.model._sample_logs_workspace_group.add_log_to_table("name1", self.mock_ws, 3)
-        mock_writerow.assert_any_call(log_workspaces[0], ['instrument', 1, 'bank 1', 1.0, 'title'], 3)
+        mock_writerow.assert_any_call(log_workspaces[0], ["instrument", 1, "bank 1", 1.0, "title"], 3)
         mock_writerow.assert_any_call(log_workspaces[1], [2, 1], 3)
-=======
-        mock_ads.retrieve = lambda ws_name: [ws for ws in self.model._log_workspaces if ws.name() == ws_name][0]
-        self.model._log_values = {"name1": {"LogName": [2, 1]}}
-        self.model._log_names = ["LogName"]
-
-        self.model.add_log_to_table("name1", self.mock_ws, 3)
-        mock_writerow.assert_any_call(self.model._log_workspaces[0], ["instrument", 1, "bank 1", 1.0, "title"], 3)
-        mock_writerow.assert_any_call(self.model._log_workspaces[1], [2, 1], 3)
->>>>>>> 9318e4b7
         mock_avglogs.assert_not_called()
         mock_update_logname.assert_called_once()
 
@@ -413,8 +336,9 @@
     @patch(output_sample_log_path + ".AverageLogData")
     def test_add_log_to_table_not_already_averaged(self, mock_avglogs, mock_update_logname, mock_ads, mock_writerow):
         self._setup_model_log_workspaces()
-        mock_ads.retrieve = lambda ws_name: [ws for ws in self.model._sample_logs_workspace_group._log_workspaces
-                                             if ws.name() == ws_name][0]
+        mock_ads.retrieve = lambda ws_name: [ws for ws in self.model._sample_logs_workspace_group._log_workspaces if ws.name() == ws_name][
+            0
+        ]
         self.model._sample_logs_workspace_group._log_values = {"name1": {}}
         self.model._sample_logs_workspace_group._log_names = ["LogName"]
         mock_avglogs.return_value = [1.0, 1.0]
@@ -432,8 +356,9 @@
     @patch(output_sample_log_path + ".AverageLogData")
     def test_add_log_to_table_not_existing_in_ws(self, mock_avglogs, mock_update_logname, mock_ads, mock_writerow):
         self._setup_model_log_workspaces()
-        mock_ads.retrieve = lambda ws_name: [ws for ws in self.model._sample_logs_workspace_group._log_workspaces
-                                             if ws.name() == ws_name][0]
+        mock_ads.retrieve = lambda ws_name: [ws for ws in self.model._sample_logs_workspace_group._log_workspaces if ws.name() == ws_name][
+            0
+        ]
         self.model._sample_logs_workspace_group._log_values = {"name1": {}}
         self.model._sample_logs_workspace_group._log_names = ["LogName"]
         self.mock_run.getLogData.return_value = [self.mock_run.getLogData()[1]]  # only proton_charge
@@ -508,20 +433,12 @@
         mock_groupws.side_effect = lambda wslist, OutputWorkspace: wslist
         # setup fit results
         self.model._data_workspaces.add("name1", loaded_ws=self.mock_ws)
-<<<<<<< HEAD
-        self.model._data_workspaces.add("name2", loaded_ws=self.mock_ws, bgsub_ws=self.mock_ws,
-                                        bgsub_ws_name="name2_bgsub", bg_params=[True])
-        self.model._sample_logs_workspace_group._log_workspaces = mock.MagicMock()
-        self.model._sample_logs_workspace_group._log_workspaces.name.return_value = 'some_log'
-        func_str = 'name=Gaussian,Height=11,PeakCentre=40000,Sigma=54;name=Gaussian,Height=10,PeakCentre=30000,Sigma=51'
-=======
         self.model._data_workspaces.add(
             "name2", loaded_ws=self.mock_ws, bgsub_ws=self.mock_ws, bgsub_ws_name="name2_bgsub", bg_params=[True]
         )
-        self.model._log_workspaces = mock.MagicMock()
-        self.model._log_workspaces.name.return_value = "some_log"
+        self.model._sample_logs_workspace_group._log_workspaces = mock.MagicMock()
+        self.model._sample_logs_workspace_group._log_workspaces.name.return_value = "some_log"
         func_str = "name=Gaussian,Height=11,PeakCentre=40000,Sigma=54;name=Gaussian,Height=10,PeakCentre=30000,Sigma=51"
->>>>>>> 9318e4b7
         self.model._fit_results = dict()
         self.model._fit_results["name1"] = {
             "model": func_str,
@@ -536,11 +453,7 @@
         }
         return mock_ws_list, mock_create_table, mock_create_ws
 
-<<<<<<< HEAD
-    @patch(data_model_path + '.write_table_row')
-=======
-    @patch(data_model_path + ".FittingDataModel.write_table_row")
->>>>>>> 9318e4b7
+    @patch(data_model_path + ".write_table_row")
     @patch(data_model_path + ".GroupWorkspaces")
     @patch(data_model_path + ".CreateEmptyTableWorkspace")
     @patch(data_model_path + ".CreateWorkspace")
@@ -579,11 +492,7 @@
                     self.assertTrue(all(isnan(argsY[1])))
                     self.assertTrue(all(isnan(argsE[1])))
 
-<<<<<<< HEAD
-    @patch(data_model_path + '.write_table_row')
-=======
-    @patch(data_model_path + ".FittingDataModel.write_table_row")
->>>>>>> 9318e4b7
+    @patch(data_model_path + ".write_table_row")
     @patch(data_model_path + ".GroupWorkspaces")
     @patch(data_model_path + ".CreateEmptyTableWorkspace")
     @patch(data_model_path + ".CreateWorkspace")
