# Mantid Repository : https://github.com/mantidproject/mantid
#
# Copyright &copy; 2022 ISIS Rutherford Appleton Laboratory UKRI,
#   NScD Oak Ridge National Laboratory, European Spallation Source,
#   Institut Laue - Langevin & CSNS, Institute of High Energy Physics, CAS
# SPDX - License - Identifier: GPL - 3.0 +

from mantidqt.utils.observer_pattern import GenericObserverWithArgPassing
from mantidqtinterfaces.Engineering.gui.engineering_diffraction.tabs.fitting.fitting_ads_observer import FittingADSObserver


class GSAS2Presenter(object):
    def __init__(self, model, view, test=False):
        self.model = model
        self.view = view

        self.rb_num = None
        self.instrument = "ENGINX"
        self.current_plot_index = None
        self.latest_load_parameters = None
<<<<<<< HEAD
        self.focus_run_observer_gsas2 = GenericObserverWithArgPassing(
            self.view.set_default_gss_files)
        self.prm_filepath_observer_gsas2 = GenericObserverWithArgPassing(
            self.view.set_default_prm_files)
        self.ads_observer = FittingADSObserver(self.remove_workspace, self.clear_workspaces,
                                               self.replace_workspace, self.rename_workspace)
=======
        self.focus_run_observer_gsas2 = GenericObserverWithArgPassing(self.view.set_default_gss_files)
        self.prm_filepath_observer_gsas2 = GenericObserverWithArgPassing(self.view.set_default_prm_files)
>>>>>>> 9318e4b7
        if not test:
            self.connect_view_signals()

    def connect_view_signals(self):
        self.view.set_refine_clicked(self.on_refine_clicked)
        self.view.number_output_histograms_combobox.currentTextChanged.connect(self.on_plot_index_changed)

    def on_refine_clicked(self):
        self.clear_plot()
        load_params = self.view.get_load_parameters()
        project_name = self.view.get_project_name()
        refine_params = self.view.get_refinement_parameters()
        number_output_histograms = self.model.run_model(
            load_params, refine_params, project_name, self.rb_num, self.get_limits_if_same_load_parameters()
        )
        if number_output_histograms:
            self.plot_result(1)
            self.view.set_number_histograms(number_output_histograms)
            self.save_latest_load_parameters()
            self.model.load_focused_nxs_for_logs(load_params[2])

    def on_plot_index_changed(self, new_plot_index):
        if new_plot_index:
            if int(new_plot_index) != int(self.current_plot_index):
                self.plot_result(new_plot_index)

    def get_limits_if_same_load_parameters(self):
        new_load_params = self.view.get_load_parameters()
        if not new_load_params:
            return None
        if new_load_params != self.latest_load_parameters:
            return None
        current_limits = self.view.get_x_limits_from_line_edits()
        if current_limits:
            if current_limits != self.view.initial_x_limits:
                return sorted(current_limits)
        return None

    # =================
    # Component Setters
    # =================

    def set_rb_num(self, rb_num):
        self.rb_num = rb_num

    def save_latest_load_parameters(self):
        self.latest_load_parameters = self.view.get_load_parameters()

    # ========
    # Plotting
    # ========

    def plot_result(self, output_histogram_index):
        self.clear_plot()
        axes = self.view.get_axes()
        plot_window_title = ""
        for ax in axes:
            plot_window_title = self.model.plot_result(int(output_histogram_index), ax)
        self.view.update_figure(plot_window_title)
        self.current_plot_index = output_histogram_index
        self.set_x_limits(output_histogram_index)

    def clear_plot(self):
        self.view.clear_figure()
        self.current_plot_index = None

    def set_x_limits(self, current_histogram_index):
<<<<<<< HEAD
        x_minimum = self.model.x_min[int(current_histogram_index)-1]
        x_maximum = self.model.x_max[int(current_histogram_index)-1]
        self.view.set_x_limits(x_minimum, x_maximum)

    # ========================
    # Sample Logs ADS observer
    # ========================

    def remove_workspace(self, ws_name):
        if ws_name in self.model.get_all_workspace_names():
            self.model.remove_workspace(ws_name)
        elif ws_name in self.model.get_log_workspaces_name():
            self.model.update_sample_log_workspace_group()

    def rename_workspace(self, old_name, new_name):
        # Note - ws.name() not updated yet so need to rely on new_name parameter
        # Also Note - ADS rename is always associated with a ADS replace so
        # rely on the replace to _repopulate_table. Prefer not to call twice
        # to avoid issue with legend entries doubling up
        if old_name in self.model.get_all_workspace_names():
            self.model.update_workspace_name(old_name, new_name)

    # handle ADS clear
    def clear_workspaces(self):
        self.model.clear_workspaces()

    def replace_workspace(self, name, workspace):
        if name in self.model.get_all_workspace_names():
            self.model.replace_workspace(name, workspace)
=======
        x_minimum = self.model.x_min[int(current_histogram_index) - 1]
        x_maximum = self.model.x_max[int(current_histogram_index) - 1]
        self.view.set_x_limits(x_minimum, x_maximum)
>>>>>>> 9318e4b7
<|MERGE_RESOLUTION|>--- conflicted
+++ resolved
@@ -18,17 +18,9 @@
         self.instrument = "ENGINX"
         self.current_plot_index = None
         self.latest_load_parameters = None
-<<<<<<< HEAD
-        self.focus_run_observer_gsas2 = GenericObserverWithArgPassing(
-            self.view.set_default_gss_files)
-        self.prm_filepath_observer_gsas2 = GenericObserverWithArgPassing(
-            self.view.set_default_prm_files)
-        self.ads_observer = FittingADSObserver(self.remove_workspace, self.clear_workspaces,
-                                               self.replace_workspace, self.rename_workspace)
-=======
         self.focus_run_observer_gsas2 = GenericObserverWithArgPassing(self.view.set_default_gss_files)
         self.prm_filepath_observer_gsas2 = GenericObserverWithArgPassing(self.view.set_default_prm_files)
->>>>>>> 9318e4b7
+        self.ads_observer = FittingADSObserver(self.remove_workspace, self.clear_workspaces, self.replace_workspace, self.rename_workspace)
         if not test:
             self.connect_view_signals()
 
@@ -96,9 +88,8 @@
         self.current_plot_index = None
 
     def set_x_limits(self, current_histogram_index):
-<<<<<<< HEAD
-        x_minimum = self.model.x_min[int(current_histogram_index)-1]
-        x_maximum = self.model.x_max[int(current_histogram_index)-1]
+        x_minimum = self.model.x_min[int(current_histogram_index) - 1]
+        x_maximum = self.model.x_max[int(current_histogram_index) - 1]
         self.view.set_x_limits(x_minimum, x_maximum)
 
     # ========================
@@ -125,9 +116,4 @@
 
     def replace_workspace(self, name, workspace):
         if name in self.model.get_all_workspace_names():
-            self.model.replace_workspace(name, workspace)
-=======
-        x_minimum = self.model.x_min[int(current_histogram_index) - 1]
-        x_maximum = self.model.x_max[int(current_histogram_index) - 1]
-        self.view.set_x_limits(x_minimum, x_maximum)
->>>>>>> 9318e4b7
+            self.model.replace_workspace(name, workspace)