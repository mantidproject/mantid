# Mantid Repository : https://github.com/mantidproject/mantid
#
# Copyright &copy; 2018 ISIS Rutherford Appleton Laboratory UKRI,
#   NScD Oak Ridge National Laboratory, European Spallation Source,
#   Institut Laue - Langevin & CSNS, Institute of High Energy Physics, CAS
# SPDX - License - Identifier: GPL - 3.0 +
# pylint: disable=invalid-name, too-many-lines, too-many-instance-attributes
import numpy as np

from qtpy.QtWidgets import QFileDialog, QMainWindow, QMessageBox, QVBoxLayout, QWidget
from qtpy.QtGui import QDoubleValidator, QDesktopServices
from qtpy.QtCore import QUrl, QLocale

import mantid
import mantid.simpleapi as api
import mantid.kernel
from mantid.kernel import Logger
from mantid.kernel import ConfigService
from mantidqt.MPLwidgets import FigureCanvasQTAgg as FigureCanvas
from mantid.simpleapi import AnalysisDataService
from mantidqt.plotting.markers import RangeMarker
from matplotlib.pyplot import Figure, setp
import os

try:
    from mantidqt.utils.qt import load_ui
except ImportError:
    Logger("Filter_Events").information("Using legacy ui importer")
    from mantidplot import load_ui

HUGE_FAST = 10000
HUGE_PARALLEL = 100000
MAXTIMEBINSIZE = 3000


class DoubleValidator(QDoubleValidator):
    def __init__(self, line_edit, initial_value=None, allow_empty_edits=False):
        locale = QLocale.c()
        locale.setNumberOptions(QLocale.RejectGroupSeparator)
        super().__init__()
        super().setLocale(locale)
        super().setDecimals(6)
        self._line_edit = line_edit
        self._line_edit.editingFinished.connect(self.on_editing_finished)
        self._last_value = initial_value
        self._allow_empty = allow_empty_edits

    @property
    def last_value(self):
        return self._last_value

    @last_value.setter
    def last_value(self, value):
        self._last_value = value

    def on_editing_finished(self):
        txt = self._line_edit.text()
        self._last_value = float(txt) if txt else None
        self.set_txt()

    def set_txt(self):
        self._line_edit.setText(f"{self._last_value:.6f}" if self._last_value is not None else "")

    def fixup(self, txt):
        if txt == "" and self._allow_empty:
            self._line_edit.clear()
        else:
            self.set_txt()


class MainWindow(QMainWindow):
    """Class of Main Window (top)"""

    _errMsgWindow = None

    def __init__(self, parent=None, window_flags=None):
        """Initialization and set up"""
        # Base class
        QMainWindow.__init__(self, parent)

        if window_flags:
            self.setWindowFlags(window_flags)

        # Mantid configuration
        config = ConfigService.Instance()
        self._instrument = config["default.instrument"]

        # Central widget
        self.centralwidget = QWidget(self)

        # UI Window (from Qt Designer)
        self.ui = load_ui(__file__, "eventFilterGUI.ui", baseinstance=self)
        mpl_layout = QVBoxLayout()
        self.ui.graphicsView.setLayout(mpl_layout)
        self.fig = Figure(figsize=(4, 3), layout="constrained")
        self.canvas = FigureCanvas(self.fig)
        self.ui.mainplot = self.fig.add_subplot(111, projection="mantid", xlabel="x-units", ylabel="y-units")
        mpl_layout.addWidget(self.canvas)

        self.canvas.mpl_connect("button_press_event", self.on_mouse_press)
        self.canvas.mpl_connect("draw_event", self.draw_callback)
        self.canvas.mpl_connect("button_release_event", self.on_mouse_release)
        self.canvas.mpl_connect("motion_notify_event", self.on_mouse_move)

        initial_plot_lims = [0.0, 1.0]
        initial_marker_pos = [0.1, 0.9]
        vertical_marker = RangeMarker(self.canvas, "green", *initial_plot_lims, line_style="--")
        horizontal_marker = RangeMarker(self.canvas, "blue", *initial_plot_lims, range_type="YMinMax", line_style="-.")

        # Do initialize plotting
        self.mainline = self.ui.mainplot.plot(initial_plot_lims, [0.5] * 2, "r-")
        self.ui.mainplot.set_xlim(*initial_plot_lims)
        self.ui.mainplot.set_ylim(*initial_plot_lims)

        # Set up validators for numeric edits
        self.doubleLineEdits = [
            (self.ui.leStartTime, initial_marker_pos[0]),
            (self.ui.leStopTime, initial_marker_pos[1]),
            (self.ui.leMinimumValue, initial_marker_pos[0]),
            (self.ui.leMaximumValue, initial_marker_pos[1]),
            (self.ui.leStepSize, None),
            (self.ui.leValueTolerance, None),
            (self.ui.leTimeTolerance, None),
            (self.ui.leIncidentEnergy, None),
        ]
        for line_edit, ini_value in self.doubleLineEdits:
            line_edit.setValidator(DoubleValidator(line_edit, initial_value=None, allow_empty_edits=ini_value is None))
            if ini_value:
                line_edit.setText(f"{ini_value:.6f}")
                line_edit.editingFinished.connect(self.update_marker_range)

        self.markers = [vertical_marker, horizontal_marker]
        self.marker_line_edits = [(self.ui.leStartTime, self.ui.leStopTime), (self.ui.leMinimumValue, self.ui.leMaximumValue)]
        for (min_edit, max_edit), marker in zip(self.marker_line_edits, self.markers):
            marker.set_range(*initial_marker_pos)
            self.update_line_edits(min_edit, max_edit, initial_marker_pos, marker)

        # File loader
        self.scanEventWorkspaces()
        self.ui.pushButton_refreshWS.clicked.connect(self.scanEventWorkspaces)
        self.ui.pushButton_browse.clicked.connect(self.browse_File)
        self.ui.pushButton_load.clicked.connect(self.load_File)
        self.ui.pushButton_3.clicked.connect(self.use_existWS)

        # Filter by time
        self.ui.pushButton_filterTime.clicked.connect(self.filterByTime)
        self.ui.lineEdit_timeInterval.returnPressed.connect(self.filterByTime)

        self.ui.comboBox_4.addItems(["Both", "Increase", "Decrease"])
        self.ui.comboBox_5.addItems(["Centre", "Left"])

        self.ui.pushButton_4.clicked.connect(self.plotLogValue)
        self.ui.pushButton_filterLog.clicked.connect(self.filterByLogValue)

        # Set up help button
        self.ui.helpBtn.clicked.connect(self.helpClicked)

        # Set up for filtering (advanced setup)
        self._tofcorrection = False
        self.ui.checkBox_fastLog.setChecked(False)
        self.ui.checkBox_filterByPulse.setChecked(False)
        self.ui.checkBox_from1.setChecked(False)
        self.ui.checkBox_groupWS.setChecked(True)

        self.ui.comboBox_tofCorr.currentIndexChanged.connect(self.showHideEi)
        self.ui.pushButton_refreshCorrWSList.clicked.connect(self._searchTableWorkspaces)

        self.ui.label_Ei.hide()
        self.ui.leIncidentEnergy.hide()
        self.ui.label_Ei_2.hide()
        self.ui.comboBox_corrWS.hide()
        self.ui.pushButton_refreshCorrWSList.hide()

        # Set up for workspaces
        self._dataWS = None
        self._sampleLogNames = []
        self._sampleLog = None

        # Side information
        self.ui.label_mean.hide()
        self.ui.label_meanvalue.hide()
        self.ui.label_avg.hide()
        self.ui.label_timeAvgValue.hide()
        self.ui.label_freq.hide()
        self.ui.label_freqValue.hide()
        self.ui.label_logname.hide()
        self.ui.label_lognamevalue.hide()
        self.ui.label_logsize.hide()
        self.ui.label_logsizevalue.hide()

        # Default
        self._defaultdir = os.getcwd()

        # register startup
        mantid.UsageService.registerFeatureUsage(mantid.kernel.FeatureType.Interface, "EventFilter", False)

    def draw_callback(self, _):
        for marker in self.markers:
            marker.redraw()

    def on_mouse_press(self, event):
        """Respond to pick up a value with mouse down event"""
        x, y = event.xdata, event.ydata
        for marker in self.markers:
            marker.mouse_move_start(x, y)

    def on_mouse_move(self, event):
        x, y = event.xdata, event.ydata
        if x and y:
            self.ui.label_xy.setText(f"(x,y)=({x:.3f},{y:.3f})")
        for marker, (min_edit, max_edit) in zip(self.markers, self.marker_line_edits):
            if marker.mouse_move(x, y):
                val_min, val_max = marker.get_range()
                min_edit.setText(f"{val_min:.6f}")
                max_edit.setText(f"{val_max:.6f}")
        self.canvas.draw_idle()

    def on_mouse_release(self, _):
        """Respond to release mouse event"""
        for marker, line_edits, lim_func in zip(
            self.markers, self.marker_line_edits, [self.ui.mainplot.get_xlim, self.ui.mainplot.get_ylim]
        ):
            if marker.is_marker_moving():
                marker.mouse_move_stop()
                self.update_line_edits(*line_edits, lim_func(), marker)

    def update_marker_range(self):
        """Update marker range based on new values on connected line edits"""
        try:
            idx = int(self.sender().objectName() in ["leMinimumValue", "leMaximumValue"])
            marker = self.markers[idx]
            min_edit, max_edit = self.marker_line_edits[idx]

            start = float(min_edit.text())
            stop = float(max_edit.text())

            # Set value to valid range
            marker.set_range(start, stop)
            self.canvas.draw_idle()
        except ValueError:
            Logger("Filter_Events").information("Incorrect value in start or stop time")

    def browse_File(self):
        """Open a file dialog to get file"""
        filename = QFileDialog.getOpenFileName(self, "Input File Dialog", self._defaultdir, "Data (*.nxs *.dat);;All files (*)")
        if isinstance(filename, tuple):
            filename = filename[0]

        self.ui.lineEdit.setText(filename)

        Logger("Filter_Events").information('Selected file: "{}"'.format(filename))

    def load_File(self):
        """Load the file by file name or run number"""
        # Get file name from line editor
        filename = str(self.ui.lineEdit.text())

        dataws = self._loadFile(str(filename))
        if dataws is None:
            error_msg = "Unable to locate run {} in default directory {}.".format(filename, self._defaultdir)
            Logger("Filter_Events").error(error_msg)
            self._setErrorMsg(error_msg)
        else:
            self._importDataWorkspace(dataws)
            self._defaultdir = os.path.dirname(str(filename))

        # Reset GUI
        self._resetGUI(resetfilerun=False)

    def use_existWS(self):
        """Set up workspace to an existing one"""
        wsname = str(self.ui.comboBox.currentText())

        try:
            dataws = AnalysisDataService.retrieve(wsname)
            self._importDataWorkspace(dataws)
        except KeyError:
            pass

        # Reset GUI
        self._resetGUI(resetfilerun=True)

    def plotLogValue(self):
        """Plot log value"""
        # Get log value
        logname = str(self.ui.comboBox_2.currentText())
        if len(logname) == 0:
            # return due to the empty one is chozen
            return

        samplelog = self._dataWS.getRun().getProperty(logname)
        vectimes = samplelog.times
        vecvalue = samplelog.value

        # check
        if len(vectimes) == 0:
            error_msg = "Empty log!"
            Logger("Filter_Events").error(error_msg)

        # Convert absolute time to relative time in seconds
        t0 = self._dataWS.getRun().getProperty("proton_charge").times[0]

        # append 1 more log if original log only has 1 value
        tf = self._dataWS.getRun().getProperty("proton_charge").times[-1]
        vectimes = np.append(vectimes, tf)
        vecvalue = np.append(vecvalue, vecvalue[-1])

        vecreltimes = (vectimes - t0) / np.timedelta64(1, "s")
        samunit = samplelog.units
        self.update_plot(vecreltimes, vecvalue, y_label=logname if len(samunit) == 0 else "%s (%s)" % (logname, samunit))

        # Load property's statistic and give suggestion on parallel and fast log
        timeavg = self._dataWS.getRun().getTimeAveragedValue(logname)
        numentries = samplelog.size()
        stat = samplelog.getStatistics()

        duration = stat.duration
        mean = stat.mean
        freq = float(numentries) / float(duration)

        self.ui.label_mean.show()
        self.ui.label_meanvalue.show()
        self.ui.label_avg.show()
        self.ui.label_timeAvgValue.show()
        self.ui.label_freq.show()
        self.ui.label_freqValue.show()
        self.ui.label_logname.show()
        self.ui.label_lognamevalue.show()
        self.ui.label_logsize.show()
        self.ui.label_logsizevalue.show()

        self.ui.label_meanvalue.setText("%.5e" % (mean))
        self.ui.label_timeAvgValue.setText("%.5e" % (timeavg))
        self.ui.label_freqValue.setText("%.5e" % (freq))
        self.ui.label_lognamevalue.setText(logname)
        self.ui.label_logsizevalue.setText(str(numentries))

        # Set suggested processing scheme
        if numentries > HUGE_FAST:
            self.ui.checkBox_fastLog.setCheckState(True)
            if numentries > HUGE_PARALLEL:
                self.ui.checkBox_doParallel.setCheckState(True)
            else:
                self.ui.checkBox_doParallel.setCheckState(False)
        else:
            self.ui.checkBox_fastLog.setCheckState(False)
            self.ui.checkBox_doParallel.setCheckState(False)

        return

    def _importDataWorkspace(self, dataws):
        """Import data workspace for filtering"""
        if dataws is None:
            return

        # Plot time counts
        errmsg = self._plotTimeCounts(dataws)
        if errmsg is not None:
            errmsg = "Workspace {} has invalid sample logs for splitting. Loading \
                    failure! \n{}\n".format(dataws, errmsg)
            self._setErrorMsg(errmsg)
            return False

        # Import log
        self._sampleLogNames = [""]

        run = dataws.getRun()
        plist = run.getProperties()
        for p in plist:
            try:
                times = p.times
                if len(times) > 1 and np.isreal(p.value[0]):
                    self._sampleLogNames.append(p.name)
            # This is here for FloatArrayProperty. If a log value is of this type it does not have times
            except AttributeError:
                pass
        # ENDFOR(p)

        # Set up sample log
        self.ui.comboBox_2.clear()
        self.ui.comboBox_2.addItems(self._sampleLogNames)

        # Side information
        self.ui.label_mean.hide()
        self.ui.label_meanvalue.hide()
        self.ui.label_avg.hide()
        self.ui.label_timeAvgValue.hide()
        self.ui.label_freq.hide()
        self.ui.label_freqValue.hide()

        # Hide 'log name' above the graphic view
        self.ui.label_logname.hide()
        self.ui.label_lognamevalue.hide()

        # Set dataws to class variable
        self._dataWS = dataws

        return True

    def scanEventWorkspaces(self):
        """ """
        wsnames = AnalysisDataService.getObjectNames()

        eventwsnames = []
        for wsname in wsnames:
            wksp = AnalysisDataService.retrieve(wsname)
            if wksp.__class__.__name__.count("Event") == 1:
                eventwsnames.append(wsname)
        # ENDFOR

        if len(eventwsnames) > 0:
            self.ui.comboBox.clear()
            self.ui.comboBox.addItems(eventwsnames)

    def _loadFile(self, filename):
        """Load file or run
        File will be loaded to a workspace shown in MantidPlot
        """
        config = ConfigService

        # Check input file name and output workspace name
        if filename.isdigit() is True:
            # Construct a file name from run number
            runnumber = int(filename)
            if runnumber <= 0:
                error_msg = "Run number cannot be less or equal to zero.  User gives {}.".format(filename)
                Logger("Filter_Events").error(error_msg)
                return None
            else:
                ishort = config.getInstrument(self._instrument).shortName()
                filename = "{}_{}".format(ishort, filename)
                wsname = filename + "_event"

        elif filename.count(".") > 0:
            # A proper file name
            wsname = os.path.splitext(os.path.split(filename)[1])[0]

        elif filename.count("_") == 1:
            # A short one as instrument_runnumber
            iname = filename.split("_")[0]
            str_runnumber = filename.split("_")[1]
            if str_runnumber.isdigit() is True and int(str_runnumber) > 0:
                # Accepted format
                ishort = config.getInstrument(iname).shortName()
                wsname = "{}_{}_event".format(ishort, str_runnumber)
            else:
                # Non-supported
                error_msg = "File name / run number in such format {} is not supported.".format(filename)
                Logger("Filter_Events").error(error_msg)

                return None

        else:
            # Unsupported format
            error_msg = "File name / run number in such format {} is not supported.".format(filename)
            Logger("Filter_Events").error(error_msg)

            return None

        # Load
        try:
            ws = api.Load(Filename=filename, OutputWorkspace=wsname)
        except RuntimeError as e:
            return str(e)

        return ws

    def _plotTimeCounts(self, wksp):
        """Plot time/counts"""
        import datetime

        # Rebin events by pulse time
        try:
            # Get run start
            if wksp.getRun().hasProperty("run_start"):
                runstart = wksp.getRun().getProperty("run_start").value
            elif wksp.getRun().hasProperty("proton_charge"):
                runstart = wksp.getRun().getProperty("proton_charge").times[0]
            else:
                runstart = wksp.getRun().getProperty("start_time").value

            # get run stop
            if wksp.getRun().hasProperty("proton_charge"):
                runstop = wksp.getRun().getProperty("proton_charge").times[-1]
                runstop = str(runstop).split(".")[0].strip()
                tf = datetime.datetime.strptime(runstop, "%Y-%m-%dT%H:%M:%S")
            else:
                last_pulse = wksp.getPulseTimeMax().toISO8601String()
                tf = datetime.datetime.strptime(last_pulse[:19], "%Y-%m-%dT%H:%M:%S")
                tf += datetime.timedelta(0, wksp.getTofMax() / 1000000)

            runstart = str(runstart).split(".")[0].strip()

            t0 = datetime.datetime.strptime(runstart, "%Y-%m-%dT%H:%M:%S")

            # Calculate
            dt = tf - t0
            timeduration = dt.days * 3600 * 24 + dt.seconds
            timeres = float(timeduration) / MAXTIMEBINSIZE
            if timeres < 1.0:
                timeres = 1.0

            sumwsname = "_Summed_{}".format(wksp)
            if not AnalysisDataService.doesExist(sumwsname):
                sumws = api.SumSpectra(InputWorkspace=wksp, OutputWorkspace=sumwsname)
                sumws = api.RebinByPulseTimes(InputWorkspace=sumws, OutputWorkspace=sumwsname, Params="{}".format(timeres))
                sumws = api.ConvertToPointData(InputWorkspace=sumws, OutputWorkspace=sumwsname)
            else:
                sumws = AnalysisDataService.retrieve(sumwsname)
        except RuntimeError as e:
            return str(e)

        vecx = sumws.readX(0)
        vecy = sumws.readY(0)

        # if there is only one xbin in the summed workspace, that means we have an event file without pulse,
        # and in this case we use the original workspace time limits
        xlim = [min(wksp.readX(0) / 1000000), max(wksp.readX(0) / 1000000)] if len(vecx) == 1 else [min(vecx), max(vecx)]
        self.update_plot(vecx, vecy, "Time(s)", "Counts", xlim)

    def filterByTime(self):
        """Filter by time"""
        # Generate event filters
        if not self._dataWS:
            error_msg = "No workspace has been loaded for use!"
            Logger("Filter_Events").error(error_msg)
            return

        kwargs = {}

        xlim = self.ui.mainplot.get_xlim()
        kwargs["StartTime"] = self.ui.leStartTime.text() if self.ui.leStartTime.text() != "" else str(xlim[0])
        kwargs["StopTime"] = self.ui.leStopTime.text() if self.ui.leStopTime.text() != "" else str(xlim[1])

        if self.ui.lineEdit_timeInterval.text() != "":
            kwargs["TimeInterval"] = self.ui.lineEdit_timeInterval.text()
        kwargs["useReverseLogarithmic"] = self.ui.useReverseLogarithmic.isChecked()

        splitwsname = str(self._dataWS) + "_splitters"
        splitinfowsname = str(self._dataWS) + "_info"

        title = str(self.ui.lineEdit_title.text())
        fastLog = self.ui.checkBox_fastLog.isChecked()

        try:
            splitws, infows = api.GenerateEventsFilter(
                InputWorkspace=self._dataWS,
                UnitOfTime="Seconds",
                TitleOfSplitters=title,
                OutputWorkspace=splitwsname,
                FastLog=fastLog,
                InformationWorkspace=splitinfowsname,
                **kwargs,
            )
            self.splitWksp(splitws, infows)
        except (RuntimeError, ValueError) as e:
            Logger("Filter_Events").error("Splitting failed ! \n {0}".format(e))
            return

    def filterByLogValue(self):
        """Filter by log value"""
        # Generate event filter
        kwargs = {}
        samplelog = str(self.ui.comboBox_2.currentText())
        if len(samplelog) == 0:
            error_msg = "No sample log is selected!"
            Logger("Filter_Events").error(error_msg)
            return

        if self.ui.leStartTime.text() != "":
            rel_starttime = float(self.ui.leStartTime.text())
            kwargs["StartTime"] = str(rel_starttime)

        if self.ui.leStopTime.text() != "":
            rel_stoptime = float(self.ui.leStopTime.text())
            kwargs["StopTime"] = str(rel_stoptime)

        if self.ui.leMinimumValue.text() != "":
            minlogvalue = float(self.ui.leMinimumValue.text())
            kwargs["MinimumLogValue"] = minlogvalue

        if self.ui.leMaximumValue.text() != "":
            maxlogvalue = float(self.ui.leMaximumValue.text())
            kwargs["MaximumLogValue"] = maxlogvalue

        if self.ui.leStepSize.text() != "":
            logvalueintv = float(self.ui.leStepSize.text())
            kwargs["LogValueInterval"] = logvalueintv
        logvalchangedir = str(self.ui.comboBox_4.currentText())
        kwargs["FilterLogValueByChangingDirection"] = logvalchangedir

        if self.ui.leTimeTolerance.text() != "":
            logvalueintv = float(self.ui.leTimeTolerance.text())
            kwargs["TimeTolerance"] = logvalueintv
        logboundtype = str(self.ui.comboBox_5.currentText())
        kwargs["LogBoundary"] = logboundtype

        if self.ui.leValueTolerance.text() != "":
            logvaluetol = float(self.ui.leValueTolerance.text())
            kwargs["LogValueTolerance"] = logvaluetol

        splitwsname = str(self._dataWS) + "_splitters"
        splitinfowsname = str(self._dataWS) + "_info"
        fastLog = self.ui.checkBox_fastLog.isChecked()

        title = str(self.ui.lineEdit_title.text())
        try:
            splitws, infows = api.GenerateEventsFilter(
                InputWorkspace=self._dataWS,
                UnitOfTime="Seconds",
                TitleOfSplitters=title,
                OutputWorkspace=splitwsname,
                LogName=samplelog,
                FastLog=fastLog,
                InformationWorkspace=splitinfowsname,
                **kwargs,
            )
            self.splitWksp(splitws, infows)
        except RuntimeError as e:
            self._setErrorMsg("Splitting Failed!\n %s" % (str(e)))

    def splitWksp(self, splitws, infows):
        """Run FilterEvents"""
        dogroupws = self.ui.checkBox_groupWS.isChecked()
        filterbypulse = self.ui.checkBox_filterByPulse.isChecked()
        startfrom1 = self.ui.checkBox_from1.isChecked()

        corr2sample = str(self.ui.comboBox_tofCorr.currentText())
        how2skip = str(self.ui.comboBox_skipSpectrum.currentText())

        kwargs = {}
        if corr2sample == "Direct":
            if not self.ui.leIncidentEnergy.text():
                raise RuntimeError("To use direct corrections, incident energy field must have a valid value")
            ei = float(self.ui.leIncidentEnergy.text())
            kwargs["IncidentEnergy"] = ei
        elif corr2sample == "Customized":
            corrws = str(self.ui.comboBox_corrWS.currentText())
            kwargs["DetectorTOFCorrectionWorkspace"] = corrws

        # Output workspace name
        outbasewsname = str(self.ui.lineEdit_outwsname.text())
        if len(outbasewsname) == 0:
            outbasewsname = "tempsplitted"
            self.ui.lineEdit_outwsname.setText(outbasewsname)

        api.FilterEvents(
            InputWorkspace=self._dataWS,
            SplitterWorkspace=splitws,
            InformationWorkspace=infows,
            OutputWorkspaceBaseName=outbasewsname,
            GroupWorkspaces=dogroupws,
            FilterByPulseTime=filterbypulse,
            CorrectionToSample=corr2sample,
            SpectrumWithoutDetector=how2skip,
            OutputWorkspaceIndexedFrom1=startfrom1,
            OutputTOFCorrectionWorkspace="TOFCorrTable",
            **kwargs,
        )

    def showHideEi(self):
        """ """
        corrtype = str(self.ui.comboBox_tofCorr.currentText())

        # Incident energy
        if corrtype == "Direct":
            self.ui.label_Ei.show()
            self.ui.leIncidentEnergy.show()
        else:
            self.ui.label_Ei.hide()
            self.ui.leIncidentEnergy.hide()

        # Workspace
        if corrtype == "Customized":
            self.ui.label_Ei_2.show()
            self.ui.comboBox_corrWS.show()
            self.ui.pushButton_refreshCorrWSList.show()

            # Search for table workspace
            self._searchTableWorkspaces()

        else:
            self.ui.label_Ei_2.hide()
            self.ui.comboBox_corrWS.hide()
            self.ui.pushButton_refreshCorrWSList.hide()

    def _searchTableWorkspaces(self):
        """Search table workspaces and add to 'comboBox_corrWS'"""
        wsnames = AnalysisDataService.getObjectNames()

        tablewsnames = []
        for wsname in wsnames:
            wksp = AnalysisDataService.retrieve(wsname)
            if isinstance(wksp, mantid.api.ITableWorkspace):
                tablewsnames.append(wsname)
        # ENDFOR

        self.ui.comboBox_corrWS.clear()
        if len(tablewsnames) > 0:
            self.ui.comboBox_corrWS.addItems(tablewsnames)

    def _setErrorMsg(self, errmsg):
        """Clear error message"""
        self._errMsgWindow = QMessageBox()
        self._errMsgWindow.setIcon(QMessageBox.Critical)
        self._errMsgWindow.setWindowTitle("Error")
        self._errMsgWindow.setStandardButtons(QMessageBox.Ok)
        self._errMsgWindow.setText(errmsg)
        result = self._errMsgWindow.exec_()

        return result

    def helpClicked(self):
        try:
            import mantidqt

            mantidqt.interfacemanager.InterfaceManager().showCustomInterfaceHelp("Filter Events", "utility")
        except ImportError:
            url = "http://docs.mantidproject.org/nightly/interfaces/{}.html".format("Filter Events")
            QDesktopServices.openUrl(QUrl(url))

    def _resetGUI(self, resetfilerun=False):
        """Reset GUI elements."""
        if resetfilerun is True:
            self.ui.lineEdit.clear()

        # Plot related
        self.ui.lineEdit_outwsname.clear()
        self.ui.lineEdit_title.clear()
        self.ui.leStepSize.clear()
        self.ui.leValueTolerance.clear()
        self.ui.leTimeTolerance.clear()

        # Filter by time
        self.ui.lineEdit_timeInterval.clear()

        # Advanced setup
        self.ui.comboBox_tofCorr.setCurrentIndex(0)
        self.ui.leIncidentEnergy.clear()

        self.ui.checkBox_fastLog.setCheckState(False)
        self.ui.checkBox_doParallel.setCheckState(False)

        self.ui.comboBox_skipSpectrum.setCurrentIndex(0)

        self.ui.checkBox_filterByPulse.setCheckState(False)
        self.ui.checkBox_from1.setCheckState(False)
        self.ui.checkBox_groupWS.setCheckState(True)
<<<<<<< HEAD
=======

        self.canvas.draw()

    def update_line_edits(self, min_edit, max_edit, lims, marker):
        min_edit.validator().setRange(lims[0], marker.get_maximum(), 6)
        min_marker = marker.get_minimum()
        min_edit.validator().last_value = min_marker
        min_edit.setText(f"{min_marker:.6f}")

        max_edit.validator().setRange(marker.get_minimum(), lims[1], 6)
        max_marker = marker.get_maximum()
        max_edit.validator().last_value = max_marker
        max_edit.setText(f"{max_marker:.6f}")

    def update_plot(self, x_data, y_data, x_label="Time(s)", y_label="Counts", xlim=None, ylim=None):
        """Updates the plot line, the marker positions and the edits linked to the markers"""

        def calculate_limit(data):
            min_lim, max_lim = min(data), max(data)
            delta = 1e-4
            if (abs(max_lim - min_lim)) < delta:  # to avoid matplotlib warning and for visibility
                padding = max(delta, delta * abs(max_lim - min_lim))
                min_lim -= padding
                max_lim += padding
            return [min_lim, max_lim]

        xlim = calculate_limit(x_data) if not xlim else xlim
        ylim = calculate_limit(y_data) if not ylim else ylim

        setp(self.mainline, xdata=x_data, ydata=y_data)
        self.ui.mainplot.set_xlim(*xlim)
        self.ui.mainplot.set_ylim(*ylim)
        self.ui.mainplot.set_ylabel(y_label, fontsize=10)
        self.ui.mainplot.set_xlabel(x_label, fontsize=10)
        for marker, edits, lims in zip(self.markers, self.marker_line_edits, [xlim, ylim]):
            min_marker_pos = lims[0] + 0.1 * (abs(lims[1] - lims[0]))
            max_marker_pos = lims[1] - 0.1 * (abs(lims[1] - lims[0]))
            marker.set_bounds(lims[0], lims[1])
            marker.set_range(min_marker_pos, max_marker_pos)
            self.update_line_edits(*edits, lims, marker)
>>>>>>> 3adfff89

        self.canvas.draw()<|MERGE_RESOLUTION|>--- conflicted
+++ resolved
@@ -746,8 +746,6 @@
         self.ui.checkBox_filterByPulse.setCheckState(False)
         self.ui.checkBox_from1.setCheckState(False)
         self.ui.checkBox_groupWS.setCheckState(True)
-<<<<<<< HEAD
-=======
 
         self.canvas.draw()
 
@@ -788,6 +786,5 @@
             marker.set_bounds(lims[0], lims[1])
             marker.set_range(min_marker_pos, max_marker_pos)
             self.update_line_edits(*edits, lims, marker)
->>>>>>> 3adfff89
 
         self.canvas.draw()