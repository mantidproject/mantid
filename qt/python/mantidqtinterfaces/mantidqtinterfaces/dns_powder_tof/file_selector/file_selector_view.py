--- conflicted
+++ resolved
@@ -27,13 +27,9 @@
 
     def __init__(self, parent):
         super().__init__(parent)
-<<<<<<< HEAD
         self._ui = load_ui(__file__,
                            'file_selector.ui',
                            baseinstance=self)
-=======
-        self._ui = load_ui(__file__, "file_selector.ui", baseinstance=self)
->>>>>>> 492a0d40
 
         self._sample_treeview = self._ui.DNS_sample_view
         self._sample_treeview.setUniformRowHeights(True)
@@ -42,7 +38,6 @@
         self._standard_treeview.setUniformRowHeights(True)
 
         self._map = {
-<<<<<<< HEAD
             'filter_scans': self._ui.cB_filter_scans,
             'filter_free': self._ui.cB_filter_free,
             'autoload_new': self._ui.cB_autoload_new,
@@ -57,20 +52,6 @@
             'auto_select_standard': self._ui.cB_auto_select_standard,
             'standard_data_selector': self._ui.pB_standard_data,
             'sample_data_selector': self._ui.pB_sample_data,
-=======
-            "filter_scans": self._ui.cB_filter_scans,
-            "filter_free": self._ui.cB_filter_free,
-            "autoload_new": self._ui.cB_autoload_new,
-            "filter_free_text": self._ui.lE_filter_free_text,
-            "filter_empty": self._ui.cB_filter_empty,
-            "filter_cscans": self._ui.cB_filter_cscans,
-            "filter_sample_rot": self._ui.cB_filter_sample_rot,
-            "filter_nicr": self._ui.cB_filter_nicr,
-            "filter_vanadium": self._ui.cB_filter_vanadium,
-            "last_scans": self._ui.sB_last_scans,
-            "filter_det_rot": self._ui.cB_filter_det_rot,
-            "auto_select_standard": self._ui.cB_auto_select_standard,
->>>>>>> 492a0d40
         }
 
         self._sample_treeview.setContextMenuPolicy(Qt.CustomContextMenu)
@@ -86,12 +67,6 @@
         # check boxes
         self._attach_checkbox_signal_slots()
 
-<<<<<<< HEAD
-=======
-        # combo box
-        self._ui.combB_directory.currentIndexChanged.connect(self.combo_changed)
-
->>>>>>> 492a0d40
         # hide standard files view
         self._standard_treeview.setHidden(True)
 
@@ -230,12 +205,8 @@
     # manipulating view
     def set_first_column_spanned(self, scan_range):
         for i in scan_range:
-<<<<<<< HEAD
             self._treeview.setFirstColumnSpanned(
                 i, self._treeview.rootIndex(), True)
-=======
-            self._treeview.setFirstColumnSpanned(i, self._treeview.rootIndex(), True)
->>>>>>> 492a0d40
 
     def set_standard_data_tree_model(self, model):
         self._standard_treeview.setModel(model)
@@ -272,7 +243,6 @@
             self._treeview.resizeColumnToContents(i)
 
     def _attach_button_signal_slots(self):
-<<<<<<< HEAD
         self._ui.cB_filter_det_rot.stateChanged.connect(
             self._filter_scans_checked)
         self._ui.cB_filter_sample_rot.stateChanged.connect(
@@ -285,21 +255,11 @@
             self._filter_scans_checked)
         self._ui.lE_filter_free_text.textChanged.connect(
             self._filter_scans_checked)
-=======
-        self._ui.pB_td_read_all.clicked.connect(self._read_all_clicked)
-        self._ui.cB_filter_det_rot.stateChanged.connect(self._filter_scans_checked)
-        self._ui.cB_filter_sample_rot.stateChanged.connect(self._filter_scans_checked)
-        self._ui.cB_filter_scans.stateChanged.connect(self._filter_scans_checked)
-        self._ui.cB_filter_cscans.stateChanged.connect(self._filter_scans_checked)
-        self._ui.cB_filter_free.stateChanged.connect(self._filter_scans_checked)
-        self._ui.lE_filter_free_text.textChanged.connect(self._filter_scans_checked)
->>>>>>> 492a0d40
         self._ui.pB_expand_all.clicked.connect(self.expand_all)
         self._ui.pB_expand_none.clicked.connect(self._un_expand_all)
         self._ui.pB_check_all.clicked.connect(self._check_all)
         self._ui.pB_check_none.clicked.connect(self._uncheck_all)
         self._ui.pB_check_last_scan.clicked.connect(self._check_last)
-<<<<<<< HEAD
         self._ui.pB_check_last_complete_scan.clicked.connect(
             self._check_last)
         self._ui.pB_check_selected.clicked.connect(
@@ -307,10 +267,6 @@
         self._ui.pB_standard_data.clicked.connect(
             self._standard_data_clicked)
         self._ui.pB_sample_data.clicked.connect(self._sample_data_clicked)
-=======
-        self._ui.pB_check_last_complete_scan.clicked.connect(self._check_last)
-        self._ui.pB_check_selected.clicked.connect(self._check_selected)
->>>>>>> 492a0d40
 
     def _attach_checkbox_signal_slots(self):
         self._map["filter_vanadium"].stateChanged.connect(self._filter_standard_checked)
