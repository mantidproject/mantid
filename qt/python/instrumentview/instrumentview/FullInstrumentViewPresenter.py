--- conflicted
+++ resolved
@@ -108,80 +108,30 @@
 
     def update_plotter(self) -> None:
         """Update the projection based on the selected option."""
-<<<<<<< HEAD
         self._model.projection_type = self._view.current_selected_projection()
         self._update_view_main_plotter()
         self.update_detector_picker()
-=======
-        projection_type = self._model._PROJECTION_OPTIONS[selected_index]
-
-        if projection_type.startswith("3D"):
-            self._model.reset_cached_projection_positions()
-            self._apply_projection_state(False, self._model.detector_positions)
-            self._view.set_aspect_ratio_box_visibility(False)
-            return
-
-        self._view.set_aspect_ratio_box_visibility(True)
-        projected_points = self._adjust_points_for_selected_projection(self._model.detector_positions, projection_type)
-        self._apply_projection_state(True, projected_points)
-
-    def _adjust_points_for_selected_projection(self, points: np.ndarray, projection_type: str) -> np.ndarray:
-        if projection_type.startswith("3D"):
-            self._model.reset_cached_projection_positions()
-            return points
-
-        if projection_type.endswith("X"):
-            axis = [1, 0, 0]
-        elif projection_type.endswith("Y"):
-            axis = [0, 1, 0]
-        elif projection_type.endswith("Z"):
-            axis = [0, 0, 1]
-        elif projection_type == self._model._SIDE_BY_SIDE:
-            axis = [0, 0, 1]
-        else:
-            raise ValueError(f"Unknown projection type {projection_type}")
-
-        return self._model.calculate_projection(projection_type, axis, points)
-
-    def _apply_projection_state(self, is_projection: bool, positions: np.ndarray) -> None:
-        self._is_projection_selected = is_projection
-        self._update_view_main_plotter(positions, is_projection=self._is_projection_selected)
-        self.on_multi_select_detectors_clicked()
->>>>>>> 0967c072
         self.on_peaks_workspace_selected()
 
     def _update_view_main_plotter(self):
         self._detector_mesh = self.create_poly_data_mesh(self._model.detector_positions)
         self._detector_mesh[self._counts_label] = self._model.detector_counts
-<<<<<<< HEAD
         self._view.add_detector_mesh(self._detector_mesh, is_projection=self._model.is_2d_projection, scalars=self._counts_label)
+        self._update_transform(self._model.is_2d_projection, self._detector_mesh)
+        self._detector_mesh.transform(self._transform, inplace=True)
 
         self._pickable_mesh = self.create_poly_data_mesh(self._model.detector_positions)
         self._pickable_mesh[self._visible_label] = self._model.picked_visibility
+        self._pickable_mesh.transform(self._transform, inplace=True)
         self._view.add_pickable_mesh(self._pickable_mesh, scalars=self._visible_label)
 
         self._masked_mesh = self.create_poly_data_mesh(self._model.masked_positions)
+        self._masked_mesh.transform(self._transform, inplace=True)
         self._view.add_masked_mesh(self._masked_mesh)
 
         self._view.enable_or_disable_mask_widgets()
         self.set_view_contour_limits()
         self.set_view_integration_limits()
-
-    def update_detector_picker(self) -> None:
-=======
-        self._view.add_main_mesh(self._detector_mesh, is_projection=is_projection, scalars=self._counts_label)
-        self._update_transform(is_projection, self._detector_mesh)
-        self._detector_mesh.transform(self._transform, inplace=True)
-
-        self._pickable_main_mesh = self.create_poly_data_mesh(positions)
-        self._pickable_main_mesh[self._visible_label] = self._model.picked_visibility
-        self._pickable_main_mesh.transform(self._transform, inplace=True)
-        self._view.add_pickable_main_mesh(self._pickable_main_mesh, scalars=self._visible_label)
-        self._view.enable_point_picking(self._is_projection_selected, callback=self.point_picked)
-        self.set_view_contour_limits()
-        self.set_view_integration_limits()
-
-        self._view.reset_camera()
 
     def _update_transform(self, is_projection: bool, mesh: pv.PolyData) -> None:
         if not is_projection or self._view.is_maintain_aspect_ratio_checkbox_checked():
@@ -230,8 +180,7 @@
         self._view.store_maintain_aspect_ratio_option()
         self.on_projection_option_selected(self._view._projection_combo_box.currentIndex())
 
-    def on_multi_select_detectors_clicked(self) -> None:
->>>>>>> 0967c072
+    def update_detector_picker(self) -> None:
         """Change between single and multi point picking"""
         if self._view.is_multi_picking_checkbox_checked():
             self._view.check_sum_spectra_checkbox()
