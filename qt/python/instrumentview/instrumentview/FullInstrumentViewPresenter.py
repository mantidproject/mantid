# Mantid Repository : https://github.com/mantidproject/mantid
#
# Copyright &copy; 2025 ISIS Rutherford Appleton Laboratory UKRI,
#   NScD Oak Ridge National Laboratory, European Spallation Source,
#   Institut Laue - Langevin & CSNS, Institute of High Energy Physics, CAS
# SPDX - License - Identifier: GPL - 3.0 +
import numpy as np
import pyvista as pv
from pyvista.plotting.picking import RectangleSelection
from pyvista.plotting.opts import PickerType
from mantid import mtd
from mantid.kernel import logger

from instrumentview.FullInstrumentViewModel import FullInstrumentViewModel
from instrumentview.FullInstrumentViewWindow import FullInstrumentViewWindow
from instrumentview.InstrumentViewADSObserver import InstrumentViewADSObserver


class FullInstrumentViewPresenter:
    """Presenter for the Instrument View window"""

<<<<<<< HEAD
=======
    _FULL_3D = "3D"
    _SPHERICAL_X = "Spherical X"
    _SPHERICAL_Y = "Spherical Y"
    _SPHERICAL_Z = "Spherical Z"
    _CYLINDRICAL_X = "Cylindrical X"
    _CYLINDRICAL_Y = "Cylindrical Y"
    _CYLINDRICAL_Z = "Cylindrical Z"
    _PROJECTION_OPTIONS = [_FULL_3D, _SPHERICAL_X, _SPHERICAL_Y, _SPHERICAL_Z, _CYLINDRICAL_X, _CYLINDRICAL_Y, _CYLINDRICAL_Z]

    _TIME_OF_FLIGHT = "TOF"
    _D_SPACING = "dSpacing"
    _WAVELENGTH = "Wavelength"
    _MOMENTUM_TRANSFER = "MomentumTransfer"
    _UNIT_OPTIONS = [_TIME_OF_FLIGHT, _D_SPACING, _WAVELENGTH, _MOMENTUM_TRANSFER]

>>>>>>> 70822543
    def __init__(self, view: FullInstrumentViewWindow, model: FullInstrumentViewModel):
        """For the given workspace, use the data from the model to plot the detectors. Also include points at the origin and
        any monitors."""
        self._view = view
        self._model = model
        self._model.setup()
        self.setup()

    def setup(self):
        self._view.subscribe_presenter(self)
        default_index, options = self.projection_combo_options()
        self._view.set_projection_combo_options(default_index, options)
        self._view.setup_connections_to_presenter()
        self._view.set_contour_range_limits(self._model.counts_limits)
        self._view.set_tof_range_limits(self._model.tof_limits)

        if len(self._model.monitor_positions) > 0:
            monitor_point_cloud = self.create_poly_data_mesh(self._model.monitor_positions)
            monitor_point_cloud["colours"] = self.generate_single_colour(len(self._model.monitor_positions), 1, 0, 0, 1)
            self._view.add_rgba_mesh(monitor_point_cloud, scalars="colours")

        self._counts_label = "Integrated Counts"
        self._visible_label = "Visible Picked"

        self._view.show_axes()
        self.on_projection_option_selected(default_index)

        if self._model.workspace_x_unit in self._UNIT_OPTIONS:
            self._view.set_unit_combo_box_index(self._UNIT_OPTIONS.index(self._model.workspace_x_unit))

        self._view.hide_status_box()
        self._ads_observer = InstrumentViewADSObserver(
            delete_callback=self.delete_workspace_callback,
            rename_callback=self.rename_workspace_callback,
            clear_callback=self.clear_workspace_callback,
        )
        self._view.hide_status_box()

    # TODO: Sort out view names and return names all in one place
    def projection_combo_options(self) -> tuple[int, list[str]]:
        default_projection = self._model.default_projection
        try:
            possible_returns = self._model._PROJECTION_OPTIONS
            default_index = possible_returns.index(default_projection)
        except ValueError:
            default_index = 0
        return default_index, self._model._PROJECTION_OPTIONS

    def on_export_workspace_clicked(self) -> None:
        self._model.save_line_plot_workspace_to_ads()

    def on_sum_spectra_checkbox_clicked(self) -> None:
        self._update_line_plot_ws_and_draw(self._view.current_selected_unit())

    def available_unit_options(self) -> list[str]:
        if self._model.has_unit:
            return self._UNIT_OPTIONS
        return ["No units"]

    def on_tof_limits_updated(self) -> None:
        """When TOF limits are changed, read the new limits and tell the presenter to update the colours accordingly"""
        self._model.tof_limits = self._view.get_tof_limits()
        self.set_view_tof_limits()

    def set_view_tof_limits(self) -> None:
        self._detector_mesh[self._counts_label] = self._model.detector_counts

    def on_contour_limits_updated(self) -> None:
        """When contour limits are changed, read the new limits and tell the presenter to update the colours accordingly"""
        self._model.counts_limits = self._view.get_contour_limits()
        self.set_view_contour_limits()

    def set_view_contour_limits(self) -> None:
        self._view.set_plotter_scalar_bar_range(self._model.counts_limits, self._counts_label)

    def on_projection_option_selected(self, selected_index: int) -> None:
        """Update the projection based on the selected option."""
        projection_type = self._model._PROJECTION_OPTIONS[selected_index]

        if projection_type.startswith("3D"):
            # Plot orange sphere at the origin
            # origin = pv.Sphere(radius=0.1, center=[0, 0, 0])
            # self._view.add_simple_shape(origin, colour="orange", pickable=False)
            self._view.enable_rectangle_picking_checkbox()
            self._update_view_main_plotter(self._model.detector_positions, is_projection=False)
            return

        if projection_type.endswith("X"):
            axis = [1, 0, 0]
        elif projection_type.endswith("Y"):
            axis = [0, 1, 0]
        elif projection_type.endswith("Z"):
            axis = [0, 0, 1]
        elif projection_type == self._model._SIDE_BY_SIDE:
            axis = [0, 0, 1]
        else:
            raise ValueError(f"Unknown projection type {projection_type}")

        self._model.calculate_projection(projection_type, axis)
        self._view.disable_rectangle_picking_checkbox()
        self._update_view_main_plotter(self._model.detector_projection_positions, is_projection=True)

    def _update_view_main_plotter(self, positions: np.ndarray, is_projection: bool):
        self._detector_mesh = self.create_poly_data_mesh(positions)
        self._detector_mesh[self._counts_label] = self._model.detector_counts
        self._view.add_main_mesh(self._detector_mesh, is_projection=is_projection, scalars=self._counts_label)

        self._pickable_main_mesh = self.create_poly_data_mesh(positions)
        self._pickable_main_mesh[self._visible_label] = self._model.picked_visibility
        self._view.add_pickable_main_mesh(self._pickable_main_mesh, scalars=self._visible_label)

        self._view.enable_point_picking(callback=self.point_picked)
        self.set_view_contour_limits()
        self.set_view_tof_limits()
        self._view.reset_camera()

    def on_multi_select_detectors_clicked(self, state: int) -> None:
        """Change between single and multi point picking"""
        if state == 2:
            self._view.enable_rectangle_picking(callback=self.rectangle_picked)
        else:
            self._view.enable_point_picking(callback=self.point_picked)

    def point_picked(self, point_position: np.ndarray | None, picker: PickerType) -> None:
        if point_position is None:
            return
        point_index = picker.GetPointId()
        self.update_picked_detectors([point_index])

    def rectangle_picked(self, rectangle: RectangleSelection) -> None:
        """Get points within the selection rectangle and display information for those detectors"""
        selected_mesh = self._detector_mesh.select_enclosed_points(rectangle.frustum_mesh)
        selected_mask = selected_mesh.point_data["SelectedPoints"].view(bool)
        selected_point_indices = np.argwhere(selected_mask).flatten()
        self.update_picked_detectors(selected_point_indices)

    def update_picked_detectors(self, point_indices: list[int] | np.ndarray) -> None:
        if len(point_indices) == 0:
            self._model.clear_all_picked_detectors()
        else:
            self._model.negate_picked_visibility(point_indices)

        # Update to visibility shows up in real time
        self._pickable_main_mesh[self._visible_label] = self._model.picked_visibility

        self._update_line_plot_ws_and_draw(self._view.current_selected_unit())

    def _update_line_plot_ws_and_draw(self, unit: str) -> None:
        self._model.extract_spectra_for_line_plot(unit, self._view.sum_spectra_selected())
        self._view.show_plot_for_detectors(self._model.line_plot_workspace)
        self._view.set_selected_detector_info(self._model.picked_detectors_info_text())

    def on_clear_selected_detectors_clicked(self) -> None:
        self.update_picked_detectors([])

    def create_poly_data_mesh(self, points: np.ndarray, faces=None) -> pv.PolyData:
        """Create a PyVista mesh from the given points and faces"""
        mesh = pv.PolyData(points, faces)
        return mesh

    def generate_single_colour(self, number_of_points: int, red: float, green: float, blue: float, alpha: float) -> np.ndarray:
        """Returns an RGBA colours array for the given set of points, with all points the same colour"""
        rgba = np.zeros((number_of_points, 4))
        rgba[:, 0] = red
        rgba[:, 1] = green
        rgba[:, 2] = blue
        rgba[:, 3] = alpha
        return rgba

    def delete_workspace_callback(self, ws_name):
        if self._model._workspace.name() != ws_name:
            return
        self._view.close()
        logger.warning(f"Workspace {ws_name} deleted, closed Experimental Instrument View.")

    def rename_workspace_callback(self, ws_old_name, ws_new_name):
        if self._model._workspace.name() != ws_old_name:
            return
        self._model._workspace = mtd[ws_new_name]
        logger.warning("Workspace renamed, updated Experimental Instrument View.")

    def clear_workspace_callback(self):
        self._view.close()

    def handle_close(self):
        del self._model
        # The observers are unsubscribed on object deletion, it's safer to manually
        # delete the observer rather than wait for the garbage collector, because
        # we don't want stale workspace references hanging around.
        if hasattr(self, "_ads_observer"):
            del self._ads_observer

    def on_unit_option_selected(self, value) -> None:
        self._update_line_plot_ws_and_draw(self._UNIT_OPTIONS[value])<|MERGE_RESOLUTION|>--- conflicted
+++ resolved
@@ -19,24 +19,12 @@
 class FullInstrumentViewPresenter:
     """Presenter for the Instrument View window"""
 
-<<<<<<< HEAD
-=======
-    _FULL_3D = "3D"
-    _SPHERICAL_X = "Spherical X"
-    _SPHERICAL_Y = "Spherical Y"
-    _SPHERICAL_Z = "Spherical Z"
-    _CYLINDRICAL_X = "Cylindrical X"
-    _CYLINDRICAL_Y = "Cylindrical Y"
-    _CYLINDRICAL_Z = "Cylindrical Z"
-    _PROJECTION_OPTIONS = [_FULL_3D, _SPHERICAL_X, _SPHERICAL_Y, _SPHERICAL_Z, _CYLINDRICAL_X, _CYLINDRICAL_Y, _CYLINDRICAL_Z]
-
     _TIME_OF_FLIGHT = "TOF"
     _D_SPACING = "dSpacing"
     _WAVELENGTH = "Wavelength"
     _MOMENTUM_TRANSFER = "MomentumTransfer"
     _UNIT_OPTIONS = [_TIME_OF_FLIGHT, _D_SPACING, _WAVELENGTH, _MOMENTUM_TRANSFER]
 
->>>>>>> 70822543
     def __init__(self, view: FullInstrumentViewWindow, model: FullInstrumentViewModel):
         """For the given workspace, use the data from the model to plot the detectors. Also include points at the origin and
         any monitors."""
