# Mantid Repository : https://github.com/mantidproject/mantid
#
# Copyright &copy; 2025 ISIS Rutherford Appleton Laboratory UKRI,
#   NScD Oak Ridge National Laboratory, European Spallation Source,
#   Institut Laue - Langevin & CSNS, Institute of High Energy Physics, CAS
# SPDX - License - Identifier: GPL - 3.0 +
import numpy as np
import pyvista as pv
from pyvista.plotting.picking import RectangleSelection
from pyvista.plotting.opts import PickerType
from mantid import mtd
from mantid.kernel import logger

from instrumentview.FullInstrumentViewModel import FullInstrumentViewModel
from instrumentview.FullInstrumentViewWindow import FullInstrumentViewWindow
from instrumentview.InstrumentViewADSObserver import InstrumentViewADSObserver


class FullInstrumentViewPresenter:
    """Presenter for the Instrument View window"""

    _TIME_OF_FLIGHT = "TOF"
    _D_SPACING = "dSpacing"
    _WAVELENGTH = "Wavelength"
    _MOMENTUM_TRANSFER = "MomentumTransfer"
    _UNIT_OPTIONS = [_TIME_OF_FLIGHT, _D_SPACING, _WAVELENGTH, _MOMENTUM_TRANSFER]

    def __init__(self, view: FullInstrumentViewWindow, model: FullInstrumentViewModel):
        """For the given workspace, use the data from the model to plot the detectors. Also include points at the origin and
        any monitors."""
        self._view = view
        self._model = model
        self._model.setup()
        self.setup()

    def setup(self):
        self._view.subscribe_presenter(self)
        default_index, options = self.projection_combo_options()
        self._view.set_projection_combo_options(default_index, options)
        self._view.setup_connections_to_presenter()
        self._view.set_contour_range_limits(self._model.counts_limits)
        self._view.set_tof_range_limits(self._model.tof_limits)

        if len(self._model.monitor_positions) > 0:
            monitor_point_cloud = self.create_poly_data_mesh(self._model.monitor_positions)
            monitor_point_cloud["colours"] = self.generate_single_colour(len(self._model.monitor_positions), 1, 0, 0, 1)
            self._view.add_rgba_mesh(monitor_point_cloud, scalars="colours")

        self._counts_label = "Integrated Counts"
        self._visible_label = "Visible Picked"

        self._view.show_axes()

        self._is_projection_selected = False

        self.on_projection_option_selected(default_index)

        if self._model.workspace_x_unit in self._UNIT_OPTIONS:
            self._view.set_unit_combo_box_index(self._UNIT_OPTIONS.index(self._model.workspace_x_unit))

        self._view.hide_status_box()
        self._ads_observer = InstrumentViewADSObserver(
            delete_callback=self.delete_workspace_callback,
            rename_callback=self.rename_workspace_callback,
            clear_callback=self.clear_workspace_callback,
            replace_callback=self.replace_workspace_callback,
        )
        self._view.hide_status_box()

    # TODO: Sort out view names and return names all in one place
    def projection_combo_options(self) -> tuple[int, list[str]]:
        default_projection = self._model.default_projection
        try:
            possible_returns = self._model._PROJECTION_OPTIONS
            default_index = possible_returns.index(default_projection)
        except ValueError:
            default_index = 0
        return default_index, self._model._PROJECTION_OPTIONS

    def on_export_workspace_clicked(self) -> None:
        self._model.save_line_plot_workspace_to_ads()

    def on_sum_spectra_checkbox_clicked(self) -> None:
        self._update_line_plot_ws_and_draw(self._view.current_selected_unit())

    def available_unit_options(self) -> list[str]:
        if self._model.has_unit:
            return self._UNIT_OPTIONS
        return ["No units"]

    @property
    def workspace_display_unit(self) -> str:
        if self._model.has_unit:
            return self._model.workspace_x_unit_display
        return ""

    def on_tof_limits_updated(self) -> None:
        """When TOF limits are changed, read the new limits and tell the presenter to update the colours accordingly"""
        self._model.tof_limits = self._view.get_tof_limits()
        self.set_view_tof_limits()

    def set_view_tof_limits(self) -> None:
        self._detector_mesh[self._counts_label] = self._model.detector_counts

    def on_contour_limits_updated(self) -> None:
        """When contour limits are changed, read the new limits and tell the presenter to update the colours accordingly"""
        self._model.counts_limits = self._view.get_contour_limits()
        self.set_view_contour_limits()

    def set_view_contour_limits(self) -> None:
        self._view.set_plotter_scalar_bar_range(self._model.counts_limits, self._counts_label)

    def on_projection_option_selected(self, selected_index: int) -> None:
        """Update the projection based on the selected option."""
        projection_type = self._model._PROJECTION_OPTIONS[selected_index]

        if projection_type.startswith("3D"):
            # Plot orange sphere at the origin
            # origin = pv.Sphere(radius=0.1, center=[0, 0, 0])
            # self._view.add_simple_shape(origin, colour="orange", pickable=False)
            self._apply_projection_state(False, self._model.detector_positions)
            return

        if projection_type.endswith("X"):
            axis = [1, 0, 0]
        elif projection_type.endswith("Y"):
            axis = [0, 1, 0]
        elif projection_type.endswith("Z"):
            axis = [0, 0, 1]
        elif projection_type == self._model._SIDE_BY_SIDE:
            axis = [0, 0, 1]
        else:
            raise ValueError(f"Unknown projection type {projection_type}")

<<<<<<< HEAD
        self._model.calculate_projection(projection_type, axis)
        self._view.disable_rectangle_picking_checkbox()
        self._update_view_main_plotter(self._model.detector_projection_positions, is_projection=True)
=======
        self._model.calculate_projection(is_spherical, axis)
        self._apply_projection_state(True, self._model.detector_projection_positions)

    def _apply_projection_state(self, is_projection: bool, positions: np.ndarray) -> None:
        self._is_projection_selected = is_projection
        self._update_view_main_plotter(positions, is_projection=self._is_projection_selected)
        self.on_multi_select_detectors_clicked()
>>>>>>> e92b7e09

    def _update_view_main_plotter(self, positions: np.ndarray, is_projection: bool):
        self._detector_mesh = self.create_poly_data_mesh(positions)
        self._detector_mesh[self._counts_label] = self._model.detector_counts
        self._view.add_main_mesh(self._detector_mesh, is_projection=is_projection, scalars=self._counts_label)

        self._pickable_main_mesh = self.create_poly_data_mesh(positions)
        self._pickable_main_mesh[self._visible_label] = self._model.picked_visibility
        self._view.add_pickable_main_mesh(self._pickable_main_mesh, scalars=self._visible_label)

        self._view.enable_point_picking(self._is_projection_selected, callback=self.point_picked)
        self.set_view_contour_limits()
        self.set_view_tof_limits()
        self._view.reset_camera()

    def on_multi_select_detectors_clicked(self) -> None:
        """Change between single and multi point picking"""
        if self._view.is_multi_picking_checkbox_checked():
            self._view.check_sum_spectra_checkbox()
            self._view.enable_rectangle_picking(self._is_projection_selected, callback=self.rectangle_picked)
        else:
            self._view.enable_point_picking(self._is_projection_selected, callback=self.point_picked)

    def point_picked(self, point_position: np.ndarray | None, picker: PickerType) -> None:
        if point_position is None:
            return
        point_index = picker.GetPointId()
        self.update_picked_detectors([point_index])

    def rectangle_picked(self, rectangle: RectangleSelection) -> None:
        """Get points within the selection rectangle and display information for those detectors"""
        selected_mesh = self._detector_mesh.select_enclosed_points(rectangle.frustum_mesh)
        selected_mask = selected_mesh.point_data["SelectedPoints"].view(bool)
        selected_point_indices = np.argwhere(selected_mask).flatten()
        self.update_picked_detectors(selected_point_indices)

    def update_picked_detectors(self, point_indices: list[int] | np.ndarray) -> None:
        if len(point_indices) == 0:
            self._model.clear_all_picked_detectors()
        else:
            self._model.negate_picked_visibility(point_indices)

        # Update to visibility shows up in real time
        self._pickable_main_mesh[self._visible_label] = self._model.picked_visibility

        self._update_line_plot_ws_and_draw(self._view.current_selected_unit())

    def _update_line_plot_ws_and_draw(self, unit: str) -> None:
        self._model.extract_spectra_for_line_plot(unit, self._view.sum_spectra_selected())
        self._view.show_plot_for_detectors(self._model.line_plot_workspace)
        self._view.set_selected_detector_info(self._model.picked_detectors_info_text())

    def on_clear_selected_detectors_clicked(self) -> None:
        self.update_picked_detectors([])

    def create_poly_data_mesh(self, points: np.ndarray, faces=None) -> pv.PolyData:
        """Create a PyVista mesh from the given points and faces"""
        mesh = pv.PolyData(points, faces)
        return mesh

    def generate_single_colour(self, number_of_points: int, red: float, green: float, blue: float, alpha: float) -> np.ndarray:
        """Returns an RGBA colours array for the given set of points, with all points the same colour"""
        rgba = np.zeros((number_of_points, 4))
        rgba[:, 0] = red
        rgba[:, 1] = green
        rgba[:, 2] = blue
        rgba[:, 3] = alpha
        return rgba

    def delete_workspace_callback(self, ws_name):
        if self._model._workspace.name() != ws_name:
            return
        self._view.close()
        logger.warning(f"Workspace {ws_name} deleted, closed Experimental Instrument View.")

    def rename_workspace_callback(self, ws_old_name, ws_new_name):
        if self._model._workspace.name() != ws_old_name:
            return
        self._model._workspace = mtd[ws_new_name]
        logger.warning("Workspace renamed, updated Experimental Instrument View.")

    def clear_workspace_callback(self):
        self._view.close()

    def replace_workspace_callback(self, ws_name, ws):
        if ws_name == self._model.workspace.name():
            self._view.close()

    def handle_close(self):
        # The observers are unsubscribed on object deletion, it's safer to manually
        # delete the observer rather than wait for the garbage collector, because
        # we don't want stale workspace references hanging around.
        if hasattr(self, "_ads_observer"):
            del self._ads_observer

    def on_unit_option_selected(self, value) -> None:
        self._update_line_plot_ws_and_draw(self._UNIT_OPTIONS[value])<|MERGE_RESOLUTION|>--- conflicted
+++ resolved
@@ -132,19 +132,13 @@
         else:
             raise ValueError(f"Unknown projection type {projection_type}")
 
-<<<<<<< HEAD
         self._model.calculate_projection(projection_type, axis)
-        self._view.disable_rectangle_picking_checkbox()
-        self._update_view_main_plotter(self._model.detector_projection_positions, is_projection=True)
-=======
-        self._model.calculate_projection(is_spherical, axis)
         self._apply_projection_state(True, self._model.detector_projection_positions)
 
     def _apply_projection_state(self, is_projection: bool, positions: np.ndarray) -> None:
         self._is_projection_selected = is_projection
         self._update_view_main_plotter(positions, is_projection=self._is_projection_selected)
         self.on_multi_select_detectors_clicked()
->>>>>>> e92b7e09
 
     def _update_view_main_plotter(self, positions: np.ndarray, is_projection: bool):
         self._detector_mesh = self.create_poly_data_mesh(positions)
