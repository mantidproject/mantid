--- conflicted
+++ resolved
@@ -165,9 +165,6 @@
     @mock.patch("instrumentview.FullInstrumentViewModel.FullInstrumentViewModel.set_peaks_workspaces")
     @mock.patch("instrumentview.FullInstrumentViewPresenter.FullInstrumentViewPresenter.refresh_lineplot_peaks")
     @mock.patch("instrumentview.FullInstrumentViewModel.FullInstrumentViewModel.peak_overlay_points")
-<<<<<<< HEAD
-    def test_on_peaks_workspace_selected(self, mock_peak_overlay_points, mock_refresh_lineplot_peaks, mock_set_peaks_workspaces):
-=======
     def test_on_peaks_workspace_selected(
         self,
         mock_peak_overlay_points,
@@ -176,7 +173,6 @@
         mock_set_peaks_workspaces,
         mock_transform,
     ):
->>>>>>> 0967c072
         mock_peak_overlay_points.return_value = [[self._create_detector_peaks(50, np.zeros(3))]]
         self._model._calculate_projection = MagicMock(return_value=np.array([np.zeros(3), np.zeros(3)]))
         self._model._detector_ids = np.array([50, 52])
@@ -261,14 +257,6 @@
         self._presenter._update_relative_detector_angle()
         mock_relative_detector_angle.assert_called_once()
         self._mock_view.set_relative_detector_angle.assert_called_once()
-
-<<<<<<< HEAD
-=======
-    @mock.patch.object(FullInstrumentViewModel, "default_projection", new_callable=mock.PropertyMock)
-    def test_default_projection(self, mock_default_projection):
-        mock_default_projection.return_value = "SPHERICAL_Z"
-        default_index, _ = self._presenter.projection_combo_options()
-        self.assertEqual(3, default_index)
 
     @mock.patch("instrumentview.FullInstrumentViewModel.FullInstrumentViewModel.reset_cached_projection_positions")
     @mock.patch("instrumentview.FullInstrumentViewModel.FullInstrumentViewModel.set_peaks_workspaces")
@@ -366,7 +354,6 @@
         expected_vectors = np.array([[3, 0, 0], [0, 10, 0]])
         np.testing.assert_allclose(expected_vectors, transformed_vectors)
 
->>>>>>> 0967c072
 
 if __name__ == "__main__":
     unittest.main()