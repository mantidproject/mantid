# Mantid Repository : https://github.com/mantidproject/mantid
#
# Copyright &copy; 2025 ISIS Rutherford Appleton Laboratory UKRI,
#   NScD Oak Ridge National Laboratory, European Spallation Source,
#   Institut Laue - Langevin & CSNS, Institute of High Energy Physics, CAS
# SPDX - License - Identifier: GPL - 3.0 +
from instrumentview.FullInstrumentViewPresenter import FullInstrumentViewPresenter
from instrumentview.FullInstrumentViewModel import FullInstrumentViewModel
from instrumentview.Peaks.DetectorPeaks import DetectorPeaks
from instrumentview.Peaks.Peak import Peak

import numpy as np
from mantid.simpleapi import CreateSampleWorkspace

import unittest
from unittest import mock
from unittest.mock import MagicMock


class TestFullInstrumentViewPresenter(unittest.TestCase):
    def setUp(self):
        self._mock_view = MagicMock()
        self._ws = CreateSampleWorkspace(OutputWorkspace="TestFullInstrumentViewPresenter")
        self._model = FullInstrumentViewModel(self._ws)
        with mock.patch("instrumentview.FullInstrumentViewModel.FullInstrumentViewModel.set_peaks_workspaces"):
            self._presenter = FullInstrumentViewPresenter(self._mock_view, self._model)
        self._mock_view.reset_mock()

    def tearDown(self):
        self._presenter.handle_close()
        self._ws.delete()

    def _create_detector_peaks(self, det_id: int, location: np.ndarray) -> DetectorPeaks:
        return DetectorPeaks([Peak(det_id, location, (1, 1, 1), 100, 1000, 100, 100)])

    def test_projection_combo_options(self):
        _, projections = self._presenter.projection_combo_options()
        self.assertGreater(len(projections), 0)
        self.assertTrue("Spherical X" in projections)

    @mock.patch("instrumentview.FullInstrumentViewModel.FullInstrumentViewModel.set_peaks_workspaces")
    def test_projection_option_selected(self, mock_set_peaks_ws):
        self._presenter.on_projection_option_selected(1)
        self._mock_view.add_main_mesh.assert_called()
        mock_set_peaks_ws.assert_called_once()

    @mock.patch("instrumentview.FullInstrumentViewModel.FullInstrumentViewModel.reset_cached_projection_positions")
    @mock.patch("instrumentview.FullInstrumentViewModel.FullInstrumentViewModel.set_peaks_workspaces")
    def test_3d_projection_resets_cache(self, mock_set_peaks_ws, mock_reset_cache):
        self.assertEquals("3D", self._presenter._PROJECTION_OPTIONS[0])
        self._presenter.on_projection_option_selected(0)
        mock_reset_cache.assert_called_once()
        self._mock_view.add_main_mesh.assert_called()

    @mock.patch("instrumentview.FullInstrumentViewPresenter.FullInstrumentViewPresenter.create_poly_data_mesh")
    @mock.patch("instrumentview.FullInstrumentViewModel.FullInstrumentViewModel.calculate_projection")
    def test_projection_option_axis(self, mock_calculate_projection, mock_create_poly_data_mesh):
        _, options = self._presenter.projection_combo_options()
        for option in options:
            if option.endswith("X"):
                axis = [1, 0, 0]
            elif option.endswith("Y"):
                axis = [0, 1, 0]
            elif option.endswith("Z"):
                axis = [0, 0, 1]
            else:
                return
            self._presenter.on_projection_option_selected(options.index(option))
            mock_calculate_projection.assert_called_once_with(option.startswith("Spherical"), axis)
            mock_create_poly_data_mesh.assert_called()
            mock_calculate_projection.reset_mock()
            mock_create_poly_data_mesh.reset_mock()

    @mock.patch("instrumentview.FullInstrumentViewModel.FullInstrumentViewModel.update_integration_range")
    @mock.patch("instrumentview.FullInstrumentViewPresenter.FullInstrumentViewPresenter.set_view_integration_limits")
    def test_on_integration_limits_updated_true(self, mock_set_view_integration_limits, mock_update_integration_range):
        self._mock_view.get_integration_limits.return_value = (0, 100)
        self._presenter.on_integration_limits_updated()
        mock_update_integration_range.assert_called_with((0, 100))
        mock_set_view_integration_limits.assert_called_once()

    @mock.patch("instrumentview.FullInstrumentViewPresenter.FullInstrumentViewPresenter.set_view_contour_limits")
    def test_on_contour_limits_updated_true(self, mock_set_view_contour_limits):
        self._mock_view.get_contour_limits.return_value = (0, 100)
        self._presenter.on_contour_limits_updated()
        self.assertEqual(self._model._counts_limits, (0, 100))
        mock_set_view_contour_limits.assert_called_once()

    def test_set_view_contour_limits(self):
        self._model._counts_limits = (0, 100)
        self._presenter.set_view_contour_limits()
        self._mock_view.set_plotter_scalar_bar_range.assert_called_once_with((0, 100), self._presenter._counts_label)

    def test_set_view_integration_limits(self):
        self._model._counts = np.zeros(200)
        self._presenter._detector_mesh = {}
        self._presenter.set_view_integration_limits()
        np.testing.assert_allclose(self._presenter._detector_mesh[self._presenter._counts_label], self._model.detector_counts)

    @mock.patch("instrumentview.FullInstrumentViewPresenter.FullInstrumentViewPresenter.update_picked_detectors")
    def test_point_picked(self, mock_update_picked_detectors):
        mock_picker = MagicMock()

        def get_point_id():
            return 1

        mock_picker.GetPointId = get_point_id
        self._presenter.point_picked(MagicMock(), mock_picker)
        mock_update_picked_detectors.assert_called_with([1])

    def test_update_picked_detectors(self):
        self._model._workspace_indices = np.array([0, 1, 2])
        self._model._is_valid = np.array([True, True, True])
        self._model._detector_is_picked = np.array([True, True, False])
        self._model.picked_detectors_info_text = MagicMock(return_value=["a", "a"])
        self._model.extract_spectra_for_line_plot = MagicMock()
        self._presenter._pickable_main_mesh = {}
        self._presenter._pickable_projection_mesh = {}
        self._mock_view.current_selected_unit.return_value = "TOF"
        self._mock_view.sum_spectra_selected.return_value = True

        self._presenter.update_picked_detectors([])
        np.testing.assert_allclose(self._presenter._pickable_main_mesh[self._presenter._visible_label], self._model._detector_is_picked)
        self._mock_view.show_plot_for_detectors.assert_called_once_with(self._model.line_plot_workspace)
        self._mock_view.set_selected_detector_info.assert_called_once_with(["a", "a"])
        self._model.extract_spectra_for_line_plot.assert_called_once_with("TOF", True)

    def test_generate_single_colour(self):
        green_vector = self._presenter.generate_single_colour(2, 0, 1, 0, 0)
        self.assertEqual(len(green_vector), 2)
        self.assertTrue(green_vector.all(where=[0, 1, 0, 0]))

    def test_set_multi_select_enabled(self):
        self._mock_view.is_multi_picking_checkbox_checked.return_value = True
        self._presenter.on_multi_select_detectors_clicked()
        self._mock_view.enable_rectangle_picking.assert_called_once()
        self._mock_view.enable_point_picking.assert_not_called()

    def test_set_multi_select_disabled(self):
        self._mock_view.is_multi_picking_checkbox_checked.return_value = False
        self._presenter.on_multi_select_detectors_clicked()
        self._mock_view.enable_rectangle_picking.assert_not_called()
        self._mock_view.enable_point_picking.assert_called_once()

    @mock.patch("instrumentview.FullInstrumentViewModel.FullInstrumentViewModel.extract_spectra_for_line_plot")
    def test_unit_option_selected(self, mock_extract_spectra):
        self._mock_view.sum_spectra_selected.return_value = True
        self._presenter.on_unit_option_selected(1)
        self._mock_view.show_plot_for_detectors.assert_called_once()
        self._mock_view.set_selected_detector_info.assert_called_once()
        mock_extract_spectra.assert_called_once_with(self._presenter._UNIT_OPTIONS[1], True)

    @mock.patch("instrumentview.FullInstrumentViewModel.FullInstrumentViewModel.save_line_plot_workspace_to_ads")
    def test_export_workspace_clicked(self, mock_save_line_plot_workspace_to_ads):
        self._presenter.on_export_workspace_clicked()
        mock_save_line_plot_workspace_to_ads.assert_called_once()

    @mock.patch("instrumentview.FullInstrumentViewPresenter.FullInstrumentViewPresenter._update_line_plot_ws_and_draw")
    def test_on_sum_spectra_checkbox_clicked(self, mock_update_line_plot_ws_and_draw):
        self._mock_view.current_selected_unit.return_value = "dSpacing"
        self._presenter.on_sum_spectra_checkbox_clicked()
        mock_update_line_plot_ws_and_draw.assert_called_once_with("dSpacing")

    @mock.patch.object(FullInstrumentViewModel, "has_unit", new_callable=mock.PropertyMock)
    def test_available_units_no_units(self, mock_has_unit):
        mock_has_unit.return_value = False
        units = self._presenter.available_unit_options()
        mock_has_unit.assert_called_once()
        self.assertEquals(["No units"], units)

    @mock.patch.object(FullInstrumentViewModel, "has_unit", new_callable=mock.PropertyMock)
    def test_available_units_has_units(self, mock_has_unit):
        mock_has_unit.return_value = True
        units = self._presenter.available_unit_options()
        mock_has_unit.assert_called_once()
        self.assertEquals(self._presenter._UNIT_OPTIONS, units)

    def test_only_close_on_correct_ws_replace(self):
        ws_name = self._model.workspace.name()
        self._presenter.replace_workspace_callback(ws_name, None)
        self._mock_view.close.assert_called_once()
        self._mock_view.close.reset_mock()
        self._presenter.replace_workspace_callback("not_my_workspace", None)
        self._mock_view.close.assert_not_called()

<<<<<<< HEAD
    @mock.patch.object(FullInstrumentViewModel, "default_projection", new_callable=mock.PropertyMock)
    def test_default_projection(self, mock_default_projection):
        mock_default_projection.return_value = "SPHERICAL_Z"
        default_index, _ = self._presenter.projection_combo_options()
        self.assertEqual(3, default_index)
=======
    @mock.patch("instrumentview.FullInstrumentViewPresenter.FullInstrumentViewPresenter.on_peaks_workspace_selected")
    def test_reload_peaks_workspaces(self, mock_on_peaks_workspace_selected):
        self._presenter._reload_peaks_workspaces()
        self._mock_view.refresh_peaks_ws_list.assert_called_once()
        mock_on_peaks_workspace_selected.assert_called_once()

    @mock.patch("instrumentview.FullInstrumentViewModel.FullInstrumentViewModel.peaks_workspaces_in_ads")
    def test_peaks_workspaces_in_ads(self, mock_peaks_workspaces_in_ads):
        mock_peaks_workspaces_in_ads.return_value = [self._ws, self._ws]
        workspaces = self._presenter.peaks_workspaces_in_ads()
        mock_peaks_workspaces_in_ads.assert_called_once()
        self.assertEqual([self._ws.name(), self._ws.name()], workspaces)

    @mock.patch("instrumentview.FullInstrumentViewModel.FullInstrumentViewModel.set_peaks_workspaces")
    @mock.patch("instrumentview.FullInstrumentViewPresenter.FullInstrumentViewPresenter.refresh_lineplot_peaks")
    @mock.patch("instrumentview.FullInstrumentViewPresenter.FullInstrumentViewPresenter._adjust_points_for_selected_projection")
    @mock.patch("instrumentview.FullInstrumentViewModel.FullInstrumentViewModel.peak_overlay_points")
    def test_on_peaks_workspace_selected(
        self, mock_peak_overlay_points, mock_adjust_points_projection, mock_refresh_lineplot_peaks, mock_set_peaks_workspaces
    ):
        mock_peak_overlay_points.return_value = [[self._create_detector_peaks(50, np.zeros(3))]]
        mock_adjust_points_projection.return_value = [mock_peak_overlay_points()[0][0].location]
        self._model._current_projected_positions = np.array([np.zeros(3)])
        self._model._detector_ids = np.array([50, 52])
        self._model._is_valid = np.array([True, True])
        self._presenter.on_peaks_workspace_selected()
        mock_refresh_lineplot_peaks.assert_called_once()
        self._mock_view.clear_overlay_meshes.assert_called_once()
        mock_set_peaks_workspaces.assert_called_once()
        self._mock_view.plot_overlay_mesh.assert_called_once()

    @mock.patch("instrumentview.FullInstrumentViewModel.FullInstrumentViewModel.peak_overlay_points")
    @mock.patch.object(FullInstrumentViewModel, "picked_detector_ids", new_callable=mock.PropertyMock)
    def test_refresh_lineplot_peaks(self, mock_picked_detector_ids, mock_peak_overlay_points):
        mock_peak_overlay_points.return_value = [[self._create_detector_peaks(50, np.zeros(3))]]
        mock_picked_detector_ids.return_value = [50]
        self._mock_view.current_selected_unit.return_value = self._presenter._TIME_OF_FLIGHT
        self._presenter._update_peaks_workspaces()
        self._presenter.refresh_lineplot_peaks()
        mock_peak_overlay_points.assert_called_once()
        self._mock_view.clear_lineplot_overlays.assert_called_once()
        self._mock_view.redraw_lineplot.assert_called_once()
        self._mock_view.plot_lineplot_overlay.assert_called_once()
        overlay_call_args = self._mock_view.plot_lineplot_overlay.call_args[0]
        self.assertEqual([100], overlay_call_args[0])
        self.assertEqual(["(1, 1, 1)"], overlay_call_args[1])

    @mock.patch("instrumentview.FullInstrumentViewModel.FullInstrumentViewModel.peak_overlay_points")
    @mock.patch.object(FullInstrumentViewModel, "picked_detector_ids", new_callable=mock.PropertyMock)
    def test_refresh_lineplot_peaks_q(self, mock_picked_detector_ids, mock_peak_overlay_points):
        mock_peak_overlay_points.return_value = [[self._create_detector_peaks(50, np.zeros(3))]]
        mock_picked_detector_ids.return_value = [50]
        self._mock_view.current_selected_unit.return_value = self._presenter._MOMENTUM_TRANSFER
        self._presenter._update_peaks_workspaces()
        self._presenter.refresh_lineplot_peaks()
        mock_peak_overlay_points.assert_called_once()
        self._mock_view.clear_lineplot_overlays.assert_called_once()
        self._mock_view.redraw_lineplot.assert_called_once()
        self._mock_view.plot_lineplot_overlay.assert_called_once()
        overlay_call_args = self._mock_view.plot_lineplot_overlay.call_args[0]
        self.assertEqual([100], overlay_call_args[0])
        self.assertEqual(["(1, 1, 1)"], overlay_call_args[1])

    @mock.patch("instrumentview.FullInstrumentViewModel.FullInstrumentViewModel.peak_overlay_points")
    @mock.patch.object(FullInstrumentViewModel, "picked_detector_ids", new_callable=mock.PropertyMock)
    def test_refresh_lineplot_peaks_no_detector(self, mock_picked_detector_ids, mock_peak_overlay_points):
        mock_peak_overlay_points.return_value = [[self._create_detector_peaks(50, np.zeros(3))]]
        mock_picked_detector_ids.return_value = []
        self._mock_view.current_selected_unit.return_value = self._presenter._TIME_OF_FLIGHT
        self._presenter._update_peaks_workspaces()
        self._presenter.refresh_lineplot_peaks()
        mock_peak_overlay_points.assert_called_once()
        self._mock_view.clear_lineplot_overlays.assert_called_once()
        self._mock_view.redraw_lineplot.assert_called_once()
        self._mock_view.plot_lineplot_overlay.assert_not_called()

    @mock.patch("instrumentview.FullInstrumentViewModel.FullInstrumentViewModel.peak_overlay_points")
    @mock.patch.object(FullInstrumentViewModel, "picked_detector_ids", new_callable=mock.PropertyMock)
    def test_refresh_lineplot_peaks_wrong_unit(self, mock_picked_detector_ids, mock_peak_overlay_points):
        mock_peak_overlay_points.return_value = [[self._create_detector_peaks(50, np.zeros(3))]]
        mock_picked_detector_ids.return_value = [50]
        self._mock_view.current_selected_unit.return_value = "Light Years"
        self._presenter.refresh_lineplot_peaks()
        mock_peak_overlay_points.assert_not_called()
        self._mock_view.clear_lineplot_overlays.assert_called_once()
        self._mock_view.redraw_lineplot.assert_called_once()
        self._mock_view.plot_lineplot_overlay.assert_not_called()
>>>>>>> 21df13e7


if __name__ == "__main__":
    unittest.main()<|MERGE_RESOLUTION|>--- conflicted
+++ resolved
@@ -47,7 +47,7 @@
     @mock.patch("instrumentview.FullInstrumentViewModel.FullInstrumentViewModel.reset_cached_projection_positions")
     @mock.patch("instrumentview.FullInstrumentViewModel.FullInstrumentViewModel.set_peaks_workspaces")
     def test_3d_projection_resets_cache(self, mock_set_peaks_ws, mock_reset_cache):
-        self.assertEquals("3D", self._presenter._PROJECTION_OPTIONS[0])
+        self.assertEquals("3D", self._model._PROJECTION_OPTIONS[0])
         self._presenter.on_projection_option_selected(0)
         mock_reset_cache.assert_called_once()
         self._mock_view.add_main_mesh.assert_called()
@@ -183,13 +183,6 @@
         self._presenter.replace_workspace_callback("not_my_workspace", None)
         self._mock_view.close.assert_not_called()
 
-<<<<<<< HEAD
-    @mock.patch.object(FullInstrumentViewModel, "default_projection", new_callable=mock.PropertyMock)
-    def test_default_projection(self, mock_default_projection):
-        mock_default_projection.return_value = "SPHERICAL_Z"
-        default_index, _ = self._presenter.projection_combo_options()
-        self.assertEqual(3, default_index)
-=======
     @mock.patch("instrumentview.FullInstrumentViewPresenter.FullInstrumentViewPresenter.on_peaks_workspace_selected")
     def test_reload_peaks_workspaces(self, mock_on_peaks_workspace_selected):
         self._presenter._reload_peaks_workspaces()
@@ -277,7 +270,12 @@
         self._mock_view.clear_lineplot_overlays.assert_called_once()
         self._mock_view.redraw_lineplot.assert_called_once()
         self._mock_view.plot_lineplot_overlay.assert_not_called()
->>>>>>> 21df13e7
+
+    @mock.patch.object(FullInstrumentViewModel, "default_projection", new_callable=mock.PropertyMock)
+    def test_default_projection(self, mock_default_projection):
+        mock_default_projection.return_value = "SPHERICAL_Z"
+        default_index, _ = self._presenter.projection_combo_options()
+        self.assertEqual(3, default_index)
 
 
 if __name__ == "__main__":
