--- conflicted
+++ resolved
@@ -128,15 +128,15 @@
         np.testing.assert_array_equal(model._is_valid, [True, True, False])
         np.testing.assert_array_equal(model._counts, [100, 200, 0])
 
-    @mock.patch("instrumentview.Projections.SphericalProjection.SphericalProjection")
+    @mock.patch("instrumentview.FullInstrumentViewModel.SphericalProjection")
     def test_calculate_spherical_projection(self, mock_spherical_projection):
         self._run_projection_test(mock_spherical_projection, FullInstrumentViewModel._SPHERICAL_Y)
 
-    @mock.patch("instrumentview.Projections.CylindricalProjection.CylindricalProjection")
+    @mock.patch("instrumentview.FullInstrumentViewModel.CylindricalProjection")
     def test_calculate_cylindrical_projection(self, mock_cylindrical_projection):
         self._run_projection_test(mock_cylindrical_projection, FullInstrumentViewModel._CYLINDRICAL_Y)
 
-    @mock.patch("instrumentview.Projections.SideBySide.SideBySide")
+    @mock.patch("instrumentview.FullInstrumentViewModel.SideBySide")
     def test_calculate_side_by_side_projection(self, mock_side_by_side):
         self._run_projection_test(mock_side_by_side, FullInstrumentViewModel._SIDE_BY_SIDE)
 
@@ -148,11 +148,7 @@
         mock_projection = mock.MagicMock()
         mock_projection.positions.return_value = [[1, 2], [1, 2], [1, 2]]
         mock_projection_constructor.return_value = mock_projection
-<<<<<<< HEAD
-        points = model.calculate_projection(projection_option, axis=[0, 1, 0])
-=======
-        points = model.calculate_projection(is_spherical, axis=[0, 1, 0], positions=model.detector_positions)
->>>>>>> 21df13e7
+        points = model.calculate_projection(projection_option, axis=[0, 1, 0], positions=model.detector_positions)
         mock_projection_constructor.assert_called_once()
         self.assertTrue(all(all(point == [1, 2, 0]) for point in points))
 
