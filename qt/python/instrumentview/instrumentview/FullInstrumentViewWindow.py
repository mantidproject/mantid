# Mantid Repository : https://github.com/mantidproject/mantid
#
# Copyright &copy; 2025 ISIS Rutherford Appleton Laboratory UKRI,
#   NScD Oak Ridge National Laboratory, European Spallation Source,
#   Institut Laue - Langevin & CSNS, Institute of High Energy Physics, CAS
# SPDX - License - Identifier: GPL - 3.0 +
from pyvista import PolyData
from qtpy.QtWidgets import (
    QMainWindow,
    QVBoxLayout,
    QHBoxLayout,
    QWidget,
    QLabel,
    QLineEdit,
    QGroupBox,
    QSizePolicy,
    QComboBox,
    QSplitter,
    QCheckBox,
    QTextEdit,
    QPushButton,
    QListWidget,
    QListWidgetItem,
    QAbstractItemView,
    QScrollArea,
)
from qtpy.QtGui import QDoubleValidator, QMovie, QDragEnterEvent, QDropEvent, QDragMoveEvent, QColor, QPalette
from qtpy.QtCore import Qt, QEvent, QSize
from superqt import QDoubleRangeSlider
from pyvistaqt import BackgroundPlotter
import matplotlib.pyplot as plt
from matplotlib.backends.backend_qt5agg import FigureCanvasQTAgg as FigureCanvas
from instrumentview.Detectors import DetectorInfo
from instrumentview.InteractorStyles import CustomInteractorStyleZoomAndSelect, CustomInteractorStyleRubberBand3D
from typing import Callable
from instrumentview.Projections.ProjectionType import ProjectionType
from mantid.dataobjects import Workspace2D
from mantid import UsageService, ConfigService
from mantid.kernel import FeatureType
from mantidqt.plotting.mantid_navigation_toolbar import MantidNavigationToolbar
import numpy as np
import pyvista as pv
from pyvista.plotting.picking import RectangleSelection
from pyvista.plotting.opts import PickerType
import os
from vtkmodules.vtkInteractionWidgets import vtkImplicitCylinderWidget, vtkImplicitCylinderRepresentation
from vtkmodules.vtkCommonCore import vtkCommand


class CylinderWidgetNoRotation(vtkImplicitCylinderWidget):
    def __init__(self):
        super().__init__()
        self.AddObserver(vtkCommand.StartInteractionEvent, lambda *_: self._on_interaction())

    def _on_interaction(self):
        if self.GetCylinderRepresentation().GetInteractionState() == 4:
            self.GetCylinderRepresentation().SetInteractionState(3)
            return


class PeaksWorkspaceListWidget(QListWidget):
    def __init__(self, parent):
        super().__init__(parent)
        self.setDragDropMode(QAbstractItemView.DropOnly)

    def dragEnterEvent(self, event: QDragEnterEvent):
        if event.mimeData().hasText():
            event.acceptProposedAction()

    def dragMoveEvent(self, event: QDragMoveEvent):
        if event.mimeData().hasText():
            event.acceptProposedAction()

    def dropEvent(self, event: QDropEvent):
        drop_text = event.mimeData().text()
        for i in range(self.count()):
            item = self.item(i)
            if item.text() == drop_text:
                item.setCheckState(Qt.Checked)
        event.acceptProposedAction()


class FullInstrumentViewWindow(QMainWindow):
    """View for the Instrument View window. Contains the 3D view, the projection view, boxes showing information about the selected
    detector, and a line plot of selected detector(s)"""

    _detector_spectrum_fig = None
    _ASPECT_RATIO_SETTING_STRING = "InstrumentView.MaintainAspectRato"

    def __init__(self, parent=None, off_screen=False):
        """The instrument in the given workspace will be displayed. The off_screen option is for testing or rendering an image
        e.g. in a script."""

        pv.global_theme.background = "black"
        pv.global_theme.font.color = "white"

        super(FullInstrumentViewWindow, self).__init__(parent)
        self.setWindowTitle("Instrument View")

        self._off_screen = off_screen

        central_widget = QWidget(self)
        self.setCentralWidget(central_widget)
        parent_horizontal_layout = QHBoxLayout(central_widget)

        pyvista_vertical_widget = QWidget()
        left_column_widget = QWidget()
        pyvista_vertical_layout = QVBoxLayout(pyvista_vertical_widget)
        left_column_layout = QVBoxLayout(left_column_widget)

        left_column_scroll = QScrollArea()
        left_column_scroll.setWidgetResizable(True)
        left_column_scroll.setWidget(left_column_widget)

        hsplitter = QSplitter(Qt.Horizontal)
        hsplitter.addWidget(left_column_scroll)
        hsplitter.addWidget(pyvista_vertical_widget)
        hsplitter.setSizes([150, 200])
        hsplitter.splitterMoved.connect(self._on_splitter_moved)
        parent_horizontal_layout.addWidget(hsplitter)

        self.main_plotter = BackgroundPlotter(show=False, menu_bar=False, toolbar=False, off_screen=off_screen)
        pyvista_vertical_layout.addWidget(self.main_plotter.app_window)

        self._detector_spectrum_fig, self._detector_spectrum_axes = plt.subplots(subplot_kw={"projection": "mantid"})
        self._detector_figure_canvas = FigureCanvas(self._detector_spectrum_fig)
        self._detector_figure_canvas.setMinimumSize(QSize(0, 0))
        plot_toolbar = MantidNavigationToolbar(self._detector_figure_canvas, self)
        plot_widget = QWidget()
        plot_layout = QVBoxLayout(plot_widget)
        plot_layout.addWidget(self._detector_figure_canvas)
        plot_layout.addWidget(plot_toolbar)

        vsplitter = QSplitter(Qt.Vertical)
        vsplitter.addWidget(self.main_plotter.app_window)
        vsplitter.addWidget(plot_widget)
        vsplitter.setStretchFactor(0, 5)
        vsplitter.setStretchFactor(1, 4)
        vsplitter.splitterMoved.connect(self._on_splitter_moved)

        pyvista_vertical_layout.addWidget(vsplitter)

        detector_group_box = QGroupBox("Detector Info")
        detector_info_layout = QVBoxLayout(detector_group_box)
        self._detector_name_edit = self._add_detector_info_boxes(detector_info_layout, "Name")
        self._detector_id_edit = self._add_detector_info_boxes(detector_info_layout, "Detector ID")
        self._detector_workspace_index_edit = self._add_detector_info_boxes(detector_info_layout, "Workspace Index")
        self._detector_component_path_edit = self._add_detector_info_boxes(detector_info_layout, "Component Path")
        self._detector_xyz_edit = self._add_detector_info_boxes(detector_info_layout, "XYZ Position")
        self._detector_spherical_position_edit = self._add_detector_info_boxes(detector_info_layout, "Spherical Position")
        self._detector_pixel_counts_edit = self._add_detector_info_boxes(detector_info_layout, "Pixel Counts")
        self._detector_relative_angle_edit = self._add_detector_info_boxes(detector_info_layout, "Relative Angle (degrees)")
        self.set_relative_detector_angle(None)

        self._integration_limit_group_box = QGroupBox("Time of Flight")
        self._integration_limit_min_edit, self._integration_limit_max_edit, self._integration_limit_slider = self._add_min_max_group_box(
            self._integration_limit_group_box
        )
        self._contour_range_group_box = QGroupBox("Contour Range")
        self._contour_range_min_edit, self._contour_range_max_edit, self._contour_range_slider = self._add_min_max_group_box(
            self._contour_range_group_box
        )

        multi_select_group_box = QGroupBox("Multi-Select")
        multi_select_layout = QHBoxLayout(multi_select_group_box)
        self._multi_select_check = QCheckBox()
        self._multi_select_check.setText("Rectangular Select")
        self._multi_select_check.setToolTip("Currently only working on 3D view.")
        self._clear_selection_button = QPushButton("Clear Selection")
        self._clear_selection_button.setToolTip("Clear the current selection of detectors")
        multi_select_layout.addWidget(self._multi_select_check)
        multi_select_layout.addWidget(self._clear_selection_button)

        projection_group_box = QGroupBox("Projection")
        projection_layout = QHBoxLayout(projection_group_box)
        self._projection_combo_box = QComboBox(self)
        self._reset_projection = QPushButton("Reset Projection")
        self._reset_projection.setToolTip("Resets the projection to default.")
        self._reset_projection.clicked.connect(self.reset_camera)
        self._aspect_ratio_check_box = QCheckBox()
        self._aspect_ratio_check_box.setText("Maintain Aspect Ratio")
        self._aspect_ratio_check_box.setToolTip(
            "If checked, the detectors will be drawn in 2D projections in their original aspect ratio, "
            "otherwise they will fill the available area."
        )
        aspect_ratio_option = ConfigService.Instance()[self._ASPECT_RATIO_SETTING_STRING]
        self._aspect_ratio_check_box.setChecked(aspect_ratio_option.casefold() == "yes")
        projection_layout.addWidget(self._projection_combo_box)
        projection_layout.addWidget(self._reset_projection)
        projection_layout.addWidget(self._aspect_ratio_check_box)

        peak_ws_group_box = QGroupBox("Peaks Workspaces")
        peak_v_layout = QVBoxLayout(peak_ws_group_box)
        self._peak_ws_list = PeaksWorkspaceListWidget(self)
        self._peak_ws_list.setSizeAdjustPolicy(QListWidget.AdjustToContents)
        peak_v_layout.addWidget(self._peak_ws_list)

        masking_group_box = QGroupBox("Masking")
        masking_layout = QVBoxLayout(masking_group_box)
        note = QLabel("Currently only a cylinder/circle shape is supported. A rectangular shape will be added in the next update.")
        pre_list_layout = QHBoxLayout()
        self._add_cylinder = QPushButton("Circle Shape")
        self._cylinder_select = QPushButton("Apply Mask")
        self._clear_masks = QPushButton("Clear Masks")
        pre_list_layout.addWidget(self._add_cylinder)
        pre_list_layout.addWidget(self._cylinder_select)
        pre_list_layout.addWidget(self._clear_masks)
        self._mask_list = QListWidget(self)
        self._mask_list.setSizeAdjustPolicy(QListWidget.AdjustToContents)
        self._mask_list.setSelectionMode(QAbstractItemView.NoSelection)
        post_list_layout = QHBoxLayout()
        self._save_mask_to_ws = QPushButton("Export to ADS")
        self._save_mask_to_file = QPushButton("Save to XML")
        self._overwrite_mask = QPushButton("Overwrite Permanently")
        post_list_layout.addWidget(self._save_mask_to_ws)
        post_list_layout.addWidget(self._save_mask_to_file)
        post_list_layout.addWidget(self._overwrite_mask)
        masking_layout.addWidget(note)
        masking_layout.addLayout(pre_list_layout)
        masking_layout.addWidget(self._mask_list)
        masking_layout.addLayout(post_list_layout)

        # TODO: Find a more apropriate solution than logic in view
        self._add_cylinder.clicked.connect(lambda: self._add_cylinder.setDisabled(True))
        self._cylinder_select.clicked.connect(lambda: self._add_cylinder.setDisabled(False))

        self.status_group_box = QGroupBox("Status")
        status_layout = QHBoxLayout(self.status_group_box)
        status_label = QLabel("Loading ...")
        status_graphics = QLabel()
        status_graphics.setFixedSize(50, 50)
        status_graphics.setAlignment(Qt.AlignCenter)
        status_graphics.setScaledContents(True)
        spinner = QMovie(f"{os.path.dirname(__file__)}/loading.gif")
        status_graphics.setMovie(spinner)
        status_layout.addWidget(status_label)
        status_layout.addWidget(status_graphics)
        spinner.start()
        status_layout.addStretch()

        options_vertical_widget = QWidget()
        options_vertical_layout = QVBoxLayout(options_vertical_widget)
        options_vertical_layout.addWidget(detector_group_box)
        options_vertical_layout.addWidget(self._integration_limit_group_box)
        options_vertical_layout.addWidget(self._contour_range_group_box)
        options_vertical_layout.addWidget(multi_select_group_box)
        options_vertical_layout.addWidget(projection_group_box)
        units_group_box = QGroupBox("Units")
        units_vbox = QVBoxLayout()
        self._setup_units_options(units_vbox)
        units_group_box.setLayout(units_vbox)
        options_vertical_layout.addWidget(units_group_box)
        options_vertical_layout.addWidget(peak_ws_group_box)
        options_vertical_layout.addWidget(masking_group_box)
        options_vertical_layout.addWidget(QSplitter(Qt.Horizontal))

        options_vertical_layout.addWidget(self.status_group_box)
        left_column_layout.addWidget(options_vertical_widget)
        left_column_layout.addStretch()

        self.interactor_style = CustomInteractorStyleZoomAndSelect()
        self._overlay_meshes = []
        self._lineplot_overlays = []

        screen_geometry = self.screen().geometry()
        self.resize(int(screen_geometry.width() * 0.8), int(screen_geometry.height() * 0.8))
        window_geometry = self.frameGeometry()
        center_point = screen_geometry.center()
        window_geometry.moveCenter(center_point)
        self.move(window_geometry.topLeft())

        self._current_widget = CylinderWidgetNoRotation()
        self._projection_camera_map = {}
        self._parallel_scales = {}

        UsageService.registerFeatureUsage(FeatureType.Interface, "InstrumentView2025", False)

    def check_sum_spectra_checkbox(self) -> None:
        self._sum_spectra_checkbox.setChecked(True)
        self._presenter.on_sum_spectra_checkbox_clicked()

    def is_multi_picking_checkbox_checked(self) -> bool:
        return self._multi_select_check.isChecked()

    def is_maintain_aspect_ratio_checkbox_checked(self) -> bool:
        return self._aspect_ratio_check_box.isChecked()

    def store_maintain_aspect_ratio_option(self) -> None:
        option = "Yes" if self.is_maintain_aspect_ratio_checkbox_checked() else "No"
        ConfigService.Instance()[self._ASPECT_RATIO_SETTING_STRING] = option

    def set_aspect_ratio_box_visibility(self, is_visible: bool) -> None:
        self._aspect_ratio_check_box.setVisible(is_visible)

    def _on_splitter_moved(self, pos, index) -> None:
        self._detector_spectrum_fig.tight_layout()

    def hide_status_box(self) -> None:
        self.status_group_box.hide()

    def reset_camera(self) -> None:
        if not self._off_screen:
            self.main_plotter.camera_position = self._projection_camera_map[self.current_selected_projection()]
            self.main_plotter.camera.parallel_scale = self._parallel_scales[self.current_selected_projection()]
        return

    def _add_min_max_group_box(self, parent_box: QGroupBox) -> tuple[QLineEdit, QLineEdit, QDoubleRangeSlider]:
        """Creates a minimum and a maximum box (with labels) inside the given group box. The callbacks will be attached to textEdited
        signal of the boxes"""
        min_hbox = QHBoxLayout()
        min_hbox.addWidget(QLabel("Min"))
        min_edit = QLineEdit()
        max_float_64 = np.finfo(np.float64).max
        min_edit.setValidator(QDoubleValidator(0, max_float_64, 4, self))
        min_hbox.addWidget(min_edit)
        max_hbox = QHBoxLayout()
        max_hbox.addWidget(QLabel("Max"))
        max_edit = QLineEdit()
        max_edit.setValidator(QDoubleValidator(0, max_float_64, 4, self))
        max_hbox.addWidget(max_edit)

        slider = QDoubleRangeSlider(Qt.Orientation.Horizontal, parent=parent_box)
        slider.setRange(0, 1)
        slider_hbox = QHBoxLayout()
        slider_hbox.addWidget(slider)

        root_hbox = QHBoxLayout()
        root_hbox.addLayout(min_hbox)
        root_hbox.addLayout(max_hbox)

        root_vbox = QVBoxLayout()
        root_vbox.addLayout(slider_hbox)
        root_vbox.addLayout(root_hbox)
        parent_box.setLayout(root_vbox)

        return (min_edit, max_edit, slider)

    def _add_connections_to_edits_and_slider(self, min_edit: QLineEdit, max_edit: QLineEdit, slider, presenter_callback: Callable):
        def format_float(value):
            return f"{value:.4f}".rstrip("0").rstrip(".")

        def set_edits(limits):
            min, max = limits
            min_edit.setText(format_float(min))
            max_edit.setText(format_float(max))

        def set_slider(callled_from_min):
            def wrapped():
                try:
                    min_val, max_val = float(min_edit.text()), float(max_edit.text())
                except ValueError:
                    return
                if callled_from_min:
                    min_val = min(min_val, max_val)
                else:
                    max_val = max(min_val, max_val)
                slider.setValue((min_val, max_val))
                presenter_callback()
                return

            return wrapped

        # Connections to sync sliders and edits
        slider.valueChanged.connect(set_edits)
        min_edit.editingFinished.connect(set_slider(callled_from_min=True))
        max_edit.editingFinished.connect(set_slider(callled_from_min=False))

    def _add_detector_info_boxes(self, parent_box: QVBoxLayout, label: str) -> QTextEdit:
        """Adds a text box to the given parent that is designed to show read-only information about the selected detector"""
        hbox = QHBoxLayout()
        hbox.addWidget(QLabel(label))
        line_edit = QTextEdit()
        line_edit.document().setTextWidth(line_edit.viewport().width())
        line_edit.setFixedHeight(27)
        line_edit.setReadOnly(True)
        line_edit.setSizePolicy(QSizePolicy.Expanding, QSizePolicy.Fixed)
        hbox.addWidget(line_edit)
        parent_box.addLayout(hbox)
        palette = line_edit.palette()
        palette.setColor(QPalette.Base, palette.color(QPalette.Window))
        line_edit.setPalette(palette)
        return line_edit

    def subscribe_presenter(self, presenter) -> None:
        self._presenter = presenter
        for unit in self._presenter.available_unit_options():
            self._units_combo_box.addItem(unit)
        self._integration_limit_group_box.setTitle(self._presenter.workspace_display_unit)
        self.main_plotter.set_color_cycler(self._presenter._COLOURS)
        self.refresh_peaks_ws_list()

    def setup_connections_to_presenter(self) -> None:
        self._projection_combo_box.currentIndexChanged.connect(self._presenter.update_plotter)
        self._multi_select_check.stateChanged.connect(self._presenter.update_detector_picker)
        self._add_cylinder.clicked.connect(self._presenter.on_add_cylinder_clicked)
        self._cylinder_select.clicked.connect(self._presenter.on_cylinder_select_clicked)
        self._clear_selection_button.clicked.connect(self._presenter.on_clear_selected_detectors_clicked)
        self._contour_range_slider.sliderReleased.connect(self._presenter.on_contour_limits_updated)
        self._integration_limit_slider.sliderReleased.connect(self._presenter.on_integration_limits_updated)
        self._units_combo_box.currentIndexChanged.connect(self._presenter.on_unit_option_selected)
        self._export_workspace_button.clicked.connect(self._presenter.on_export_workspace_clicked)
        self._sum_spectra_checkbox.clicked.connect(self._presenter.on_sum_spectra_checkbox_clicked)
        self._peak_ws_list.itemChanged.connect(self._presenter.on_peaks_workspace_selected)
<<<<<<< HEAD
        self._mask_list.itemChanged.connect(self._presenter.on_mask_item_selected)
        self._save_mask_to_ws.clicked.connect(self._presenter.on_save_mask_to_workspace_clicked)
        self._save_mask_to_file.clicked.connect(self._presenter.on_save_xml_mask_clicked)
        self._overwrite_mask.clicked.connect(self._presenter.on_overwrite_mask_clicked)
        self._clear_masks.clicked.connect(self._presenter.on_clear_masks_clicked)
=======
        self._aspect_ratio_check_box.clicked.connect(self._presenter.on_aspect_ratio_check_box_clicked)
>>>>>>> 0967c072

        self._add_connections_to_edits_and_slider(
            self._contour_range_min_edit,
            self._contour_range_max_edit,
            self._contour_range_slider,
            self._presenter.on_contour_limits_updated,
        )
        self._add_connections_to_edits_and_slider(
            self._integration_limit_min_edit,
            self._integration_limit_max_edit,
            self._integration_limit_slider,
            self._presenter.on_integration_limits_updated,
        )

    def _setup_units_options(self, parent: QVBoxLayout):
        """Add widgets for the units options"""
        self._units_combo_box = QComboBox(self)
        self._units_combo_box.setToolTip("Select the units for the spectra line plot")
        parent.addWidget(self._units_combo_box)
        hBox = QHBoxLayout()
        self._export_workspace_button = QPushButton("Export Spectra to ADS", self)
        hBox.addWidget(self._export_workspace_button)
        self._sum_spectra_checkbox = QCheckBox(self)
        self._sum_spectra_checkbox.setChecked(True)
        self._sum_spectra_checkbox.setText("Sum Selected Spectra")
        self._sum_spectra_checkbox.setToolTip(
            "Selected spectra will be converted to d-Spacing, summed, then converted back to the desired unit."
        )
        hBox.addWidget(self._sum_spectra_checkbox)
        parent.addLayout(hBox)

    def refresh_peaks_ws_list(self) -> None:
        # Maintain any peaks workspaces that are checked
        current_checked_peak_workspaces: list[str] = []
        for list_i in range(self._peak_ws_list.count()):
            list_item = self._peak_ws_list.item(list_i)
            if list_item.checkState() > 0:
                current_checked_peak_workspaces.append(list_item.text())

        self._peak_ws_list.blockSignals(True)
        self._peak_ws_list.clear()
        peaks_workspaces = self._presenter.peaks_workspaces_in_ads()
        for peaks_ws_index in range(len(peaks_workspaces)):
            peaks_ws = peaks_workspaces[peaks_ws_index]
            list_item = QListWidgetItem(peaks_ws, self._peak_ws_list)
            if peaks_ws in current_checked_peak_workspaces:
                list_item.setCheckState(Qt.Checked)
            else:
                list_item.setCheckState(Qt.Unchecked)
        self._peak_ws_list.blockSignals(False)
        self._peak_ws_list.adjustSize()

    def refresh_peaks_ws_list_colours(self) -> None:
        picked_index = 0
        for list_i in range(self._peak_ws_list.count()):
            list_item = self._peak_ws_list.item(list_i)
            if list_item.checkState() > 0:
                list_item.setForeground(QColor(self._presenter._COLOURS[picked_index % len(self._presenter._COLOURS)]))
                picked_index += 1
            else:
                list_item.setForeground(self._peak_ws_list.palette().color(QPalette.Text))

    def set_unit_combo_box_index(self, index: int) -> None:
        self._units_combo_box.setCurrentIndex(index)

    def current_selected_unit(self) -> str:
        """Get the currently selected unit from the combo box"""
        return self._units_combo_box.currentText()

    def sum_spectra_selected(self) -> bool:
        return self._sum_spectra_checkbox.isChecked()

    def get_integration_limits(self) -> tuple[float, float]:
        return self._integration_limit_slider.value()

    def set_integration_range_limits(self, integration_limits: tuple[float, float]) -> None:
        """Update the integration limit edit boxes with formatted text"""
        lower, upper = integration_limits
        if upper <= lower:
            self._integration_limit_group_box.hide()
            return
        self._integration_limit_slider.setRange(*integration_limits)
        self._integration_limit_slider.setValue(integration_limits)
        return

    def get_contour_limits(self) -> tuple[float, float]:
        return self._contour_range_slider.value()

    def set_contour_range_limits(self, contour_limits: tuple[int, int]) -> None:
        """Update the contour range edit boxes with formatted text"""
        lower, upper = contour_limits
        if upper <= lower:
            self._contour_range_group_box.hide()
            return
        self._contour_range_slider.setRange(*contour_limits)
        self._contour_range_slider.setValue(contour_limits)
        return

    def set_plotter_scalar_bar_range(self, clim: tuple[int, int], label: str) -> None:
        """Set the range of the colours displayed, i.e. the legend"""
        self.main_plotter.update_scalar_bar_range(clim, label)

    def closeEvent(self, QCloseEvent: QEvent) -> None:
        """When closing, make sure to close the plotters and figure correctly to prevent errors"""
        super().closeEvent(QCloseEvent)
        self.main_plotter.close()
        if self._detector_spectrum_fig is not None:
            plt.close(self._detector_spectrum_fig.get_label())
        self._presenter.handle_close()

    def set_projection_combo_options(self, default_index: int, options: list[str]) -> None:
        self._projection_combo_box.addItems(options)
        self._projection_combo_box.setCurrentIndex(default_index)

    def current_selected_projection(self) -> str:
        return self._projection_combo_box.currentText()

    def add_simple_shape(self, mesh: PolyData, colour=None, pickable=False) -> None:
        """Draw the given mesh in the main plotter window"""
        self.main_plotter.add_mesh(mesh, color=colour, pickable=pickable)

    def add_detector_mesh(self, mesh: PolyData, is_projection: bool, scalars=None) -> None:
        """Draw the given mesh in the main plotter window"""
        self.main_plotter.clear()
        scalar_bar_args = dict(interactive=True, vertical=False, title_font_size=15, label_font_size=12) if scalars is not None else None
        self.main_plotter.add_mesh(
            mesh, pickable=False, scalars=scalars, render_points_as_spheres=True, point_size=15, scalar_bar_args=scalar_bar_args
        )

        if not self.main_plotter.off_screen:
            self.main_plotter.enable_trackball_style()

        if is_projection:
            self.main_plotter.view_xy()
            self.main_plotter.enable_parallel_projection()
            if not self.main_plotter.off_screen:
                self.main_plotter.enable_zoom_style()

        if self.current_selected_projection() not in self._projection_camera_map.keys():
            self.main_plotter.reset_camera()
            self._projection_camera_map[self.current_selected_projection()] = self.main_plotter.camera_position
            self._parallel_scales[self.current_selected_projection()] = self.main_plotter.camera.parallel_scale

        self.reset_camera()

    def add_pickable_mesh(self, point_cloud: PolyData, scalars: np.ndarray | str) -> None:
        self.main_plotter.add_mesh(
            point_cloud,
            scalars=scalars,
            opacity=[0.0, 0.3],
            show_scalar_bar=False,
            pickable=True,
            cmap="Oranges",
            point_size=30,
            render_points_as_spheres=True,
        )

    def add_masked_mesh(self, mesh: PolyData) -> None:
        if mesh.number_of_points == 0:
            return
        # RGB for dark grey is (64, 64, 64), normalised is (0.25, 0.25, 0.25)
        self.main_plotter.add_mesh(mesh, color=(0.25, 0.25, 0.25), pickable=False, render_points_as_spheres=True, point_size=15)

    def add_cylinder_widget(self, bounds) -> None:
        cylinder_repr = vtkImplicitCylinderRepresentation()
        cylinder_repr.SetOutlineTranslation(False)
        cylinder_repr.GetOutlineProperty().SetOpacity(0)
        cylinder_repr.SetMinRadius(0.001)

        xmin, xmax, ymin, ymax, _zmin, _zmax = bounds
        cylinder_repr.SetCenter((xmin + xmax) / 2, (ymin + ymax) / 2, 0.5)
        cylinder_repr.SetRadius(np.sqrt((xmax - xmin) ** 2 + (ymax - ymin) ** 2) / 8)

        # For 2D projections, camera view is always perpendicular to Z axis
        cylinder_repr.SetAxis([0, 0, 1])
        # TODO: Find a better way than using fixed bounds
        cylinder_repr.SetWidgetBounds([-10, 10, -10, 10, 0, 1])
        cylinder_widget = CylinderWidgetNoRotation()
        cylinder_widget.SetRepresentation(cylinder_repr)
        cylinder_widget.SetCurrentRenderer(self.main_plotter.renderer)
        cylinder_widget.SetInteractor(self.main_plotter.iren.interactor)
        cylinder_widget.On()
        self._current_widget = cylinder_widget
        # The command below is a hacky way of making the widget appear on top of detectors
        # No idea why it works
        self.main_plotter.camera_position = self.main_plotter.camera_position

    def get_current_widget(self):
        return self._current_widget

    def enable_or_disable_mask_widgets(self):
        self._add_cylinder.setDisabled(self.current_selected_projection() == ProjectionType.THREE_D)

    def add_rgba_mesh(self, mesh: PolyData, scalars: np.ndarray | str):
        """Draw the given mesh in the main plotter window, and set the colours manually with RGBA numbers"""
        self.main_plotter.add_mesh(mesh, scalars=scalars, rgba=True, pickable=False, render_points_as_spheres=True, point_size=10)

    def enable_point_picking(self, is_projection: bool, callback: Callable) -> None:
        """Switch on point picking, i.e. picking a single point with right-click"""
        self.main_plotter.disable_picking()
        # NOTE: Need to remove interactor to avoid artifacts in 2D or 3D
        self.interactor_style.remove_interactor()
        picking_tolerance = 0.01
        if not self.main_plotter.off_screen:
            if is_projection:
                self.main_plotter.enable_zoom_style()
            else:
                self.main_plotter.enable_trackball_style()
            self.main_plotter.enable_surface_point_picking(
                show_message=False,
                use_picker=True,
                callback=callback,
                show_point=False,
                pickable_window=False,
                picker="point",
                tolerance=picking_tolerance,
            )

    def enable_rectangle_picking(self, is_projection: bool, callback: Callable) -> None:
        """Switch on rectangle picking, i.e. draw a rectangle to select all detectors within the rectangle"""
        self.main_plotter.disable_picking()

        if not self.main_plotter.off_screen:
            if is_projection:
                self.interactor_style.set_interactor(self.main_plotter.iren.interactor)
                self.main_plotter.iren.style = self.interactor_style
            else:
                self.main_plotter.iren.style = CustomInteractorStyleRubberBand3D()

            def _end_pick_helper(picker, *_):
                callback(RectangleSelection(frustum=picker.GetFrustum(), viewport=(-1, -1, -1, -1)))

            self.main_plotter.iren.picker = PickerType.RENDERED
            self.main_plotter.iren.add_pick_observer(_end_pick_helper)
            self.main_plotter._picker_in_use = True

    def show_axes(self) -> None:
        """Show axes on the main plotter"""
        if not self.main_plotter.off_screen:
            self.main_plotter.show_axes()

    def set_camera_focal_point(self, focal_point: np.ndarray) -> None:
        """Set the camera focal point on the main plotter"""
        self.main_plotter.camera.focal_point = focal_point

    def show_plot_for_detectors(self, workspace: Workspace2D) -> None:
        """Plot all the given spectra, where they are defined by their workspace indices, not the spectra numbers"""
        self._detector_spectrum_axes.clear()
        sum_spectra = self.sum_spectra_selected()
        if workspace is not None and workspace.getNumberHistograms() > 0:
            spectra = workspace.getSpectrumNumbers()
            for spec in spectra:
                self._detector_spectrum_axes.plot(workspace, specNum=spec, label=f"Spectrum {spec}" if not sum_spectra else None)
            if not sum_spectra:
                self._detector_spectrum_axes.legend(fontsize=8.0).set_draggable(True)
            for line in self._lineplot_overlays:
                self._detector_spectrum_axes.add_line(line)

        self.redraw_lineplot()

    def set_selected_detector_info(self, detector_infos: list[DetectorInfo]) -> None:
        """For a list of detectors, with their info wrapped up in a class, update all of the info text boxes"""
        self._set_detector_edit_text(self._detector_name_edit, detector_infos, lambda d: d.name)
        self._set_detector_edit_text(self._detector_id_edit, detector_infos, lambda d: str(d.detector_id))
        self._set_detector_edit_text(self._detector_workspace_index_edit, detector_infos, lambda d: str(d.workspace_index))
        self._set_detector_edit_text(self._detector_component_path_edit, detector_infos, lambda d: d.component_path)
        self._set_detector_edit_text(
            self._detector_xyz_edit,
            detector_infos,
            lambda d: f"x: {d.xyz_position[0]:.3f}, y: {d.xyz_position[1]:.3f}, z: {d.xyz_position[2]:.3f}",
        )
        self._set_detector_edit_text(
            self._detector_spherical_position_edit,
            detector_infos,
            lambda d: f"r: {d.spherical_position[0]:.3f}, 2\u03b8: {d.spherical_position[1]:.1f}, \u03c6: {d.spherical_position[2]:.1f}",
        )
        self._set_detector_edit_text(self._detector_pixel_counts_edit, detector_infos, lambda d: str(d.pixel_counts))

    def set_relative_detector_angle(self, angle: float | None) -> None:
        angle_text = "Select exactly two detectors to show angle" if angle is None else f"{angle:.4f}"
        self._detector_relative_angle_edit.setPlainText(angle_text)

    def _set_detector_edit_text(
        self, edit_box: QTextEdit, detector_infos: list[DetectorInfo], property_lambda: Callable[[DetectorInfo], str]
    ) -> None:
        """Set the text in one of the detector info boxes"""
        edit_box.setPlainText(",".join(property_lambda(d) for d in detector_infos))

    def selected_peaks_workspaces(self) -> list[str]:
        return [
            self._peak_ws_list.item(row_index).text()
            for row_index in range(self._peak_ws_list.count())
            if self._peak_ws_list.item(row_index).checkState() > 0
        ]

    def clear_overlay_meshes(self) -> None:
        for mesh in self._overlay_meshes:
            self.main_plotter.remove_actor(mesh[0])
            self.main_plotter.remove_actor(mesh[1])
        self._overlay_meshes.clear()

    def clear_lineplot_overlays(self) -> None:
        for line in self._lineplot_overlays:
            line.remove()
        self._lineplot_overlays.clear()
        for text in self._detector_spectrum_axes.texts:
            text.remove()

    def plot_overlay_mesh(self, positions: np.ndarray, labels: list[str], colour: str) -> None:
        points_actor = self.main_plotter.add_points(positions, color=colour, point_size=15, render_points_as_spheres=True, opacity=0.2)
        labels_actor = self.main_plotter.add_point_labels(
            positions,
            labels,
            font_size=15,
            font_family="times",
            show_points=False,
            always_visible=True,
            fill_shape=False,
            shape_opacity=0,
            text_color=colour,
        )
        self._overlay_meshes.append((points_actor, labels_actor))

    def plot_lineplot_overlay(self, x_values: list[float], labels: list[str], colour: str) -> None:
        for x, label in zip(x_values, labels):
            self._lineplot_overlays.append(self._detector_spectrum_axes.axvline(x, color=colour, linestyle="--"))
            self._detector_spectrum_axes.text(
                x,
                0.99,
                label,
                transform=self._detector_spectrum_axes.get_xaxis_transform(),
                color=colour,
                ha="right",
                va="top",
                fontsize=8,
                rotation=90,
            )
        self.redraw_lineplot()

    def redraw_lineplot(self) -> None:
        self._detector_spectrum_fig.tight_layout()
        self._detector_figure_canvas.draw()

    def selected_masks(self) -> list[str]:
        return [
            self._mask_list.item(row_index).text()
            for row_index in range(self._mask_list.count())
            if self._mask_list.item(row_index).checkState() > 0
        ]

    def set_new_mask_key(self, new_key: str) -> None:
        list_item = QListWidgetItem(new_key, self._mask_list)
        list_item.setCheckState(Qt.Checked)

    def clear_mask_list(self) -> None:
        self._mask_list.clear()<|MERGE_RESOLUTION|>--- conflicted
+++ resolved
@@ -401,15 +401,12 @@
         self._export_workspace_button.clicked.connect(self._presenter.on_export_workspace_clicked)
         self._sum_spectra_checkbox.clicked.connect(self._presenter.on_sum_spectra_checkbox_clicked)
         self._peak_ws_list.itemChanged.connect(self._presenter.on_peaks_workspace_selected)
-<<<<<<< HEAD
         self._mask_list.itemChanged.connect(self._presenter.on_mask_item_selected)
         self._save_mask_to_ws.clicked.connect(self._presenter.on_save_mask_to_workspace_clicked)
         self._save_mask_to_file.clicked.connect(self._presenter.on_save_xml_mask_clicked)
         self._overwrite_mask.clicked.connect(self._presenter.on_overwrite_mask_clicked)
         self._clear_masks.clicked.connect(self._presenter.on_clear_masks_clicked)
-=======
         self._aspect_ratio_check_box.clicked.connect(self._presenter.on_aspect_ratio_check_box_clicked)
->>>>>>> 0967c072
 
         self._add_connections_to_edits_and_slider(
             self._contour_range_min_edit,
