--- conflicted
+++ resolved
@@ -263,15 +263,13 @@
         self._overlay_meshes = []
         self._lineplot_overlays = []
 
-<<<<<<< HEAD
         self._current_widget = CylinderWidgetNoRotation()
         self._projection_camera_map = {}
         self._parallel_scales = {}
 
         # self.main_plotter.add_box_widget(lambda x: None)
-=======
+
         UsageService.registerFeatureUsage(FeatureType.Interface, "InstrumentView2025", False)
->>>>>>> ad3d94aa
 
     def check_sum_spectra_checkbox(self) -> None:
         self._sum_spectra_checkbox.setChecked(True)
