# Mantid Repository : https://github.com/mantidproject/mantid
#
# Copyright &copy; 2025 ISIS Rutherford Appleton Laboratory UKRI,
#   NScD Oak Ridge National Laboratory, European Spallation Source,
#   Institut Laue - Langevin & CSNS, Institute of High Energy Physics, CAS
# SPDX - License - Identifier: GPL - 3.0 +
from instrumentview.Detectors import DetectorInfo
<<<<<<< HEAD
from instrumentview.Projections.SphericalProjection import SphericalProjection
from instrumentview.Projections.CylindricalProjection import CylindricalProjection
from instrumentview.Projections.SideBySide import SideBySide
from mantid.dataobjects import Workspace2D
=======
import instrumentview.Projections.SphericalProjection as iv_spherical
import instrumentview.Projections.CylindricalProjection as iv_cylindrical
from instrumentview.Peaks.Peak import Peak
from instrumentview.Peaks.DetectorPeaks import DetectorPeaks

from mantid.dataobjects import Workspace2D, PeaksWorkspace
>>>>>>> 21df13e7
from mantid.simpleapi import CreateDetectorTable, ExtractSpectra, ConvertUnits, AnalysisDataService, SumSpectra, Rebin
from itertools import groupby
import numpy as np
from typing import ClassVar


class FullInstrumentViewModel:
    """Model for the Instrument View Window. Will calculate detector positions, indices, and integrated counts that give the colours"""

    _FULL_3D: ClassVar[str] = "3D"
    _SPHERICAL_X: ClassVar[str] = "Spherical X"
    _SPHERICAL_Y: ClassVar[str] = "Spherical Y"
    _SPHERICAL_Z: ClassVar[str] = "Spherical Z"
    _CYLINDRICAL_X: ClassVar[str] = "Cylindrical X"
    _CYLINDRICAL_Y: ClassVar[str] = "Cylindrical Y"
    _CYLINDRICAL_Z: ClassVar[str] = "Cylindrical Z"
    _SIDE_BY_SIDE: ClassVar[str] = "Side by Side"
    _PROJECTION_OPTIONS: ClassVar[list[str]] = [
        _FULL_3D,
        _SPHERICAL_X,
        _SPHERICAL_Y,
        _SPHERICAL_Z,
        _CYLINDRICAL_X,
        _CYLINDRICAL_Y,
        _CYLINDRICAL_Z,
        _SIDE_BY_SIDE,
    ]

    _sample_position = np.array([0, 0, 0])
    _source_position = np.array([0, 0, 0])
    _invalid_index = -1
    _data_min = 0.0
    _data_max = 0.0
    line_plot_workspace = None
    _workspace_x_unit: str
    _workspace_x_unit_display: str
    _selected_peaks_workspaces: list[PeaksWorkspace]

    def __init__(self, workspace: Workspace2D):
        """For the given workspace, calculate detector positions, the map from detector indices to workspace indices, and integrated
        counts. Optionally will draw detector geometry, e.g. rectangular bank or tube instead of points."""
        self._workspace = workspace
        x_unit = workspace.getAxis(0).getUnit()
        self._workspace_x_unit = x_unit.unitID()
        self._workspace_x_unit_display = f"{str(x_unit.caption())} ({str(x_unit.symbol())})"
        self._selected_peaks_workspaces = []

    def setup(self):
        component_info = self._workspace.componentInfo()
        self._sample_position = np.array(component_info.samplePosition()) if component_info.hasSample() else np.zeros(3)
        has_source = self._workspace.getInstrument().getSource() is not None
        self._source_position = np.array(component_info.sourcePosition()) if has_source else np.array([0, 0, 0])
        self._root_position = np.array(component_info.position(0))

        detector_info_table = CreateDetectorTable(self._workspace, IncludeDetectorPosition=True, StoreInADS=False, EnableLogging=False)

        # Might have comma-separated multiple detectors, choose first one in the string in that case
        first_numbers = np.char.split(detector_info_table.column("Detector ID(s)"), sep=",")
        self._detector_ids = np.array([int(x[0]) for x in first_numbers])
        detector_positions = detector_info_table.column("Position")
        self._spherical_positions = np.array([pos.getSpherical() for pos in detector_positions])
        self._detector_positions = np.array(detector_positions)
        self._workspace_indices = np.array(detector_info_table.column("Index")).astype(int)
        self._is_monitor = np.array(detector_info_table.column("Monitor"))
        spectrum_number = np.array(detector_info_table.column("Spectrum No"))
        self._is_valid = (self._is_monitor == "no") & (spectrum_number != -1)
        self._monitor_positions = self._detector_positions[self._is_monitor == "yes"]
        self._current_projected_positions = self.detector_positions

        # Initialise with zeros
        self._counts = np.zeros_like(self._detector_ids)
        self._counts_limits = (0, 0)
<<<<<<< HEAD
        self._detector_projection_positions = np.zeros_like(self.detector_positions)
=======
>>>>>>> 21df13e7
        self._detector_is_picked = np.full(len(self._detector_ids[self._is_valid]), False)

        # Get min and max integration values
        if self._workspace.isRaggedWorkspace():
            first_last = np.array([self._workspace.readX(i)[[0, -1]] for i in self._workspace_indices[self._is_valid]])
            self._integration_limits = (np.min(first_last[:, 0]), np.max(first_last[:, 1]))

        elif self._workspace.isCommonBins():
            self._integration_limits = tuple(self._workspace.dataX(0)[[0, -1]])

        else:
            data_x = self._workspace.extractX()[self._is_valid]
            self._integration_limits = (np.min(data_x[:, 0]), np.max(data_x[:, -1]))

        # Update counts with default total range
        self.update_integration_range(self._integration_limits, True)

    @property
    def workspace(self) -> Workspace2D:
        return self._workspace

    @property
    def has_unit(self) -> bool:
        return self._workspace_x_unit != "Empty"

    @property
    def workspace_x_unit(self) -> str:
        return self._workspace_x_unit

    @property
    def workspace_x_unit_display(self) -> str:
        return self._workspace_x_unit_display

    @property
    def default_projection(self) -> str:
        return self._workspace.getInstrument().getDefaultView()

    @property
    def sample_position(self) -> np.ndarray:
        return self._sample_position

    @property
    def detector_positions(self) -> np.ndarray:
        return self._detector_positions[self._is_valid]

    @property
<<<<<<< HEAD
    def detector_projection_positions(self) -> np.ndarray:
        return self._detector_projection_positions

    @property
=======
>>>>>>> 21df13e7
    def detector_ids(self) -> np.ndarray:
        return self._detector_ids[self._is_valid]

    @property
    def monitor_positions(self) -> np.ndarray:
        return self._monitor_positions

    @property
    def picked_visibility(self) -> np.ndarray:
        return self._detector_is_picked.astype(int)

    @property
    def picked_detector_ids(self) -> np.ndarray:
        return self._detector_ids[self._is_valid][self._detector_is_picked]

    @property
    def picked_workspace_indices(self) -> np.ndarray:
        return self._workspace_indices[self._is_valid][self._detector_is_picked]

    @property
    def detector_counts(self) -> np.ndarray:
        return self._counts[self._is_valid]

    @property
    def counts_limits(self) -> tuple[int, int]:
        return self._counts_limits

    @counts_limits.setter
    def counts_limits(self, limits) -> None:
        try:
            min, max = limits
            assert int(max) > int(min)
        except (ValueError, AssertionError):
            return
        self._counts_limits = limits

    @property
    def current_projected_positions(self) -> np.ndarray:
        return self._current_projected_positions

    @property
    def integration_limits(self) -> tuple[float, float]:
        return self._integration_limits

    @integration_limits.setter
    def integration_limits(self, limits) -> None:
        try:
            min, max = limits
            assert float(max) > float(min)
        except (ValueError, AssertionError):
            return
        self._integration_limits = limits
        # Update the counts
        self.update_integration_range(self._integration_limits)

    def update_integration_range(self, integration_limits: tuple[float, float], entire_range: bool = False) -> None:
        integration_min, integration_max = integration_limits
        workspace_indices = self._workspace_indices[self._is_valid]
        new_detector_counts = np.array(
            self._workspace.getIntegratedCountsForWorkspaceIndices(
                workspace_indices, len(workspace_indices), float(integration_min), float(integration_max), entire_range
            ),
            dtype=int,
        )
        self._counts_limits = (np.min(new_detector_counts), np.max(new_detector_counts))
        self._counts[self._is_valid] = new_detector_counts

    def negate_picked_visibility(self, indices: list[int] | np.ndarray) -> None:
        self._detector_is_picked[indices] = ~self._detector_is_picked[indices]

    def clear_all_picked_detectors(self) -> None:
        self._detector_is_picked.fill(False)

    def picked_detectors_info_text(self) -> list[DetectorInfo]:
        """For the specified detector, extract info that can be displayed in the View, and wrap it all up in a DetectorInfo class"""

        picked_ws_indices = self._workspace_indices[self._is_valid][self._detector_is_picked]
        picked_ids = self._detector_ids[self._is_valid][self._detector_is_picked]
        picked_xyz_positions = self._detector_positions[self._is_valid][self._detector_is_picked]
        picked_spherical_positions = self._spherical_positions[self._is_valid][self._detector_is_picked]
        picked_counts = self._counts[self._is_valid][self._detector_is_picked]

        picked_info = []
        for i, ws_index in enumerate(picked_ws_indices):
            ws_detector = self._workspace.getDetector(int(ws_index))
            name = ws_detector.getName()
            component_path = ws_detector.getFullName()
            det_info = DetectorInfo(
                name, picked_ids[i], ws_index, picked_xyz_positions[i], picked_spherical_positions[i], component_path, int(picked_counts[i])
            )
            picked_info.append(det_info)
        return picked_info

<<<<<<< HEAD
    def calculate_projection(self, projection_option: str, axis: list[int]):
        """Calculate the 2D projection with the specified axis. Can be cylindrical, spherical, or side-by-side."""
        if projection_option == self._SIDE_BY_SIDE:
            projection = SideBySide(
                self._workspace, self.detector_ids, self.sample_position, self._root_position, self.detector_positions, np.array(axis)
            )
        elif projection_option.startswith("Spherical"):
            projection = SphericalProjection(self.sample_position, self._root_position, self.detector_positions, np.array(axis))
        elif projection_option.startswith("Cylindrical"):
            projection = CylindricalProjection(self.sample_position, self._root_position, self.detector_positions, np.array(axis))
        else:
            raise ValueError(f"Unknown projection type: {projection_option}")

        self._detector_projection_positions[:, :2] = projection.positions()  # Assign only x and y coordinate
        return self._detector_projection_positions
=======
    def reset_cached_projection_positions(self) -> None:
        self._current_projected_positions = self.detector_positions

    def calculate_projection(self, is_spherical: bool, axis: list[int], positions: np.ndarray) -> np.ndarray:
        """Calculate the 2D projection with the specified axis. Can be either cylindrical or spherical."""
        projection = (
            iv_spherical.SphericalProjection(self._sample_position, self._root_position, positions, np.array(axis))
            if is_spherical
            else iv_cylindrical.CylindricalProjection(self._sample_position, self._root_position, positions, np.array(axis))
        )

        projected_positions = np.zeros_like(positions)
        projected_positions[:, :2] = projection.positions()  # Assign only x and y coordinate
        self._current_projected_positions = projected_positions
        return self._current_projected_positions
>>>>>>> 21df13e7

    def extract_spectra_for_line_plot(self, unit: str, sum_spectra: bool) -> None:
        workspace_indices = self.picked_workspace_indices
        if len(workspace_indices) == 0:
            self.line_plot_workspace = None
            return

        ws = ExtractSpectra(InputWorkspace=self._workspace, WorkspaceIndexList=workspace_indices, EnableLogging=False, StoreInADS=False)
        if self.has_unit and unit != self.workspace_x_unit:
            ws = ConvertUnits(InputWorkspace=ws, target=unit, EMode="Elastic", EnableLogging=False, StoreInADS=False)

        if sum_spectra and len(workspace_indices) > 1:
            # Find the spectrum with the widest range, and the one with the smallest bin width and use that
            # combo to rebin the selected spectra. We have to loop over the spectra because otherwise ragged
            # workspaces will have their bin edge vector truncated
            if not ws.isCommonBins():
                min_bin_edge = np.inf
                max_bin_edge = 0
                min_bin_width = np.inf
                for ws_index_i in range(len(workspace_indices)):
                    bin_edges = ws.readX(ws_index_i)
                    min_bin_edge = min(min_bin_edge, bin_edges[0])
                    max_bin_edge = max(max_bin_edge, bin_edges[-1])
                    min_bin_width = min(min_bin_width, np.min(np.diff(bin_edges)))

                ws = Rebin(InputWorkspace=ws, Params=[min_bin_edge, min_bin_width, max_bin_edge], EnableLogging=False, StoreInADS=False)

            ws = SumSpectra(InputWorkspace=ws, EnableLogging=False, StoreInADS=False)

        self.line_plot_workspace = ws

    def save_line_plot_workspace_to_ads(self) -> None:
        if self.line_plot_workspace is None or len(self.picked_workspace_indices) == 0:
            return
        name_exported_ws = f"instrument_view_selected_spectra_{self._workspace.name()}"
        AnalysisDataService.addOrReplace(name_exported_ws, self.line_plot_workspace)

    def peaks_workspaces_in_ads(self) -> list[PeaksWorkspace]:
        ads = AnalysisDataService.Instance()
        workspaces_in_ads = ads.retrieveWorkspaces(ads.getObjectNames())
        return [
            pws
            for pws in workspaces_in_ads
            if "PeaksWorkspace" in str(type(pws)) and pws.getInstrument().getFullName() == self._workspace.getInstrument().getFullName()
        ]

    def set_peaks_workspaces(self, peaks_workspace_names: list[str]) -> None:
        self._selected_peaks_workspaces = AnalysisDataService.Instance().retrieveWorkspaces(peaks_workspace_names)

    def peak_overlay_points(self) -> list[list[DetectorPeaks]]:
        detector_info = self._workspace.detectorInfo()
        peaks_grouped_by_ws = []
        for pws in self._selected_peaks_workspaces:
            peaks = []
            peaks_dict = pws.toDict()
            detector_ids = peaks_dict["DetID"]
            hkls = zip(peaks_dict["h"], peaks_dict["k"], peaks_dict["l"])
            positions = [np.array(detector_info.position(detector_info.indexOf(id))) for id in detector_ids]
            tofs = peaks_dict["TOF"]
            dspacings = peaks_dict["DSpacing"]
            wavelengths = peaks_dict["Wavelength"]
            peaks += [
                Peak(det_id, v, hkl, tof, dspacing, wavelength, 2 * np.pi / dspacing)
                for (det_id, v, hkl, tof, dspacing, wavelength) in zip(detector_ids, positions, hkls, tofs, dspacings, wavelengths)
            ]
            # Combine peaks on the same detector
            detector_peaks = []
            # groupby groups consecutive matches, so must be sorted
            peaks.sort(key=lambda x: x.detector_id)
            for det_id, peaks_for_id in groupby(peaks, lambda x: x.detector_id):
                if det_id in self.detector_ids:
                    detector_peaks.append(DetectorPeaks(list(peaks_for_id)))
            peaks_grouped_by_ws.append(detector_peaks)
        return peaks_grouped_by_ws<|MERGE_RESOLUTION|>--- conflicted
+++ resolved
@@ -5,19 +5,13 @@
 #   Institut Laue - Langevin & CSNS, Institute of High Energy Physics, CAS
 # SPDX - License - Identifier: GPL - 3.0 +
 from instrumentview.Detectors import DetectorInfo
-<<<<<<< HEAD
 from instrumentview.Projections.SphericalProjection import SphericalProjection
 from instrumentview.Projections.CylindricalProjection import CylindricalProjection
 from instrumentview.Projections.SideBySide import SideBySide
-from mantid.dataobjects import Workspace2D
-=======
-import instrumentview.Projections.SphericalProjection as iv_spherical
-import instrumentview.Projections.CylindricalProjection as iv_cylindrical
 from instrumentview.Peaks.Peak import Peak
 from instrumentview.Peaks.DetectorPeaks import DetectorPeaks
 
 from mantid.dataobjects import Workspace2D, PeaksWorkspace
->>>>>>> 21df13e7
 from mantid.simpleapi import CreateDetectorTable, ExtractSpectra, ConvertUnits, AnalysisDataService, SumSpectra, Rebin
 from itertools import groupby
 import numpy as np
@@ -90,10 +84,6 @@
         # Initialise with zeros
         self._counts = np.zeros_like(self._detector_ids)
         self._counts_limits = (0, 0)
-<<<<<<< HEAD
-        self._detector_projection_positions = np.zeros_like(self.detector_positions)
-=======
->>>>>>> 21df13e7
         self._detector_is_picked = np.full(len(self._detector_ids[self._is_valid]), False)
 
         # Get min and max integration values
@@ -140,13 +130,6 @@
         return self._detector_positions[self._is_valid]
 
     @property
-<<<<<<< HEAD
-    def detector_projection_positions(self) -> np.ndarray:
-        return self._detector_projection_positions
-
-    @property
-=======
->>>>>>> 21df13e7
     def detector_ids(self) -> np.ndarray:
         return self._detector_ids[self._is_valid]
 
@@ -240,39 +223,26 @@
             picked_info.append(det_info)
         return picked_info
 
-<<<<<<< HEAD
-    def calculate_projection(self, projection_option: str, axis: list[int]):
+    def reset_cached_projection_positions(self) -> None:
+        self._current_projected_positions = self.detector_positions
+
+    def calculate_projection(self, projection_option: str, axis: list[int], positions: np.ndarray):
         """Calculate the 2D projection with the specified axis. Can be cylindrical, spherical, or side-by-side."""
         if projection_option == self._SIDE_BY_SIDE:
             projection = SideBySide(
-                self._workspace, self.detector_ids, self.sample_position, self._root_position, self.detector_positions, np.array(axis)
+                self._workspace, self.detector_ids, self.sample_position, self._root_position, positions, np.array(axis)
             )
         elif projection_option.startswith("Spherical"):
-            projection = SphericalProjection(self.sample_position, self._root_position, self.detector_positions, np.array(axis))
+            projection = SphericalProjection(self.sample_position, self._root_position, positions, np.array(axis))
         elif projection_option.startswith("Cylindrical"):
-            projection = CylindricalProjection(self.sample_position, self._root_position, self.detector_positions, np.array(axis))
+            projection = CylindricalProjection(self.sample_position, self._root_position, positions, np.array(axis))
         else:
             raise ValueError(f"Unknown projection type: {projection_option}")
-
-        self._detector_projection_positions[:, :2] = projection.positions()  # Assign only x and y coordinate
-        return self._detector_projection_positions
-=======
-    def reset_cached_projection_positions(self) -> None:
-        self._current_projected_positions = self.detector_positions
-
-    def calculate_projection(self, is_spherical: bool, axis: list[int], positions: np.ndarray) -> np.ndarray:
-        """Calculate the 2D projection with the specified axis. Can be either cylindrical or spherical."""
-        projection = (
-            iv_spherical.SphericalProjection(self._sample_position, self._root_position, positions, np.array(axis))
-            if is_spherical
-            else iv_cylindrical.CylindricalProjection(self._sample_position, self._root_position, positions, np.array(axis))
-        )
 
         projected_positions = np.zeros_like(positions)
         projected_positions[:, :2] = projection.positions()  # Assign only x and y coordinate
         self._current_projected_positions = projected_positions
         return self._current_projected_positions
->>>>>>> 21df13e7
 
     def extract_spectra_for_line_plot(self, unit: str, sum_spectra: bool) -> None:
         workspace_indices = self.picked_workspace_indices
