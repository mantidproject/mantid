--- conflicted
+++ resolved
@@ -66,11 +66,9 @@
         self._source_position = np.array(component_info.sourcePosition()) if has_source else np.array([0, 0, 0])
         self._root_position = np.array(component_info.position(0))
 
-<<<<<<< HEAD
-        detector_info_table = CreateDetectorTable(self._workspace, IncludeDetectorPosition=True, StoreInADS=False, EnableLogging=False)
-=======
-        detector_info_table = CreateDetectorTable(self._workspace, IncludeDetectorPosition=True, PickOneDetectorID=True, StoreInADS=False)
->>>>>>> 120c9fb3
+        detector_info_table = CreateDetectorTable(
+            self._workspace, IncludeDetectorPosition=True, PickOneDetectorID=True, StoreInADS=False, EnableLogging=False
+        )
 
         # Might have comma-separated multiple detectors, choose first one in the string in that case
         self._detector_ids = detector_info_table.columnArray("Detector ID(s)")
