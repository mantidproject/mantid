// Mantid Repository : https://github.com/mantidproject/mantid
//
// Copyright &copy; 2019 ISIS Rutherford Appleton Laboratory UKRI,
//     NScD Oak Ridge National Laboratory, European Spallation Source
//     & Institut Laue - Langevin
// SPDX - License - Identifier: GPL - 3.0 +
#ifndef MANTID_CUSTOMINTERFACES_MAINWINDOWPRESENTERTEST_H_
#define MANTID_CUSTOMINTERFACES_MAINWINDOWPRESENTERTEST_H_

#include "../../../ISISReflectometry/GUI/MainWindow/MainWindowPresenter.h"
#include "../../../ISISReflectometry/TestHelpers/ModelCreationHelper.h"
#include "../Batch/MockBatchView.h"
#include "../ReflMockObjects.h"
#include "MantidAPI/FrameworkManager.h"
#include "MantidGeometry/Instrument_fwd.h"
#include "MantidKernel/ConfigService.h"
#include "MantidQtWidgets/Common/MockSlitCalculator.h"
#include "MockMainWindowView.h"
#include "test/ISISReflectometry/Options/MockOptionsDialogView.h"
#include "test/ISISReflectometry/Options/MockOptionsDialogPresenter.h"

#include <cxxtest/TestSuite.h>
#include <gmock/gmock.h>
#include <gtest/gtest.h>

using namespace MantidQt::CustomInterfaces::ISISReflectometry;
using namespace MantidQt::CustomInterfaces::ISISReflectometry::
    ModelCreationHelper;
using MantidQt::API::IConfiguredAlgorithm_sptr;
using MantidQt::MantidWidgets::ISlitCalculator;
using testing::_;
using testing::AtLeast;
using testing::Mock;
using testing::NiceMock;
using testing::Return;
using testing::ReturnRef;

class MainWindowPresenterTest : public CxxTest::TestSuite {
public:
  // This pair of boilerplate methods prevent the suite being created statically
  // This means the constructor isn't called when running other tests
  static MainWindowPresenterTest *createSuite() {
    return new MainWindowPresenterTest();
  }
  static void destroySuite(MainWindowPresenterTest *suite) { delete suite; }

  MainWindowPresenterTest() : m_view(), m_messageHandler() {
    Mantid::API::FrameworkManager::Instance();
    // Get the view to return a couple of batches by default
    m_batchViews.emplace_back(new MockBatchView);
    m_batchViews.emplace_back(new MockBatchView);
    ON_CALL(m_view, batches()).WillByDefault(Return(m_batchViews));
  }

  void setUp() override {
    auto &config = Mantid::Kernel::ConfigService::Instance();
    backup_facility = config.getString("default.facility");
    backup_instrument = config.getString("default.instrument");
  }

  void tearDown() override {
    auto &config = Mantid::Kernel::ConfigService::Instance();
    config.setString("default.facility", backup_facility);
    config.setString("default.instrument", backup_instrument);
  }

  void testPresenterSubscribesToView() {
    EXPECT_CALL(m_view, subscribe(_)).Times(1);
    auto presenter = makePresenter();
    verifyAndClear();
  }

  void testOptionsDialogPresenterSubscribesToMainWindow() {
    EXPECT_CALL(*m_optionsDialogPresenter, subscribe(_)).Times(1);
    auto presenter = makePresenter();
    verifyAndClear();
  }

  void testConstructorAddsBatchPresenterForAllBatchViews() {
    EXPECT_CALL(m_view, batches()).Times(1);
    for (auto batchPresenter : m_batchPresenters)
      expectBatchAdded(batchPresenter);

    auto presenter = makePresenter();
    TS_ASSERT_EQUALS(presenter.m_batchPresenters.size(), m_batchViews.size());
    verifyAndClear();
  }

  void testBatchPresenterAddedWhenNewBatchRequested() {
    auto presenter = makePresenter();
    auto batchView = new NiceMock<MockBatchView>();
    EXPECT_CALL(m_view, newBatch())
        .Times(1)
        .WillOnce(Return(dynamic_cast<IBatchView *>(batchView)));
    auto batchPresenter = new NiceMock<MockBatchPresenter>();
    EXPECT_CALL(*m_makeBatchPresenter, makeProxy(batchView))
        .Times(1)
        .WillOnce(Return(batchPresenter));
    expectBatchAdded(batchPresenter);

    presenter.notifyNewBatchRequested();
    verifyAndClear();
  }

  void testBatchRemovedWhenCloseBatchRequested() {
    auto presenter = makePresenter();
    auto const batchIndex = 0;
    expectBatchCanBeClosed(batchIndex);
    expectBatchRemovedFromView(batchIndex);
    presenter.notifyCloseBatchRequested(batchIndex);
    assertFirstBatchWasRemovedFromModel(presenter);
    verifyAndClear();
  }

  void testBatchNotRemovedIfRequestCloseFailed() {
    auto presenter = makePresenter();
    auto const batchIndex = 0;
    expectRequestCloseBatchFailed(batchIndex);
    expectBatchNotRemovedFromView(batchIndex);
    presenter.notifyCloseBatchRequested(batchIndex);
    assertBatchNotRemovedFromModel(presenter);
    verifyAndClear();
  }

  void testBatchNotRemovedIfAutoreducing() {
    auto presenter = makePresenter();
    auto const batchIndex = 0;
    expectBatchIsAutoreducing(batchIndex);
    expectBatchNotRemovedFromView(batchIndex);
    presenter.notifyCloseBatchRequested(batchIndex);
    assertBatchNotRemovedFromModel(presenter);
    verifyAndClear();
  }

  void testBatchNotRemovedIfProcessing() {
    auto presenter = makePresenter();
    auto const batchIndex = 0;
    expectBatchIsProcessing(batchIndex);
    expectBatchNotRemovedFromView(batchIndex);
    presenter.notifyCloseBatchRequested(batchIndex);
    assertBatchNotRemovedFromModel(presenter);
    verifyAndClear();
  }

  void testWarningGivenIfRemoveBatchWhileAutoreducing() {
    auto presenter = makePresenter();
    auto const batchIndex = 0;
    expectBatchIsAutoreducing(batchIndex);
    expectCannotCloseBatchWarning();
    presenter.notifyCloseBatchRequested(batchIndex);
    verifyAndClear();
  }

  void testWarningGivenIfRemoveBatchWhileProcessing() {
    auto presenter = makePresenter();
    auto const batchIndex = 0;
    expectBatchIsProcessing(batchIndex);
    expectCannotCloseBatchWarning();
    presenter.notifyCloseBatchRequested(batchIndex);
    verifyAndClear();
  }

  void testWarningGivenIfRemoveUnsavedBatch() {
    auto presenter = makePresenter();
    auto const batchIndex = 0;
    m_batchPresenters[batchIndex]->setUnsavedBatchFlag(true);
    expectBatchIsNotAutoreducing(batchIndex);
    expectBatchIsNotProcessing(batchIndex);
    EXPECT_CALL(m_messageHandler, askUserDiscardChanges()).Times(1);
    presenter.notifyCloseBatchRequested(batchIndex);
  }

  void testNoWarningIfRemoveSavedBatch() {
    auto presenter = makePresenter();
    auto const batchIndex = 0;
    m_batchPresenters[batchIndex]->setUnsavedBatchFlag(false);
    expectBatchIsNotAutoreducing(batchIndex);
    expectBatchIsNotProcessing(batchIndex);
    EXPECT_CALL(m_messageHandler, askUserDiscardChanges()).Times(0);
    presenter.notifyCloseBatchRequested(batchIndex);
  }

  void testReductionResumedNotifiesAllBatchPresenters() {
    auto presenter = makePresenter();
    for (auto batchPresenter : m_batchPresenters)
      EXPECT_CALL(*batchPresenter, notifyAnyBatchReductionResumed());
    presenter.notifyAnyBatchReductionResumed();
    verifyAndClear();
  }

  void testReductionPausedNotifiesAllBatchPresenters() {
    auto presenter = makePresenter();
    for (auto batchPresenter : m_batchPresenters)
      EXPECT_CALL(*batchPresenter, notifyAnyBatchReductionPaused());
    presenter.notifyAnyBatchReductionPaused();
    verifyAndClear();
  }

  void testShowOptionsOpensDialog() {
    auto presenter = makePresenter();
    EXPECT_CALL(*m_optionsDialogPresenter, showView()).Times(1);
    presenter.notifyShowOptionsRequested();
    verifyAndClear();
  }

  void testShowSlitCalculatorSetsInstrument() {
    auto presenter = makePresenter();
    auto const instrument = setupInstrument(presenter, "TEST_INSTRUMENT");
    expectSlitCalculatorInstrumentUpdated(instrument);
    presenter.notifyShowSlitCalculatorRequested();
    verifyAndClear();
  }

  void testShowSlitCalculatorOpensDialog() {
    auto presenter = makePresenter();
    EXPECT_CALL(*m_slitCalculator, show()).Times(1);
    presenter.notifyShowSlitCalculatorRequested();
    verifyAndClear();
  }

  void testAutoreductionResumedNotifiesAllBatchPresenters() {
    auto presenter = makePresenter();
    for (auto batchPresenter : m_batchPresenters)
      EXPECT_CALL(*batchPresenter, notifyAnyBatchAutoreductionResumed());
    presenter.notifyAnyBatchAutoreductionResumed();
    verifyAndClear();
  }

  void testAutoreductionPausedNotifiesAllBatchPresenters() {
    auto presenter = makePresenter();
    for (auto batchPresenter : m_batchPresenters)
      EXPECT_CALL(*batchPresenter, notifyAnyBatchAutoreductionPaused());
    presenter.notifyAnyBatchAutoreductionPaused();
    verifyAndClear();
  }

  void testAnyBatchIsProcessing() {
    auto presenter = makePresenter();
    expectBatchIsNotProcessing(0);
    expectBatchIsProcessing(1);
    auto isProcessing = presenter.isAnyBatchProcessing();
    TS_ASSERT_EQUALS(isProcessing, true);
    verifyAndClear();
  }

  void testNoBatchesAreProcessing() {
    auto presenter = makePresenter();
    expectBatchIsNotProcessing(0);
    expectBatchIsNotProcessing(1);
    auto isProcessing = presenter.isAnyBatchProcessing();
    TS_ASSERT_EQUALS(isProcessing, false);
    verifyAndClear();
  }

  void testAnyBatchIsAutoreducing() {
    auto presenter = makePresenter();
    expectBatchIsNotAutoreducing(0);
    expectBatchIsAutoreducing(1);
    auto isAutoreducing = presenter.isAnyBatchAutoreducing();
    TS_ASSERT_EQUALS(isAutoreducing, true);
    verifyAndClear();
  }

  void testNoBatchesAreAutoreducing() {
    auto presenter = makePresenter();
    expectBatchIsNotAutoreducing(0);
    expectBatchIsNotAutoreducing(1);
    auto isAutoreducing = presenter.isAnyBatchAutoreducing();
    TS_ASSERT_EQUALS(isAutoreducing, false);
    verifyAndClear();
  }

  void testChangeInstrumentRequestedUpdatesInstrumentInModel() {
    auto presenter = makePresenter();
    auto const instrument = std::string("POLREF");
    presenter.notifyChangeInstrumentRequested(instrument);
    TS_ASSERT_EQUALS(presenter.instrumentName(), instrument);
    verifyAndClear();
  }

  void testChangeInstrumentRequestedUpdatesInstrumentInChildPresenters() {
    auto presenter = makePresenter();
    auto const instrument = std::string("POLREF");
    EXPECT_CALL(*m_batchPresenters[0], notifyInstrumentChanged(instrument))
        .Times(1);
    EXPECT_CALL(*m_batchPresenters[1], notifyInstrumentChanged(instrument))
        .Times(1);
    presenter.notifyChangeInstrumentRequested(instrument);
    verifyAndClear();
  }

  void testUpdateInstrumentUpdatesInstrumentInChildPresenters() {
    auto presenter = makePresenter();
    auto const instrument = setupInstrument(presenter, "POLREF");
    EXPECT_CALL(*m_batchPresenters[0], notifyInstrumentChanged(instrument))
        .Times(1);
    EXPECT_CALL(*m_batchPresenters[1], notifyInstrumentChanged(instrument))
        .Times(1);
    presenter.notifyUpdateInstrumentRequested();
    verifyAndClear();
  }

  void testUpdateInstrumentUpdatesInstrumentInSlitCalculator() {
    auto presenter = makePresenter();
    auto const instrument = setupInstrument(presenter, "POLREF");
    expectSlitCalculatorInstrumentUpdated(instrument);
    presenter.notifyUpdateInstrumentRequested();
    verifyAndClear();
  }

  void testUpdateInstrumentDoesNotChangeInstrumentName() {
    auto presenter = makePresenter();
    auto const instrument = setupInstrument(presenter, "POLREF");
    presenter.notifyUpdateInstrumentRequested();
    TS_ASSERT_EQUALS(presenter.instrumentName(), instrument);
    verifyAndClear();
  }

  void testUpdateInstrumentThrowsIfInstrumentNotSet() {
    auto presenter = makePresenter();
    TS_ASSERT_THROWS_ANYTHING(presenter.notifyUpdateInstrumentRequested());
    verifyAndClear();
  }

<<<<<<< HEAD
  void testWarningGivenIfLoadBatchOverUnsavedBatch() {
    auto presenter = makePresenter();
    auto const batchIndex = 1;
    m_batchPresenters[batchIndex]->setUnsavedBatchFlag(true);
    EXPECT_CALL(m_messageHandler, askUserDiscardChanges()).Times(1);
    presenter.notifyLoadBatchRequested(batchIndex);
    verifyAndClear();
  }

  void testLoadBatchDiscardChanges() {
    auto presenter = makePresenter();
    auto const filename = std::string("test.json");
    auto const map = QMap<QString, QVariant>();
    auto const batchIndex = 1;
    m_batchPresenters[batchIndex]->setUnsavedBatchFlag(true);
    EXPECT_CALL(m_messageHandler, askUserDiscardChanges())
        .Times(1)
        .WillOnce(Return(true));
    // will work when merged
    //EXPECT_CALL(m_messageHandler, askUserForLoadFileName("JSON (*.json)"))
    //    .Times(1)
    //    .WillOnce(Return(filename));
    //EXPECT_CALL(m_fileHandler, loadJSONFromFile(filename))
    //    .Times(1)
    //    .WillOnce(Return(map));
    //EXPECT_CALL(*m_decoder, decodeBatch(&m_view, batchIndex, map)).Times(1);
    presenter.notifyLoadBatchRequested(batchIndex);
    verifyAndClear();
  }

  void testWarningGivenCloseGUIWithUnsavedChanges() { auto presenter = makePresenter();
    EXPECT_CALL(*m_optionsDialogPresenter,
                getBoolOption(std::string("WarnDiscardChanges")))
        .Times(1);
    EXPECT_CALL(m_messageHandler, askUserDiscardChanges()).Times(1);
    presenter.isCloseEventPrevented();
    verifyAndClear();
  }

  void testBatchPresentersNotifySetRoundPrecisionOnOptionsChanged() {
    auto presenter = makePresenter();
    auto optionOne = std::string("Round");
    auto optionTwo = std::string("RoundPrecision");
    auto prec = 2;
    EXPECT_CALL(*m_optionsDialogPresenter, getBoolOption(optionOne))
        .Times(1)
        .WillOnce(Return(true));
    EXPECT_CALL(*m_optionsDialogPresenter, getIntOption(optionTwo))
        .Times(1)
        .WillOnce(ReturnRef(prec));
    for (auto batchPresenter : m_batchPresenters) {
      EXPECT_CALL(*batchPresenter, notifySetRoundPrecision(prec));
    }
    presenter.optionsChanged();
    verifyAndClear();
  }

  void testBatchPresentersNotifyResetRoundPrecisionOnOptionsChanged() {
    auto presenter = makePresenter();
    auto option = std::string("Round");
    EXPECT_CALL(*m_optionsDialogPresenter, getBoolOption(option))
        .Times(1)
        .WillOnce(Return(false));
    for (auto batchPresenter : m_batchPresenters) {
      EXPECT_CALL(*batchPresenter, notifyResetRoundPrecision());
    }
    presenter.optionsChanged();
    verifyAndClear();
  }

  void testBatchReturnsUnsavedBatchFlag() {
    auto presenter = makePresenter();
    m_batchPresenters[0]->setUnsavedBatchFlag(true);
    EXPECT_CALL(*m_batchPresenters[0], getUnsavedBatchFlag())
        .Times(1)
        .WillOnce(Return(true));
    TS_ASSERT(presenter.isBatchUnsaved(0), true);
    verifyAndClear();
  }

  void testAnyBatchReturnsUnsavedBatchFlag() {
    auto presenter = makePresenter();
    m_batchPresenters[0]->setUnsavedBatchFlag(true);
    for (auto batchPresenter : m_batchPresenters)
    EXPECT_CALL(*batchPresenter, getUnsavedBatchFlag())
        .Times(1);
    TS_ASSERT(presenter.isAnyBatchUnsaved(), true);
=======
  void testUpdateInstrumentSetsFacilityInConfig() {
    auto presenter = makePresenter();
    auto const instrument = setupInstrument(presenter, "POLREF");
    auto &config = Mantid::Kernel::ConfigService::Instance();
    config.setString("default.facility", "OLD_FACILITY");
    presenter.notifyUpdateInstrumentRequested();
    TS_ASSERT_EQUALS(config.getString("default.facility"), "ISIS");
    verifyAndClear();
  }

  void testUpdateInstrumentSetsInstrumentInConfig() {
    auto presenter = makePresenter();
    auto const instrument = setupInstrument(presenter, "POLREF");
    auto &config = Mantid::Kernel::ConfigService::Instance();
    config.setString("default.instrument", "OLD_INSTRUMENT");
    presenter.notifyUpdateInstrumentRequested();
    TS_ASSERT_EQUALS(config.getString("default.instrument"), instrument);
    verifyAndClear();
  }

  void testSaveBatch() {
    auto presenter = makePresenter();
    auto const filename = std::string("test.json");
    auto const map = QMap<QString, QVariant>();
    auto const batchIndex = 1;
    EXPECT_CALL(m_messageHandler, askUserForSaveFileName("JSON (*.json)"))
        .Times(1)
        .WillOnce(Return(filename));
    EXPECT_CALL(*m_encoder, encodeBatch(&m_view, batchIndex, false))
        .Times(1)
        .WillOnce(Return(map));
    EXPECT_CALL(m_fileHandler, saveJSONToFile(filename, map)).Times(1);
    presenter.notifySaveBatchRequested(batchIndex);
    verifyAndClear();
  }

  void testLoadBatch() {
    auto presenter = makePresenter();
    auto const filename = std::string("test.json");
    auto const map = QMap<QString, QVariant>();
    auto const batchIndex = 1;
    EXPECT_CALL(m_messageHandler, askUserForLoadFileName("JSON (*.json)"))
        .Times(1)
        .WillOnce(Return(filename));
    EXPECT_CALL(m_fileHandler, loadJSONFromFile(filename))
        .Times(1)
        .WillOnce(Return(map));
    EXPECT_CALL(*m_decoder, decodeBatch(&m_view, batchIndex, map)).Times(1);
    presenter.notifyLoadBatchRequested(batchIndex);
>>>>>>> 4d8e9003
    verifyAndClear();
  }

private:
  NiceMock<MockMainWindowView> m_view;
  NiceMock<MockMessageHandler> m_messageHandler;
  NiceMock<MockFileHandler> m_fileHandler;
  NiceMock<MockEncoder> *m_encoder;
  NiceMock<MockDecoder> *m_decoder;
  std::vector<IBatchView *> m_batchViews;
  std::vector<NiceMock<MockBatchPresenter> *> m_batchPresenters;
  NiceMock<MockBatchPresenterFactory> *m_makeBatchPresenter;
  std::unique_ptr<NiceMock<MockOptionsDialogPresenter>> m_optionsDialogPresenter;
  NiceMock<MockSlitCalculator> *m_slitCalculator;

  class MainWindowPresenterFriend : public MainWindowPresenter {
    friend class MainWindowPresenterTest;

  public:
    MainWindowPresenterFriend(
        IMainWindowView *view, IMessageHandler *messageHandler,
        IFileHandler *fileHandler, std::unique_ptr<IEncoder> encoder,
        std::unique_ptr<IDecoder> decoder,
        std::unique_ptr<ISlitCalculator> slitCalculator,
        std::unique_ptr<IOptionsDialogPresenter> optionsDialogPresenter,
        std::unique_ptr<IBatchPresenterFactory> makeBatchPresenter)
<<<<<<< HEAD
        : MainWindowPresenter(view, messageHandler, std::move(slitCalculator),
                              std::move(optionsDialogPresenter),
=======
        : MainWindowPresenter(view, messageHandler, fileHandler,
                              std::move(encoder), std::move(decoder),
                              std::move(slitCalculator),
>>>>>>> 4d8e9003
                              std::move(makeBatchPresenter)) {}
  };

  MainWindowPresenterFriend makePresenter() {
    auto encoder = std::make_unique<NiceMock<MockEncoder>>();
    m_encoder = encoder.get();
    auto decoder = std::make_unique<NiceMock<MockDecoder>>();
    m_decoder = decoder.get();
    auto slitCalculator = std::make_unique<NiceMock<MockSlitCalculator>>();
    m_slitCalculator = slitCalculator.get();
    auto makeBatchPresenter =
        std::make_unique<NiceMock<MockBatchPresenterFactory>>();
    m_makeBatchPresenter = makeBatchPresenter.get();
    // Set up a mock batch presenter for each view to be returned from the
    // factory
    for (auto batchView : m_batchViews) {
      auto batchPresenter = new NiceMock<MockBatchPresenter>();
      m_batchPresenters.emplace_back(batchPresenter);
      ON_CALL(*m_makeBatchPresenter, makeProxy(batchView))
          .WillByDefault(Return(batchPresenter));
    }
    // Make the presenter
<<<<<<< HEAD
    auto optionsDialogPresenter =
        std::make_unique<NiceMock<MockOptionsDialogPresenter>>();
    auto presenter = MainWindowPresenterFriend(
        &m_view, &m_messageHandler, std::move(slitCalculator),
        std::move(optionsDialogPresenter), std::move(makeBatchPresenter));
=======
    auto presenter = MainWindowPresenterFriend(
        &m_view, &m_messageHandler, &m_fileHandler, std::move(encoder),
        std::move(decoder), std::move(slitCalculator),
        std::move(makeBatchPresenter));
>>>>>>> 4d8e9003
    return presenter;
  }

  void verifyAndClear() {
    TS_ASSERT(Mock::VerifyAndClearExpectations(&m_view));
    TS_ASSERT(Mock::VerifyAndClearExpectations(&m_messageHandler));
    TS_ASSERT(Mock::VerifyAndClearExpectations(&m_fileHandler));
    TS_ASSERT(Mock::VerifyAndClearExpectations(&m_encoder));
    TS_ASSERT(Mock::VerifyAndClearExpectations(&m_decoder));
    for (auto batchPresenter : m_batchPresenters)
      TS_ASSERT(Mock::VerifyAndClearExpectations(batchPresenter));
    m_batchPresenters.clear();
  }

  std::string setupInstrument(MainWindowPresenterFriend &presenter,
                              std::string const &instrumentName) {
    presenter.m_instrument =
        boost::make_shared<Mantid::Geometry::Instrument>(instrumentName);
    return presenter.instrumentName();
  }

  void expectBatchAdded(MockBatchPresenter *batchPresenter) {
    EXPECT_CALL(*batchPresenter, acceptMainPresenter(_)).Times(1);
    EXPECT_CALL(*batchPresenter, initInstrumentList()).Times(1);
    EXPECT_CALL(*batchPresenter, notifyInstrumentChanged(_)).Times(1);
    EXPECT_CALL(*batchPresenter, notifyReductionPaused()).Times(1);
    EXPECT_CALL(*batchPresenter, notifyAnyBatchAutoreductionPaused()).Times(1);
  }

  void expectBatchCanBeClosed(int batchIndex) {
    EXPECT_CALL(*m_batchPresenters[batchIndex], isAutoreducing())
        .Times(1)
        .WillOnce(Return(false));
    EXPECT_CALL(*m_batchPresenters[batchIndex], isProcessing())
        .Times(1)
        .WillOnce(Return(false));
    EXPECT_CALL(*m_batchPresenters[batchIndex], requestClose())
        .Times(1)
        .WillOnce(Return(true));
  }

  void expectBatchIsAutoreducing(int batchIndex) {
    EXPECT_CALL(*m_batchPresenters[batchIndex], isAutoreducing())
        .Times(1)
        .WillOnce(Return(true));
  }

  void expectBatchIsProcessing(int batchIndex) {
    EXPECT_CALL(*m_batchPresenters[batchIndex], isProcessing())
        .Times(1)
        .WillOnce(Return(true));
  }

  void expectBatchIsNotAutoreducing(int batchIndex) {
    EXPECT_CALL(*m_batchPresenters[batchIndex], isAutoreducing())
        .Times(1)
        .WillOnce(Return(false));
  }

  void expectBatchIsNotProcessing(int batchIndex) {
    EXPECT_CALL(*m_batchPresenters[batchIndex], isProcessing())
        .Times(1)
        .WillOnce(Return(false));
  }

  void expectRequestCloseBatchFailed(int batchIndex) {
    EXPECT_CALL(*m_batchPresenters[batchIndex], requestClose())
        .Times(1)
        .WillOnce(Return(false));
  }

  void expectBatchRemovedFromView(int batchIndex) {
    EXPECT_CALL(m_view, removeBatch(batchIndex)).Times(1);
  }

  void expectBatchNotRemovedFromView(int batchIndex) {
    EXPECT_CALL(m_view, removeBatch(batchIndex)).Times(0);
  }

  void expectCannotCloseBatchWarning() {
    EXPECT_CALL(m_messageHandler,
                giveUserCritical("Cannot close batch while processing or "
                                 "autoprocessing is in progress",
                                 "Error"))
        .Times(1);
  }

  void expectSlitCalculatorInstrumentUpdated(std::string const &instrument) {
    EXPECT_CALL(*m_slitCalculator, setCurrentInstrumentName(instrument))
        .Times(1);
    EXPECT_CALL(*m_slitCalculator, processInstrumentHasBeenChanged()).Times(1);
  }

  void assertFirstBatchWasRemovedFromModel(
      MainWindowPresenterFriend const &presenter) {
    TS_ASSERT_EQUALS(presenter.m_batchPresenters.size(), 1);
    // Note that our local list of raw pointers is not updated so
    // the first item is invalid and the second item is now the
    // only remaining batch presenter in the model
    TS_ASSERT_EQUALS(presenter.m_batchPresenters[0].get(),
                     m_batchPresenters[1]);
  }

  void
  assertBatchNotRemovedFromModel(MainWindowPresenterFriend const &presenter) {
    TS_ASSERT_EQUALS(presenter.m_batchPresenters.size(),
                     m_batchPresenters.size());
    for (size_t index = 0; index < m_batchPresenters.size(); ++index)
      TS_ASSERT_EQUALS(presenter.m_batchPresenters[index].get(),
                       m_batchPresenters[index]);
  }

private:
  std::string backup_facility;
  std::string backup_instrument;
};

#endif // MANTID_CUSTOMINTERFACES_MAINWINDOWPRESENTERTEST_H_<|MERGE_RESOLUTION|>--- conflicted
+++ resolved
@@ -322,7 +322,58 @@
     verifyAndClear();
   }
 
-<<<<<<< HEAD
+  void testUpdateInstrumentSetsFacilityInConfig() {
+    auto presenter = makePresenter();
+    auto const instrument = setupInstrument(presenter, "POLREF");
+    auto &config = Mantid::Kernel::ConfigService::Instance();
+    config.setString("default.facility", "OLD_FACILITY");
+    presenter.notifyUpdateInstrumentRequested();
+    TS_ASSERT_EQUALS(config.getString("default.facility"), "ISIS");
+    verifyAndClear();
+  }
+
+  void testUpdateInstrumentSetsInstrumentInConfig() {
+    auto presenter = makePresenter();
+    auto const instrument = setupInstrument(presenter, "POLREF");
+    auto &config = Mantid::Kernel::ConfigService::Instance();
+    config.setString("default.instrument", "OLD_INSTRUMENT");
+    presenter.notifyUpdateInstrumentRequested();
+    TS_ASSERT_EQUALS(config.getString("default.instrument"), instrument);
+    verifyAndClear();
+  }
+
+  void testSaveBatch() {
+    auto presenter = makePresenter();
+    auto const filename = std::string("test.json");
+    auto const map = QMap<QString, QVariant>();
+    auto const batchIndex = 1;
+    EXPECT_CALL(m_messageHandler, askUserForSaveFileName("JSON (*.json)"))
+        .Times(1)
+        .WillOnce(Return(filename));
+    EXPECT_CALL(*m_encoder, encodeBatch(&m_view, batchIndex, false))
+        .Times(1)
+        .WillOnce(Return(map));
+    EXPECT_CALL(m_fileHandler, saveJSONToFile(filename, map)).Times(1);
+    presenter.notifySaveBatchRequested(batchIndex);
+    verifyAndClear();
+  }
+
+  void testLoadBatch() {
+    auto presenter = makePresenter();
+    auto const filename = std::string("test.json");
+    auto const map = QMap<QString, QVariant>();
+    auto const batchIndex = 1;
+    EXPECT_CALL(m_messageHandler, askUserForLoadFileName("JSON (*.json)"))
+        .Times(1)
+        .WillOnce(Return(filename));
+    EXPECT_CALL(m_fileHandler, loadJSONFromFile(filename))
+        .Times(1)
+        .WillOnce(Return(map));
+    EXPECT_CALL(*m_decoder, decodeBatch(&m_view, batchIndex, map)).Times(1);
+    presenter.notifyLoadBatchRequested(batchIndex);
+    verifyAndClear();
+  }
+
   void testWarningGivenIfLoadBatchOverUnsavedBatch() {
     auto presenter = makePresenter();
     auto const batchIndex = 1;
@@ -410,57 +461,6 @@
     EXPECT_CALL(*batchPresenter, getUnsavedBatchFlag())
         .Times(1);
     TS_ASSERT(presenter.isAnyBatchUnsaved(), true);
-=======
-  void testUpdateInstrumentSetsFacilityInConfig() {
-    auto presenter = makePresenter();
-    auto const instrument = setupInstrument(presenter, "POLREF");
-    auto &config = Mantid::Kernel::ConfigService::Instance();
-    config.setString("default.facility", "OLD_FACILITY");
-    presenter.notifyUpdateInstrumentRequested();
-    TS_ASSERT_EQUALS(config.getString("default.facility"), "ISIS");
-    verifyAndClear();
-  }
-
-  void testUpdateInstrumentSetsInstrumentInConfig() {
-    auto presenter = makePresenter();
-    auto const instrument = setupInstrument(presenter, "POLREF");
-    auto &config = Mantid::Kernel::ConfigService::Instance();
-    config.setString("default.instrument", "OLD_INSTRUMENT");
-    presenter.notifyUpdateInstrumentRequested();
-    TS_ASSERT_EQUALS(config.getString("default.instrument"), instrument);
-    verifyAndClear();
-  }
-
-  void testSaveBatch() {
-    auto presenter = makePresenter();
-    auto const filename = std::string("test.json");
-    auto const map = QMap<QString, QVariant>();
-    auto const batchIndex = 1;
-    EXPECT_CALL(m_messageHandler, askUserForSaveFileName("JSON (*.json)"))
-        .Times(1)
-        .WillOnce(Return(filename));
-    EXPECT_CALL(*m_encoder, encodeBatch(&m_view, batchIndex, false))
-        .Times(1)
-        .WillOnce(Return(map));
-    EXPECT_CALL(m_fileHandler, saveJSONToFile(filename, map)).Times(1);
-    presenter.notifySaveBatchRequested(batchIndex);
-    verifyAndClear();
-  }
-
-  void testLoadBatch() {
-    auto presenter = makePresenter();
-    auto const filename = std::string("test.json");
-    auto const map = QMap<QString, QVariant>();
-    auto const batchIndex = 1;
-    EXPECT_CALL(m_messageHandler, askUserForLoadFileName("JSON (*.json)"))
-        .Times(1)
-        .WillOnce(Return(filename));
-    EXPECT_CALL(m_fileHandler, loadJSONFromFile(filename))
-        .Times(1)
-        .WillOnce(Return(map));
-    EXPECT_CALL(*m_decoder, decodeBatch(&m_view, batchIndex, map)).Times(1);
-    presenter.notifyLoadBatchRequested(batchIndex);
->>>>>>> 4d8e9003
     verifyAndClear();
   }
 
@@ -487,14 +487,10 @@
         std::unique_ptr<ISlitCalculator> slitCalculator,
         std::unique_ptr<IOptionsDialogPresenter> optionsDialogPresenter,
         std::unique_ptr<IBatchPresenterFactory> makeBatchPresenter)
-<<<<<<< HEAD
-        : MainWindowPresenter(view, messageHandler, std::move(slitCalculator),
-                              std::move(optionsDialogPresenter),
-=======
         : MainWindowPresenter(view, messageHandler, fileHandler,
                               std::move(encoder), std::move(decoder),
                               std::move(slitCalculator),
->>>>>>> 4d8e9003
+                              std::move(optionsDialogPresenter),
                               std::move(makeBatchPresenter)) {}
   };
 
@@ -517,18 +513,12 @@
           .WillByDefault(Return(batchPresenter));
     }
     // Make the presenter
-<<<<<<< HEAD
     auto optionsDialogPresenter =
         std::make_unique<NiceMock<MockOptionsDialogPresenter>>();
     auto presenter = MainWindowPresenterFriend(
-        &m_view, &m_messageHandler, std::move(slitCalculator),
-        std::move(optionsDialogPresenter), std::move(makeBatchPresenter));
-=======
-    auto presenter = MainWindowPresenterFriend(
         &m_view, &m_messageHandler, &m_fileHandler, std::move(encoder),
         std::move(decoder), std::move(slitCalculator),
-        std::move(makeBatchPresenter));
->>>>>>> 4d8e9003
+        std::move(optionsDialogPresenter), std::move(makeBatchPresenter));
     return presenter;
   }
 
