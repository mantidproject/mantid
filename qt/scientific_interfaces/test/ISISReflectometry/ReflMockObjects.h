// Mantid Repository : https://github.com/mantidproject/mantid
//
// Copyright &copy; 2018 ISIS Rutherford Appleton Laboratory UKRI,
//     NScD Oak Ridge National Laboratory, European Spallation Source
//     & Institut Laue - Langevin
// SPDX - License - Identifier: GPL - 3.0 +
#ifndef MANTID_CUSTOMINTERFACES_REFLMOCKOBJECTS_H
#define MANTID_CUSTOMINTERFACES_REFLMOCKOBJECTS_H

#include "GUI/Batch/IBatchJobAlgorithm.h"
#include "GUI/Batch/IBatchJobRunner.h"
#include "GUI/Batch/IBatchPresenter.h"
#include "GUI/Batch/IBatchPresenterFactory.h"
#include "GUI/Common/IDecoder.h"
#include "GUI/Common/IEncoder.h"
#include "GUI/Common/IFileHandler.h"
#include "GUI/Common/IMessageHandler.h"
#include "GUI/Common/IPlotter.h"
#include "GUI/Common/IPythonRunner.h"
#include "GUI/Event/IEventPresenter.h"
#include "GUI/Experiment/IExperimentPresenter.h"
#include "GUI/Instrument/IInstrumentPresenter.h"
#include "GUI/Instrument/InstrumentOptionDefaults.h"
#include "GUI/MainWindow/IMainWindowPresenter.h"
#include "GUI/MainWindow/IMainWindowView.h"
#include "GUI/Runs/IRunNotifier.h"
#include "GUI/Runs/IRunsPresenter.h"
#include "GUI/Runs/ISearchModel.h"
#include "GUI/Runs/ISearcher.h"
#include "GUI/Save/IAsciiSaver.h"
#include "GUI/Save/ISavePresenter.h"
#include "MantidAPI/AlgorithmManager.h"
#include "MantidAPI/ITableWorkspace_fwd.h"
#include "MantidGeometry/Instrument.h"
#include "MantidKernel/ICatalogInfo.h"
#include "MantidKernel/ProgressBase.h"
#include "MantidKernel/WarningSuppressions.h"
#include "MantidQtWidgets/Common/BatchAlgorithmRunner.h"
#include "MantidQtWidgets/Common/Hint.h"
#include <QMap>
#include <QString>
#include <QVariant>
#include <boost/shared_ptr.hpp>
#include <gmock/gmock.h>

using namespace MantidQt::CustomInterfaces::ISISReflectometry;
using namespace Mantid::API;

GNU_DIAG_OFF_SUGGEST_OVERRIDE

/**** Factories ****/
class MockBatchPresenterFactory : public IBatchPresenterFactory {
public:
  MOCK_METHOD1(makeProxy, IBatchPresenter *(IBatchView *));
  std::unique_ptr<IBatchPresenter> make(IBatchView *view) {
    return std::unique_ptr<IBatchPresenter>(makeProxy(view));
  }
};

/**** Presenters ****/

class MockBatchPresenter : public IBatchPresenter {
public:
  MOCK_METHOD1(acceptMainPresenter, void(IMainWindowPresenter *));
  MOCK_METHOD0(initInstrumentList, void());
  MOCK_METHOD0(notifyResumeReductionRequested, void());
  MOCK_METHOD0(notifyPauseReductionRequested, void());
  MOCK_METHOD0(notifyResumeAutoreductionRequested, void());
  MOCK_METHOD0(notifyPauseAutoreductionRequested, void());
  MOCK_METHOD0(notifyAutoreductionCompleted, void());
  MOCK_METHOD0(notifyAnyBatchReductionResumed, void());
  MOCK_METHOD0(notifyAnyBatchReductionPaused, void());
  MOCK_METHOD0(notifyAnyBatchAutoreductionResumed, void());
  MOCK_METHOD0(notifyAnyBatchAutoreductionPaused, void());
  MOCK_METHOD0(notifyReductionPaused, void());

  MOCK_METHOD1(notifyChangeInstrumentRequested, void(const std::string &));
  MOCK_METHOD1(notifyInstrumentChanged, void(const std::string &));
  MOCK_METHOD0(notifyUpdateInstrumentRequested, void());
  MOCK_METHOD0(notifyRestoreDefaultsRequested, void());
  MOCK_METHOD0(notifySettingsChanged, void());
  MOCK_METHOD1(notifySetRoundPrecision, void(int &));
  MOCK_METHOD0(notifyResetRoundPrecision, void());
  MOCK_CONST_METHOD0(isProcessing, bool());
  MOCK_CONST_METHOD0(isAutoreducing, bool());
  MOCK_CONST_METHOD0(isAnyBatchProcessing, bool());
  MOCK_CONST_METHOD0(isAnyBatchAutoreducing, bool());
  MOCK_CONST_METHOD0(isOperationPrevented, bool());
  MOCK_CONST_METHOD0(getUnsavedBatchFlag, bool());
  MOCK_METHOD1(setUnsavedBatchFlag, void(bool));
  MOCK_CONST_METHOD0(percentComplete, int());
  MOCK_CONST_METHOD0(rowProcessingProperties, AlgorithmRuntimeProps());
  MOCK_CONST_METHOD0(requestClose, bool());
  MOCK_CONST_METHOD0(instrument, Mantid::Geometry::Instrument_const_sptr());
  MOCK_CONST_METHOD0(instrumentName, std::string());
};

class MockRunsPresenter : public IRunsPresenter {
public:
  MOCK_METHOD1(acceptMainPresenter, void(IBatchPresenter *));
  MOCK_METHOD0(initInstrumentList, void());
  MOCK_CONST_METHOD0(runsTable, RunsTable const &());
  MOCK_METHOD0(mutableRunsTable, RunsTable &());
  MOCK_METHOD1(notifyChangeInstrumentRequested, void(std::string const &));
  MOCK_METHOD0(notifyResumeReductionRequested, void());
  MOCK_METHOD0(notifyPauseReductionRequested, void());
  MOCK_METHOD0(notifyRowStateChanged, void());
  MOCK_METHOD1(notifyRowStateChanged, void(boost::optional<Item const &>));
  MOCK_METHOD0(notifyRowOutputsChanged, void());
  MOCK_METHOD1(notifyRowOutputsChanged, void(boost::optional<Item const &>));
  MOCK_METHOD0(notifyReductionPaused, void());
  MOCK_METHOD0(notifyReductionResumed, void());
  MOCK_METHOD0(resumeAutoreduction, bool());
  MOCK_METHOD0(notifyAutoreductionPaused, void());
  MOCK_METHOD0(notifyAutoreductionResumed, void());
  MOCK_METHOD0(autoreductionCompleted, void());
  MOCK_METHOD0(notifyAnyBatchReductionPaused, void());
  MOCK_METHOD0(notifyAnyBatchReductionResumed, void());
  MOCK_METHOD0(notifyAnyBatchAutoreductionPaused, void());
  MOCK_METHOD0(notifyAnyBatchAutoreductionResumed, void());
  MOCK_METHOD1(notifyInstrumentChanged, void(std::string const &));
  MOCK_METHOD1(notifySetUnsavedBatch, void(bool));
  MOCK_METHOD0(settingsChanged, void());
  MOCK_CONST_METHOD0(isAnyBatchProcessing, bool());
  MOCK_CONST_METHOD0(isAnyBatchAutoreducing, bool());
  MOCK_CONST_METHOD0(isOperationPrevented, bool());
  MOCK_CONST_METHOD0(isProcessing, bool());
  MOCK_CONST_METHOD0(isAutoreducing, bool());
  MOCK_CONST_METHOD0(percentComplete, int());
  MOCK_METHOD1(setRoundPrecision, void(int &));
  MOCK_METHOD0(resetRoundPrecision, void());
  MOCK_METHOD0(notifySearchComplete, void());
};

class MockEventPresenter : public IEventPresenter {
public:
  MOCK_METHOD1(acceptMainPresenter, void(IBatchPresenter *));
  MOCK_METHOD0(notifyReductionPaused, void());
  MOCK_METHOD0(notifyReductionResumed, void());
  MOCK_METHOD0(notifyAutoreductionPaused, void());
  MOCK_METHOD0(notifyAutoreductionResumed, void());
  MOCK_CONST_METHOD0(slicing, Slicing &());
};

class MockExperimentPresenter : public IExperimentPresenter {
public:
  MOCK_METHOD1(acceptMainPresenter, void(IBatchPresenter *));
  MOCK_CONST_METHOD0(experiment, Experiment const &());
  MOCK_METHOD0(notifyReductionPaused, void());
  MOCK_METHOD0(notifyReductionResumed, void());
  MOCK_METHOD0(notifyAutoreductionPaused, void());
  MOCK_METHOD0(notifyAutoreductionResumed, void());
  MOCK_METHOD1(notifyInstrumentChanged, void(std::string const &));
  MOCK_METHOD0(restoreDefaults, void());
};

class MockInstrumentPresenter : public IInstrumentPresenter {
public:
  MOCK_METHOD1(acceptMainPresenter, void(IBatchPresenter *));
  MOCK_CONST_METHOD0(instrument, Instrument const &());
  MOCK_METHOD0(notifyReductionPaused, void());
  MOCK_METHOD0(notifyReductionResumed, void());
  MOCK_METHOD0(notifyAutoreductionPaused, void());
  MOCK_METHOD0(notifyAutoreductionResumed, void());
  MOCK_METHOD1(notifyInstrumentChanged, void(std::string const &));
  MOCK_METHOD0(restoreDefaults, void());
};

class MockSavePresenter : public ISavePresenter {
public:
  MOCK_METHOD1(acceptMainPresenter, void(IBatchPresenter *));
  MOCK_METHOD1(saveWorkspaces, void(std::vector<std::string> const &));
  MOCK_CONST_METHOD0(shouldAutosave, bool());
  MOCK_METHOD0(notifyReductionPaused, void());
  MOCK_METHOD0(notifyReductionResumed, void());
  MOCK_METHOD0(notifyAutoreductionPaused, void());
  MOCK_METHOD0(notifyAutoreductionResumed, void());
};

/**** Progress ****/

class MockProgressBase : public Mantid::Kernel::ProgressBase {
public:
  MOCK_METHOD1(doReport, void(const std::string &));
  ~MockProgressBase() override {}
};

/**** Catalog ****/

class MockICatalogInfo : public Mantid::Kernel::ICatalogInfo {
public:
  MOCK_CONST_METHOD0(catalogName, const std::string());
  MOCK_CONST_METHOD0(soapEndPoint, const std::string());
  MOCK_CONST_METHOD0(externalDownloadURL, const std::string());
  MOCK_CONST_METHOD0(catalogPrefix, const std::string());
  MOCK_CONST_METHOD0(windowsPrefix, const std::string());
  MOCK_CONST_METHOD0(macPrefix, const std::string());
  MOCK_CONST_METHOD0(linuxPrefix, const std::string());
  MOCK_CONST_METHOD0(clone, ICatalogInfo *());
  MOCK_CONST_METHOD1(transformArchivePath, std::string(const std::string &));
  ~MockICatalogInfo() override {}
};

class MockSearcher : public ISearcher {
public:
  MOCK_METHOD1(subscribe, void(SearcherSubscriber *notifyee));
  MOCK_METHOD3(search,
               Mantid::API::ITableWorkspace_sptr(const std::string &,
                                                 const std::string &,
                                                 SearchType searchType));
  MOCK_METHOD3(startSearchAsync,
               bool(const std::string &, const std::string &, SearchType));
  MOCK_CONST_METHOD0(searchInProgress, bool());
  MOCK_CONST_METHOD1(getSearchResult, SearchResult const &(int));
  MOCK_METHOD2(setSearchResultError, void(int, const std::string &));
  MOCK_METHOD0(reset, void());
  MOCK_CONST_METHOD3(searchSettingsChanged,
                     bool(const std::string &, const std::string &,
                          SearchType));
};

class MockRunNotifier : public IRunNotifier {
public:
  MOCK_METHOD1(subscribe, void(RunNotifierSubscriber *));
  MOCK_METHOD0(startPolling, void());
  MOCK_METHOD0(stopPolling, void());
};

class MockRunNotifierSubscriber : public RunNotifierSubscriber {
public:
  MOCK_METHOD0(notifyCheckForNewRuns, void());
};

class MockSearchModel : public ISearchModel {
public:
  MOCK_METHOD2(addDataFromTable,
               void(Mantid::API::ITableWorkspace_sptr, const std::string &));
  MOCK_CONST_METHOD1(getRowData, SearchResult const &(int));
  MOCK_METHOD2(setError, void(int, std::string const &));
  MOCK_METHOD0(clear, void());

private:
  SearchResult m_searchResult;
};

class MockMessageHandler : public IMessageHandler {
public:
  MOCK_METHOD2(giveUserCritical,
               void(const std::string &, const std::string &));
  MOCK_METHOD2(giveUserInfo, void(const std::string &, const std::string &));
  MOCK_METHOD2(askUserYesNo, bool(const std::string &, const std::string &));
<<<<<<< HEAD
  MOCK_METHOD0(askUserDiscardChanges, bool());
=======
  MOCK_METHOD1(askUserForLoadFileName, std::string(const std::string &));
  MOCK_METHOD1(askUserForSaveFileName, std::string(const std::string &));
};

class MockFileHandler : public IFileHandler {
public:
  MOCK_METHOD2(saveJSONToFile,
               void(std::string const &, QMap<QString, QVariant> const &));
  MOCK_METHOD1(loadJSONFromFile, QMap<QString, QVariant>(const std::string &));
};

class MockEncoder : public IEncoder {
public:
  MOCK_METHOD3(encodeBatch,
               QMap<QString, QVariant>(const IMainWindowView *, int, bool));
};

class MockDecoder : public IDecoder {
public:
  MOCK_METHOD3(decodeBatch, void(const IMainWindowView *, int,
                                 const QMap<QString, QVariant> &));
>>>>>>> 4d8e9003
};

class MockPythonRunner : public IPythonRunner {
public:
  MOCK_METHOD1(runPythonAlgorithm, std::string(const std::string &));
};

class MockPlotter : public IPlotter {
public:
  MOCK_CONST_METHOD1(reflectometryPlot, void(const std::vector<std::string> &));
};

/**** Saver ****/
class MockAsciiSaver : public IAsciiSaver {
public:
  MOCK_CONST_METHOD1(isValidSaveDirectory, bool(std::string const &));
  MOCK_CONST_METHOD4(save,
                     void(std::string const &, std::vector<std::string> const &,
                          std::vector<std::string> const &,
                          FileFormatOptions const &));
  virtual ~MockAsciiSaver() = default;
};

/**** Job runner ****/

class MockBatchJobRunner : public IBatchJobRunner {
public:
  MockBatchJobRunner(){};
  MOCK_CONST_METHOD0(isProcessing, bool());
  MOCK_CONST_METHOD0(isAutoreducing, bool());
  MOCK_CONST_METHOD0(percentComplete, int());
  MOCK_METHOD0(notifyReductionResumed, void());
  MOCK_METHOD0(notifyReductionPaused, void());
  MOCK_METHOD0(notifyAutoreductionResumed, void());
  MOCK_METHOD0(notifyAutoreductionPaused, void());
  MOCK_METHOD1(setReprocessFailedItems, void(bool));
  MOCK_METHOD1(algorithmStarted,
               Item const &(MantidQt::API::IConfiguredAlgorithm_sptr));
  MOCK_METHOD1(algorithmComplete,
               Item const &(MantidQt::API::IConfiguredAlgorithm_sptr));
  MOCK_METHOD2(algorithmError,
               Item const &(MantidQt::API::IConfiguredAlgorithm_sptr,
                            std::string const &));
  MOCK_CONST_METHOD1(
      algorithmOutputWorkspacesToSave,
      std::vector<std::string>(MantidQt::API::IConfiguredAlgorithm_sptr));
  MOCK_METHOD1(notifyWorkspaceDeleted,
               boost::optional<Item const &>(std::string const &));
  MOCK_METHOD2(notifyWorkspaceRenamed,
               boost::optional<Item const &>(std::string const &,
                                             std::string const &));
  MOCK_METHOD0(notifyAllWorkspacesDeleted, void());
  MOCK_METHOD0(getAlgorithms,
               std::deque<MantidQt::API::IConfiguredAlgorithm_sptr>());
  MOCK_CONST_METHOD0(rowProcessingProperties, AlgorithmRuntimeProps());
  MOCK_CONST_METHOD0(getProcessPartial, bool());
  MOCK_CONST_METHOD0(getProcessAll, bool());
};

class MockBatchJobAlgorithm : public IBatchJobAlgorithm,
                              public MantidQt::API::IConfiguredAlgorithm {
public:
  MockBatchJobAlgorithm() {}
  MOCK_CONST_METHOD0(algorithm, Mantid::API::IAlgorithm_sptr());
  MOCK_CONST_METHOD0(
      properties, MantidQt::API::IConfiguredAlgorithm::AlgorithmRuntimeProps());
  MOCK_METHOD0(item, Item *());
  MOCK_METHOD0(updateItem, void());
  MOCK_CONST_METHOD0(outputWorkspaceNames, std::vector<std::string>());
  MOCK_CONST_METHOD0(outputWorkspaceNameToWorkspace,
                     std::map<std::string, Workspace_sptr>());
};

GNU_DIAG_ON_SUGGEST_OVERRIDE

#endif /*MANTID_CUSTOMINTERFACES_REFLMOCKOBJECTS_H*/<|MERGE_RESOLUTION|>--- conflicted
+++ resolved
@@ -249,9 +249,7 @@
                void(const std::string &, const std::string &));
   MOCK_METHOD2(giveUserInfo, void(const std::string &, const std::string &));
   MOCK_METHOD2(askUserYesNo, bool(const std::string &, const std::string &));
-<<<<<<< HEAD
   MOCK_METHOD0(askUserDiscardChanges, bool());
-=======
   MOCK_METHOD1(askUserForLoadFileName, std::string(const std::string &));
   MOCK_METHOD1(askUserForSaveFileName, std::string(const std::string &));
 };
@@ -273,7 +271,6 @@
 public:
   MOCK_METHOD3(decodeBatch, void(const IMainWindowView *, int,
                                  const QMap<QString, QVariant> &));
->>>>>>> 4d8e9003
 };
 
 class MockPythonRunner : public IPythonRunner {
