#ifndef MANTID_CUSTOMINTERFACES_REFLMOCKOBJECTS_H
#define MANTID_CUSTOMINTERFACES_REFLMOCKOBJECTS_H

#include "MantidKernel/ICatalogInfo.h"
#include "MantidKernel/ProgressBase.h"
#include "MantidKernel/WarningSuppressions.h"
#include "../ISISReflectometry/IReflEventPresenter.h"
#include "../ISISReflectometry/IReflEventTabPresenter.h"
#include "../ISISReflectometry/IReflEventView.h"
#include "../ISISReflectometry/IReflMainWindowPresenter.h"
#include "../ISISReflectometry/IReflMainWindowView.h"
#include "../ISISReflectometry/IReflRunsTabPresenter.h"
#include "../ISISReflectometry/IReflRunsTabView.h"
#include "../ISISReflectometry/IReflSaveTabPresenter.h"
#include "../ISISReflectometry/IReflSaveTabView.h"
#include "../ISISReflectometry/IReflSettingsPresenter.h"
#include "../ISISReflectometry/IReflSettingsTabPresenter.h"
#include "../ISISReflectometry/IReflSettingsView.h"
#include "../ISISReflectometry/ReflSearchModel.h"
#include "../ISISReflectometry/ExperimentOptionDefaults.h"
#include "../ISISReflectometry/InstrumentOptionDefaults.h"
#include "MantidQtWidgets/Common/DataProcessorUI/Command.h"
#include "MantidQtWidgets/Common/DataProcessorUI/OptionsMap.h"
#include <gmock/gmock.h>

using namespace MantidQt::CustomInterfaces;
using namespace Mantid::API;
using namespace MantidQt::MantidWidgets::DataProcessor;

GCC_DIAG_OFF_SUGGEST_OVERRIDE

/**** Views ****/

class MockRunsTabView : public IReflRunsTabView {
public:
  // Gmock requires parameters and return values of mocked methods to be
  // copyable
  // We can't mock setTableCommands(std::vector<Command_uptr>)
  // because
  // of the vector of unique pointers
  // I will mock a proxy method, setTableCommandsProxy, I just want to test that
  // this method is invoked by the presenter's constructor
  virtual void setTableCommands(
      std::vector<MantidQt::MantidWidgets::DataProcessor::Command_uptr>)
      override {
    setTableCommandsProxy();
  }
  // The same happens for setRowCommands
  virtual void setRowCommands(
      std::vector<MantidQt::MantidWidgets::DataProcessor::Command_uptr>)
      override {
    setRowCommandsProxy();
  }

  // IO
  MOCK_CONST_METHOD0(getSelectedSearchRows, std::set<int>());
  MOCK_CONST_METHOD0(getSearchString, std::string());
  MOCK_CONST_METHOD0(getSearchInstrument, std::string());
  MOCK_CONST_METHOD0(getTransferMethod, std::string());
  MOCK_CONST_METHOD0(getAlgorithmRunner,
                     boost::shared_ptr<MantidQt::API::AlgorithmRunner>());
  MOCK_CONST_METHOD0(getSelectedGroup, int());
  MOCK_METHOD1(setTransferMethods, void(const std::set<std::string> &));
  MOCK_METHOD0(setTableCommandsProxy, void());
  MOCK_METHOD0(setRowCommandsProxy, void());
  MOCK_METHOD0(clearCommands, void());
  MOCK_METHOD2(setInstrumentList,
               void(const std::vector<std::string> &, const std::string &));
  MOCK_METHOD1(updateMenuEnabledState, void(bool));
  MOCK_METHOD1(setAutoreduceButtonEnabled, void(bool));
  MOCK_METHOD1(setTransferButtonEnabled, void(bool));
  MOCK_METHOD1(setInstrumentComboEnabled, void(bool));

  // Calls we don't care about
  void showSearch(ReflSearchModel_sptr) override{};
  void setAllSearchRowsSelected() override{};
  IReflRunsTabPresenter *getPresenter() const override { return nullptr; };
};

class MockSettingsView : public IReflSettingsView {
public:
  // Global options
  MOCK_CONST_METHOD0(getTransmissionOptions, std::string());
  MOCK_CONST_METHOD0(getStartOverlap, std::string());
  MOCK_CONST_METHOD0(getEndOverlap, std::string());
  MOCK_CONST_METHOD0(getReductionOptions, std::string());
  MOCK_CONST_METHOD0(getStitchOptions, std::string());
  MOCK_CONST_METHOD0(getTransmissionRuns, std::string());
  MOCK_CONST_METHOD0(getAnalysisMode, std::string());
  MOCK_CONST_METHOD0(getDirectBeam, std::string());
  MOCK_CONST_METHOD0(getPolarisationCorrections, std::string());
  MOCK_CONST_METHOD0(getCRho, std::string());
  MOCK_CONST_METHOD0(getCAlpha, std::string());
  MOCK_CONST_METHOD0(getCAp, std::string());
  MOCK_CONST_METHOD0(getCPp, std::string());
  MOCK_CONST_METHOD0(getMomentumTransferStep, std::string());
  MOCK_CONST_METHOD0(getScaleFactor, std::string());
  MOCK_CONST_METHOD0(getIntMonCheck, std::string());
  MOCK_CONST_METHOD0(getMonitorIntegralMin, std::string());
  MOCK_CONST_METHOD0(getMonitorIntegralMax, std::string());
  MOCK_CONST_METHOD0(getMonitorBackgroundMin, std::string());
  MOCK_CONST_METHOD0(getMonitorBackgroundMax, std::string());
  MOCK_CONST_METHOD0(getLambdaMin, std::string());
  MOCK_CONST_METHOD0(getLambdaMax, std::string());
  MOCK_CONST_METHOD0(getI0MonitorIndex, std::string());
  MOCK_CONST_METHOD0(getProcessingInstructions, std::string());
  MOCK_CONST_METHOD0(getSummationType, std::string());
  MOCK_CONST_METHOD0(getReductionType, std::string());
  MOCK_CONST_METHOD1(setIsPolCorrEnabled, void(bool));
<<<<<<< HEAD
  MOCK_METHOD1(setPolarisationOptionsEnabled, void(bool));
  MOCK_METHOD1(setExpDefaults, void(ExperimentOptionDefaults));
  MOCK_METHOD1(setInstDefaults, void(InstrumentOptionDefaults));
  MOCK_CONST_METHOD0(getDetectorCorrectionType, std::string());
  MOCK_CONST_METHOD0(experimentSettingsEnabled, bool());
  MOCK_CONST_METHOD0(instrumentSettingsEnabled, bool());
  MOCK_METHOD1(showOptionLoadError, void(AccumulatedTypeErrors const&));
=======
  MOCK_METHOD1(setReductionTypeEnabled, void(bool));
  MOCK_METHOD1(setPolarisationOptionsEnabled, void(bool));
  MOCK_METHOD1(setDetectorCorrectionEnabled, void(bool));
  MOCK_CONST_METHOD1(setExpDefaults, void(const std::vector<std::string> &));
  MOCK_CONST_METHOD2(setInstDefaults, void(const std::vector<double> &,
                                           const std::vector<std::string> &));
  MOCK_CONST_METHOD0(getDetectorCorrectionType, std::string());
  MOCK_CONST_METHOD0(experimentSettingsEnabled, bool());
  MOCK_CONST_METHOD0(instrumentSettingsEnabled, bool());
  MOCK_CONST_METHOD0(detectorCorrectionEnabled, bool());
>>>>>>> 0321ffa1
  // Calls we don't care about
  void
  createStitchHints(const std::map<std::string, std::string> &hints) override {
    UNUSED_ARG(hints);
  };
  IReflSettingsPresenter *getPresenter() const override { return nullptr; }
};

class MockEventView : public IReflEventView {
public:
  // Global options
  MOCK_CONST_METHOD0(getTimeSlicingValues, std::string());
  MOCK_CONST_METHOD0(getTimeSlicingType, std::string());

  // Calls we don't care about
  IReflEventPresenter *getPresenter() const override { return nullptr; }
};

class MockSaveTabView : public IReflSaveTabView {
public:
  MOCK_CONST_METHOD1(setSavePath, void(const std::string &path));
  MOCK_CONST_METHOD0(getSavePath, std::string());
  MOCK_CONST_METHOD0(getPrefix, std::string());
  MOCK_CONST_METHOD0(getFilter, std::string());
  MOCK_CONST_METHOD0(getRegexCheck, bool());
  MOCK_CONST_METHOD0(getCurrentWorkspaceName, std::string());
  MOCK_CONST_METHOD0(getSelectedWorkspaces, std::vector<std::string>());
  MOCK_CONST_METHOD0(getSelectedParameters, std::vector<std::string>());
  MOCK_CONST_METHOD0(getFileFormatIndex, int());
  MOCK_CONST_METHOD0(getTitleCheck, bool());
  MOCK_CONST_METHOD0(getQResolutionCheck, bool());
  MOCK_CONST_METHOD0(getSeparator, std::string());
  MOCK_CONST_METHOD0(clearWorkspaceList, void());
  MOCK_CONST_METHOD1(setWorkspaceList, void(const std::vector<std::string> &));
  MOCK_CONST_METHOD0(clearParametersList, void());
  MOCK_CONST_METHOD1(setParametersList, void(const std::vector<std::string> &));

  // Calls we don't care about
  IReflSaveTabPresenter *getPresenter() const override { return nullptr; }
};

class MockMainWindowView : public IReflMainWindowView {
public:
  MOCK_METHOD3(askUserString,
               std::string(const std::string &, const std::string &,
                           const std::string &));
  MOCK_METHOD2(askUserYesNo, bool(const std::string &, const std::string &));
  MOCK_METHOD2(giveUserWarning, void(const std::string &, const std::string &));
  MOCK_METHOD2(giveUserCritical,
               void(const std::string &, const std::string &));
  MOCK_METHOD2(giveUserInfo, void(const std::string &, const std::string &));
  MOCK_METHOD1(runPythonAlgorithm, std::string(const std::string &));
  ~MockMainWindowView() override{};
};

/**** Presenters ****/

class MockRunsTabPresenter : public IReflRunsTabPresenter {
public:
  MOCK_CONST_METHOD0(startNewAutoreduction, bool());
  MOCK_METHOD1(settingsChanged, void(int));
  void notify(IReflRunsTabPresenter::Flag flag) override { UNUSED_ARG(flag); };
  void acceptMainPresenter(IReflMainWindowPresenter *presenter) override {
    UNUSED_ARG(presenter);
  }
  ~MockRunsTabPresenter() override{};
};

class MockEventPresenter : public IReflEventPresenter {
public:
  MOCK_CONST_METHOD0(getTimeSlicingValues, std::string());
  MOCK_CONST_METHOD0(getTimeSlicingType, std::string());
  ~MockEventPresenter() override{};
};

class MockEventTabPresenter : public IReflEventTabPresenter {
public:
  std::string getTimeSlicingValues(int group) const override {
    UNUSED_ARG(group)
    return std::string();
  };
  std::string getTimeSlicingType(int group) const override {
    UNUSED_ARG(group)
    return std::string();
  };
  ~MockEventTabPresenter() override{};
};

class MockSettingsPresenter : public IReflSettingsPresenter {
public:
  MOCK_CONST_METHOD0(getTransmissionRuns, std::string());
  MOCK_CONST_METHOD0(getTransmissionOptions, OptionsQMap());
  MOCK_CONST_METHOD0(getReductionOptions, OptionsQMap());
  MOCK_CONST_METHOD0(getStitchOptions, std::string());
  MOCK_METHOD1(acceptTabPresenter, void(IReflSettingsTabPresenter *));
  MOCK_METHOD1(setInstrumentName, void(const std::string &));
  void notify(IReflSettingsPresenter::Flag flag) override { UNUSED_ARG(flag); }
  ~MockSettingsPresenter() override{};
};

class MockSettingsTabPresenter : public IReflSettingsTabPresenter {
public:
  MOCK_CONST_METHOD1(getTransmissionRuns, std::string(int));
  MOCK_CONST_METHOD1(getTransmissionOptions, OptionsQMap(int));
  MOCK_CONST_METHOD1(getReductionOptions, OptionsQMap(int));
  MOCK_CONST_METHOD1(getStitchOptions, std::string(int));
  MOCK_METHOD1(acceptMainPresenter, void(IReflMainWindowPresenter *));
  MOCK_METHOD1(settingsChanged, void(int));
  void setInstrumentName(const std::string &instName) override {
    UNUSED_ARG(instName);
  };
  ~MockSettingsTabPresenter() override{};
};

class MockSaveTabPresenter : public IReflSaveTabPresenter {
public:
  void notify(IReflSaveTabPresenter::Flag flag) override { UNUSED_ARG(flag); };
  void acceptMainPresenter(IReflMainWindowPresenter *presenter) override {
    UNUSED_ARG(presenter);
  };
  ~MockSaveTabPresenter() override{};
};

class MockMainWindowPresenter : public IReflMainWindowPresenter {
public:
  MOCK_CONST_METHOD1(getTransmissionRuns, std::string(int));
  MOCK_CONST_METHOD1(getTransmissionOptions, OptionsQMap(int));
  MOCK_CONST_METHOD1(getReductionOptions, OptionsQMap(int));
  MOCK_CONST_METHOD1(getStitchOptions, std::string(int));
  MOCK_CONST_METHOD1(setInstrumentName, void(const std::string &instName));
  MOCK_CONST_METHOD0(getInstrumentName, std::string());
  MOCK_METHOD1(notify, void(IReflMainWindowPresenter::Flag));
  MOCK_METHOD3(askUserString,
               std::string(const std::string &, const std::string &,
                           const std::string &));
  MOCK_METHOD2(askUserYesNo, bool(const std::string &, const std::string &));
  MOCK_METHOD2(giveUserWarning, void(const std::string &, const std::string &));
  MOCK_METHOD2(giveUserCritical,
               void(const std::string &, const std::string &));
  MOCK_METHOD2(giveUserInfo, void(const std::string &, const std::string &));
  MOCK_METHOD1(runPythonAlgorithm, std::string(const std::string &));
  MOCK_METHOD1(settingsChanged, void(int));
  // Other calls we don't care about
  std::string getTimeSlicingValues(int group) const override {
    UNUSED_ARG(group);
    return std::string();
  }
  std::string getTimeSlicingType(int group) const override {
    UNUSED_ARG(group);
    return std::string();
  }
  bool checkIfProcessing() const override { return false; }

  ~MockMainWindowPresenter() override{};
};

/**** Progress ****/

class MockProgressBase : public Mantid::Kernel::ProgressBase {
public:
  MOCK_METHOD1(doReport, void(const std::string &));
  ~MockProgressBase() override {}
};

/**** Catalog ****/

class MockICatalogInfo : public Mantid::Kernel::ICatalogInfo {
public:
  MOCK_CONST_METHOD0(catalogName, const std::string());
  MOCK_CONST_METHOD0(soapEndPoint, const std::string());
  MOCK_CONST_METHOD0(externalDownloadURL, const std::string());
  MOCK_CONST_METHOD0(catalogPrefix, const std::string());
  MOCK_CONST_METHOD0(windowsPrefix, const std::string());
  MOCK_CONST_METHOD0(macPrefix, const std::string());
  MOCK_CONST_METHOD0(linuxPrefix, const std::string());
  MOCK_CONST_METHOD0(clone, ICatalogInfo *());
  MOCK_CONST_METHOD1(transformArchivePath, std::string(const std::string &));
  ~MockICatalogInfo() override {}
};

GCC_DIAG_ON_SUGGEST_OVERRIDE

#endif /*MANTID_CUSTOMINTERFACES_REFLMOCKOBJECTS_H*/<|MERGE_RESOLUTION|>--- conflicted
+++ resolved
@@ -107,26 +107,16 @@
   MOCK_CONST_METHOD0(getSummationType, std::string());
   MOCK_CONST_METHOD0(getReductionType, std::string());
   MOCK_CONST_METHOD1(setIsPolCorrEnabled, void(bool));
-<<<<<<< HEAD
+  MOCK_METHOD1(setReductionTypeEnabled, void(bool));
   MOCK_METHOD1(setPolarisationOptionsEnabled, void(bool));
+  MOCK_METHOD1(setDetectorCorrectionEnabled, void(bool));
   MOCK_METHOD1(setExpDefaults, void(ExperimentOptionDefaults));
   MOCK_METHOD1(setInstDefaults, void(InstrumentOptionDefaults));
   MOCK_CONST_METHOD0(getDetectorCorrectionType, std::string());
   MOCK_CONST_METHOD0(experimentSettingsEnabled, bool());
   MOCK_CONST_METHOD0(instrumentSettingsEnabled, bool());
   MOCK_METHOD1(showOptionLoadError, void(AccumulatedTypeErrors const&));
-=======
-  MOCK_METHOD1(setReductionTypeEnabled, void(bool));
-  MOCK_METHOD1(setPolarisationOptionsEnabled, void(bool));
-  MOCK_METHOD1(setDetectorCorrectionEnabled, void(bool));
-  MOCK_CONST_METHOD1(setExpDefaults, void(const std::vector<std::string> &));
-  MOCK_CONST_METHOD2(setInstDefaults, void(const std::vector<double> &,
-                                           const std::vector<std::string> &));
-  MOCK_CONST_METHOD0(getDetectorCorrectionType, std::string());
-  MOCK_CONST_METHOD0(experimentSettingsEnabled, bool());
-  MOCK_CONST_METHOD0(instrumentSettingsEnabled, bool());
   MOCK_CONST_METHOD0(detectorCorrectionEnabled, bool());
->>>>>>> 0321ffa1
   // Calls we don't care about
   void
   createStitchHints(const std::map<std::string, std::string> &hints) override {
