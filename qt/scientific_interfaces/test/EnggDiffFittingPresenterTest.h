--- conflicted
+++ resolved
@@ -558,14 +558,9 @@
 
     EXPECT_CALL(mockView, getPeakCentre()).Times(1);
 
-<<<<<<< HEAD
-    EXPECT_CALL(mockView, getExpectedPeaksInput()).Times(1).WillOnce(Return(""));
-=======
     EXPECT_CALL(mockView, getExpectedPeaksInput())
         .Times(1)
         .WillOnce(Return(""));
-    ;
->>>>>>> f9ad4b54
 
     EXPECT_CALL(mockView, setPeakList(testing::_)).Times(1);
 
