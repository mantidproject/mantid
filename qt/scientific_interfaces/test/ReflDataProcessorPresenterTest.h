#ifndef MANTID_CUSTOMINTERFACES_REFLDATAPROCESSORPRESENTERTEST_H
#define MANTID_CUSTOMINTERFACES_REFLDATAPROCESSORPRESENTERTEST_H

#include <cxxtest/TestSuite.h>
#include <gmock/gmock.h>
#include <gtest/gtest.h>

#include "../ISISReflectometry/ReflGenericDataProcessorPresenterFactory.h"
#include "MantidAPI/FrameworkManager.h"
#include "MantidAPI/TableRow.h"
#include "MantidDataObjects/EventWorkspace.h"
#include "MantidQtWidgets/Common/DataProcessorUI/MockObjects.h"
#include "MantidQtWidgets/Common/DataProcessorUI/ProgressableViewMockObject.h"
#include "MantidTestHelpers/WorkspaceCreationHelper.h"

using namespace Mantid::API;
using namespace MantidQt::CustomInterfaces;
using namespace testing;

std::ostream &operator<<(std::ostream &os, QString const &str) {
  os << str.toStdString();
  return os;
}

class ReflDataProcessorPresenterTest : public CxxTest::TestSuite {

private:
  ITableWorkspace_sptr createWorkspace(const QString &wsName,
                                       const WhiteList &whitelist) {
    auto ws = WorkspaceFactory::Instance().createTable();

    auto colGroup = ws->addColumn("str", "Group");
    colGroup->setPlotType(0);

    for (auto const &column : whitelist) {
      auto newWorkspaceColumn =
          ws->addColumn("str", column.name().toStdString());
      newWorkspaceColumn->setPlotType(0);
    }

    if (wsName.length() > 0)
      AnalysisDataService::Instance().addOrReplace(wsName.toStdString(), ws);

    return ws;
  }

  ITableWorkspace_sptr createPrefilledWorkspace(const QString &wsName,
                                                const WhiteList &whitelist) {
    auto ws = createWorkspace(wsName, whitelist);
    const std::vector<std::string> group{"0", "0", "1", "1"};
    const std::vector<std::string> run{"13460", "13462", "13469", "13470"};
    const std::vector<std::string> angle{"0.7", "2.3", "0.7", "2.3"};
    const std::string transRun = "13463,13464";
    const std::vector<std::string> qMin{"0.01", "0.035", "0.01", "0.01"};
    const std::vector<std::string> qMax{"0.06", "0.3", "0.06", "0.06"};
    const std::string dqq = "0.04";
    const std::string scale = "1";
    const std::string options = "";
    for (int i = 0; i < 4; ++i) {
      TableRow row = ws->appendRow();
      row << group[i] << run[i] << angle[i] << transRun << qMin[i] << qMax[i]
          << dqq << scale << options;
    }
    return ws;
  }

  ITableWorkspace_sptr
  createPrefilledMixedWorkspace(const QString &wsName,
                                const WhiteList &whitelist) {
    auto ws = createWorkspace(wsName, whitelist);
    const std::string group = "0";
    const std::vector<std::string> run{"38415", "38417"};
    const std::string angle = "0.5069";
    const std::string transRun = "38393";
    const std::string qMin = "0.0065";
    const std::string qMax = "0.0737";
    const std::vector<std::string> dqq{"0.0148", "0.0198"};
    const std::string scale = "1";
    const std::string options = "";
    for (int i = 0; i < 2; ++i) {
      TableRow row = ws->appendRow();
      row << group << run[i] << angle << transRun << qMin << qMax << dqq[i]
          << scale << options;
    }
    return ws;
  }

  ITableWorkspace_sptr
  createPrefilledMinimalWorkspace(const QString &wsName,
                                  const WhiteList &whitelist) {

    auto ws = createWorkspace(wsName, whitelist);
    const std::string group = "0";
    const std::string run = "38415";
    const std::string angle = "0.5069";
    const std::string transRun = "";
    const std::string qMin = "0.0065";
    const std::string qMax = "0.0737";
    const std::string dqq = "0.0148";
    const std::string scale = "1";
    const std::string options = "";
    TableRow row = ws->appendRow();
    row << group << run << angle << transRun << qMin << qMax << dqq << scale
        << options;
    return ws;
  }

  void createSampleEventWS(const QString &wsName) {
    auto tinyWS = WorkspaceCreationHelper::createEventWorkspace2();
    AnalysisDataService::Instance().addOrReplace(wsName.toStdString(), tinyWS);
  }

  ReflGenericDataProcessorPresenterFactory presenterFactory;

public:
  // This pair of boilerplate methods prevent the suite being created statically
  // This means the constructor isn't called when running other tests
  static ReflDataProcessorPresenterTest *createSuite() {
    return new ReflDataProcessorPresenterTest();
  }
  static void destroySuite(ReflDataProcessorPresenterTest *suite) {
    delete suite;
  }

  ReflDataProcessorPresenterTest() { FrameworkManager::Instance(); }

  static bool workspaceExists(std::string const &name) {
    return AnalysisDataService::Instance().doesExist(name);
  }

  void setUp() override {
    DefaultValue<QString>::Set(QString());
    DefaultValue<ColumnOptionsQMap>::Set(ColumnOptionsQMap());
  }

  void tearDown() override {
    DefaultValue<QString>::Clear();
    DefaultValue<ColumnOptionsQMap>::Clear();
  }

  void testProcessEventWorkspacesUniformEvenSlicing() {
    NiceMock<MockDataProcessorView> mockDataProcessorView;
    NiceMock<MockProgressableView> mockProgress;
    NiceMock<MockMainPresenter> mockMainPresenter;

    EXPECT_CALL(mockMainPresenter, getPreprocessingOptions())
        .Times(1)
        .WillOnce(Return(OptionsQMap()));
    EXPECT_CALL(mockMainPresenter, getProcessingOptions())
        .Times(1)
        .WillOnce(Return(OptionsQMap()));
    EXPECT_CALL(mockMainPresenter, getPostprocessingOptionsAsString())
        .Times(1)
        .WillOnce(Return(""));

    auto presenter = presenterFactory.create();
    presenter->acceptViews(&mockDataProcessorView, &mockProgress);
    presenter->accept(&mockMainPresenter);

    createPrefilledWorkspace("TestWorkspace", presenter->getWhiteList());
    EXPECT_CALL(mockDataProcessorView, getWorkspaceToOpen())
        .Times(1)
        .WillRepeatedly(Return("TestWorkspace"));
    TS_ASSERT_THROWS_NOTHING(
        presenter->notify(DataProcessorPresenter::OpenTableFlag));

    std::set<int> groupList;
    groupList.insert(0);

    // We should not receive any errors
    EXPECT_CALL(mockMainPresenter, giveUserCritical(_, _)).Times(0);

    // The user hits the "process" button with the first group selected
    EXPECT_CALL(mockDataProcessorView, getSelectedChildren())
        .Times(1)
        .WillRepeatedly(Return(std::map<int, std::set<int>>()));
    EXPECT_CALL(mockDataProcessorView, getSelectedParents())
        .Times(1)
        .WillRepeatedly(Return(groupList));
    EXPECT_CALL(mockMainPresenter, getTimeSlicingValues())
        .Times(1)
        .WillOnce(Return("3"));
    EXPECT_CALL(mockMainPresenter, getTimeSlicingType())
        .Times(1)
        .WillOnce(Return("UniformEven"));
<<<<<<< HEAD
    EXPECT_CALL(mockMainPresenter, getPreprocessingOptions())
        .Times(1)
        .WillOnce(Return(OptionsQMap()));
    EXPECT_CALL(mockMainPresenter, getProcessingOptions())
        .Times(1)
        .WillOnce(Return(OptionsQMap()));
    EXPECT_CALL(mockMainPresenter, getPostprocessingOptionsAsString())
        .Times(1)
        .WillOnce(Return(""));
=======
>>>>>>> 205266a3
    EXPECT_CALL(mockDataProcessorView, getEnableNotebook())
        .Times(1)
        .WillOnce(Return(false));
    EXPECT_CALL(mockDataProcessorView, getProcessInstrument())
        .Times(14)
        .WillRepeatedly(Return("INTER"));
    EXPECT_CALL(mockDataProcessorView, requestNotebookPath()).Times(0);

    TS_ASSERT_THROWS_NOTHING(
        presenter->notify(DataProcessorPresenter::ProcessFlag));

    // Check output workspaces were created as expected
    for (size_t i = 0; i < 3; i++) {
      std::string sliceIndex = std::to_string(i);

      TS_ASSERT(workspaceExists("IvsLam_13460_slice_" + sliceIndex));
      TS_ASSERT(workspaceExists("IvsLam_13462_slice_" + sliceIndex));
      TS_ASSERT(workspaceExists("IvsQ_13460_slice_" + sliceIndex));
      TS_ASSERT(workspaceExists("IvsQ_13462_slice_" + sliceIndex));
      TS_ASSERT(workspaceExists("IvsQ_13460_slice_" + sliceIndex +
                                "_13462_slice_" + sliceIndex));
      TS_ASSERT(workspaceExists("IvsQ_binned_13460_slice_" + sliceIndex));
      TS_ASSERT(workspaceExists("IvsQ_binned_13462_slice_" + sliceIndex));
      TS_ASSERT(workspaceExists("TOF_13460_slice_" + sliceIndex));
      TS_ASSERT(workspaceExists("TOF_13462_slice_" + sliceIndex));
    }
    TS_ASSERT(workspaceExists("TOF_13460"));
    TS_ASSERT(workspaceExists("TOF_13462"));
    TS_ASSERT(workspaceExists("TOF_13460_monitors"));
    TS_ASSERT(workspaceExists("TOF_13462_monitors"));
    TS_ASSERT(workspaceExists("TRANS_13463"));
    TS_ASSERT(workspaceExists("TRANS_13464"));
    TS_ASSERT(workspaceExists("TRANS_13463+13464"));

    // Tidy up
    AnalysisDataService::Instance().clear();

    TS_ASSERT(Mock::VerifyAndClearExpectations(&mockDataProcessorView));
    TS_ASSERT(Mock::VerifyAndClearExpectations(&mockMainPresenter));
  }

  void testProcessEventWorkspacesUniformSlicing() {
    NiceMock<MockDataProcessorView> mockDataProcessorView;
    NiceMock<MockProgressableView> mockProgress;
    NiceMock<MockMainPresenter> mockMainPresenter;
    EXPECT_CALL(mockMainPresenter, getPreprocessingOptions())
        .Times(1)
        .WillOnce(Return(OptionsQMap()));
    EXPECT_CALL(mockMainPresenter, getProcessingOptions())
        .Times(1)
        .WillOnce(Return(OptionsQMap()));
    EXPECT_CALL(mockMainPresenter, getPostprocessingOptionsAsString())
        .Times(1)
        .WillOnce(Return(""));

    auto presenter = presenterFactory.create();
    presenter->acceptViews(&mockDataProcessorView, &mockProgress);
    presenter->accept(&mockMainPresenter);

    createPrefilledWorkspace("TestWorkspace", presenter->getWhiteList());
    EXPECT_CALL(mockDataProcessorView, getWorkspaceToOpen())
        .Times(1)
        .WillRepeatedly(Return("TestWorkspace"));
    TS_ASSERT_THROWS_NOTHING(
        presenter->notify(DataProcessorPresenter::OpenTableFlag));

    std::set<int> groupList;
    groupList.insert(0);

    // We should not receive any errors
    EXPECT_CALL(mockMainPresenter, giveUserCritical(_, _)).Times(0);

    // The user hits the "process" button with the first group selected
    EXPECT_CALL(mockDataProcessorView, getSelectedChildren())
        .Times(1)
        .WillRepeatedly(Return(std::map<int, std::set<int>>()));
    EXPECT_CALL(mockDataProcessorView, getSelectedParents())
        .Times(1)
        .WillRepeatedly(Return(groupList));
    EXPECT_CALL(mockMainPresenter, getTimeSlicingValues())
        .Times(1)
        .WillOnce(Return("500"));
    EXPECT_CALL(mockMainPresenter, getTimeSlicingType())
        .Times(1)
        .WillOnce(Return("Uniform"));
<<<<<<< HEAD
    EXPECT_CALL(mockMainPresenter, getPreprocessingOptions())
        .Times(1)
        .WillOnce(Return(OptionsQMap()));
    EXPECT_CALL(mockMainPresenter, getProcessingOptions())
        .Times(1)
        .WillOnce(Return(OptionsQMap()));
    EXPECT_CALL(mockMainPresenter, getPostprocessingOptionsAsString())
        .Times(1)
        .WillOnce(Return(""));
=======
>>>>>>> 205266a3
    EXPECT_CALL(mockDataProcessorView, getEnableNotebook())
        .Times(1)
        .WillOnce(Return(false));
    EXPECT_CALL(mockDataProcessorView, getProcessInstrument())
        .Times(18)
        .WillRepeatedly(Return("INTER"));
    EXPECT_CALL(mockDataProcessorView, requestNotebookPath()).Times(0);

    TS_ASSERT_THROWS_NOTHING(
        presenter->notify(DataProcessorPresenter::ProcessFlag));

    // Check output workspaces were created as expected
    for (size_t i = 0; i < 3; i++) {
      std::string sliceIndex = std::to_string(i);

      TS_ASSERT(workspaceExists("IvsLam_13460_slice_" + sliceIndex));
      TS_ASSERT(workspaceExists("IvsLam_13462_slice_" + sliceIndex));
      TS_ASSERT(workspaceExists("IvsQ_13460_slice_" + sliceIndex));
      TS_ASSERT(workspaceExists("IvsQ_13462_slice_" + sliceIndex));
      TS_ASSERT(workspaceExists("IvsQ_13460_slice_" + sliceIndex +
                                "_13462_slice_" + sliceIndex));
      TS_ASSERT(workspaceExists("IvsQ_binned_13460_slice_" + sliceIndex));
      TS_ASSERT(workspaceExists("IvsQ_binned_13462_slice_" + sliceIndex));
      TS_ASSERT(workspaceExists("TOF_13460_slice_" + sliceIndex));
      TS_ASSERT(workspaceExists("TOF_13462_slice_" + sliceIndex));
    }
    // Uniform slicing allows for different runs to have different numbers
    // of output slices
    for (size_t i = 3; i < 4; i++) {
      std::string sliceIndex = std::to_string(i);

      TS_ASSERT(workspaceExists("IvsLam_13462_slice_" + sliceIndex));
      TS_ASSERT(workspaceExists("IvsQ_13462_slice_" + sliceIndex));
      TS_ASSERT(workspaceExists("IvsQ_binned_13462_slice_" + sliceIndex));
      TS_ASSERT(workspaceExists("TOF_13462_slice_" + sliceIndex));
      TS_ASSERT(workspaceExists("TOF_13462_slice_" + sliceIndex));
    }
    TS_ASSERT(workspaceExists("TOF_13460"));
    TS_ASSERT(workspaceExists("TOF_13462"));
    TS_ASSERT(workspaceExists("TOF_13460_monitors"));
    TS_ASSERT(workspaceExists("TOF_13462_monitors"));
    TS_ASSERT(workspaceExists("TRANS_13463"));
    TS_ASSERT(workspaceExists("TRANS_13464"));
    TS_ASSERT(workspaceExists("TRANS_13463+13464"));

    // Tidy up
    AnalysisDataService::Instance().clear();

    TS_ASSERT(Mock::VerifyAndClearExpectations(&mockDataProcessorView));
    TS_ASSERT(Mock::VerifyAndClearExpectations(&mockMainPresenter));
  }

  void testProcessEventWorkspacesCustomSlicing() {
    NiceMock<MockDataProcessorView> mockDataProcessorView;
    NiceMock<MockProgressableView> mockProgress;
    NiceMock<MockMainPresenter> mockMainPresenter;
    EXPECT_CALL(mockMainPresenter, getPreprocessingOptions())
        .Times(1)
        .WillOnce(Return(OptionsQMap()));
    EXPECT_CALL(mockMainPresenter, getProcessingOptions())
        .Times(1)
        .WillOnce(Return(OptionsQMap()));
    EXPECT_CALL(mockMainPresenter, getPostprocessingOptionsAsString())
        .Times(1)
        .WillOnce(Return(""));

    auto presenter = presenterFactory.create();
    presenter->acceptViews(&mockDataProcessorView, &mockProgress);
    presenter->accept(&mockMainPresenter);

    createPrefilledWorkspace("TestWorkspace", presenter->getWhiteList());
    EXPECT_CALL(mockDataProcessorView, getWorkspaceToOpen())
        .Times(1)
        .WillRepeatedly(Return("TestWorkspace"));
    TS_ASSERT_THROWS_NOTHING(
        presenter->notify(DataProcessorPresenter::OpenTableFlag));

    std::set<int> groupList;
    groupList.insert(0);

    // We should not receive any errors
    EXPECT_CALL(mockMainPresenter, giveUserCritical(_, _)).Times(0);

    // The user hits the "process" button with the first group selected
    EXPECT_CALL(mockDataProcessorView, getSelectedChildren())
        .Times(1)
        .WillRepeatedly(Return(std::map<int, std::set<int>>()));
    EXPECT_CALL(mockDataProcessorView, getSelectedParents())
        .Times(1)
        .WillRepeatedly(Return(groupList));
    EXPECT_CALL(mockMainPresenter, getTimeSlicingValues())
        .Times(1)
        .WillOnce(Return("0,10,20,30"));
    EXPECT_CALL(mockMainPresenter, getTimeSlicingType())
        .Times(1)
        .WillOnce(Return("Custom"));
<<<<<<< HEAD
    EXPECT_CALL(mockMainPresenter, getPreprocessingOptions())
        .Times(1)
        .WillOnce(Return(OptionsQMap()));
    EXPECT_CALL(mockMainPresenter, getProcessingOptions())
        .Times(1)
        .WillOnce(Return(OptionsQMap()));
    EXPECT_CALL(mockMainPresenter, getPostprocessingOptionsAsString())
        .Times(1)
        .WillOnce(Return(""));
=======
>>>>>>> 205266a3
    EXPECT_CALL(mockDataProcessorView, getEnableNotebook())
        .Times(1)
        .WillOnce(Return(false));
    EXPECT_CALL(mockDataProcessorView, getProcessInstrument())
        .Times(14)
        .WillRepeatedly(Return("INTER"));
    EXPECT_CALL(mockDataProcessorView, requestNotebookPath()).Times(0);

    TS_ASSERT_THROWS_NOTHING(
        presenter->notify(DataProcessorPresenter::ProcessFlag));

    // Check output workspaces were created as expected
    for (size_t i = 0; i < 3; i++) {
      std::string sliceIndex = std::to_string(i);

      TS_ASSERT(workspaceExists("IvsLam_13460_slice_" + sliceIndex));
      TS_ASSERT(workspaceExists("IvsLam_13462_slice_" + sliceIndex));
      TS_ASSERT(workspaceExists("IvsQ_13460_slice_" + sliceIndex));
      TS_ASSERT(workspaceExists("IvsQ_13462_slice_" + sliceIndex));
      TS_ASSERT(workspaceExists("IvsQ_13460_slice_" + sliceIndex +
                                "_13462_slice_" + sliceIndex));
      TS_ASSERT(workspaceExists("IvsQ_binned_13460_slice_" + sliceIndex));
      TS_ASSERT(workspaceExists("IvsQ_binned_13462_slice_" + sliceIndex));
      TS_ASSERT(workspaceExists("TOF_13460_slice_" + sliceIndex));
      TS_ASSERT(workspaceExists("TOF_13462_slice_" + sliceIndex));
    }
    TS_ASSERT(workspaceExists("TOF_13460"));
    TS_ASSERT(workspaceExists("TOF_13462"));
    TS_ASSERT(workspaceExists("TOF_13460_monitors"));
    TS_ASSERT(workspaceExists("TOF_13462_monitors"));
    TS_ASSERT(workspaceExists("TRANS_13463"));
    TS_ASSERT(workspaceExists("TRANS_13464"));
    TS_ASSERT(workspaceExists("TRANS_13463+13464"));

    // Tidy up
    AnalysisDataService::Instance().clear();

    TS_ASSERT(Mock::VerifyAndClearExpectations(&mockDataProcessorView));
    TS_ASSERT(Mock::VerifyAndClearExpectations(&mockMainPresenter));
  }

  void testProcessEventWorkspacesLogValueSlicing() {
    NiceMock<MockDataProcessorView> mockDataProcessorView;
    NiceMock<MockProgressableView> mockProgress;
    NiceMock<MockMainPresenter> mockMainPresenter;
    EXPECT_CALL(mockMainPresenter, getPreprocessingOptions())
        .Times(1)
        .WillOnce(Return(OptionsQMap()));
    EXPECT_CALL(mockMainPresenter, getProcessingOptions())
        .Times(1)
        .WillOnce(Return(OptionsQMap()));
    EXPECT_CALL(mockMainPresenter, getPostprocessingOptionsAsString())
        .Times(1)
        .WillOnce(Return(""));
    auto presenter = presenterFactory.create();
    presenter->acceptViews(&mockDataProcessorView, &mockProgress);
    presenter->accept(&mockMainPresenter);

    createPrefilledWorkspace("TestWorkspace", presenter->getWhiteList());
    EXPECT_CALL(mockDataProcessorView, getWorkspaceToOpen())
        .Times(1)
        .WillRepeatedly(Return("TestWorkspace"));
    TS_ASSERT_THROWS_NOTHING(
        presenter->notify(DataProcessorPresenter::OpenTableFlag));

    std::set<int> groupList;
    groupList.insert(0);

    // We should not receive any errors
    EXPECT_CALL(mockMainPresenter, giveUserCritical(_, _)).Times(0);

    // The user hits the "process" button with the first group selected
    EXPECT_CALL(mockDataProcessorView, getSelectedChildren())
        .Times(1)
        .WillRepeatedly(Return(std::map<int, std::set<int>>()));
    EXPECT_CALL(mockDataProcessorView, getSelectedParents())
        .Times(1)
        .WillRepeatedly(Return(groupList));
    EXPECT_CALL(mockMainPresenter, getTimeSlicingValues())
        .Times(1)
        .WillOnce(Return("Slicing=\"0,10,20,30\",LogFilter=proton_charge"));
    EXPECT_CALL(mockMainPresenter, getTimeSlicingType())
        .Times(1)
        .WillOnce(Return("LogValue"));
<<<<<<< HEAD
    EXPECT_CALL(mockMainPresenter, getPreprocessingOptions())
        .Times(1)
        .WillOnce(Return(OptionsQMap()));
    EXPECT_CALL(mockMainPresenter, getProcessingOptions())
        .Times(1)
        .WillOnce(Return(OptionsQMap()));
    EXPECT_CALL(mockMainPresenter, getPostprocessingOptionsAsString())
        .Times(1)
        .WillOnce(Return(""));
=======
>>>>>>> 205266a3
    EXPECT_CALL(mockDataProcessorView, getEnableNotebook())
        .Times(1)
        .WillOnce(Return(false));
    EXPECT_CALL(mockDataProcessorView, getProcessInstrument())
        .Times(14)
        .WillRepeatedly(Return("INTER"));
    EXPECT_CALL(mockDataProcessorView, requestNotebookPath()).Times(0);

    TS_ASSERT_THROWS_NOTHING(
        presenter->notify(DataProcessorPresenter::ProcessFlag));

    // Check output workspaces were created as expected
    for (size_t i = 0; i < 3; i++) {
      std::string sliceIndex = std::to_string(i);

      TS_ASSERT(workspaceExists("IvsLam_13460_slice_" + sliceIndex));
      TS_ASSERT(workspaceExists("IvsLam_13462_slice_" + sliceIndex));
      TS_ASSERT(workspaceExists("IvsQ_13460_slice_" + sliceIndex));
      TS_ASSERT(workspaceExists("IvsQ_13462_slice_" + sliceIndex));
      TS_ASSERT(workspaceExists("IvsQ_13460_slice_" + sliceIndex +
                                "_13462_slice_" + sliceIndex));
      TS_ASSERT(workspaceExists("IvsQ_binned_13460_slice_" + sliceIndex));
      TS_ASSERT(workspaceExists("IvsQ_binned_13462_slice_" + sliceIndex));
      TS_ASSERT(workspaceExists("TOF_13460_slice_" + sliceIndex));
      TS_ASSERT(workspaceExists("TOF_13462_slice_" + sliceIndex));
    }
    TS_ASSERT(workspaceExists("TOF_13460"));
    TS_ASSERT(workspaceExists("TOF_13462"));
    TS_ASSERT(workspaceExists("TOF_13460_monitors"));
    TS_ASSERT(workspaceExists("TOF_13462_monitors"));
    TS_ASSERT(workspaceExists("TRANS_13463"));
    TS_ASSERT(workspaceExists("TRANS_13464"));
    TS_ASSERT(workspaceExists("TRANS_13463+13464"));

    // Tidy up
    AnalysisDataService::Instance().clear();

    TS_ASSERT(Mock::VerifyAndClearExpectations(&mockDataProcessorView));
    TS_ASSERT(Mock::VerifyAndClearExpectations(&mockMainPresenter));
  }

  void testProcessWithNotebookWarn() {
    NiceMock<MockDataProcessorView> mockDataProcessorView;
    NiceMock<MockProgressableView> mockProgress;
    NiceMock<MockMainPresenter> mockMainPresenter;
    EXPECT_CALL(mockMainPresenter, getPreprocessingOptions())
        .Times(1)
        .WillOnce(Return(OptionsQMap()));
    EXPECT_CALL(mockMainPresenter, getProcessingOptions())
        .Times(1)
        .WillOnce(Return(OptionsQMap()));
    EXPECT_CALL(mockMainPresenter, getPostprocessingOptionsAsString())
        .Times(1)
        .WillOnce(Return(QString()));
    EXPECT_CALL(mockDataProcessorView, getProcessInstrument())
        .Times(2)
        .WillRepeatedly(Return("INTER"));
    EXPECT_CALL(mockDataProcessorView, getEnableNotebook())
        .Times(1)
        .WillOnce(Return(true));

    auto presenter = presenterFactory.create();
    presenter->acceptViews(&mockDataProcessorView, &mockProgress);
    presenter->accept(&mockMainPresenter);

    createPrefilledMinimalWorkspace("TestWorkspace", presenter->getWhiteList());
    EXPECT_CALL(mockDataProcessorView, getWorkspaceToOpen())
        .Times(1)
        .WillRepeatedly(Return("TestWorkspace"));
    TS_ASSERT_THROWS_NOTHING(
        presenter->notify(DataProcessorPresenter::OpenTableFlag));

    std::set<int> groupList;
    groupList.insert(0);

    // We should be warned
    EXPECT_CALL(mockDataProcessorView, giveUserWarning(_, _)).Times(1);

    // The user hits the "process" button with the first group selected
    EXPECT_CALL(mockDataProcessorView, getSelectedChildren())
        .Times(1)
        .WillRepeatedly(Return(std::map<int, std::set<int>>()));
    EXPECT_CALL(mockDataProcessorView, getSelectedParents())
        .Times(1)
        .WillRepeatedly(Return(groupList));
    EXPECT_CALL(mockMainPresenter, getTimeSlicingValues())
        .Times(1)
        .WillOnce(Return("0,10"));
    EXPECT_CALL(mockMainPresenter, getTimeSlicingType())
        .Times(1)
        .WillOnce(Return("Custom"));
<<<<<<< HEAD
    EXPECT_CALL(mockMainPresenter, getPreprocessingOptions())
        .Times(1)
        .WillOnce(Return(OptionsQMap()));
    EXPECT_CALL(mockMainPresenter, getProcessingOptions())
        .Times(1)
        .WillOnce(Return(OptionsQMap()));
    EXPECT_CALL(mockMainPresenter, getPostprocessingOptionsAsString())
        .Times(1)
        .WillOnce(Return(QString()));
    EXPECT_CALL(mockDataProcessorView, getProcessInstrument())
        .Times(2)
        .WillRepeatedly(Return("INTER"));
    EXPECT_CALL(mockDataProcessorView, getEnableNotebook())
        .Times(1)
        .WillOnce(Return(true));
=======
>>>>>>> 205266a3
    EXPECT_CALL(mockDataProcessorView, requestNotebookPath()).Times(0);

    TS_ASSERT_THROWS_NOTHING(
        presenter->notify(DataProcessorPresenter::ProcessFlag));

    // Tidy up
    AnalysisDataService::Instance().clear();

    TS_ASSERT(Mock::VerifyAndClearExpectations(&mockDataProcessorView));
    TS_ASSERT(Mock::VerifyAndClearExpectations(&mockMainPresenter));
  }

  void testProcessMixedWorkspacesWarn() {
    NiceMock<MockDataProcessorView> mockDataProcessorView;
    NiceMock<MockProgressableView> mockProgress;
    NiceMock<MockMainPresenter> mockMainPresenter;
    EXPECT_CALL(mockMainPresenter, getPreprocessingOptions())
        .Times(1)
        .WillOnce(Return(OptionsQMap()));
    EXPECT_CALL(mockMainPresenter, getProcessingOptions())
        .Times(1)
        .WillOnce(Return(OptionsQMap()));
    EXPECT_CALL(mockMainPresenter, getPostprocessingOptionsAsString())
        .Times(1)
        .WillOnce(Return(""));

    auto presenter = presenterFactory.create();
    presenter->acceptViews(&mockDataProcessorView, &mockProgress);
    presenter->accept(&mockMainPresenter);

    createPrefilledMixedWorkspace("TestWorkspace", presenter->getWhiteList());
    EXPECT_CALL(mockDataProcessorView, getWorkspaceToOpen())
        .Times(1)
        .WillRepeatedly(Return("TestWorkspace"));
    TS_ASSERT_THROWS_NOTHING(
        presenter->notify(DataProcessorPresenter::OpenTableFlag));

    std::set<int> groupList;
    groupList.insert(0);

    // We should be warned
    EXPECT_CALL(mockDataProcessorView, giveUserWarning(_, _)).Times(2);

    // The user hits the "process" button with the first group selected
    EXPECT_CALL(mockDataProcessorView, getSelectedChildren())
        .Times(1)
        .WillRepeatedly(Return(std::map<int, std::set<int>>()));
    EXPECT_CALL(mockDataProcessorView, getSelectedParents())
        .Times(1)
        .WillRepeatedly(Return(groupList));
    EXPECT_CALL(mockMainPresenter, getTimeSlicingValues())
        .Times(1)
        .WillOnce(Return("0,10,20,30"));
    EXPECT_CALL(mockMainPresenter, getTimeSlicingType())
        .Times(1)
        .WillOnce(Return("Custom"));
<<<<<<< HEAD
    EXPECT_CALL(mockMainPresenter, getPreprocessingOptions())
        .Times(1)
        .WillOnce(Return(OptionsQMap()));
    EXPECT_CALL(mockMainPresenter, getProcessingOptions())
        .Times(1)
        .WillOnce(Return(OptionsQMap()));
    EXPECT_CALL(mockMainPresenter, getPostprocessingOptionsAsString())
        .Times(1)
        .WillOnce(Return(""));
=======

>>>>>>> 205266a3
    EXPECT_CALL(mockDataProcessorView, getProcessInstrument())
        .Times(8)
        .WillRepeatedly(Return("INTER"));

    TS_ASSERT_THROWS_NOTHING(
        presenter->notify(DataProcessorPresenter::ProcessFlag));

    // Tidy up
    AnalysisDataService::Instance().clear();

    TS_ASSERT(Mock::VerifyAndClearExpectations(&mockDataProcessorView));
    TS_ASSERT(Mock::VerifyAndClearExpectations(&mockMainPresenter));
  }

  void testPlotRowPythonCode() {
    NiceMock<MockDataProcessorView> mockDataProcessorView;
    NiceMock<MockProgressableView> mockProgress;
    NiceMock<MockMainPresenter> mockMainPresenter;
    auto presenter = presenterFactory.create();
    presenter->acceptViews(&mockDataProcessorView, &mockProgress);
    presenter->accept(&mockMainPresenter);

    createPrefilledWorkspace("TestWorkspace", presenter->getWhiteList());
    EXPECT_CALL(mockDataProcessorView, getWorkspaceToOpen())
        .Times(1)
        .WillRepeatedly(Return("TestWorkspace"));
    TS_ASSERT_THROWS_NOTHING(
        presenter->notify(DataProcessorPresenter::OpenTableFlag));

    // The following code sets up the desired workspaces without having to
    // process any runs to obtain them
    presenter->addNumSlicesEntry(0, 0, 3);
    presenter->addNumSlicesEntry(0, 1, 3);
    presenter->addNumSlicesEntry(0, 2, 3);
    presenter->addNumSlicesEntry(1, 0, 3);
    presenter->addNumSlicesEntry(1, 1, 3);
    presenter->addNumSlicesEntry(1, 2, 3);
    presenter->addNumGroupSlicesEntry(0, 3);
    presenter->addNumGroupSlicesEntry(1, 3);

    createSampleEventWS("IvsQ_13460_slice_0");
    createSampleEventWS("IvsQ_13460_slice_1");
    createSampleEventWS("IvsQ_13460_slice_2");
    createSampleEventWS("IvsQ_13462_slice_0");
    createSampleEventWS("IvsQ_13462_slice_1");
    createSampleEventWS("IvsQ_13462_slice_2");

    std::map<int, std::set<int>> rowlist;
    rowlist[0].insert(0);
    rowlist[0].insert(1);

    // We should not be warned
    EXPECT_CALL(mockDataProcessorView, giveUserWarning(_, _)).Times(0);

    // The user hits "plot rows" with the first row selected
    EXPECT_CALL(mockDataProcessorView, getSelectedChildren())
        .Times(1)
        .WillRepeatedly(Return(rowlist));
    EXPECT_CALL(mockDataProcessorView, getSelectedParents())
        .Times(1)
        .WillRepeatedly(Return(std::set<int>()));
    EXPECT_CALL(mockMainPresenter, getTimeSlicingValues())
        .Times(1)
        .WillOnce(Return("0,10,20,30"));

    auto const pythonCode = QString(
        "base_graph = None\nbase_graph = plotSpectrum(\"IvsQ_13460_slice_0\", "
        "0, True, window = base_graph)\n"
        "base_graph = plotSpectrum(\"IvsQ_13460_slice_1\", 0, True, window = "
        "base_graph)\n"
        "base_graph = plotSpectrum(\"IvsQ_13460_slice_2\", 0, True, window = "
        "base_graph)\n"
        "base_graph = plotSpectrum(\"IvsQ_13462_slice_0\", 0, True, window = "
        "base_graph)\n"
        "base_graph = plotSpectrum(\"IvsQ_13462_slice_1\", 0, True, window = "
        "base_graph)\n"
        "base_graph = plotSpectrum(\"IvsQ_13462_slice_2\", 0, True, window = "
        "base_graph)\nbase_graph.activeLayer().logLogAxes()\n");

    EXPECT_CALL(mockDataProcessorView, runPythonAlgorithm(pythonCode)).Times(1);
    TS_ASSERT_THROWS_NOTHING(
        presenter->notify(DataProcessorPresenter::PlotRowFlag));

    // Tidy up
    AnalysisDataService::Instance().clear();

    TS_ASSERT(Mock::VerifyAndClearExpectations(&mockDataProcessorView));
    TS_ASSERT(Mock::VerifyAndClearExpectations(&mockMainPresenter));
  }

  void testPlotGroupPythonCode() {
    NiceMock<MockDataProcessorView> mockDataProcessorView;
    NiceMock<MockProgressableView> mockProgress;
    NiceMock<MockMainPresenter> mockMainPresenter;
    auto presenter = presenterFactory.create();
    presenter->acceptViews(&mockDataProcessorView, &mockProgress);
    presenter->accept(&mockMainPresenter);

    createPrefilledWorkspace("TestWorkspace", presenter->getWhiteList());
    EXPECT_CALL(mockDataProcessorView, getWorkspaceToOpen())
        .Times(1)
        .WillRepeatedly(Return("TestWorkspace"));
    TS_ASSERT_THROWS_NOTHING(
        presenter->notify(DataProcessorPresenter::OpenTableFlag));

    // The following code sets up the desired workspaces without having to
    // process any runs to obtain them
    presenter->addNumSlicesEntry(0, 0, 3);
    presenter->addNumSlicesEntry(0, 1, 3);
    presenter->addNumSlicesEntry(0, 2, 3);
    presenter->addNumSlicesEntry(1, 0, 3);
    presenter->addNumSlicesEntry(1, 1, 3);
    presenter->addNumSlicesEntry(1, 2, 3);
    presenter->addNumGroupSlicesEntry(0, 3);
    presenter->addNumGroupSlicesEntry(1, 3);

    createSampleEventWS("IvsQ_13460_slice_0");
    createSampleEventWS("IvsQ_13460_slice_1");
    createSampleEventWS("IvsQ_13460_slice_2");
    createSampleEventWS("IvsQ_13462_slice_0");
    createSampleEventWS("IvsQ_13462_slice_1");
    createSampleEventWS("IvsQ_13462_slice_2");

    std::set<int> groupList;
    groupList.insert(0);

    // We should not be warned
    EXPECT_CALL(mockDataProcessorView, giveUserWarning(_, _)).Times(0);

    // The user hits "plot rows" with the first row selected
    EXPECT_CALL(mockDataProcessorView, getSelectedChildren())
        .Times(1)
        .WillRepeatedly(Return(std::map<int, std::set<int>>()));
    EXPECT_CALL(mockDataProcessorView, getSelectedParents())
        .Times(1)
        .WillRepeatedly(Return(groupList));
    EXPECT_CALL(mockMainPresenter, getTimeSlicingValues())
        .Times(1)
        .WillOnce(Return("0,10,20,30"));

    auto const pythonCode = QString(
        "base_graph = None\nbase_graph = plotSpectrum(\"IvsQ_13460_slice_0\", "
        "0, True, window = base_graph)\n"
        "base_graph = plotSpectrum(\"IvsQ_13460_slice_1\", 0, True, window = "
        "base_graph)\n"
        "base_graph = plotSpectrum(\"IvsQ_13460_slice_2\", 0, True, window = "
        "base_graph)\n"
        "base_graph = plotSpectrum(\"IvsQ_13462_slice_0\", 0, True, window = "
        "base_graph)\n"
        "base_graph = plotSpectrum(\"IvsQ_13462_slice_1\", 0, True, window = "
        "base_graph)\n"
        "base_graph = plotSpectrum(\"IvsQ_13462_slice_2\", 0, True, window = "
        "base_graph)\nbase_graph.activeLayer().logLogAxes()\n");

    EXPECT_CALL(mockDataProcessorView, runPythonAlgorithm(pythonCode)).Times(1);
    TS_ASSERT_THROWS_NOTHING(
        presenter->notify(DataProcessorPresenter::PlotRowFlag));

    // Tidy up
    AnalysisDataService::Instance().clear();

    TS_ASSERT(Mock::VerifyAndClearExpectations(&mockDataProcessorView));
    TS_ASSERT(Mock::VerifyAndClearExpectations(&mockMainPresenter));
  }

  void testPlotRowWarn() {
    NiceMock<MockDataProcessorView> mockDataProcessorView;
    NiceMock<MockProgressableView> mockProgress;
    NiceMock<MockMainPresenter> mockMainPresenter;
    auto presenter = presenterFactory.create();
    presenter->acceptViews(&mockDataProcessorView, &mockProgress);
    presenter->accept(&mockMainPresenter);

    createPrefilledWorkspace("TestWorkspace", presenter->getWhiteList());
    EXPECT_CALL(mockDataProcessorView, getWorkspaceToOpen())
        .Times(1)
        .WillRepeatedly(Return("TestWorkspace"));
    TS_ASSERT_THROWS_NOTHING(
        presenter->notify(DataProcessorPresenter::OpenTableFlag));

    presenter->addNumSlicesEntry(0, 0, 1);
    presenter->addNumGroupSlicesEntry(0, 1);
    createSampleEventWS("13460");

    std::map<int, std::set<int>> rowlist;
    rowlist[0].insert(0);

    // We should be warned
    EXPECT_CALL(mockDataProcessorView, giveUserWarning(_, _)).Times(1);

    // The user hits "plot rows" with the first row selected
    EXPECT_CALL(mockDataProcessorView, getSelectedChildren())
        .Times(1)
        .WillRepeatedly(Return(rowlist));
    EXPECT_CALL(mockDataProcessorView, getSelectedParents())
        .Times(1)
        .WillRepeatedly(Return(std::set<int>()));
    EXPECT_CALL(mockMainPresenter, getTimeSlicingValues())
        .Times(1)
        .WillOnce(Return("0,10,20,30"));
    TS_ASSERT_THROWS_NOTHING(
        presenter->notify(DataProcessorPresenter::PlotRowFlag));

    // Tidy up
    AnalysisDataService::Instance().clear();

    TS_ASSERT(Mock::VerifyAndClearExpectations(&mockDataProcessorView));
    TS_ASSERT(Mock::VerifyAndClearExpectations(&mockMainPresenter));
  }

  void testPlotGroupWarn() {
    NiceMock<MockDataProcessorView> mockDataProcessorView;
    NiceMock<MockProgressableView> mockProgress;
    NiceMock<MockMainPresenter> mockMainPresenter;
    auto presenter = presenterFactory.create();
    presenter->acceptViews(&mockDataProcessorView, &mockProgress);
    presenter->accept(&mockMainPresenter);

    createPrefilledWorkspace("TestWorkspace", presenter->getWhiteList());
    EXPECT_CALL(mockDataProcessorView, getWorkspaceToOpen())
        .Times(1)
        .WillRepeatedly(Return("TestWorkspace"));
    TS_ASSERT_THROWS_NOTHING(
        presenter->notify(DataProcessorPresenter::OpenTableFlag));

    presenter->addNumSlicesEntry(0, 0, 1);
    presenter->addNumSlicesEntry(0, 1, 1);
    presenter->addNumGroupSlicesEntry(0, 1);
    createSampleEventWS("13460");
    createSampleEventWS("13462");

    std::set<int> groupList;
    groupList.insert(0);

    // We should be warned
    EXPECT_CALL(mockDataProcessorView, giveUserWarning(_, _)).Times(1);

    // The user hits "plot rows" with the first row selected
    EXPECT_CALL(mockDataProcessorView, getSelectedChildren())
        .Times(1)
        .WillRepeatedly(Return(std::map<int, std::set<int>>()));
    EXPECT_CALL(mockDataProcessorView, getSelectedParents())
        .Times(1)
        .WillRepeatedly(Return(groupList));
    EXPECT_CALL(mockMainPresenter, getTimeSlicingValues())
        .Times(1)
        .WillOnce(Return("0,10,20,30"));
    TS_ASSERT_THROWS_NOTHING(
        presenter->notify(DataProcessorPresenter::PlotGroupFlag));

    // Tidy up
    AnalysisDataService::Instance().clear();

    TS_ASSERT(Mock::VerifyAndClearExpectations(&mockDataProcessorView));
    TS_ASSERT(Mock::VerifyAndClearExpectations(&mockMainPresenter));
  }
};

#endif /* MANTID_CUSTOMINTERFACES_REFLDATAPROCESSORPRESENTERTEST_H */<|MERGE_RESOLUTION|>--- conflicted
+++ resolved
@@ -183,18 +183,6 @@
     EXPECT_CALL(mockMainPresenter, getTimeSlicingType())
         .Times(1)
         .WillOnce(Return("UniformEven"));
-<<<<<<< HEAD
-    EXPECT_CALL(mockMainPresenter, getPreprocessingOptions())
-        .Times(1)
-        .WillOnce(Return(OptionsQMap()));
-    EXPECT_CALL(mockMainPresenter, getProcessingOptions())
-        .Times(1)
-        .WillOnce(Return(OptionsQMap()));
-    EXPECT_CALL(mockMainPresenter, getPostprocessingOptionsAsString())
-        .Times(1)
-        .WillOnce(Return(""));
-=======
->>>>>>> 205266a3
     EXPECT_CALL(mockDataProcessorView, getEnableNotebook())
         .Times(1)
         .WillOnce(Return(false));
@@ -280,18 +268,6 @@
     EXPECT_CALL(mockMainPresenter, getTimeSlicingType())
         .Times(1)
         .WillOnce(Return("Uniform"));
-<<<<<<< HEAD
-    EXPECT_CALL(mockMainPresenter, getPreprocessingOptions())
-        .Times(1)
-        .WillOnce(Return(OptionsQMap()));
-    EXPECT_CALL(mockMainPresenter, getProcessingOptions())
-        .Times(1)
-        .WillOnce(Return(OptionsQMap()));
-    EXPECT_CALL(mockMainPresenter, getPostprocessingOptionsAsString())
-        .Times(1)
-        .WillOnce(Return(""));
-=======
->>>>>>> 205266a3
     EXPECT_CALL(mockDataProcessorView, getEnableNotebook())
         .Times(1)
         .WillOnce(Return(false));
@@ -388,18 +364,6 @@
     EXPECT_CALL(mockMainPresenter, getTimeSlicingType())
         .Times(1)
         .WillOnce(Return("Custom"));
-<<<<<<< HEAD
-    EXPECT_CALL(mockMainPresenter, getPreprocessingOptions())
-        .Times(1)
-        .WillOnce(Return(OptionsQMap()));
-    EXPECT_CALL(mockMainPresenter, getProcessingOptions())
-        .Times(1)
-        .WillOnce(Return(OptionsQMap()));
-    EXPECT_CALL(mockMainPresenter, getPostprocessingOptionsAsString())
-        .Times(1)
-        .WillOnce(Return(""));
-=======
->>>>>>> 205266a3
     EXPECT_CALL(mockDataProcessorView, getEnableNotebook())
         .Times(1)
         .WillOnce(Return(false));
@@ -484,18 +448,6 @@
     EXPECT_CALL(mockMainPresenter, getTimeSlicingType())
         .Times(1)
         .WillOnce(Return("LogValue"));
-<<<<<<< HEAD
-    EXPECT_CALL(mockMainPresenter, getPreprocessingOptions())
-        .Times(1)
-        .WillOnce(Return(OptionsQMap()));
-    EXPECT_CALL(mockMainPresenter, getProcessingOptions())
-        .Times(1)
-        .WillOnce(Return(OptionsQMap()));
-    EXPECT_CALL(mockMainPresenter, getPostprocessingOptionsAsString())
-        .Times(1)
-        .WillOnce(Return(""));
-=======
->>>>>>> 205266a3
     EXPECT_CALL(mockDataProcessorView, getEnableNotebook())
         .Times(1)
         .WillOnce(Return(false));
@@ -587,24 +539,6 @@
     EXPECT_CALL(mockMainPresenter, getTimeSlicingType())
         .Times(1)
         .WillOnce(Return("Custom"));
-<<<<<<< HEAD
-    EXPECT_CALL(mockMainPresenter, getPreprocessingOptions())
-        .Times(1)
-        .WillOnce(Return(OptionsQMap()));
-    EXPECT_CALL(mockMainPresenter, getProcessingOptions())
-        .Times(1)
-        .WillOnce(Return(OptionsQMap()));
-    EXPECT_CALL(mockMainPresenter, getPostprocessingOptionsAsString())
-        .Times(1)
-        .WillOnce(Return(QString()));
-    EXPECT_CALL(mockDataProcessorView, getProcessInstrument())
-        .Times(2)
-        .WillRepeatedly(Return("INTER"));
-    EXPECT_CALL(mockDataProcessorView, getEnableNotebook())
-        .Times(1)
-        .WillOnce(Return(true));
-=======
->>>>>>> 205266a3
     EXPECT_CALL(mockDataProcessorView, requestNotebookPath()).Times(0);
 
     TS_ASSERT_THROWS_NOTHING(
@@ -661,19 +595,7 @@
     EXPECT_CALL(mockMainPresenter, getTimeSlicingType())
         .Times(1)
         .WillOnce(Return("Custom"));
-<<<<<<< HEAD
-    EXPECT_CALL(mockMainPresenter, getPreprocessingOptions())
-        .Times(1)
-        .WillOnce(Return(OptionsQMap()));
-    EXPECT_CALL(mockMainPresenter, getProcessingOptions())
-        .Times(1)
-        .WillOnce(Return(OptionsQMap()));
-    EXPECT_CALL(mockMainPresenter, getPostprocessingOptionsAsString())
-        .Times(1)
-        .WillOnce(Return(""));
-=======
-
->>>>>>> 205266a3
+
     EXPECT_CALL(mockDataProcessorView, getProcessInstrument())
         .Times(8)
         .WillRepeatedly(Return("INTER"));
