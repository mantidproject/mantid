#ifndef MANTID_CUSTOM_INTERFACES_ENGGDIFFFITTINGMODELMOCK_H_
#define MANTID_CUSTOM_INTERFACES_ENGGDIFFFITTINGMODELMOCK_H_

#include "../EnggDiffraction/IEnggDiffGSASFittingModel.h"
#include "MantidKernel/WarningSuppressions.h"

#include <gmock/gmock.h>

GCC_DIAG_OFF_SUGGEST_OVERRIDE

using namespace MantidQt::CustomInterfaces;

class MockEnggDiffGSASFittingModel : public IEnggDiffGSASFittingModel {

public:
<<<<<<< HEAD
  MOCK_METHOD7(doPawleyRefinement,
               boost::optional<std::string>(
                   const RunLabel &runLabel, const std::string &instParamFile,
                   const std::vector<std::string> &phaseFiles,
                   const std::string &pathToGSASII,
                   const std::string &GSASIIProjectFile, const double dMin,
                   const double negativeWeight));

  MOCK_METHOD5(doRietveldRefinement,
               boost::optional<std::string>(
                   const RunLabel &runLabel, const std::string &instParamFile,
                   const std::vector<std::string> &phaseFiles,
                   const std::string &pathToGSASII,
                   const std::string &GSASIIProjectFile));

  MOCK_CONST_METHOD1(getFittedPeaks,
                     boost::optional<Mantid::API::MatrixWorkspace_sptr>(
                         const RunLabel &runLabel));
=======
  MOCK_METHOD1(doPawleyRefinement,
               Mantid::API::MatrixWorkspace_sptr(
                   const GSASIIRefineFitPeaksParameters &params));
>>>>>>> 9304e0bc

  MOCK_METHOD1(doRietveldRefinement,
               Mantid::API::MatrixWorkspace_sptr(
                   const GSASIIRefineFitPeaksParameters &params));

  MOCK_CONST_METHOD1(getGamma,
                     boost::optional<double>(const RunLabel &runLabel));

  MOCK_CONST_METHOD1(getLatticeParams,
                     boost::optional<Mantid::API::ITableWorkspace_sptr>(
                         const RunLabel &runLabel));

  MOCK_CONST_METHOD1(getRwp, boost::optional<double>(const RunLabel &runLabel));

  MOCK_CONST_METHOD1(getSigma,
                     boost::optional<double>(const RunLabel &runLabel));

  MOCK_CONST_METHOD1(hasFitResultsForRun, bool(const RunLabel &runLabel));

<<<<<<< HEAD
  MOCK_METHOD1(loadFocusedRun,
               boost::optional<std::string>(const std::string &filename));
=======
  MOCK_CONST_METHOD1(loadFocusedRun, Mantid::API::MatrixWorkspace_sptr(
                                         const std::string &filename));
>>>>>>> 9304e0bc
};

GCC_DIAG_ON_SUGGEST_OVERRIDE

#endif // MANTID_CUSTOM_INTERFACES_ENGGDIFFFITTINGMODELMOCK_H_<|MERGE_RESOLUTION|>--- conflicted
+++ resolved
@@ -13,30 +13,9 @@
 class MockEnggDiffGSASFittingModel : public IEnggDiffGSASFittingModel {
 
 public:
-<<<<<<< HEAD
-  MOCK_METHOD7(doPawleyRefinement,
-               boost::optional<std::string>(
-                   const RunLabel &runLabel, const std::string &instParamFile,
-                   const std::vector<std::string> &phaseFiles,
-                   const std::string &pathToGSASII,
-                   const std::string &GSASIIProjectFile, const double dMin,
-                   const double negativeWeight));
-
-  MOCK_METHOD5(doRietveldRefinement,
-               boost::optional<std::string>(
-                   const RunLabel &runLabel, const std::string &instParamFile,
-                   const std::vector<std::string> &phaseFiles,
-                   const std::string &pathToGSASII,
-                   const std::string &GSASIIProjectFile));
-
-  MOCK_CONST_METHOD1(getFittedPeaks,
-                     boost::optional<Mantid::API::MatrixWorkspace_sptr>(
-                         const RunLabel &runLabel));
-=======
   MOCK_METHOD1(doPawleyRefinement,
                Mantid::API::MatrixWorkspace_sptr(
                    const GSASIIRefineFitPeaksParameters &params));
->>>>>>> 9304e0bc
 
   MOCK_METHOD1(doRietveldRefinement,
                Mantid::API::MatrixWorkspace_sptr(
@@ -56,13 +35,8 @@
 
   MOCK_CONST_METHOD1(hasFitResultsForRun, bool(const RunLabel &runLabel));
 
-<<<<<<< HEAD
-  MOCK_METHOD1(loadFocusedRun,
-               boost::optional<std::string>(const std::string &filename));
-=======
   MOCK_CONST_METHOD1(loadFocusedRun, Mantid::API::MatrixWorkspace_sptr(
                                          const std::string &filename));
->>>>>>> 9304e0bc
 };
 
 GCC_DIAG_ON_SUGGEST_OVERRIDE
