#ifndef MANTID_CUSTOM_INTERFACES_ENGGDIFFGSASFITTINGPRESENTERTEST_H_
#define MANTID_CUSTOM_INTERFACES_ENGGDIFFGSASFITTINGPRESENTERTEST_H_

#include "../EnggDiffraction/EnggDiffGSASFittingPresenter.h"
#include "EnggDiffGSASFittingModelMock.h"
#include "EnggDiffGSASFittingViewMock.h"
#include "EnggDiffMultiRunFittingWidgetPresenterMock.h"

#include "MantidAPI/WorkspaceFactory.h"
#include "MantidKernel/make_unique.h"
#include "MantidTestHelpers/WorkspaceCreationHelper.h"

#include <cxxtest/TestSuite.h>

using namespace MantidQt::CustomInterfaces;
using testing::Return;
using testing::Throw;

class EnggDiffGSASFittingPresenterTest : public CxxTest::TestSuite {

public:
  void test_loadValidFile() {
    auto presenter = setUpPresenter();
    const auto filename = "Valid filename";

    EXPECT_CALL(*m_mockViewPtr, getFocusedFileNames())
        .Times(1)
        .WillOnce(Return(std::vector<std::string>({filename})));
<<<<<<< HEAD
    EXPECT_CALL(*m_mockModelPtr, loadFocusedRun(filename))
        .Times(1)
        .WillOnce(Return(boost::none));
=======
>>>>>>> 9304e0bc

    const Mantid::API::MatrixWorkspace_sptr ws(
        WorkspaceCreationHelper::create2DWorkspaceBinned(1, 100));

    EXPECT_CALL(*m_mockModelPtr, loadFocusedRun(filename))
        .Times(1)
        .WillOnce(Return(ws));
    EXPECT_CALL(*m_mockMultiRunWidgetPtr, addFocusedRun(ws));

    EXPECT_CALL(*m_mockViewPtr, userWarning(testing::_, testing::_)).Times(0);

    presenter->notify(IEnggDiffGSASFittingPresenter::LoadRun);
    assertMocksUsedCorrectly();
  }

  void test_loadInvalidFile() {
    auto presenter = setUpPresenter();
    const auto filename = "Invalid filename";

    EXPECT_CALL(*m_mockViewPtr, getFocusedFileNames())
        .Times(1)
        .WillOnce(Return(std::vector<std::string>({filename})));

    EXPECT_CALL(*m_mockModelPtr, loadFocusedRun(filename))
        .Times(1)
<<<<<<< HEAD
        .WillOnce(Return(boost::make_optional<std::string>("Failure message")));

    EXPECT_CALL(*m_mockModelPtr, getRunLabels()).Times(0);

    EXPECT_CALL(*m_mockViewPtr, userWarning("Load failed", "Failure message"))
        .Times(1);
=======
        .WillOnce(Throw(std::runtime_error("Failure reason")));

    EXPECT_CALL(*m_mockViewPtr,
                userWarning("Could not load file", "Failure reason")).Times(1);
>>>>>>> 9304e0bc

    presenter->notify(IEnggDiffGSASFittingPresenter::LoadRun);
    assertMocksUsedCorrectly();
  }

  void test_doRietveldRefinement() {
    auto presenter = setUpPresenter();

    const GSASIIRefineFitPeaksParameters params(
        WorkspaceCreationHelper::create2DWorkspaceBinned(1, 100),
        RunLabel(123, 1), GSASRefinementMethod::RIETVELD, "Instrument file",
        {"Phase1", "Phase2"}, "GSASHOME", "GPX.gpx", boost::none, boost::none,
        10000, 40000, true, false);

    EXPECT_CALL(*m_mockMultiRunWidgetPtr, getSelectedRunLabel())
        .Times(1)
<<<<<<< HEAD
        .WillOnce(Return(sampleWorkspace));

    EXPECT_CALL(*m_mockViewPtr, resetCanvas()).Times(1);
    EXPECT_CALL(*m_mockViewPtr, userWarning(testing::_, testing::_)).Times(0);

    presenter->notify(IEnggDiffGSASFittingPresenter::SelectRun);
    assertMocksUsedCorrectly();
  }
=======
        .WillOnce(Return(params.runLabel));
>>>>>>> 9304e0bc

    EXPECT_CALL(*m_mockMultiRunWidgetPtr, getFocusedRun(params.runLabel))
        .Times(1)
        .WillOnce(Return(params.inputWorkspace));
    EXPECT_CALL(*m_mockViewPtr, getRefinementMethod())
        .Times(1)
<<<<<<< HEAD
        .WillOnce(Return(boost::none));

    EXPECT_CALL(*m_mockViewPtr,
                userError("Invalid run identifier",
                          "Tried to access invalid run, runNumber 123 and "
                          "bank ID 1. Please contact the development team"));

    EXPECT_CALL(*m_mockViewPtr, resetCanvas()).Times(0);

    presenter->notify(IEnggDiffGSASFittingPresenter::SelectRun);
    assertMocksUsedCorrectly();
  }

  void test_selectValidRunPlotFitResults() {
    auto presenter = setUpPresenter();
    const RunLabel selectedRunLabel(123, 1);
    EXPECT_CALL(*m_mockViewPtr, getSelectedRunLabel())
=======
        .WillOnce(Return(params.refinementMethod));
    EXPECT_CALL(*m_mockViewPtr, getInstrumentFileName())
>>>>>>> 9304e0bc
        .Times(1)
        .WillOnce(Return(params.instParamsFile));
    EXPECT_CALL(*m_mockViewPtr, getPhaseFileNames())
        .Times(1)
        .WillOnce(Return(params.phaseFiles));
    EXPECT_CALL(*m_mockViewPtr, getPathToGSASII())
        .Times(1)
        .WillOnce(Return(params.gsasHome));
    EXPECT_CALL(*m_mockViewPtr, getGSASIIProjectPath())
        .Times(1)
        .WillOnce(Return(params.gsasProjectFile));
    EXPECT_CALL(*m_mockViewPtr, getPawleyDMin())
        .Times(1)
        .WillOnce(Return(params.dMin));
    EXPECT_CALL(*m_mockViewPtr, getPawleyNegativeWeight())
        .Times(1)
        .WillOnce(Return(params.negativeWeight));
    EXPECT_CALL(*m_mockViewPtr, getXMin())
        .Times(1)
        .WillOnce(Return(params.xMin));
    EXPECT_CALL(*m_mockViewPtr, getXMax())
        .Times(1)
        .WillOnce(Return(params.xMax));
    EXPECT_CALL(*m_mockViewPtr, getRefineSigma())
        .Times(1)
        .WillOnce(Return(params.refineSigma));
    EXPECT_CALL(*m_mockViewPtr, getRefineGamma())
        .Times(1)
        .WillOnce(Return(params.refineGamma));

<<<<<<< HEAD
    EXPECT_CALL(*m_mockViewPtr, resetCanvas()).Times(1);
    EXPECT_CALL(*m_mockViewPtr, plotCurve(testing::_)).Times(2);
    EXPECT_CALL(*m_mockViewPtr, userWarning(testing::_, testing::_)).Times(0);
=======
    EXPECT_CALL(*m_mockModelPtr, doRietveldRefinement(params))
        .Times(1)
        .WillOnce(Throw(std::runtime_error("Failure reason")));
    EXPECT_CALL(*m_mockViewPtr,
                userError("Refinement failed", "Failure reason"));
>>>>>>> 9304e0bc

    presenter->notify(IEnggDiffGSASFittingPresenter::DoRefinement);
    assertMocksUsedCorrectly();
  }

  void test_doPawleyRefinement() {
    auto presenter = setUpPresenter();

    const GSASIIRefineFitPeaksParameters params(
        WorkspaceCreationHelper::create2DWorkspaceBinned(1, 100),
        RunLabel(123, 1), GSASRefinementMethod::PAWLEY, "Instrument file",
        {"Phase1", "Phase2"}, "GSASHOME", "GPX.gpx", 1, 2, 10000, 40000, true,
        false);

    EXPECT_CALL(*m_mockMultiRunWidgetPtr, getSelectedRunLabel())
        .Times(1)
        .WillOnce(Return(params.runLabel));

    EXPECT_CALL(*m_mockMultiRunWidgetPtr, getFocusedRun(params.runLabel))
        .Times(1)
        .WillOnce(Return(params.inputWorkspace));
    EXPECT_CALL(*m_mockViewPtr, getRefinementMethod())
        .Times(1)
        .WillOnce(Return(params.refinementMethod));
    EXPECT_CALL(*m_mockViewPtr, getInstrumentFileName())
        .Times(1)
        .WillOnce(Return(params.instParamsFile));
    EXPECT_CALL(*m_mockViewPtr, getPhaseFileNames())
        .Times(1)
        .WillOnce(Return(params.phaseFiles));
    EXPECT_CALL(*m_mockViewPtr, getPathToGSASII())
        .Times(1)
        .WillOnce(Return(params.gsasHome));
    EXPECT_CALL(*m_mockViewPtr, getGSASIIProjectPath())
        .Times(1)
        .WillOnce(Return(params.gsasProjectFile));
    EXPECT_CALL(*m_mockViewPtr, getPawleyDMin())
        .Times(1)
        .WillOnce(Return(params.dMin));
    EXPECT_CALL(*m_mockViewPtr, getPawleyNegativeWeight())
        .Times(1)
        .WillOnce(Return(params.negativeWeight));
    EXPECT_CALL(*m_mockViewPtr, getXMin())
        .Times(1)
        .WillOnce(Return(params.xMin));
    EXPECT_CALL(*m_mockViewPtr, getXMax())
        .Times(1)
        .WillOnce(Return(params.xMax));
    EXPECT_CALL(*m_mockViewPtr, getRefineSigma())
        .Times(1)
        .WillOnce(Return(params.refineSigma));
    EXPECT_CALL(*m_mockViewPtr, getRefineGamma())
        .Times(1)
        .WillOnce(Return(params.refineGamma));

    EXPECT_CALL(*m_mockModelPtr, doPawleyRefinement(params))
        .Times(1)
<<<<<<< HEAD
        .WillOnce(Return(boost::make_optional<std::string>(
            "Refinement failure description")));
    EXPECT_CALL(*m_mockViewPtr, userWarning("Refinement failed",
                                            "Refinement failure description"));
=======
        .WillOnce(Throw(std::runtime_error("Failure reason")));
    EXPECT_CALL(*m_mockViewPtr,
                userError("Refinement failed", "Failure reason"));
>>>>>>> 9304e0bc

    presenter->notify(IEnggDiffGSASFittingPresenter::DoRefinement);
    assertMocksUsedCorrectly();
  }

  void test_selectValidRunFitResultsAvailable() {
    auto presenter = setUpPresenter();
    const RunLabel runLabel(123, 1);

    EXPECT_CALL(*m_mockMultiRunWidgetPtr, getSelectedRunLabel())
        .Times(1)
        .WillOnce(Return(runLabel));
    EXPECT_CALL(*m_mockModelPtr, hasFitResultsForRun(runLabel))
        .Times(1)
        .WillOnce(Return(true));

    const double rwp = 50;
    EXPECT_CALL(*m_mockModelPtr, getRwp(runLabel))
        .Times(1)
        .WillOnce(Return(rwp));

    const double sigma = 30;
    EXPECT_CALL(*m_mockModelPtr, getSigma(runLabel))
        .Times(1)
        .WillOnce(Return(sigma));

    const double gamma = 40;
    EXPECT_CALL(*m_mockModelPtr, getGamma(runLabel))
        .Times(1)
        .WillOnce(Return(gamma));

    const auto latticeParams =
        Mantid::API::WorkspaceFactory::Instance().createTable();
    EXPECT_CALL(*m_mockModelPtr, getLatticeParams(runLabel))
        .Times(1)
        .WillOnce(Return(latticeParams));

    EXPECT_CALL(*m_mockViewPtr, userError(testing::_, testing::_)).Times(0);
    EXPECT_CALL(*m_mockViewPtr, displayRwp(rwp)).Times(1);
    EXPECT_CALL(*m_mockViewPtr, displaySigma(sigma)).Times(1);
    EXPECT_CALL(*m_mockViewPtr, displayGamma(gamma)).Times(1);
    EXPECT_CALL(*m_mockViewPtr, displayLatticeParams(latticeParams)).Times(1);

    presenter->notify(IEnggDiffGSASFittingPresenter::SelectRun);
    assertMocksUsedCorrectly();
  }

  void test_selectRunNoFitResults() {
    auto presenter = setUpPresenter();
    const RunLabel runLabel(123, 1);

    EXPECT_CALL(*m_mockMultiRunWidgetPtr, getSelectedRunLabel())
        .Times(1)
        .WillOnce(Return(runLabel));
    EXPECT_CALL(*m_mockModelPtr, hasFitResultsForRun(runLabel))
        .Times(1)
<<<<<<< HEAD
        .WillOnce(Return(boost::make_optional<std::string>(
            "Refinement failure description")));
    EXPECT_CALL(*m_mockViewPtr, userWarning("Refinement failed",
                                            "Refinement failure description"));
=======
        .WillOnce(Return(false));
>>>>>>> 9304e0bc

    EXPECT_CALL(*m_mockModelPtr, getRwp(testing::_)).Times(0);
    EXPECT_CALL(*m_mockModelPtr, getLatticeParams(testing::_)).Times(0);
    EXPECT_CALL(*m_mockModelPtr, getSigma(testing::_)).Times(0);
    EXPECT_CALL(*m_mockModelPtr, getGamma(testing::_)).Times(0);

    presenter->notify(IEnggDiffGSASFittingPresenter::SelectRun);
    assertMocksUsedCorrectly();
  }

  void test_selectRunNoLabelSelected() {
    auto presenter = setUpPresenter();
    EXPECT_CALL(*m_mockMultiRunWidgetPtr, getSelectedRunLabel())
        .Times(1)
        .WillOnce(Return(boost::none));
    presenter->notify(IEnggDiffGSASFittingPresenter::SelectRun);
    assertMocksUsedCorrectly();
  }

private:
  MockEnggDiffGSASFittingModel *m_mockModelPtr;
  MockEnggDiffGSASFittingView *m_mockViewPtr;
  MockEnggDiffMultiRunFittingWidgetPresenter *m_mockMultiRunWidgetPtr;

  std::unique_ptr<EnggDiffGSASFittingPresenter> setUpPresenter() {
    auto mockModel = Mantid::Kernel::make_unique<
        testing::NiceMock<MockEnggDiffGSASFittingModel>>();
    m_mockModelPtr = mockModel.get();

    m_mockViewPtr = new testing::NiceMock<MockEnggDiffGSASFittingView>();
<<<<<<< HEAD

    std::unique_ptr<EnggDiffGSASFittingPresenter> pres_uptr(
        new EnggDiffGSASFittingPresenter(std::move(mockModel), m_mockViewPtr));
=======

    auto mockMultiRunWidgetPresenter_sptr = boost::make_shared<
        testing::NiceMock<MockEnggDiffMultiRunFittingWidgetPresenter>>();
    m_mockMultiRunWidgetPtr = mockMultiRunWidgetPresenter_sptr.get();

    auto pres_uptr = Mantid::Kernel::make_unique<EnggDiffGSASFittingPresenter>(
        std::move(mockModel), m_mockViewPtr, mockMultiRunWidgetPresenter_sptr);
>>>>>>> 9304e0bc
    return pres_uptr;
  }

  void assertMocksUsedCorrectly() {
    TSM_ASSERT("View mock not used as expected: some EXPECT_CALL conditions "
               "not satisfied",
               testing::Mock::VerifyAndClearExpectations(m_mockModelPtr));
    TSM_ASSERT("Model mock not used as expected: some EXPECT_CALL conditions "
               "not satisfied",
               testing::Mock::VerifyAndClearExpectations(m_mockViewPtr));
    if (m_mockViewPtr) {
      delete m_mockViewPtr;
    }
  }
};

#endif // MANTID_CUSTOM_INTERFACES_ENGGDIFFGSASFITTINGPRESENTERTEST_H_<|MERGE_RESOLUTION|>--- conflicted
+++ resolved
@@ -26,12 +26,6 @@
     EXPECT_CALL(*m_mockViewPtr, getFocusedFileNames())
         .Times(1)
         .WillOnce(Return(std::vector<std::string>({filename})));
-<<<<<<< HEAD
-    EXPECT_CALL(*m_mockModelPtr, loadFocusedRun(filename))
-        .Times(1)
-        .WillOnce(Return(boost::none));
-=======
->>>>>>> 9304e0bc
 
     const Mantid::API::MatrixWorkspace_sptr ws(
         WorkspaceCreationHelper::create2DWorkspaceBinned(1, 100));
@@ -57,19 +51,10 @@
 
     EXPECT_CALL(*m_mockModelPtr, loadFocusedRun(filename))
         .Times(1)
-<<<<<<< HEAD
-        .WillOnce(Return(boost::make_optional<std::string>("Failure message")));
-
-    EXPECT_CALL(*m_mockModelPtr, getRunLabels()).Times(0);
-
-    EXPECT_CALL(*m_mockViewPtr, userWarning("Load failed", "Failure message"))
-        .Times(1);
-=======
         .WillOnce(Throw(std::runtime_error("Failure reason")));
 
     EXPECT_CALL(*m_mockViewPtr,
                 userWarning("Could not load file", "Failure reason")).Times(1);
->>>>>>> 9304e0bc
 
     presenter->notify(IEnggDiffGSASFittingPresenter::LoadRun);
     assertMocksUsedCorrectly();
@@ -86,46 +71,15 @@
 
     EXPECT_CALL(*m_mockMultiRunWidgetPtr, getSelectedRunLabel())
         .Times(1)
-<<<<<<< HEAD
-        .WillOnce(Return(sampleWorkspace));
-
-    EXPECT_CALL(*m_mockViewPtr, resetCanvas()).Times(1);
-    EXPECT_CALL(*m_mockViewPtr, userWarning(testing::_, testing::_)).Times(0);
-
-    presenter->notify(IEnggDiffGSASFittingPresenter::SelectRun);
-    assertMocksUsedCorrectly();
-  }
-=======
         .WillOnce(Return(params.runLabel));
->>>>>>> 9304e0bc
 
     EXPECT_CALL(*m_mockMultiRunWidgetPtr, getFocusedRun(params.runLabel))
         .Times(1)
         .WillOnce(Return(params.inputWorkspace));
     EXPECT_CALL(*m_mockViewPtr, getRefinementMethod())
         .Times(1)
-<<<<<<< HEAD
-        .WillOnce(Return(boost::none));
-
-    EXPECT_CALL(*m_mockViewPtr,
-                userError("Invalid run identifier",
-                          "Tried to access invalid run, runNumber 123 and "
-                          "bank ID 1. Please contact the development team"));
-
-    EXPECT_CALL(*m_mockViewPtr, resetCanvas()).Times(0);
-
-    presenter->notify(IEnggDiffGSASFittingPresenter::SelectRun);
-    assertMocksUsedCorrectly();
-  }
-
-  void test_selectValidRunPlotFitResults() {
-    auto presenter = setUpPresenter();
-    const RunLabel selectedRunLabel(123, 1);
-    EXPECT_CALL(*m_mockViewPtr, getSelectedRunLabel())
-=======
         .WillOnce(Return(params.refinementMethod));
     EXPECT_CALL(*m_mockViewPtr, getInstrumentFileName())
->>>>>>> 9304e0bc
         .Times(1)
         .WillOnce(Return(params.instParamsFile));
     EXPECT_CALL(*m_mockViewPtr, getPhaseFileNames())
@@ -156,17 +110,11 @@
         .Times(1)
         .WillOnce(Return(params.refineGamma));
 
-<<<<<<< HEAD
-    EXPECT_CALL(*m_mockViewPtr, resetCanvas()).Times(1);
-    EXPECT_CALL(*m_mockViewPtr, plotCurve(testing::_)).Times(2);
-    EXPECT_CALL(*m_mockViewPtr, userWarning(testing::_, testing::_)).Times(0);
-=======
     EXPECT_CALL(*m_mockModelPtr, doRietveldRefinement(params))
         .Times(1)
         .WillOnce(Throw(std::runtime_error("Failure reason")));
     EXPECT_CALL(*m_mockViewPtr,
                 userError("Refinement failed", "Failure reason"));
->>>>>>> 9304e0bc
 
     presenter->notify(IEnggDiffGSASFittingPresenter::DoRefinement);
     assertMocksUsedCorrectly();
@@ -224,16 +172,9 @@
 
     EXPECT_CALL(*m_mockModelPtr, doPawleyRefinement(params))
         .Times(1)
-<<<<<<< HEAD
-        .WillOnce(Return(boost::make_optional<std::string>(
-            "Refinement failure description")));
-    EXPECT_CALL(*m_mockViewPtr, userWarning("Refinement failed",
-                                            "Refinement failure description"));
-=======
         .WillOnce(Throw(std::runtime_error("Failure reason")));
     EXPECT_CALL(*m_mockViewPtr,
                 userError("Refinement failed", "Failure reason"));
->>>>>>> 9304e0bc
 
     presenter->notify(IEnggDiffGSASFittingPresenter::DoRefinement);
     assertMocksUsedCorrectly();
@@ -290,14 +231,7 @@
         .WillOnce(Return(runLabel));
     EXPECT_CALL(*m_mockModelPtr, hasFitResultsForRun(runLabel))
         .Times(1)
-<<<<<<< HEAD
-        .WillOnce(Return(boost::make_optional<std::string>(
-            "Refinement failure description")));
-    EXPECT_CALL(*m_mockViewPtr, userWarning("Refinement failed",
-                                            "Refinement failure description"));
-=======
         .WillOnce(Return(false));
->>>>>>> 9304e0bc
 
     EXPECT_CALL(*m_mockModelPtr, getRwp(testing::_)).Times(0);
     EXPECT_CALL(*m_mockModelPtr, getLatticeParams(testing::_)).Times(0);
@@ -328,11 +262,6 @@
     m_mockModelPtr = mockModel.get();
 
     m_mockViewPtr = new testing::NiceMock<MockEnggDiffGSASFittingView>();
-<<<<<<< HEAD
-
-    std::unique_ptr<EnggDiffGSASFittingPresenter> pres_uptr(
-        new EnggDiffGSASFittingPresenter(std::move(mockModel), m_mockViewPtr));
-=======
 
     auto mockMultiRunWidgetPresenter_sptr = boost::make_shared<
         testing::NiceMock<MockEnggDiffMultiRunFittingWidgetPresenter>>();
@@ -340,7 +269,6 @@
 
     auto pres_uptr = Mantid::Kernel::make_unique<EnggDiffGSASFittingPresenter>(
         std::move(mockModel), m_mockViewPtr, mockMultiRunWidgetPresenter_sptr);
->>>>>>> 9304e0bc
     return pres_uptr;
   }
 
