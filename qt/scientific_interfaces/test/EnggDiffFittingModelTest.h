--- conflicted
+++ resolved
@@ -55,18 +55,10 @@
   const size_t numColumns = 16;
   const size_t numRows = 4;
   auto table = API::WorkspaceFactory::Instance().createTable("TableWorkspace");
-<<<<<<< HEAD
-  const std::array<std::string, numColumns> headings({
-      "dSpacing[Y]", "A0[Y]", "A0_Err[yEr]", "A1[Y]", "A1_Err[yEr]", "X0[Y]",
-      "X0_Err[yEr]", "A[Y]", "A_Err[yEr]", "B[Y]", "B_Err[yEr]", "S[Y]",
-      "S_Err[yEr]", "I[Y]", "I_Err[yEr]", "Chi[Y]",
-  });
-=======
   const std::array<std::string, numColumns> headings({{
       "dSpacing[Y]", "A0[Y]", "A0_Err[yEr]", "A1[Y]", "A1_Err[yEr]", "X0[Y]",
       "X0_Err[yEr]", "A[Y]", "A_Err[yEr]", "B[Y]", "B_Err[yEr]", "S[Y]",
       "S_Err[yEr]", "I[Y]", "I_Err[yEr]", "Chi[Y]", }});
->>>>>>> 12337ab0
 
   for (const auto &columnHeading : headings) {
     table->addColumn("double", columnHeading);
