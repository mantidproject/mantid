#include "EnggDiffFittingPresenter.h"
#include "MantidAPI/Run.h"
#include "MantidAPI/WorkspaceFactory.h"
#include "MantidQtWidgets/LegacyQwt/QwtHelper.h"
#include "IEnggDiffFittingModel.h"
#include "EnggDiffFittingPresWorker.h"

#include <boost/algorithm/string.hpp>
#include <boost/lexical_cast.hpp>
#include <cctype>
#include <fstream>

#include <Poco/DirectoryIterator.h>
#include <Poco/File.h>

using namespace Mantid::API;
using namespace MantidQt::CustomInterfaces;

namespace MantidQt {
namespace QwtHelper = API::QwtHelper;
namespace CustomInterfaces {

namespace {
Mantid::Kernel::Logger g_log("EngineeringDiffractionGUI");

std::pair<int, size_t>
runAndBankNumberFromListWidgetLabel(const std::string &listLabel) {
  const size_t underscorePosition = listLabel.find_first_of("_");
  const auto runNumber = listLabel.substr(0, underscorePosition);
  const auto bank = listLabel.substr(underscorePosition + 1);

  return std::pair<int, size_t>(std::atoi(runNumber.c_str()),
                                std::atoi(bank.c_str()));
}

std::string listWidgetLabelFromRunAndBankNumber(const int runNumber,
                                                const size_t bank) {
  return std::to_string(runNumber) + "_" + std::to_string(bank);
}

// Remove commas at the start and end of the string,
// as well as any adjacent to another (eg ,, gets corrected to ,)
std::string stripExtraCommas(std::string &expectedPeaks) {
  if (!expectedPeaks.empty()) {

    g_log.debug() << "Validating the expected peak list.\n";

    const auto comma = ',';

    for (size_t i = 0; i < expectedPeaks.size() - 1; i++) {
      size_t j = i + 1;

      if (expectedPeaks[i] == comma && expectedPeaks[i] == expectedPeaks[j]) {
        expectedPeaks.erase(j, 1);
        i--;

      } else {
        ++j;
      }
    }

    size_t strLength = expectedPeaks.length() - 1;
    if (expectedPeaks.at(0) == ',') {
      expectedPeaks.erase(0, 1);
      strLength -= 1;
    }

    if (expectedPeaks.at(strLength) == ',') {
      expectedPeaks.erase(strLength, 1);
    }
  }
  return expectedPeaks;
}
}

int EnggDiffFittingPresenter::g_fitting_runno_counter = 0;

/**
 * Constructs a presenter for a fitting tab/widget view, which has a
 * handle on the current calibration (produced and updated elsewhere).
 *
 * @param view the view that is attached to this presenter
 * @param model the model that is attached to this presenter
 * @param mainCalib provides the current calibration parameters/status
 * @param mainParam provides current params and functions
 */
EnggDiffFittingPresenter::EnggDiffFittingPresenter(
    IEnggDiffFittingView *view, std::unique_ptr<IEnggDiffFittingModel> model,
    boost::shared_ptr<IEnggDiffractionCalibration> mainCalib,
    boost::shared_ptr<IEnggDiffractionParam> mainParam)
    : m_fittingFinishedOK(false), m_workerThread(nullptr),
      m_mainCalib(mainCalib), m_mainParam(mainParam), m_view(view),
      m_model(std::move(model)), m_viewHasClosed(false) {}

EnggDiffFittingPresenter::~EnggDiffFittingPresenter() { cleanup(); }

/**
* Close open sessions, kill threads etc., for a graceful window
* close/destruction
*/
void EnggDiffFittingPresenter::cleanup() {
  // m_model->cleanup();

  // this may still be running
  if (m_workerThread) {
    if (m_workerThread->isRunning()) {
      g_log.notice() << "A fitting process is currently running, shutting "
                        "it down immediately...\n";
      m_workerThread->wait(10);
    }
    delete m_workerThread;
    m_workerThread = nullptr;
  }
}

void EnggDiffFittingPresenter::notify(
    IEnggDiffFittingPresenter::Notification notif) {

  // Check the view is valid - QT can send multiple notification
  // signals in any order at any time. This means that it is possible
  // to receive a shutdown signal and subsequently an input example
  // for example. As we can't guarantee the state of the viewer
  // after calling shutdown instead we shouldn't do anything after
  if (m_viewHasClosed) {
    return;
  }

  switch (notif) {

  case IEnggDiffFittingPresenter::Start:
    processStart();
    break;

  case IEnggDiffFittingPresenter::FittingRunNo:
    fittingRunNoChanged();
    break;

  case IEnggDiffFittingPresenter::Load:
    processLoad();
    break;

  case IEnggDiffFittingPresenter::FitPeaks:
    processFitPeaks();
    break;

  case IEnggDiffFittingPresenter::FitAllPeaks:
    processFitAllPeaks();
    break;

  case IEnggDiffFittingPresenter::addPeaks:
    addPeakToList();
    break;

  case IEnggDiffFittingPresenter::browsePeaks:
    browsePeaksToFit();
    break;

  case IEnggDiffFittingPresenter::savePeaks:
    savePeakList();
    break;

  case IEnggDiffFittingPresenter::ShutDown:
    processShutDown();
    break;

  case IEnggDiffFittingPresenter::LogMsg:
    processLogMsg();
    break;

  case IEnggDiffFittingPresenter::selectRun:
    processSelectRun();
    break;
  }
}

std::vector<GSASCalibrationParms>
EnggDiffFittingPresenter::currentCalibration() const {
  return m_mainCalib->currentCalibration();
}

Poco::Path
EnggDiffFittingPresenter::outFilesUserDir(const std::string &addToDir) {
  return m_mainParam->outFilesUserDir(addToDir);
}

void EnggDiffFittingPresenter::startAsyncFittingWorker(
    const int runNumber, const size_t bank, const std::string &expectedPeaks) {

  delete m_workerThread;
  m_workerThread = new QThread(this);
  EnggDiffFittingWorker *worker =
      new EnggDiffFittingWorker(this, runNumber, bank, expectedPeaks);
  worker->moveToThread(m_workerThread);

  connect(m_workerThread, SIGNAL(started()), worker, SLOT(fitting()));
  connect(worker, SIGNAL(finished()), this, SLOT(fittingFinished()));
  // early delete of thread and worker
  connect(m_workerThread, SIGNAL(finished()), m_workerThread,
          SLOT(deleteLater()), Qt::DirectConnection);
  connect(worker, SIGNAL(finished()), worker, SLOT(deleteLater()));
  m_workerThread->start();
}

/**
  * Takes a full file path as a string and attempts to get the base name
  * of the file at that location and return it
  *
  * @param filePath The full path to get the basename of
  *
  * @return The base name (without ext) of the file
  */
std::string EnggDiffFittingPresenter::getBaseNameFromStr(
    const std::string &filePath) const {
  Poco::Path pocoPath = filePath;
  return pocoPath.getBaseName();
}

void EnggDiffFittingPresenter::fittingFinished() {
  if (!m_view)
    return;

  if (m_fittingFinishedOK) {

    g_log.notice() << "The single peak fitting finished - the output "
                      "workspace is ready.\n";

    m_view->showStatus("Single peak fitting process finished. Ready");

    try {
      // should now plot the focused workspace when single peak fitting
      // process fails
      const auto listLabel = m_view->getFittingListWidgetCurrentValue();
      int runNumber;
      size_t bank;
      std::tie(runNumber, bank) =
          runAndBankNumberFromListWidgetLabel(listLabel);

      plotFitPeaksCurves();

    } catch (std::runtime_error &re) {
      g_log.error() << "Unable to finish the plotting of the graph for "
                       "engggui_fitting_focused_fitpeaks workspace. Error "
                       "description: " +
                           static_cast<std::string>(re.what()) +
                           " Please check also the log message for detail.";
    }
    g_log.notice() << "EnggDiffraction GUI: plotting of peaks for single peak "
                      "fits has completed. \n";

    if (m_workerThread) {
      delete m_workerThread;
      m_workerThread = nullptr;
    }

  } else {
    // Fitting failed log and tidy up
    g_log.warning() << "The single peak fitting did not finish correctly. "
                       "Please check a focused file was selected.";
    if (m_workerThread) {
      delete m_workerThread;
      m_workerThread = nullptr;
    }

    m_view->showStatus(
        "Single peak fitting process did not complete successfully");
  }
  // Reset once whole process is completed
  g_multi_run.clear();
  // enable the GUI
  m_view->enableCalibrateFocusFitUserActions(true);
}

// Fitting Tab Run Number & Bank handling here
void EnggDiffFittingPresenter::fittingRunNoChanged() {

  // receive the run number from the text-field
  const std::string userPathInput = m_view->getFittingRunNo();

  if (m_previousInput == userPathInput || userPathInput.empty()) {
    // Short circuit the checks and skip any warnings
    // or errors as the user has not changed anything
    // just clicked the box. Additionally this resolves an
    // issue where QT will return the cursor and produce a new
    // warning when the current warning is closed
    return;
  } else {
    m_previousInput = userPathInput;
  }

  // file name
  const Poco::Path pocoUserPathInput(userPathInput);

  std::vector<std::string> foundFullFilePaths;

  // returns empty if no directory is found
  const std::string parsedUserInput = pocoUserPathInput.toString();

  // split directory if 'ENGINX_' found by '_.'
  std::vector<std::string> splitBaseName;
  if (parsedUserInput.find(m_view->getCurrentInstrument() + "_") !=
      std::string::npos) {
    boost::split(splitBaseName, parsedUserInput, boost::is_any_of("_."));
  }

  try {
    // if input file is a directory and successfully splitBaseName
    // or when default bank is set or changed, the text-field is updated with
    // selected bank directory which would trigger this function again
    if (pocoUserPathInput.isFile() && !splitBaseName.empty()) {
      foundFullFilePaths =
          processFullPathInput(pocoUserPathInput, splitBaseName);
      // if given a multi-run
    } else if (userPathInput.find("-") != std::string::npos) {
      foundFullFilePaths = processMultiRun(userPathInput);
      // try to process using single run
    } else {
      foundFullFilePaths = processSingleRun(userPathInput, splitBaseName);
    }
  } catch (std::invalid_argument &ia) {
    // If something went wrong stop and print error only
    g_log.error("Failed to process user input. Error was: ");
    g_log.error(ia.what());
    return;
  }

  // if single or multi run-number
  // set the text-field to directory here to the first in
  // the vector if its not empty
  if (foundFullFilePaths.empty()) {
    m_view->userWarning(
        "Error finding file(s)",
        "Unable to find one or more files with a name matching the run"
        " number or range input. Please check the files are present in"
        " the focused output directory and the input is correct.");
  } else if (!pocoUserPathInput.isFile()) {
    // foundFiles is not empty and this is a directory
    const std::string firstDir = foundFullFilePaths[0];
    m_view->setFittingRunNo(firstDir);
  }
}

/**
  * Verifies and uses the user input path (i.e. a browsed file)
  * to update drop down for available banks and various widgets on the GUI
  *
  * @param filePath The user entered file path as a Poco Path
  * @param splitBaseName The base file name split by the `_` delimiter
  *
  * @return The full file path as a vector of strings to make this
  * consistent with the other file processing methods
  */
std::vector<std::string> EnggDiffFittingPresenter::processFullPathInput(
    const Poco::Path &filePath, const std::vector<std::string> &splitBaseName) {

  std::vector<std::string> foundRunNumbers;
  std::vector<std::string> foundFullFilePaths;

  // Handle files the user browsed to separately
  try {
    foundRunNumbers =
        getAllBrowsedFilePaths(filePath.toString(), foundFullFilePaths);
  } catch (std::runtime_error &e) {
    const std::string eMsg(e.what());
    g_log.error("Error loading browsed file: " + eMsg);

    m_view->userWarning(
        "Run Number Not Found",
        "The run number specified could not be located "
        "in the focused output directory. Please check that the "
        "correct directory is set for Output Folder under Focusing Settings "
        "on the settings tab and that the input is correct");
    // Bring it back to a known state of 0 found
    foundFullFilePaths.clear();
    return foundFullFilePaths;
  }

  // Update UI to reflect found files
  // Update the list of files found in the view
  m_view->setFittingRunNumVec(foundFullFilePaths);

  const bool multiRunMode = m_view->getFittingMultiRunMode();
  const bool singleRunMode = m_view->getFittingSingleRunMode();
  // if not run mode or bank mode: to avoid recreating widgets
  if (!multiRunMode && !singleRunMode) {
    // Skips this step if it is multiple run because widget already
    // updated
    setRunNoItems(foundRunNumbers, false);
  }

  return foundFullFilePaths;
}

void EnggDiffFittingPresenter::processSelectRun() {
  const auto listLabel = m_view->getFittingListWidgetCurrentValue();
  int runNumber;
  size_t bank;
  std::tie(runNumber, bank) = runAndBankNumberFromListWidgetLabel(listLabel);

  const auto ws = m_model->getFocusedWorkspace(runNumber, bank);
  plotFocusedFile(false, ws);
}

/**
  * Takes the full path of a file which has been selected through
  * browse, the run number the user has input and stores the
  * full file paths of all files (specifically all banks) associated
  * with that run number. Then updates the view to display all run
  * numbers for multi-runs
  *
  * @param inputFullPath The user inputted path in the view
  * @param foundFullFilePaths The full paths of all associated files found
  *
  * @return Vector of all run numbers for which a full file path was found
  */
std::vector<std::string> EnggDiffFittingPresenter::getAllBrowsedFilePaths(
    const std::string &inputFullPath,
    std::vector<std::string> &foundFullFilePaths) {
  // to track the FittingRunnoChanged loop number
  if (g_fitting_runno_counter == 0) {
    g_multi_run_directories.clear();
  }

  g_fitting_runno_counter++;

  // Files take the form 'ENGINX_123456_focused_bank_1' so create
  // a string similar to 'ENGINX_123456_focused_bank' to allow us
  // to search for additional banks]
  const std::string baseName = getBaseNameFromStr(inputFullPath);
  const std::vector<std::string> splitBaseName =
      splitFittingDirectory(baseName);

  // TODO look at removal of hard coded filename positions
  // Produced <INST>_<RunNumber>_focused for subsequent lookup
  const std::string baseFilenamePrefix =
      splitBaseName[0] + "_" + splitBaseName[1] + "_" + splitBaseName[2];

  Poco::Path pocoFullFilePath;
  if (!pocoFullFilePath.tryParse(inputFullPath)) {
    // File path isn't valid
    m_view->userWarning("Bad file path entered",
                        "The entered file path could not "
                        " be opened. Please check the file and/or directory "
                        "exists.");

    throw std::runtime_error(
        "The file path entered could not be parsed"
        " this usually indicates a syntax error or bad path input");
  }

  const std::string workingDirectory = pocoFullFilePath.parent().toString();

  // Find all files which match this baseFilenamePrefix -
  // like a poor mans regular expression for files
  if (!findFilePathFromBaseName(workingDirectory, baseFilenamePrefix,
                                foundFullFilePaths)) {
    // I can't see this ever being thrown if the user is browsing to files but
    // better to be safe and give an informative message
    throw std::runtime_error("Could not find any files matching the generated"
                             " pattern: " +
                             baseFilenamePrefix);
  }

  // Store the run number as found
  std::vector<std::string> runNoVec;
  runNoVec.push_back(splitBaseName[1]);

  return runNoVec;
}

/**
  * Processes a multi run input to the interface
  * such as '12345-12350' by splitting it into '12345' to '12350'
  * then calling enableMultiRun
  * @param userInput The user input from the view
  *
  * @return List of found full file paths for the files specified
  */
std::vector<std::string>
EnggDiffFittingPresenter::processMultiRun(const std::string &userInput) {

  // Split user input into the first and last run number
  std::vector<std::string> firstLastRunNoVec;
  boost::split(firstLastRunNoVec, userInput, boost::is_any_of("-"));

  // Then store them in their own strings
  std::string firstRun;
  std::string lastRun;
  if (!firstLastRunNoVec.empty()) {
    firstRun = firstLastRunNoVec[0];
    lastRun = firstLastRunNoVec[1];

    m_view->setFittingMultiRunMode(true);
  }
  return enableMultiRun(firstRun, lastRun);
}

std::vector<std::string> EnggDiffFittingPresenter::processSingleRun(
    const std::string &userInputBasename,
    const std::vector<std::string> &splitBaseName) {

  const auto focusDir = m_view->focusingDir();

  // Check there is a folder to search for this file
  // this will be changed to respect user directories as well later
  if (focusDir.empty()) {
    m_view->userWarning("Focus directory not set.",
                        "Please check that a valid directory is "
                        "set for Output Folder under Focusing Settings on the "
                        "settings tab. "
                        "Please try again");

    m_view->enableFitAllButton(false);
  }

  // Next check input is a run number only as this is currently all
  // that we can handle
  if (!isDigit(userInputBasename)) {
    m_view->userWarning(
        "Invalid Run Number",
        "Invalid format of run number has been entered. There was"
        " non-numeric digits present in the input. Please try again");
    m_view->enableFitAllButton(false);
    throw std::invalid_argument("User input contained non-numeric characters");
  }

  if (userInputBasename.empty()) {

    m_view->userWarning("Invalid Run Number",
                        "Invalid format of run number has been entered. "
                        " The input was blank. Please try again");
    m_view->enableFitAllButton(false);
    throw std::invalid_argument("User input was blank");
  }

  if (g_fitting_runno_counter == 0) {
    g_multi_run_directories.clear();
  }

  // to track the FittingRunnoChanged loop number
  g_fitting_runno_counter++;

  // Inform the view we are using single run mode
  m_view->setFittingSingleRunMode(true);

  std::vector<std::string> foundFilePaths;
  const bool wasFound =
      findFilePathFromBaseName(focusDir, userInputBasename, foundFilePaths);

  if (!wasFound) {
    // Skip all UI update code
    return foundFilePaths;
  }

  const bool fittingMultiRunMode = m_view->getFittingMultiRunMode();
  if (!fittingMultiRunMode) {
    // Wrap the current run number in a vector and pass through
    // We cant use an initializer list as MSVC doesn't support this yet
    std::vector<std::string> strFocusedFileVector;
    strFocusedFileVector.push_back(userInputBasename);
    setRunNoItems(strFocusedFileVector, false);
  }

  // Update the list of found runs shown in the view
  m_view->setFittingRunNumVec(foundFilePaths);

  // add bank to the combo-box and list view
  // recreates bank widget for every run (multi-run) depending on
  // number of banks file found for given run number in folder

  return foundFilePaths;
}

/**
  * Finds the full file path (including extensions) for files that
  * match the given base filename (without ext) in the given folder.
  *
  * @param directoryToSearch The directory to search for these files
  * @param baseFileNamesToFind The base filename to find in this folder
  * @param foundFullFilePath Holds the path of the files if one was found
  * which matched the given base filename
  *
  * @return True if any files were found or false if none were
  */
bool EnggDiffFittingPresenter::findFilePathFromBaseName(
    const std::string &directoryToSearch,
    const std::string &baseFileNamesToFind,
    std::vector<std::string> &foundFullFilePath) {

  bool found = false;

  // Ask for an iterator of all files/folders in 'directoryToSearch'
  Poco::DirectoryIterator directoryIter;
  Poco::DirectoryIterator directoryIterEnd;

  try {
    directoryIter = directoryToSearch;
  } catch (Poco::FileNotFoundException) {
    // UNIX will throw if the directory is blank however Windows
    // will continue then fail to find the file in a non existent
    // directory - this ultimately results in the same thing.
    return false;
  }

  try {
    // Walk through every file within that folder looking for required files
    while (directoryIter != directoryIterEnd) {

      // Get files and not folders (don't recurse down)
      if (directoryIter->isFile()) {

        // Store the full path so if we get a matching file we know its path
        const std::string fullPathToCheck = directoryIter->path();

        // Get base name e.g. (ENGINX0012345)
        // Poco forces us to create a file from path to ask for base name
        // There must be a better way of doing this
        const Poco::Path PocoFileName = directoryIter->path();
        const std::string baseFileName = PocoFileName.getBaseName();

        // Look for the user input by comparing the base name of the
        // current file with the user input
        if (baseFileName.find(baseFileNamesToFind) != std::string::npos) {
          foundFullFilePath.emplace_back(fullPathToCheck);
          found = true;

          // if only first loop in Fitting Runno then add directory
          if (g_fitting_runno_counter == 1) {
            g_multi_run_directories.push_back(fullPathToCheck);
          }
        }
      }
      ++directoryIter;
    }

  } catch (std::runtime_error &re) {
    m_view->userWarning("Invalid file",
                        "File not found in the following directory; " +
                            directoryToSearch + ". " + re.what());
  }

  return found;
}

/**
  * Tests the user input for a multi run is valid and generates
  * all values between that range (e.g. 1-10 produces 1,2,3...)
  * to then look up those runs in the focus directory and find
  * their full file paths. Additionally it updates the GUI to reflect
  * if all runs were found or not
  *
  * @param firstRun The first run number of the range as a string
  * @param lastRun The last run number of the range as a string
  *
  * @return A vector containing all file paths which were found
  */
std::vector<std::string>
EnggDiffFittingPresenter::enableMultiRun(const std::string &firstRun,
                                         const std::string &lastRun) {

  std::vector<std::string> fittingRunNoDirVec;

  // Perform input checks first
  // Are both values either side of '-' the user input digits
  if (!isDigit(firstRun) || !isDigit(lastRun)) {
    m_view->userWarning("Invalid Run Number",
                        "Invalid format of multi-run number has been entered. "
                        "Please try again");
    m_view->enableFitAllButton(false);
    throw std::invalid_argument("Both values are not numerical entries");
  }

  // Convert strings to integers for remainder of function
  const int firstNum = std::stoi(firstRun);
  const int lastNum = std::stoi(lastRun);
  const size_t range = abs(lastNum - firstNum);

  // Cap the maximum number of runs we can process at 200
  constexpr size_t maximumNumberOfRuns = 200;

  if (range > maximumNumberOfRuns) {
    m_view->userWarning("Range too large",
                        "The specified run number range is too large."
                        " A maximum of 200 entries can be processed a time.");
    m_view->enableFitAllButton(false);
    throw std::invalid_argument("Number of runs is greater than 200");
  }

  // By performing this check we can make optimizations and assumptions
  // about the ordering of values
  if (firstNum > lastNum) {
    m_view->userWarning("Range not ascending",
                        "The range specified was not ascending. "
                        "The last run number needs to be"
                        " larger than the start run number");
    throw std::invalid_argument("Run range is not ascending");
  }

  std::string workingDirectory = m_view->focusingDir();

  if (workingDirectory.empty()) {
    m_view->userWarning("Invalid Input",
                        "Please check that a valid directory is "
                        "set for Output Folder under Focusing Settings on the "
                        "settings tab. "
                        "Please try again");
    throw std::invalid_argument("Focus directory not set correctly");
  }

  // --- All checks complete lets process the multi run input ---

  // Reserve the number of elements needed so we don't allocate multiple times
  std::vector<std::string> RunNumberVec;
  RunNumberVec.reserve(range);

  for (int i = firstNum; i <= lastNum; i++) {
    // Populate vector with list of runs
    RunNumberVec.push_back(std::to_string(i));
  }

  // clear previous directories set before findFilePathsFromBaseName
  if (g_fitting_runno_counter == 0) {
    g_multi_run_directories.clear();
  }
  // to track the FittingRunnoChanged loop number
  g_fitting_runno_counter++;

  // rewrite the vector of run number which is available
  std::vector<std::string> foundRunNumber;

  bool foundAllRuns = true;

  for (const auto &runNumber : RunNumberVec) {
    // Get full path for every run selected
    std::vector<std::string> foundFileNames;
    if (findFilePathFromBaseName(workingDirectory, runNumber, foundFileNames)) {
      // Append those that were found with fittingRunNoDirVec
      fittingRunNoDirVec.insert(fittingRunNoDirVec.end(),
                                foundFileNames.cbegin(), foundFileNames.cend());
    } else {
      // We couldn't find this one - set the flag and break out of loop
      foundAllRuns = false;
      break;
    }
  }

  if (foundAllRuns) {
    setRunNoItems(RunNumberVec, true);
  } else {
    // Set the size to 0 as some were not found
    fittingRunNoDirVec.clear();
  }

  return fittingRunNoDirVec;
}

void EnggDiffFittingPresenter::processStart() {}

void EnggDiffFittingPresenter::processLoad() {
  const std::string filenames = m_view->getFittingRunNo();
  if (filenames.empty()) {
    m_view->userWarning("No file selected", "Please enter filename(s) to load");
    return;
  }

  try {
    m_model->loadWorkspaces(filenames);
  } catch (Poco::PathSyntaxException &ex) {
    warnFileNotFound(ex);
    return;
  } catch (std::invalid_argument &ex) {
    warnFileNotFound(ex);
    return;
  } catch (Mantid::Kernel::Exception::NotFoundError &ex) {
    warnFileNotFound(ex);
    return;
  }

  const auto runNoBankPairs = m_model->getRunNumbersAndBankIDs();
  std::vector<std::string> listWidgetLabels;
  std::transform(runNoBankPairs.begin(), runNoBankPairs.end(),
                 std::back_inserter(listWidgetLabels),
                 [](const std::pair<int, size_t> &pair) {
                   return listWidgetLabelFromRunAndBankNumber(pair.first,
                                                              pair.second);
                 });
  m_view->enableFittingListWidget(true);
  m_view->clearFittingListWidget();
  std::for_each(
      listWidgetLabels.begin(), listWidgetLabels.end(),
      [&](const std::string &listLabel) { m_view->addRunNoItem(listLabel); });
}

void EnggDiffFittingPresenter::processShutDown() {
  m_viewHasClosed = true;
  m_view->saveSettings();
  cleanup();
}

void EnggDiffFittingPresenter::processLogMsg() {
  std::vector<std::string> msgs = m_view->logMsgs();
  for (size_t i = 0; i < msgs.size(); i++) {
    g_log.information() << msgs[i] << '\n';
  }
}

void EnggDiffFittingPresenter::processFitAllPeaks() {
  std::string fittingPeaks = m_view->getExpectedPeaksInput();

  const std::string normalisedPeakCentres = stripExtraCommas(fittingPeaks);
  m_view->setPeakList(normalisedPeakCentres);
<<<<<<< HEAD
  const std::string fitPeaksData = validateFittingexpectedPeaks(fittingPeaks);
=======
>>>>>>> f9ad4b54

  g_log.debug() << "Focused files found are: " << normalisedPeakCentres << '\n';
  for (const auto &dir : g_multi_run_directories) {
    g_log.debug() << dir << '\n';
  }

  if (!g_multi_run_directories.empty()) {

    for (size_t i = 0; i < g_multi_run_directories.size(); i++) {
      try {
        validateFittingInputs(g_multi_run_directories[i],
                              normalisedPeakCentres);
      } catch (std::invalid_argument &ia) {
        m_view->userWarning("Error in the inputs required for fitting",
                            ia.what());
        return;
      }
    }

    const std::string outWSName = "engggui_fitting_fit_peak_ws";
    g_log.notice() << "EnggDiffraction GUI: starting new multi-run "
                      "single peak fits into workspace '" +
                          outWSName + "'. This "
                                      "may take some seconds... \n";

    m_view->showStatus("Fitting multi-run single peaks...");

    // disable GUI to avoid any double threads
    m_view->enableCalibrateFocusFitUserActions(false);
    m_view->enableFitAllButton(false);

    // doFitting()
    // WORK OUT WHAT TO DO HERE
    // startAsyncFittingWorker(g_multi_run_directories, fitPeaksData);

  } else {
    m_view->userWarning("Error in the inputs required for fitting",
                        "Invalid files have been selected for Fit All process");
    m_view->enableFitAllButton(false);
  }
}

void EnggDiffFittingPresenter::processFitPeaks() {
  if (!m_view->listWidgetHasSelectedRow()) {
    m_view->userWarning("No run selected",
                        "Please select a run to fit from the list");
    return;
  }

  const auto listLabel = m_view->getFittingListWidgetCurrentValue();
  int runNumber;
  size_t bank;
  std::tie(runNumber, bank) = runAndBankNumberFromListWidgetLabel(listLabel);
<<<<<<< HEAD
<<<<<<< 5bbf443fecb1b4c1ed3dc778039d004e6a02f238

=======
>>>>>>> Re #21238 Removed unused field
  std::string fittingPeaks = m_view->getExpectedPeaksInput();

=======
  std::string fittingPeaks = m_view->getExpectedPeaksInput();

>>>>>>> f9ad4b54
  const std::string normalisedPeakCentres = stripExtraCommas(fittingPeaks);
  m_view->setPeakList(normalisedPeakCentres);

  g_log.debug() << "the expected peaks are: " << normalisedPeakCentres << '\n';

  const auto filename = m_model->getWorkspaceFilename(runNumber, bank);
  try {
    validateFittingInputs(filename, normalisedPeakCentres);
  } catch (std::invalid_argument &ia) {
    m_view->userWarning("Error in the inputs required for fitting", ia.what());
    return;
  }

  // disable so that user is forced to select file again
  // otherwise empty vector will be passed
  m_view->enableFitAllButton(false);

  const std::string outWSName = "engggui_fitting_fit_peak_ws";
  g_log.notice() << "EnggDiffraction GUI: starting new "
                 << "single peak fits into workspace '" << outWSName
                 << "'. This may take some seconds... \n";

  m_view->showStatus("Fitting single peaks...");
  // disable GUI to avoid any double threads
  m_view->enableCalibrateFocusFitUserActions(false);

  startAsyncFittingWorker(runNumber, bank, normalisedPeakCentres);
}

void EnggDiffFittingPresenter::validateFittingInputs(
    const std::string &focusedRunFilename, const std::string &expectedPeaks) {
  if (focusedRunFilename.empty()) {
    throw std::invalid_argument(
        "Focused run filename cannot be empty and must be a valid file");
  }

  Poco::File file(focusedRunFilename);
  if (!file.exists()) {
    throw std::invalid_argument("The focused workspace file for single peak "
                                "fitting could not be found: " +
                                focusedRunFilename);
  }

  if (expectedPeaks.empty()) {
    g_log.warning() << "Expected peaks were not passed, via fitting interface, "
                       "the default list of "
                       "expected peaks will be utilised instead.\n";
  }
  bool contains_non_digits =
      expectedPeaks.find_first_not_of("0123456789,. ") != std::string::npos;
  if (contains_non_digits) {
    throw std::invalid_argument("The expected peaks provided " + expectedPeaks +
                                " is invalid, "
                                "fitting process failed. Please try again!");
  }
}

/**
* Splits the file name in to sections of '_' and 'ENGINX' text
* within the filename
*
* @param selectedfPath is the selected file's path
*
* @return std::vector<std::string> of splitted file name with run
* number & bank
*/
std::vector<std::string> EnggDiffFittingPresenter::splitFittingDirectory(
    const std::string &selectedfPath) {

  Poco::Path PocofPath(selectedfPath);
  std::string selectedbankfName = PocofPath.getBaseName();
  std::vector<std::string> splitBaseName;
  boost::split(splitBaseName, selectedbankfName, boost::is_any_of("_."));
  return splitBaseName;
}

void EnggDiffFittingPresenter::doFitting(const int runNumber, const size_t bank,
                                         const std::string &expectedPeaks) {
  g_log.notice() << "EnggDiffraction GUI: starting new fitting with run "
                 << runNumber << " and bank " << bank
                 << ". This may take a few seconds... \n";

  m_fittingFinishedOK = false;

  // apply calibration to the focused workspace
  m_model->setDifcTzero(runNumber, bank, currentCalibration());

  // run the algorithm EnggFitPeaks with workspace loaded above
  // requires unit in Time of Flight
  m_model->enggFitPeaks(runNumber, bank, expectedPeaks);

  const auto outFilename = m_view->getCurrentInstrument() +
                           std::to_string(runNumber) +
                           "_Single_Peak_Fitting.csv";
  auto saveDirectory = outFilesUserDir("SinglePeakFitting");
  saveDirectory.append(outFilename);
  m_model->saveDiffFittingAscii(runNumber, bank, saveDirectory.toString());
  m_model->createFittedPeaksWS(runNumber, bank);
  m_fittingFinishedOK = true;
}

void EnggDiffFittingPresenter::browsePeaksToFit() {
  try {
    auto prevPath = m_view->focusingDir();
    if (prevPath.empty()) {
      prevPath = m_view->getPreviousDir();
    }
    std::string path = m_view->getOpenFile(prevPath);
    if (path.empty()) {
      return;
    }

    m_view->setPreviousDir(path);
    std::string peaksData = readPeaksFile(path);
    m_view->setPeakList(peaksData);

  } catch (std::runtime_error &re) {
    m_view->userWarning(
        "Unable to import the peaks from a file: ",
        "File corrupted or could not be opened. Please try again" +
            static_cast<std::string>(re.what()) + '\n');
    return;
  }
}

void EnggDiffFittingPresenter::addPeakToList() {

  if (m_view->peakPickerEnabled()) {
    auto peakCentre = m_view->getPeakCentre();

    std::stringstream stream;
    stream << std::fixed << std::setprecision(4) << peakCentre;
    auto strPeakCentre = stream.str();

    auto curExpPeaksList = m_view->getExpectedPeaksInput();

    std::string comma = ",";

    if (!curExpPeaksList.empty()) {
      // when further peak added to list

      std::string lastTwoChr =
          curExpPeaksList.substr(curExpPeaksList.size() - 2);
      auto lastChr = curExpPeaksList.back();
      if (lastChr == ',' || lastTwoChr == ", ") {
        curExpPeaksList.append(strPeakCentre);
      } else {
        curExpPeaksList.append(comma + strPeakCentre);
      }
      m_view->setPeakList(curExpPeaksList);
    } else {
      // when new peak given when list is empty
      curExpPeaksList.append(strPeakCentre);
      curExpPeaksList.append(comma);
      m_view->setPeakList(curExpPeaksList);
    }
  }
}

void EnggDiffFittingPresenter::savePeakList() {
  try {
    QString prevPath = QString::fromStdString(m_view->focusingDir());
    if (prevPath.isEmpty()) {
      prevPath = QString::fromStdString(m_view->getPreviousDir());
    }

    std::string path = m_view->getSaveFile(prevPath.toStdString());

    if (path.empty()) {
      return;
    }

    fittingWriteFile(path);
  } catch (std::runtime_error &re) {
    m_view->userWarning(
        "Unable to save the peaks file: ",
        "Invalid file path or could not be saved. Error description : " +
            static_cast<std::string>(re.what()) + '\n');
    return;
  }
}

std::string EnggDiffFittingPresenter::readPeaksFile(std::string fileDir) {
  std::string fileData = "";
  std::string line;
  std::string comma = ", ";

  std::ifstream peakFile(fileDir);

  if (peakFile.is_open()) {
    while (std::getline(peakFile, line)) {
      fileData += line;
      if (!peakFile.eof())
        fileData += comma;
    }
    peakFile.close();
  }

  else
    fileData = "";

  return fileData;
}

void EnggDiffFittingPresenter::fittingWriteFile(const std::string &fileDir) {
  std::ofstream outfile(fileDir.c_str());
  if (!outfile) {
    m_view->userWarning("File not found",
                        "File " + fileDir +
                            " , could not be found. Please try again!");
  } else {
    auto expPeaks = m_view->getExpectedPeaksInput();
    outfile << expPeaks;
  }
}

void EnggDiffFittingPresenter::setRunNoItems(
    const std::vector<std::string> &runNumVector, bool multiRun) {
  try {
    if (!runNumVector.empty()) {

      // delete previous run number added to the list
      m_view->clearFittingListWidget();

      // enable fit button only when run number provided
      m_view->enableFitAllButton(true);

      for (size_t i = 0; i < runNumVector.size(); i++) {

        std::string currentRun = (runNumVector[i]);

        // adding to widget
        m_view->addRunNoItem(currentRun);
        g_multi_run.push_back(currentRun);
      }

      // change to selected run number item
      if (multiRun) {
        m_view->enableFittingListWidget(true);

        auto currentIndex = m_view->getFittingListWidgetCurrentRow();
        if (currentIndex == -1)
          m_view->setFittingListWidgetCurrentRow(0);
      } else {
        m_view->enableFittingListWidget(false);
      }
    }

    else {
      // upon invalid file
      // disable the widgets when only one related file found
      m_view->enableFittingListWidget(false);
      m_view->enableFitAllButton(false);
      m_view->clearFittingListWidget();

      m_view->userWarning(
          "Run Number Not Found",
          "The run number specified could not be located "
          "in the focused output directory. Please check that the "
          "correct directory is set for Output Folder under Focusing Settings "
          "on the settings tab.");
    }

  } catch (std::runtime_error &re) {
    m_view->userWarning("Unable to insert items: ",
                        "Could not add list widget; " +
                            static_cast<std::string>(re.what()) +
                            ". Please try again");
  }
}

bool EnggDiffFittingPresenter::isDigit(const std::string &text) const {
  return std::all_of(text.cbegin(), text.cend(), ::isdigit);
}

void EnggDiffFittingPresenter::warnFileNotFound(const std::exception &ex) {
  m_view->showStatus("Error while loading focused run");
  m_view->userWarning("Invalid file selected",
                      "Mantid could not load the selected file. "
                      "Are you sure it exists? "
                      "See the logger for more information");
  g_log.error("Failed to load file. Error message: ");
  g_log.error(ex.what());
}

void EnggDiffFittingPresenter::plotFocusedFile(
    bool plotSinglePeaks, MatrixWorkspace_sptr focusedPeaksWS) {

  try {
    auto focusedData = QwtHelper::curveDataFromWs(focusedPeaksWS);

    // Check that the number of curves to plot isn't excessive
    // lets cap it at 20 to begin with - this number could need
    // raising but each curve creates about ~5 calls on the stack
    // so keep the limit low. This will stop users using unfocused
    // files which have 200+ curves to plot and will "freeze" Mantid
    constexpr int maxCurves = 20;

    if (focusedData.size() > maxCurves) {
      throw std::invalid_argument("Too many curves to plot."
                                  " Is this a focused file?");
    }

    m_view->setDataVector(focusedData, true, plotSinglePeaks);

  } catch (std::runtime_error &re) {
    g_log.error()
        << "Unable to plot focused workspace on the canvas. "
        << "Error description: " << re.what()
        << " Please check also the previous log messages for details.";

    m_view->showStatus("Error while plotting the peaks fitted");
    throw;
  }
}

void EnggDiffFittingPresenter::plotFitPeaksCurves() {
  try {

    // detaches previous plots from canvas
    m_view->resetCanvas();

    const auto listLabel = m_view->getFittingListWidgetCurrentValue();
    int runNumber;
    size_t bank;
    std::tie(runNumber, bank) = runAndBankNumberFromListWidgetLabel(listLabel);
    const auto ws = m_model->getAlignedWorkspace(runNumber, bank);

    // plots focused workspace
    plotFocusedFile(m_fittingFinishedOK, ws);

    if (m_fittingFinishedOK) {
      g_log.debug() << "single peaks fitting being plotted now.\n";
      auto singlePeaksWS = m_model->getFittedPeaksWS(runNumber, bank);
      auto singlePeaksData = QwtHelper::curveDataFromWs(singlePeaksWS);
      m_view->setDataVector(singlePeaksData, false, true);
      m_view->showStatus("Peaks fitted successfully");

    } else {
      g_log.notice()
          << "Focused workspace has been plotted to the "
             "graph; further peaks can be adding using Peak Tools.\n";
      g_log.warning() << "Peaks could not be plotted as the fitting process "
                         "did not finish correctly.\n";
      m_view->showStatus("No peaks could be fitted");
    }

  } catch (std::runtime_error) {
    g_log.error()
        << "Unable to finish of the plotting of the graph for "
           "engggui_fitting_focused_fitpeaks  workspace. Error "
           "description. Please check also the log message for detail.";

    m_view->showStatus("Error while plotting the peaks fitted");
    throw;
  }
}

} // namespace CustomInterfaces
} // namespace MantidQt<|MERGE_RESOLUTION|>--- conflicted
+++ resolved
@@ -808,10 +808,6 @@
 
   const std::string normalisedPeakCentres = stripExtraCommas(fittingPeaks);
   m_view->setPeakList(normalisedPeakCentres);
-<<<<<<< HEAD
-  const std::string fitPeaksData = validateFittingexpectedPeaks(fittingPeaks);
-=======
->>>>>>> f9ad4b54
 
   g_log.debug() << "Focused files found are: " << normalisedPeakCentres << '\n';
   for (const auto &dir : g_multi_run_directories) {
@@ -865,17 +861,8 @@
   int runNumber;
   size_t bank;
   std::tie(runNumber, bank) = runAndBankNumberFromListWidgetLabel(listLabel);
-<<<<<<< HEAD
-<<<<<<< 5bbf443fecb1b4c1ed3dc778039d004e6a02f238
-
-=======
->>>>>>> Re #21238 Removed unused field
   std::string fittingPeaks = m_view->getExpectedPeaksInput();
 
-=======
-  std::string fittingPeaks = m_view->getExpectedPeaksInput();
-
->>>>>>> f9ad4b54
   const std::string normalisedPeakCentres = stripExtraCommas(fittingPeaks);
   m_view->setPeakList(normalisedPeakCentres);
 
