#include "EnggDiffFittingPresenter.h"
#include "EnggDiffFittingPresWorker.h"
#include "IEnggDiffFittingModel.h"
#include "MantidAPI/Axis.h"
#include "MantidAPI/MatrixWorkspace.h"
#include "MantidAPI/Run.h"
#include "MantidAPI/WorkspaceFactory.h"
#include "MantidQtWidgets/LegacyQwt/QwtHelper.h"

#include <boost/algorithm/string.hpp>
#include <boost/lexical_cast.hpp>
#include <cctype>
#include <fstream>

#include <Poco/DirectoryIterator.h>
#include <Poco/File.h>

using namespace Mantid::API;
using namespace MantidQt::CustomInterfaces;

namespace MantidQt {
namespace QwtHelper = API::QwtHelper;
namespace CustomInterfaces {

namespace {
Mantid::Kernel::Logger g_log("EngineeringDiffractionGUI");

std::pair<int, size_t>
runAndBankNumberFromListWidgetLabel(const std::string &listLabel) {
  const size_t underscorePosition = listLabel.find_first_of("_");
  const auto runNumber = listLabel.substr(0, underscorePosition);
  const auto bank = listLabel.substr(underscorePosition + 1);

  return std::pair<int, size_t>(std::atoi(runNumber.c_str()),
                                std::atoi(bank.c_str()));
}

std::string listWidgetLabelFromRunAndBankNumber(const int runNumber,
                                                const size_t bank) {
  return std::to_string(runNumber) + "_" + std::to_string(bank);
}

// Remove commas at the start and end of the string,
// as well as any adjacent to another (eg ,, gets corrected to ,)
std::string stripExtraCommas(std::string &expectedPeaks) {
  if (!expectedPeaks.empty()) {

    g_log.debug() << "Validating the expected peak list.\n";

    const auto comma = ',';

    for (size_t i = 0; i < expectedPeaks.size() - 1; i++) {
      size_t j = i + 1;

      if (expectedPeaks[i] == comma && expectedPeaks[i] == expectedPeaks[j]) {
        expectedPeaks.erase(j, 1);
        i--;

      } else {
        ++j;
      }
    }

    size_t strLength = expectedPeaks.length() - 1;
    if (expectedPeaks.at(0) == ',') {
      expectedPeaks.erase(0, 1);
      strLength -= 1;
    }

    if (expectedPeaks.at(strLength) == ',') {
      expectedPeaks.erase(strLength, 1);
    }
  }
  return expectedPeaks;
}

std::string generateXAxisLabel(Mantid::Kernel::Unit_const_sptr unit) {
  std::string label = unit->unitID();
  if (label == "TOF") {
    label += " (us)";
  } else if (label == "dSpacing") {
    label += " (A)";
  }
  return label;
}
}

/**
 * Constructs a presenter for a fitting tab/widget view, which has a
 * handle on the current calibration (produced and updated elsewhere).
 *
 * @param view the view that is attached to this presenter
 * @param model the model that is attached to this presenter
 * @param mainCalib provides the current calibration parameters/status
 * @param mainParam provides current params and functions
 */
EnggDiffFittingPresenter::EnggDiffFittingPresenter(
    IEnggDiffFittingView *view, std::unique_ptr<IEnggDiffFittingModel> model,
    boost::shared_ptr<IEnggDiffractionCalibration> mainCalib,
    boost::shared_ptr<IEnggDiffractionParam> mainParam)
    : m_fittingFinishedOK(false), m_workerThread(nullptr),
      m_mainCalib(mainCalib), m_mainParam(mainParam), m_view(view),
      m_model(std::move(model)), m_viewHasClosed(false), m_multiRunMode(false) {
}

EnggDiffFittingPresenter::~EnggDiffFittingPresenter() { cleanup(); }

/**
* Close open sessions, kill threads etc., for a graceful window
* close/destruction
*/
void EnggDiffFittingPresenter::cleanup() {
  // m_model->cleanup();

  // this may still be running
  if (m_workerThread) {
    if (m_workerThread->isRunning()) {
      g_log.notice() << "A fitting process is currently running, shutting "
                        "it down immediately...\n";
      m_workerThread->wait(10);
    }
    delete m_workerThread;
    m_workerThread = nullptr;
  }
}

void EnggDiffFittingPresenter::notify(
    IEnggDiffFittingPresenter::Notification notif) {

  // Check the view is valid - QT can send multiple notification
  // signals in any order at any time. This means that it is possible
  // to receive a shutdown signal and subsequently an input example
  // for example. As we can't guarantee the state of the viewer
  // after calling shutdown instead we shouldn't do anything after
  if (m_viewHasClosed) {
    return;
  }

  switch (notif) {

  case IEnggDiffFittingPresenter::Start:
    processStart();
    break;

  case IEnggDiffFittingPresenter::Load:
    processLoad();
    break;

  case IEnggDiffFittingPresenter::FitPeaks:
    processFitPeaks();
    break;

  case IEnggDiffFittingPresenter::FitAllPeaks:
    processFitAllPeaks();
    break;

  case IEnggDiffFittingPresenter::addPeaks:
    addPeakToList();
    break;

  case IEnggDiffFittingPresenter::browsePeaks:
    browsePeaksToFit();
    break;

  case IEnggDiffFittingPresenter::savePeaks:
    savePeakList();
    break;

  case IEnggDiffFittingPresenter::ShutDown:
    processShutDown();
    break;

  case IEnggDiffFittingPresenter::LogMsg:
    processLogMsg();
    break;

  case IEnggDiffFittingPresenter::selectRun:
    processSelectRun();
    break;

  case IEnggDiffFittingPresenter::removeRun:
    processRemoveRun();
    break;
  }
}

std::vector<GSASCalibrationParms>
EnggDiffFittingPresenter::currentCalibration() const {
  return m_mainCalib->currentCalibration();
}

Poco::Path
EnggDiffFittingPresenter::outFilesUserDir(const std::string &addToDir) {
  return m_mainParam->outFilesUserDir(addToDir);
}

void EnggDiffFittingPresenter::startAsyncFittingWorker(
    const std::vector<std::pair<int, size_t>> &runNumberBankPairs,
    const std::string &expectedPeaks) {

  delete m_workerThread;
  m_workerThread = new QThread(this);
  EnggDiffFittingWorker *worker =
      new EnggDiffFittingWorker(this, runNumberBankPairs, expectedPeaks);
  worker->moveToThread(m_workerThread);

  connect(m_workerThread, SIGNAL(started()), worker, SLOT(fitting()));
  connect(worker, SIGNAL(finished()), this, SLOT(fittingFinished()));
  // early delete of thread and worker
  connect(m_workerThread, SIGNAL(finished()), m_workerThread,
          SLOT(deleteLater()), Qt::DirectConnection);
  connect(worker, SIGNAL(finished()), worker, SLOT(deleteLater()));
  m_workerThread->start();
}

/**
  * Takes a full file path as a string and attempts to get the base name
  * of the file at that location and return it
  *
  * @param filePath The full path to get the basename of
  *
  * @return The base name (without ext) of the file
  */
std::string EnggDiffFittingPresenter::getBaseNameFromStr(
    const std::string &filePath) const {
  Poco::Path pocoPath = filePath;
  return pocoPath.getBaseName();
}

void EnggDiffFittingPresenter::fittingFinished() {
  if (!m_view)
    return;

  if (m_fittingFinishedOK) {

    g_log.notice() << "The single peak fitting finished - the output "
                      "workspace is ready.\n";

    m_view->showStatus("Single peak fitting process finished. Ready");

    if (!m_view->listWidgetHasSelectedRow()) {
      m_view->setFittingListWidgetCurrentRow(0);
    }

    if (m_multiRunMode) {
      m_model->addAllFitResultsToADS();
      m_model->addAllFittedPeaksToADS();
    }

    try {
      // should now plot the focused workspace when single peak fitting
      // process fails
      plotFitPeaksCurves();

    } catch (std::runtime_error &re) {
      g_log.error() << "Unable to finish the plotting of the graph for "
                       "engggui_fitting_focused_fitpeaks workspace. Error "
                       "description: " +
                           static_cast<std::string>(re.what()) +
                           " Please check also the log message for detail.";
    }
    g_log.notice() << "EnggDiffraction GUI: plotting of peaks for single peak "
                      "fits has completed. \n";

    if (m_workerThread) {
      delete m_workerThread;
      m_workerThread = nullptr;
    }

  } else {
    // Fitting failed log and tidy up
    g_log.warning() << "The single peak fitting did not finish correctly. "
                       "Please check a focused file was selected.";
    if (m_workerThread) {
      delete m_workerThread;
      m_workerThread = nullptr;
    }

    m_view->showStatus(
        "Single peak fitting process did not complete successfully");
  }
  // enable the GUI
  m_view->enableFitAllButton(m_model->getNumFocusedWorkspaces() > 1);
  m_view->enableCalibrateFocusFitUserActions(true);
  m_multiRunMode = false;
}

void EnggDiffFittingPresenter::processSelectRun() {
  const auto listLabel = m_view->getFittingListWidgetCurrentValue();
  if (listLabel) {
    int runNumber;
    size_t bank;
    std::tie(runNumber, bank) = runAndBankNumberFromListWidgetLabel(*listLabel);

    if (m_model->hasFittedPeaksForRun(runNumber, bank)) {
      plotFitPeaksCurves();
    } else {
      const auto ws = m_model->getFocusedWorkspace(runNumber, bank);
      plotFocusedFile(m_model->hasFittedPeaksForRun(runNumber, bank), ws);
    }
  }
}

void EnggDiffFittingPresenter::processStart() {}

void EnggDiffFittingPresenter::processLoad() {
  const std::string filenames = m_view->getFocusedFileNames();
  if (filenames.empty()) {
    m_view->userWarning("No file selected", "Please enter filename(s) to load");
    return;
  }

  try {
    m_model->loadWorkspaces(filenames);
  } catch (Poco::PathSyntaxException &ex) {
    warnFileNotFound(ex);
    return;
  } catch (std::invalid_argument &ex) {
    warnFileNotFound(ex);
    return;
  } catch (Mantid::Kernel::Exception::NotFoundError &ex) {
    warnFileNotFound(ex);
    return;
  }

  const auto runNoBankPairs = m_model->getRunNumbersAndBankIDs();
  std::vector<std::string> listWidgetLabels;
  std::transform(runNoBankPairs.begin(), runNoBankPairs.end(),
                 std::back_inserter(listWidgetLabels),
                 [](const std::pair<int, size_t> &pair) {
                   return listWidgetLabelFromRunAndBankNumber(pair.first,
                                                              pair.second);
                 });
  m_view->enableFittingListWidget(true);
<<<<<<< HEAD
  m_view->clearFittingListWidget();
  std::for_each(
      listWidgetLabels.begin(), listWidgetLabels.end(),
      [&](const std::string &listLabel) { m_view->addRunNoItem(listLabel); });
=======
  m_view->updateFittingListWidget(listWidgetLabels);
>>>>>>> 32e368b4

  m_view->enableFitAllButton(m_model->getNumFocusedWorkspaces() > 1);
}

void EnggDiffFittingPresenter::processShutDown() {
  m_viewHasClosed = true;
  m_view->saveSettings();
  cleanup();
}

void EnggDiffFittingPresenter::processLogMsg() {
  std::vector<std::string> msgs = m_view->logMsgs();
  for (size_t i = 0; i < msgs.size(); i++) {
    g_log.information() << msgs[i] << '\n';
  }
}

void EnggDiffFittingPresenter::processRemoveRun() {
  const auto workspaceLabel = m_view->getFittingListWidgetCurrentValue();

  if (workspaceLabel) {
    const auto runBankPair =
        runAndBankNumberFromListWidgetLabel(*workspaceLabel);
    const auto bank = runBankPair.first;
    const auto runNumber = runBankPair.second;
    m_model->removeRun(bank, runNumber);

    const auto runNoBankPairs = m_model->getRunNumbersAndBankIDs();
    std::vector<std::string> listWidgetLabels;
    std::transform(runNoBankPairs.begin(), runNoBankPairs.end(),
                   std::back_inserter(listWidgetLabels),
                   [](const std::pair<int, size_t> &pair) {
                     return listWidgetLabelFromRunAndBankNumber(pair.first,
                                                                pair.second);
                   });
    m_view->updateFittingListWidget(listWidgetLabels);
  } else {
    m_view->userWarning("No run selected",
                        "Tried to remove run but no run was selected.\n"
                        "Please select a run and try again");
  }
}

void EnggDiffFittingPresenter::processFitAllPeaks() {
  m_multiRunMode = true;
  std::string fittingPeaks = m_view->getExpectedPeaksInput();

  const std::string normalisedPeakCentres = stripExtraCommas(fittingPeaks);
  m_view->setPeakList(normalisedPeakCentres);

  const auto workspaceLabels = m_model->getRunNumbersAndBankIDs();

  g_log.debug() << "Focused files found are: " << normalisedPeakCentres << '\n';
  for (const auto &workspaceLabel : workspaceLabels) {
    g_log.debug() << listWidgetLabelFromRunAndBankNumber(
                         workspaceLabel.first, workspaceLabel.second) << '\n';
  }

  if (!workspaceLabels.empty()) {

    for (const auto &workspaceLabel : workspaceLabels) {
      const int runNumber = workspaceLabel.first;
      const size_t bank = workspaceLabel.second;
      try {
        validateFittingInputs(m_model->getWorkspaceFilename(runNumber, bank),
                              normalisedPeakCentres);
      } catch (std::invalid_argument &ia) {
        m_view->userWarning("Error in the inputs required for fitting",
                            ia.what());
        return;
      }
    }

    g_log.notice() << "EnggDiffraction GUI: starting new multi-run "
                   << "single peak fits. This may take some seconds...\n";
    m_view->showStatus("Fitting multi-run single peaks...");

    // disable GUI to avoid any double threads
    m_view->enableCalibrateFocusFitUserActions(false);
    m_view->enableFitAllButton(false);

    startAsyncFittingWorker(workspaceLabels, normalisedPeakCentres);
  } else {
    m_view->userWarning("Error in the inputs required for fitting",
                        "No runs were loaded for fitting");
  }
}

void EnggDiffFittingPresenter::processFitPeaks() {
  const auto listLabel = m_view->getFittingListWidgetCurrentValue();

  if (!listLabel) {
    m_view->userWarning("No run selected",
                        "Please select a run to fit from the list");
    return;
  }

  int runNumber;
  size_t bank;
  std::tie(runNumber, bank) = runAndBankNumberFromListWidgetLabel(*listLabel);
  std::string fittingPeaks = m_view->getExpectedPeaksInput();

  const std::string normalisedPeakCentres = stripExtraCommas(fittingPeaks);
  m_view->setPeakList(normalisedPeakCentres);

  g_log.debug() << "the expected peaks are: " << normalisedPeakCentres << '\n';

  const auto filename = m_model->getWorkspaceFilename(runNumber, bank);
  try {
    validateFittingInputs(filename, normalisedPeakCentres);
  } catch (std::invalid_argument &ia) {
    m_view->userWarning("Error in the inputs required for fitting", ia.what());
    return;
  }

  // disable so that user is forced to select file again
  // otherwise empty vector will be passed
  m_view->enableFitAllButton(false);

  const std::string outWSName = "engggui_fitting_fit_peak_ws";
  g_log.notice() << "EnggDiffraction GUI: starting new "
                 << "single peak fits into workspace '" << outWSName
                 << "'. This may take some seconds... \n";

  m_view->showStatus("Fitting single peaks...");
  // disable GUI to avoid any double threads
  m_view->enableCalibrateFocusFitUserActions(false);

  startAsyncFittingWorker({std::make_pair(runNumber, bank)},
                          normalisedPeakCentres);
}

void EnggDiffFittingPresenter::validateFittingInputs(
    const std::string &focusedRunFilename, const std::string &expectedPeaks) {
  if (focusedRunFilename.empty()) {
    throw std::invalid_argument(
        "Focused run filename cannot be empty and must be a valid file");
  }

  Poco::File file(focusedRunFilename);
  if (!file.exists()) {
    throw std::invalid_argument("The focused workspace file for single peak "
                                "fitting could not be found: " +
                                focusedRunFilename);
  }

  if (expectedPeaks.empty()) {
    g_log.warning() << "Expected peaks were not passed, via fitting interface, "
                       "the default list of "
                       "expected peaks will be utilised instead.\n";
  }
  bool contains_non_digits =
      expectedPeaks.find_first_not_of("0123456789,. ") != std::string::npos;
  if (contains_non_digits) {
    throw std::invalid_argument("The expected peaks provided " + expectedPeaks +
                                " is invalid, "
                                "fitting process failed. Please try again!");
  }
}

void EnggDiffFittingPresenter::doFitting(const int runNumber, const size_t bank,
                                         const std::string &expectedPeaks) {
  g_log.notice() << "EnggDiffraction GUI: starting new fitting with run "
                 << runNumber << " and bank " << bank
                 << ". This may take a few seconds... \n";

  m_fittingFinishedOK = false;

  // load the focused workspace file to perform single peak fits

  // apply calibration to the focused workspace
  m_model->setDifcTzero(runNumber, bank, currentCalibration());

  // run the algorithm EnggFitPeaks with workspace loaded above
  // requires unit in Time of Flight
  m_model->enggFitPeaks(runNumber, bank, expectedPeaks);

  const auto outFilename = m_view->getCurrentInstrument() +
                           std::to_string(runNumber) +
                           "_Single_Peak_Fitting.csv";
  auto saveDirectory = outFilesUserDir("SinglePeakFitting");
  saveDirectory.append(outFilename);
  m_model->saveDiffFittingAscii(runNumber, bank, saveDirectory.toString());

  m_model->createFittedPeaksWS(runNumber, bank);
  m_fittingFinishedOK = true;
}

void EnggDiffFittingPresenter::browsePeaksToFit() {
  try {
    auto prevPath = m_view->focusingDir();
    if (prevPath.empty()) {
      prevPath = m_view->getPreviousDir();
    }
    std::string path = m_view->getOpenFile(prevPath);
    if (path.empty()) {
      return;
    }

    m_view->setPreviousDir(path);
    std::string peaksData = readPeaksFile(path);
    m_view->setPeakList(peaksData);

  } catch (std::runtime_error &re) {
    m_view->userWarning(
        "Unable to import the peaks from a file: ",
        "File corrupted or could not be opened. Please try again" +
            static_cast<std::string>(re.what()) + '\n');
    return;
  }
}

void EnggDiffFittingPresenter::addPeakToList() {

  if (m_view->peakPickerEnabled()) {
    auto peakCentre = m_view->getPeakCentre();

    std::stringstream stream;
    stream << std::fixed << std::setprecision(4) << peakCentre;
    auto strPeakCentre = stream.str();

    auto curExpPeaksList = m_view->getExpectedPeaksInput();

    std::string comma = ",";

    if (!curExpPeaksList.empty()) {
      // when further peak added to list

      std::string lastTwoChr =
          curExpPeaksList.substr(curExpPeaksList.size() - 2);
      auto lastChr = curExpPeaksList.back();
      if (lastChr == ',' || lastTwoChr == ", ") {
        curExpPeaksList.append(strPeakCentre);
      } else {
        curExpPeaksList.append(comma + strPeakCentre);
      }
      m_view->setPeakList(curExpPeaksList);
    } else {
      // when new peak given when list is empty
      curExpPeaksList.append(strPeakCentre);
      curExpPeaksList.append(comma);
      m_view->setPeakList(curExpPeaksList);
    }
  }
}

void EnggDiffFittingPresenter::savePeakList() {
  try {
    QString prevPath = QString::fromStdString(m_view->focusingDir());
    if (prevPath.isEmpty()) {
      prevPath = QString::fromStdString(m_view->getPreviousDir());
    }

    std::string path = m_view->getSaveFile(prevPath.toStdString());

    if (path.empty()) {
      return;
    }

    fittingWriteFile(path);
  } catch (std::runtime_error &re) {
    m_view->userWarning(
        "Unable to save the peaks file: ",
        "Invalid file path or could not be saved. Error description : " +
            static_cast<std::string>(re.what()) + '\n');
    return;
  }
}

std::string EnggDiffFittingPresenter::readPeaksFile(std::string fileDir) {
  std::string fileData = "";
  std::string line;
  std::string comma = ", ";

  std::ifstream peakFile(fileDir);

  if (peakFile.is_open()) {
    while (std::getline(peakFile, line)) {
      fileData += line;
      if (!peakFile.eof())
        fileData += comma;
    }
    peakFile.close();
  }

  else
    fileData = "";

  return fileData;
}

void EnggDiffFittingPresenter::fittingWriteFile(const std::string &fileDir) {
  std::ofstream outfile(fileDir.c_str());
  if (!outfile) {
    m_view->userWarning("File not found",
                        "File " + fileDir +
                            " , could not be found. Please try again!");
  } else {
    auto expPeaks = m_view->getExpectedPeaksInput();
    outfile << expPeaks;
  }
}

bool EnggDiffFittingPresenter::isDigit(const std::string &text) const {
  return std::all_of(text.cbegin(), text.cend(), ::isdigit);
}

void EnggDiffFittingPresenter::warnFileNotFound(const std::exception &ex) {
  m_view->showStatus("Error while loading focused run");
  m_view->userWarning("Invalid file selected",
                      "Mantid could not load the selected file. "
                      "Are you sure it exists? "
                      "See the logger for more information");
  g_log.error("Failed to load file. Error message: ");
  g_log.error(ex.what());
}

void EnggDiffFittingPresenter::plotFocusedFile(
    bool plotSinglePeaks, MatrixWorkspace_sptr focusedPeaksWS) {

  try {
    auto focusedData = QwtHelper::curveDataFromWs(focusedPeaksWS);

    // Check that the number of curves to plot isn't excessive
    // lets cap it at 20 to begin with - this number could need
    // raising but each curve creates about ~5 calls on the stack
    // so keep the limit low. This will stop users using unfocused
    // files which have 200+ curves to plot and will "freeze" Mantid
    constexpr int maxCurves = 20;

    if (focusedData.size() > maxCurves) {
      throw std::invalid_argument("Too many curves to plot."
                                  " Is this a focused file?");
    }

    m_view->setDataVector(
        focusedData, true, plotSinglePeaks,
        generateXAxisLabel(focusedPeaksWS->getAxis(0)->unit()));

  } catch (std::runtime_error &re) {
    g_log.error()
        << "Unable to plot focused workspace on the canvas. "
        << "Error description: " << re.what()
        << " Please check also the previous log messages for details.";

    m_view->showStatus("Error while plotting the peaks fitted");
    throw;
  }
}

void EnggDiffFittingPresenter::plotFitPeaksCurves() {
  try {

    // detaches previous plots from canvas
    m_view->resetCanvas();

    const auto listLabel = m_view->getFittingListWidgetCurrentValue();
    if (!listLabel) {
      m_view->userWarning("Invalid run number or bank",
                          "Tried to plot a focused file which does not exist");
      return;
    }
    int runNumber;
    size_t bank;
    std::tie(runNumber, bank) = runAndBankNumberFromListWidgetLabel(*listLabel);
    const auto ws = m_model->getAlignedWorkspace(runNumber, bank);

    // plots focused workspace
    plotFocusedFile(m_fittingFinishedOK, ws);

    if (m_fittingFinishedOK) {
      g_log.debug() << "single peaks fitting being plotted now.\n";
      auto singlePeaksWS = m_model->getFittedPeaksWS(runNumber, bank);
      auto singlePeaksData = QwtHelper::curveDataFromWs(singlePeaksWS);
      m_view->setDataVector(singlePeaksData, false, true,
                            generateXAxisLabel(ws->getAxis(0)->unit()));
      m_view->showStatus("Peaks fitted successfully");

    } else {
      g_log.notice()
          << "Focused workspace has been plotted to the "
             "graph; further peaks can be adding using Peak Tools.\n";
      g_log.warning() << "Peaks could not be plotted as the fitting process "
                         "did not finish correctly.\n";
      m_view->showStatus("No peaks could be fitted");
    }

  } catch (std::runtime_error) {
    g_log.error()
        << "Unable to finish of the plotting of the graph for "
           "engggui_fitting_focused_fitpeaks  workspace. Error "
           "description. Please check also the log message for detail.";

    m_view->showStatus("Error while plotting the peaks fitted");
    throw;
  }
}

} // namespace CustomInterfaces
} // namespace MantidQt<|MERGE_RESOLUTION|>--- conflicted
+++ resolved
@@ -332,14 +332,7 @@
                                                               pair.second);
                  });
   m_view->enableFittingListWidget(true);
-<<<<<<< HEAD
-  m_view->clearFittingListWidget();
-  std::for_each(
-      listWidgetLabels.begin(), listWidgetLabels.end(),
-      [&](const std::string &listLabel) { m_view->addRunNoItem(listLabel); });
-=======
   m_view->updateFittingListWidget(listWidgetLabels);
->>>>>>> 32e368b4
 
   m_view->enableFitAllButton(m_model->getNumFocusedWorkspaces() > 1);
 }
