--- conflicted
+++ resolved
@@ -93,16 +93,6 @@
   connect(m_ui.lineEdit_pushButton_run_num, SIGNAL(returnPressed()), this,
           SLOT(loadClicked()));
 
-<<<<<<< HEAD
-  connect(this, SIGNAL(getBanks()), this, SLOT(FittingRunNo()));
-
-  connect(this, SIGNAL(setBank()), this, SLOT(listViewFittingRun()));
-
-  connect(m_ui.listWidget_fitting_run_num, SIGNAL(itemSelectionChanged()), this,
-          SLOT(listViewFittingRun()));
-
-=======
->>>>>>> 181fe7cb
   connect(m_ui.pushButton_fitting_browse_peaks, SIGNAL(released()), this,
           SLOT(browseClicked()));
 
