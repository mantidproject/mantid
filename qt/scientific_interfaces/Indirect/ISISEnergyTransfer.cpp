#include "ISISEnergyTransfer.h"

#include "../General/UserInputValidator.h"
#include "MantidAPI/MatrixWorkspace.h"
#include "MantidAPI/WorkspaceGroup.h"

#include <QFileInfo>

using namespace Mantid::API;
using MantidQt::API::BatchAlgorithmRunner;

namespace {

std::string createRangeString(std::size_t from, std::size_t to) {
  return std::to_string(from) + "-" + std::to_string(to);
}

std::string createGroupString(std::size_t start, std::size_t size) {
  return createRangeString(start, start + size - 1);
}

std::string createGroupingString(std::size_t groupSize,
                                 std::size_t numberOfGroups) {
  auto groupingString = createRangeString(0, groupSize - 1);
  for (auto i = groupSize; i < groupSize * numberOfGroups; i += groupSize)
    groupingString += "," + createGroupString(i, groupSize);
  return groupingString;
}

std::string createDetectorGroupingString(std::size_t groupSize,
                                         std::size_t numberOfGroups,
                                         std::size_t numberOfDetectors) {
  const auto groupingString = createGroupingString(groupSize, numberOfGroups);
  const auto remainder = numberOfDetectors % numberOfGroups;
  if (remainder == 0)
    return groupingString;
<<<<<<< HEAD
  return groupingString + "," + createRangeString(numberOfDetectors - remainder,
                                                  numberOfDetectors - 1);
=======
  return groupingString + "," +
         createRangeString(numberOfDetectors - remainder,
                           numberOfDetectors - 1);
>>>>>>> cbeb8706
}

std::string createDetectorGroupingString(std::size_t numberOfDetectors,
                                         std::size_t numberOfGroups) {
  const auto groupSize = numberOfDetectors / numberOfGroups;
  if (groupSize == 0)
    return createRangeString(0, numberOfDetectors - 1);
  return createDetectorGroupingString(groupSize, numberOfGroups,
                                      numberOfDetectors);
}

} // namespace

namespace MantidQt {
namespace CustomInterfaces {
//----------------------------------------------------------------------------------------------
/** Constructor
 */
ISISEnergyTransfer::ISISEnergyTransfer(IndirectDataReduction *idrUI,
                                       QWidget *parent)
    : IndirectDataReductionTab(idrUI, parent) {
  m_uiForm.setupUi(parent);

  // SIGNAL/SLOT CONNECTIONS
  // Update instrument information when a new instrument config is selected
  connect(this, SIGNAL(newInstrumentConfiguration()), this,
          SLOT(setInstrumentDefault()));
  // Shows required mapping option UI widgets when a new mapping option is
  // selected from drop down
  connect(m_uiForm.cbGroupingOptions,
          SIGNAL(currentIndexChanged(const QString &)), this,
          SLOT(mappingOptionSelected(const QString &)));
  // Plots raw input data when user clicks Plot Time
  connect(m_uiForm.pbPlotTime, SIGNAL(clicked()), this, SLOT(plotRaw()));
  // Shows message on run button when user is inputting a run number
  connect(m_uiForm.dsRunFiles, SIGNAL(fileTextChanged(const QString &)), this,
          SLOT(pbRunEditing()));
  // Shows message on run button when Mantid is finding the file for a given run
  // number
  connect(m_uiForm.dsRunFiles, SIGNAL(findingFiles()), this,
          SLOT(pbRunFinding()));
  // Reverts run button back to normal when file finding has finished
  connect(m_uiForm.dsRunFiles, SIGNAL(fileFindingFinished()), this,
          SLOT(pbRunFinished()));
  // Handle plotting and saving
  connect(m_uiForm.pbPlot, SIGNAL(clicked()), this, SLOT(plotClicked()));
  connect(m_uiForm.pbSave, SIGNAL(clicked()), this, SLOT(saveClicked()));

  // Update UI widgets to show default values
  mappingOptionSelected(m_uiForm.cbGroupingOptions->currentText());

  // Add validation to custom detector grouping
  QRegExp re("([0-9]+[-:+]?[0-9]*,[ ]?)*[0-9]+[-:+]?[0-9]*");
  m_uiForm.leCustomGroups->setValidator(new QRegExpValidator(re, this));

  // Validate to remove invalid markers
  validateTab();
}

//----------------------------------------------------------------------------------------------
/** Destructor
 */
ISISEnergyTransfer::~ISISEnergyTransfer() {}

void ISISEnergyTransfer::setup() {}

bool ISISEnergyTransfer::validate() {
  UserInputValidator uiv;

  // Run files input
  if (!m_uiForm.dsRunFiles->isValid()) {
    uiv.addErrorMessage("Run file range is invalid.");
  }

  // Calibration file input
  if (m_uiForm.ckUseCalib->isChecked() &&
      !m_uiForm.dsCalibrationFile->isValid()) {
    uiv.addErrorMessage("Calibration file/workspace is invalid.");
  }

  QString groupingError = validateDetectorGrouping();
  if (!groupingError.isEmpty())
    uiv.addErrorMessage(groupingError);

  // Rebinning
  if (!m_uiForm.ckDoNotRebin->isChecked()) {
    if (m_uiForm.cbRebinType->currentText() == "Single") {
      double rebinWidth = m_uiForm.spRebinWidth->value();
      if (rebinWidth < 0) {
        // Ensure negative bin width is intentionally logarithmic
        const char *text =
            "The Binning width is currently negative, this suggests "
            "you wish to use logarithmic binning.\n"
            " Do you want to use Logarithmic Binning?";
        int result = QMessageBox::question(
            nullptr, tr("Logarithmic Binning"), tr(text), QMessageBox::Yes,
            QMessageBox::No, QMessageBox::NoButton);
        if (result == QMessageBox::Yes) {
          // Treat rebin width as a positive for validation
          rebinWidth = std::abs(rebinWidth);
        }
      }
      bool rebinValid = !uiv.checkBins(m_uiForm.spRebinLow->value(), rebinWidth,
                                       m_uiForm.spRebinHigh->value());
      m_uiForm.valRebinLow->setVisible(rebinValid);
      m_uiForm.valRebinWidth->setVisible(rebinValid);
      m_uiForm.valRebinHigh->setVisible(rebinValid);
    } else {
      uiv.checkFieldIsNotEmpty("Rebin string", m_uiForm.leRebinString,
                               m_uiForm.valRebinString);
    }
  } else {
    m_uiForm.valRebinLow->setVisible(false);
    m_uiForm.valRebinWidth->setVisible(false);
    m_uiForm.valRebinHigh->setVisible(false);
    m_uiForm.valRebinString->setVisible(false);
  }

  // DetailedBalance
  if (m_uiForm.ckDetailedBalance->isChecked()) {
    if (m_uiForm.spDetailedBalance->value() == 0.0) {
      uiv.addErrorMessage("Detailed Balance must be more than 0K");
    }
  }

  // Spectra Number check
  const int specMin = m_uiForm.spSpectraMin->value();
  const int specMax = m_uiForm.spSpectraMax->value();
  if (specMin > specMax) {
    uiv.addErrorMessage("Spectra Min must be less than Spectra Max");
  }

  // Background Removal (TOF)
  if (m_uiForm.ckBackgroundRemoval->isChecked()) {
    const int start = m_uiForm.spBackgroundStart->value();
    const int end = m_uiForm.spBackgroundEnd->value();
    if (start > end) {
      uiv.addErrorMessage("Background Start must be less than Background End");
    }
  }

  if (m_uiForm.dsRunFiles->isValid()) {
    int detectorMin = m_uiForm.spPlotTimeSpecMin->value();
    int detectorMax = m_uiForm.spPlotTimeSpecMax->value();

    QString rawFile = m_uiForm.dsRunFiles->getFirstFilename();
    auto pos = rawFile.lastIndexOf(".");
    auto extension = rawFile.right(rawFile.length() - pos);
    QFileInfo rawFileInfo(rawFile);
    std::string name = rawFileInfo.baseName().toStdString();

    IAlgorithm_sptr loadAlg = AlgorithmManager::Instance().create("Load");
    loadAlg->initialize();
    loadAlg->setProperty("Filename", rawFile.toStdString());
    loadAlg->setProperty("OutputWorkspace", name);
    if (extension.compare(".nxs") == 0) {
      int64_t detectorMin =
          static_cast<int64_t>(m_uiForm.spPlotTimeSpecMin->value());
      int64_t detectorMax =
          static_cast<int64_t>(m_uiForm.spPlotTimeSpecMax->value());
      loadAlg->setProperty("SpectrumMin", detectorMin);
      loadAlg->setProperty("SpectrumMax", detectorMax);
    } else {
      loadAlg->setProperty("SpectrumMin", detectorMin);
      loadAlg->setProperty("SpectrumMax", detectorMax);
    }

    loadAlg->execute();

    if (m_uiForm.ckBackgroundRemoval->isChecked()) {
      MatrixWorkspace_sptr tempWs =
          AnalysisDataService::Instance().retrieveWS<MatrixWorkspace>(name);
      const double minBack = tempWs->x(0)[0];
      const double maxBack = tempWs->x(0)[tempWs->blocksize()];

      if (m_uiForm.spBackgroundStart->value() < minBack) {
        uiv.addErrorMessage("The Start of Background Removal is less than the "
                            "minimum of the data range");
      }

      if (m_uiForm.spBackgroundEnd->value() > maxBack) {
        uiv.addErrorMessage("The End of Background Removal is more than the "
                            "maximum of the data range");
      }
    }
  }

  QString error = uiv.generateErrorMessage();
  showMessageBox(error);

  return uiv.isAllInputValid();
}

QString ISISEnergyTransfer::validateDetectorGrouping() {
  if (m_uiForm.cbGroupingOptions->currentText() == "File") {
    if (!m_uiForm.dsMapFile->isValid())
      return "Mapping file is invalid.";
  }
  if (m_uiForm.cbGroupingOptions->currentText() == "Custom") {
    if (m_uiForm.leCustomGroups->text() == "")
      return "Please supply a custom grouping for detectors.";
  }
  return "";
}

void ISISEnergyTransfer::run() {
  IAlgorithm_sptr reductionAlg =
      AlgorithmManager::Instance().create("ISISIndirectEnergyTransfer");
  reductionAlg->initialize();
  BatchAlgorithmRunner::AlgorithmRuntimeProps reductionRuntimeProps;

  QString instName = getInstrumentConfiguration()->getInstrumentName();

  reductionAlg->setProperty("Instrument", instName.toStdString());
  reductionAlg->setProperty(
      "Analyser",
      getInstrumentConfiguration()->getAnalyserName().toStdString());
  reductionAlg->setProperty(
      "Reflection",
      getInstrumentConfiguration()->getReflectionName().toStdString());

  // Override the efixed for QENS spectrometers only
  QStringList qens;
  qens << "IRIS"
       << "OSIRIS";
  if (qens.contains(instName))
    reductionAlg->setProperty("Efixed", m_uiForm.spEfixed->value());

  QString files = m_uiForm.dsRunFiles->getFilenames().join(",");
  reductionAlg->setProperty("InputFiles", files.toStdString());

  reductionAlg->setProperty("SumFiles", m_uiForm.ckSumFiles->isChecked());
  reductionAlg->setProperty("LoadLogFiles",
                            m_uiForm.ckLoadLogFiles->isChecked());

  if (m_uiForm.ckUseCalib->isChecked()) {
    QString calibWorkspaceName =
        m_uiForm.dsCalibrationFile->getCurrentDataName();
    reductionAlg->setProperty("CalibrationWorkspace",
                              calibWorkspaceName.toStdString());
  }

  std::vector<long> detectorRange;
  detectorRange.push_back(m_uiForm.spSpectraMin->value());
  detectorRange.push_back(m_uiForm.spSpectraMax->value());
  reductionAlg->setProperty("SpectraRange", detectorRange);

  if (m_uiForm.ckBackgroundRemoval->isChecked()) {
    std::vector<double> backgroundRange;
    backgroundRange.push_back(m_uiForm.spBackgroundStart->value());
    backgroundRange.push_back(m_uiForm.spBackgroundEnd->value());
    reductionAlg->setProperty("BackgroundRange", backgroundRange);
  }

  if (!m_uiForm.ckDoNotRebin->isChecked()) {
    QString rebin;
    if (m_uiForm.cbRebinType->currentIndex() == 0)
      rebin = m_uiForm.spRebinLow->text() + "," +
              m_uiForm.spRebinWidth->text() + "," +
              m_uiForm.spRebinHigh->text();
    else
      rebin = m_uiForm.leRebinString->text();

    reductionAlg->setProperty("RebinString", rebin.toStdString());
  }

  if (m_uiForm.ckDetailedBalance->isChecked())
    reductionAlg->setProperty("DetailedBalance",
                              m_uiForm.spDetailedBalance->value());

  if (m_uiForm.ckScaleMultiplier->isChecked())
    reductionAlg->setProperty("ScaleFactor",
                              m_uiForm.spScaleMultiplier->value());

  if (m_uiForm.ckCm1Units->isChecked())
    reductionAlg->setProperty("UnitX", "DeltaE_inWavenumber");

  std::pair<std::string, std::string> grouping =
      createMapFile(m_uiForm.cbGroupingOptions->currentText().toStdString());
  reductionAlg->setProperty("GroupingMethod", grouping.first);

  if (grouping.first == "File")
    reductionAlg->setProperty("MapFile", grouping.second);
  else if (grouping.first == "Custom")
    reductionAlg->setProperty("GroupingString", grouping.second);

  reductionAlg->setProperty("FoldMultipleFrames", m_uiForm.ckFold->isChecked());
  reductionAlg->setProperty("OutputWorkspace",
                            "IndirectEnergyTransfer_Workspaces");

  m_batchAlgoRunner->addAlgorithm(reductionAlg, reductionRuntimeProps);

  connect(m_batchAlgoRunner, SIGNAL(batchComplete(bool)), this,
          SLOT(algorithmComplete(bool)));
  disconnect(m_batchAlgoRunner, SIGNAL(batchComplete(bool)), this,
             SLOT(plotRawComplete(bool)));
  m_batchAlgoRunner->executeBatchAsync();
}

/**
 * Handles completion of the algorithm.
 *
 * Sets result workspace for Python export and ungroups result WorkspaceGroup.
 *
 * @param error True if the algorithm was stopped due to error, false otherwise
 */
void ISISEnergyTransfer::algorithmComplete(bool error) {
  disconnect(m_batchAlgoRunner, SIGNAL(batchComplete(bool)), this,
             SLOT(algorithmComplete(bool)));

  if (error)
    return;

  WorkspaceGroup_sptr energyTransferOutputGroup =
      AnalysisDataService::Instance().retrieveWS<WorkspaceGroup>(
          "IndirectEnergyTransfer_Workspaces");
  if (energyTransferOutputGroup->size() == 0)
    return;

  // Set workspace for Python export as the first result workspace
  m_pythonExportWsName = energyTransferOutputGroup->getNames()[0];
  m_outputWorkspaces = energyTransferOutputGroup->getNames();
  // Ungroup the output workspace
  energyTransferOutputGroup->removeAll();
  AnalysisDataService::Instance().remove("IndirectEnergyTransfer_Workspaces");

  // Enable plotting and saving
  m_uiForm.pbPlot->setEnabled(true);
  m_uiForm.cbPlotType->setEnabled(true);
  m_uiForm.pbSave->setEnabled(true);
  m_uiForm.ckSaveAclimax->setEnabled(true);
  m_uiForm.ckSaveASCII->setEnabled(true);
  m_uiForm.ckSaveDaveGrp->setEnabled(true);
  m_uiForm.ckSaveNexus->setEnabled(true);
  m_uiForm.ckSaveNXSPE->setEnabled(true);
  m_uiForm.ckSaveSPE->setEnabled(true);
}

/**
 * Called when the instrument has changed, used to update default values.
 */
void ISISEnergyTransfer::setInstrumentDefault() {
  QMap<QString, QString> instDetails = getInstrumentDetails();

  // Set the search instrument for runs
  m_uiForm.dsRunFiles->setInstrumentOverride(instDetails["instrument"]);

  QStringList qens;
  qens << "IRIS"
       << "OSIRIS";
  m_uiForm.spEfixed->setEnabled(qens.contains(instDetails["instrument"]));

  if (instDetails["spectra-min"].isEmpty() ||
      instDetails["spectra-max"].isEmpty()) {
    emit showMessageBox("Could not gather necessary data from parameter file.");
    return;
  }

  // Set spectra min/max for spinners in UI
  const int specMin = instDetails["spectra-min"].toInt();
  const int specMax = instDetails["spectra-max"].toInt();
  // Spectra spinners
  m_uiForm.spSpectraMin->setMinimum(specMin);
  m_uiForm.spSpectraMin->setMaximum(specMax);
  m_uiForm.spSpectraMin->setValue(specMin);

  m_uiForm.spSpectraMax->setMinimum(specMin);
  m_uiForm.spSpectraMax->setMaximum(specMax);
  m_uiForm.spSpectraMax->setValue(specMax);

  // Plot time spectra spinners
  m_uiForm.spPlotTimeSpecMin->setMinimum(1); // 1 to allow for monitors
  m_uiForm.spPlotTimeSpecMin->setMaximum(specMax);
  m_uiForm.spPlotTimeSpecMin->setValue(1);

  m_uiForm.spPlotTimeSpecMax->setMinimum(1);
  m_uiForm.spPlotTimeSpecMax->setMaximum(specMax);
  m_uiForm.spPlotTimeSpecMax->setValue(1);

  if (!instDetails["Efixed"].isEmpty())
    m_uiForm.spEfixed->setValue(instDetails["Efixed"].toDouble());
  else
    m_uiForm.spEfixed->setValue(0.0);

  // Default rebinning parameters can be set in instrument parameter file
  if (!instDetails["rebin-default"].isEmpty()) {
    m_uiForm.leRebinString->setText(instDetails["rebin-default"]);
    m_uiForm.ckDoNotRebin->setChecked(false);
    QStringList rbp =
        instDetails["rebin-default"].split(",", QString::SkipEmptyParts);
    if (rbp.size() == 3) {
      m_uiForm.spRebinLow->setValue(rbp[0].toDouble());
      m_uiForm.spRebinWidth->setValue(rbp[1].toDouble());
      m_uiForm.spRebinHigh->setValue(rbp[2].toDouble());
      m_uiForm.cbRebinType->setCurrentIndex(0);
    } else {
      m_uiForm.cbRebinType->setCurrentIndex(1);
    }
  } else {
    m_uiForm.ckDoNotRebin->setChecked(true);
    m_uiForm.spRebinLow->setValue(0.0);
    m_uiForm.spRebinWidth->setValue(0.0);
    m_uiForm.spRebinHigh->setValue(0.0);
    m_uiForm.leRebinString->setText("");
  }

  if (!instDetails["cm-1-convert-choice"].isEmpty()) {
    bool defaultOptions = instDetails["cm-1-convert-choice"] == "true";
    m_uiForm.ckCm1Units->setChecked(defaultOptions);
  }

  if (!instDetails["save-nexus-choice"].isEmpty()) {
    bool defaultOptions = instDetails["save-nexus-choice"] == "true";
    m_uiForm.ckSaveNexus->setChecked(defaultOptions);
  }

  if (!instDetails["save-ascii-choice"].isEmpty()) {
    bool defaultOptions = instDetails["save-ascii-choice"] == "true";
    m_uiForm.ckSaveASCII->setChecked(defaultOptions);
  }

  if (!instDetails["fold-frames-choice"].isEmpty()) {
    bool defaultOptions = instDetails["fold-frames-choice"] == "true";
    m_uiForm.ckFold->setChecked(defaultOptions);
  }
}

/**
 * This function runs when the user makes a selection on the cbGroupingOptions
 * QComboBox.
 * @param groupType :: Value of selection made by user.
 */
void ISISEnergyTransfer::mappingOptionSelected(const QString &groupType) {
  if (groupType == "File")
    m_uiForm.swGrouping->setCurrentIndex(0);
  else if (groupType == "Groups")
    m_uiForm.swGrouping->setCurrentIndex(1);
  else if (groupType == "Custom")
    m_uiForm.swGrouping->setCurrentIndex(2);
  else
    m_uiForm.swGrouping->setCurrentIndex(3);
}

/**
 * This function creates the mapping/grouping file for the data analysis.
 * @param groupType :: Type of grouping (All, Group, Indiviual)
 * @return path to mapping file, or an empty string if file could not be
 * created.
 */
std::pair<std::string, std::string>
ISISEnergyTransfer::createMapFile(const std::string &groupType) {
  QString specRange =
      m_uiForm.spSpectraMin->text() + "," + m_uiForm.spSpectraMax->text();

  if (groupType == "File") {
    QString groupFile = m_uiForm.dsMapFile->getFirstFilename();
    if (groupFile == "")
      emit showMessageBox("You must enter a path to the .map file.");

    return std::make_pair("File", groupFile.toStdString());
  } else if (groupType == "Groups")
    return std::make_pair("Custom", getDetectorGroupingString());
  else if (groupType == "Default")
    return std::make_pair("IPF", "");
  else if (groupType == "Custom")
    return std::make_pair("Custom",
                          m_uiForm.leCustomGroups->text().toStdString());
  else {
    // Catch All and Individual
    return std::make_pair(groupType, "");
  }
}

std::string ISISEnergyTransfer::getDetectorGroupingString() const {
  const unsigned int nGroups = m_uiForm.spNumberGroups->value();
  const unsigned int nSpectra =
      1 + m_uiForm.spSpectraMax->value() - m_uiForm.spSpectraMin->value();
  return createDetectorGroupingString(static_cast<std::size_t>(nSpectra),
                                      static_cast<std::size_t>(nGroups));
}

/**
 * Converts the checkbox selection to a comma delimited list of save formats for
 *the
 * ISISIndirectEnergyTransfer algorithm.
 *
 * @return A vector of save formats
 */
std::vector<std::string> ISISEnergyTransfer::getSaveFormats() {
  std::vector<std::string> fileFormats;

  if (m_uiForm.ckSaveNexus->isChecked())
    fileFormats.emplace_back("nxs");
  if (m_uiForm.ckSaveSPE->isChecked())
    fileFormats.emplace_back("spe");
  if (m_uiForm.ckSaveNXSPE->isChecked())
    fileFormats.emplace_back("nxspe");
  if (m_uiForm.ckSaveASCII->isChecked())
    fileFormats.emplace_back("ascii");
  if (m_uiForm.ckSaveAclimax->isChecked())
    fileFormats.emplace_back("aclimax");
  if (m_uiForm.ckSaveDaveGrp->isChecked())
    fileFormats.emplace_back("davegrp");

  return fileFormats;
}

/**
 * Plots raw time data from .raw file before any data conversion has been
 * performed.
 */
void ISISEnergyTransfer::plotRaw() {
  using Mantid::specnum_t;
  using MantidQt::API::BatchAlgorithmRunner;

  if (!m_uiForm.dsRunFiles->isValid()) {
    emit showMessageBox("You must select a run file.");
    return;
  }

  int detectorMin = m_uiForm.spPlotTimeSpecMin->value();
  int detectorMax = m_uiForm.spPlotTimeSpecMax->value();

  if (detectorMin > detectorMax) {
    emit showMessageBox(
        "Minimum spectra must be less than or equal to maximum spectra.");
    return;
  }
  const int startBack = m_uiForm.spBackgroundStart->value();
  const int endBack = m_uiForm.spBackgroundEnd->value();

  if (m_uiForm.ckBackgroundRemoval->isChecked() == true) {
    if (startBack > endBack) {
      emit showMessageBox("Background Start must be less than Background End");
      return;
    }
  }

  QString rawFile = m_uiForm.dsRunFiles->getFirstFilename();
  auto pos = rawFile.lastIndexOf(".");
  auto extension = rawFile.right(rawFile.length() - pos);
  QFileInfo rawFileInfo(rawFile);
  std::string name = rawFileInfo.baseName().toStdString();

  IAlgorithm_sptr loadAlg = AlgorithmManager::Instance().create("Load");
  loadAlg->initialize();
  loadAlg->setProperty("Filename", rawFile.toStdString());
  loadAlg->setProperty("OutputWorkspace", name);
  loadAlg->setProperty("LoadLogFiles", false);
  if (extension.compare(".nxs") == 0) {
    int64_t detectorMin =
        static_cast<int64_t>(m_uiForm.spPlotTimeSpecMin->value());
    int64_t detectorMax =
        static_cast<int64_t>(m_uiForm.spPlotTimeSpecMax->value());
    loadAlg->setProperty("SpectrumMin", detectorMin);
    loadAlg->setProperty("SpectrumMax", detectorMax);
  } else {
    loadAlg->setProperty("SpectrumMin", detectorMin);
    loadAlg->setProperty("SpectrumMax", detectorMax);
  }

  loadAlg->execute();

  if (m_uiForm.ckBackgroundRemoval->isChecked()) {
    MatrixWorkspace_sptr tempWs =
        AnalysisDataService::Instance().retrieveWS<MatrixWorkspace>(name);

    const double minBack = tempWs->x(0)[0];
    const double maxBack = tempWs->x(0)[tempWs->blocksize()];

    if (startBack < minBack) {
      emit showMessageBox("The Start of Background Removal is less than the "
                          "minimum of the data range");
      return;
    }

    if (endBack > maxBack) {
      emit showMessageBox("The End of Background Removal is more than the "
                          "maximum of the data range");
      return;
    }
  }

  // Rebin the workspace to its self to ensure constant binning
  BatchAlgorithmRunner::AlgorithmRuntimeProps inputToRebin;
  inputToRebin["WorkspaceToMatch"] = name;
  inputToRebin["WorkspaceToRebin"] = name;
  inputToRebin["OutputWorkspace"] = name;

  IAlgorithm_sptr rebinAlg =
      AlgorithmManager::Instance().create("RebinToWorkspace");
  rebinAlg->initialize();
  m_batchAlgoRunner->addAlgorithm(rebinAlg, inputToRebin);

  BatchAlgorithmRunner::AlgorithmRuntimeProps inputFromRebin;
  inputFromRebin["InputWorkspace"] = name;

  std::vector<specnum_t> detectorList;
  for (specnum_t i = detectorMin; i <= detectorMax; i++)
    detectorList.push_back(i);

  if (m_uiForm.ckBackgroundRemoval->isChecked()) {
    std::vector<double> range;
    range.push_back(m_uiForm.spBackgroundStart->value());
    range.push_back(m_uiForm.spBackgroundEnd->value());

    IAlgorithm_sptr calcBackAlg =
        AlgorithmManager::Instance().create("CalculateFlatBackground");
    calcBackAlg->initialize();
    calcBackAlg->setProperty("OutputWorkspace", name + "_bg");
    calcBackAlg->setProperty("Mode", "Mean");
    calcBackAlg->setProperty("StartX", range[0]);
    calcBackAlg->setProperty("EndX", range[1]);
    m_batchAlgoRunner->addAlgorithm(calcBackAlg, inputFromRebin);

    BatchAlgorithmRunner::AlgorithmRuntimeProps inputFromCalcBG;
    inputFromCalcBG["InputWorkspace"] = name + "_bg";

    IAlgorithm_sptr groupAlg =
        AlgorithmManager::Instance().create("GroupDetectors");
    groupAlg->initialize();
    groupAlg->setProperty("OutputWorkspace", name + "_grp");
    groupAlg->setProperty("DetectorList", detectorList);
    m_batchAlgoRunner->addAlgorithm(groupAlg, inputFromCalcBG);

    IAlgorithm_sptr rawGroupAlg =
        AlgorithmManager::Instance().create("GroupDetectors");
    rawGroupAlg->initialize();
    rawGroupAlg->setProperty("OutputWorkspace", name + "_grp_raw");
    rawGroupAlg->setProperty("DetectorList", detectorList);
    m_batchAlgoRunner->addAlgorithm(rawGroupAlg, inputFromRebin);
  } else {
    IAlgorithm_sptr rawGroupAlg =
        AlgorithmManager::Instance().create("GroupDetectors");
    rawGroupAlg->initialize();
    rawGroupAlg->setProperty("OutputWorkspace", name + "_grp");
    rawGroupAlg->setProperty("DetectorList", detectorList);
    m_batchAlgoRunner->addAlgorithm(rawGroupAlg, inputFromRebin);
  }

  disconnect(m_batchAlgoRunner, SIGNAL(batchComplete(bool)), this,
             SLOT(algorithmComplete(bool)));
  connect(m_batchAlgoRunner, SIGNAL(batchComplete(bool)), this,
          SLOT(plotRawComplete(bool)));
  m_batchAlgoRunner->executeBatchAsync();
}

/**
 * Handles plotting the result of Plot Raw
 *
 * @param error Indicates if the algorithm chain failed
 */
void ISISEnergyTransfer::plotRawComplete(bool error) {
  disconnect(m_batchAlgoRunner, SIGNAL(batchComplete(bool)), this,
             SLOT(plotRawComplete(bool)));

  if (error)
    return;

  QString rawFile = m_uiForm.dsRunFiles->getFirstFilename();
  QFileInfo rawFileInfo(rawFile);
  std::string name = rawFileInfo.baseName().toStdString();

  plotSpectrum(QString::fromStdString(name) + "_grp");
}

/**
 * Called when a user starts to type / edit the runs to load.
 */
void ISISEnergyTransfer::pbRunEditing() {
  emit updateRunButton(false, "Editing...",
                       "Run numbers are currently being edited.");
}

/**
 * Called when the FileFinder starts finding the files.
 */
void ISISEnergyTransfer::pbRunFinding() {
  emit updateRunButton(
      false, "Finding files...",
      "Searching for data files for the run numbers entered...");
  m_uiForm.dsRunFiles->setEnabled(false);
}

/**
 * Called when the FileFinder has finished finding the files.
 */
void ISISEnergyTransfer::pbRunFinished() {
  if (!m_uiForm.dsRunFiles->isValid()) {
    emit updateRunButton(
        false, "Invalid Run(s)",
        "Cannot find data files for some of the run numbers entered.");
  } else {
    emit updateRunButton();
  }

  m_uiForm.dsRunFiles->setEnabled(true);
}
/**
 * Handle mantid plotting of workspaces
 */
void ISISEnergyTransfer::plotClicked() {
  for (const auto &it : m_outputWorkspaces) {
    if (checkADSForPlotSaveWorkspace(it, true)) {
      const auto plotType = m_uiForm.cbPlotType->currentText();
      QString pyInput = "from IndirectReductionCommon import plot_reduction\n";
      pyInput += "plot_reduction('";
      pyInput += QString::fromStdString(it) + "', '";
      pyInput += plotType + "')\n";
      m_pythonRunner.runPythonCode(pyInput);
    }
  }
}

/**
 * Handle saving of workspaces
 */
void ISISEnergyTransfer::saveClicked() {
  auto saveFormats = getSaveFormats();
  QString pyInput = "from IndirectReductionCommon import save_reduction\n";
  pyInput += "save_reduction([";
  for (const auto &it : m_outputWorkspaces) {
    pyInput += "'" + QString::fromStdString(it) + "', ";
  }
  pyInput += "], [";
  for (const auto &it : saveFormats) {
    pyInput += "'" + QString::fromStdString(it) + "', ";
  }
  pyInput += "]";
  if (m_uiForm.ckCm1Units->isChecked())
    pyInput += ", 'DeltaE_inWavenumber'";
  pyInput += ")\n";
  m_pythonRunner.runPythonCode(pyInput);
}

} // namespace CustomInterfaces
} // namespace MantidQt<|MERGE_RESOLUTION|>--- conflicted
+++ resolved
@@ -34,14 +34,9 @@
   const auto remainder = numberOfDetectors % numberOfGroups;
   if (remainder == 0)
     return groupingString;
-<<<<<<< HEAD
-  return groupingString + "," + createRangeString(numberOfDetectors - remainder,
-                                                  numberOfDetectors - 1);
-=======
   return groupingString + "," +
          createRangeString(numberOfDetectors - remainder,
                            numberOfDetectors - 1);
->>>>>>> cbeb8706
 }
 
 std::string createDetectorGroupingString(std::size_t numberOfDetectors,
