#ifndef MANTIDQTCUSTOMINTERFACES_JUMPFIT_H_
#define MANTIDQTCUSTOMINTERFACES_JUMPFIT_H_

#include "IndirectFitAnalysisTab.h"
#include "ui_JumpFit.h"

#include "MantidAPI/IFunction.h"
#include "MantidAPI/TextAxis.h"

namespace MantidQt {
namespace CustomInterfaces {
namespace IDA {
class DLLExport JumpFit : public IndirectFitAnalysisTab {
  Q_OBJECT

public:
  JumpFit(QWidget *parent = nullptr);

  // Inherited methods from IndirectDataAnalysisTab
  void setup() override;

  bool validate() override;
  /// Load default settings into the interface
  void loadSettings(const QSettings &settings) override;

  bool doPlotGuess() const override;

protected slots:
  /// Handle when the sample input is ready
  void handleSampleInputReady(const QString &filename);
  /// Slot to handle plotting a different spectrum of the workspace
  void handleWidthChange(const QString &text);
  /// Find all spectra with width data in the workspace
  void findAllWidths(Mantid::API::MatrixWorkspace_const_sptr ws);
  /// Handles plotting results of algorithm on miniplot
  void algorithmComplete(bool error) override;
  /// Handles plotting and saving
  void updatePreviewPlots() override;
  void startXChanged(double startX) override;
  void endXChanged(double endX) override;
  void updatePlotRange() override;
  void saveClicked();
  void plotClicked();
  void updatePlotOptions() override;

protected:
  size_t getWidth() const;
  int minimumSpectrum() const override;
  int maximumSpectrum() const override;

  std::string createSingleFitOutputName() const override;
  Mantid::API::IAlgorithm_sptr singleFitAlgorithm() const override;

  Mantid::API::IAlgorithm_sptr
  processParametersAlgorithm(const std::string &parameterWSName,
                             const std::string &resultWSName);

  Mantid::API::IAlgorithm_sptr
  deleteWorkspaceAlgorithm(const std::string &workspaceName);

  Mantid::API::IAlgorithm_sptr
  renameWorkspaceAlgorithm(const std::string &workspaceToRename,
                           const std::string &newName);

  Mantid::API::IAlgorithm_sptr
  scaleAlgorithm(const std::string &workspaceToScale,
                 const std::string &outputName, double scaleFactor);

  void enablePlotResult() override;
  void disablePlotResult() override;
  void enableSaveResult() override;
  void disableSaveResult() override;
  void enablePlotPreview() override;
  void disablePlotPreview() override;
  void addGuessPlot(Mantid::API::MatrixWorkspace_sptr workspace) override;
  void removeGuessPlot() override;

private:
  std::map<std::string, size_t>
  findAxisLabelsWithSubstrings(Mantid::API::TextAxis *axis,
                               const std::vector<std::string> &substrings,
                               const size_t &maximumNumber) const;

<<<<<<< HEAD
=======
  void disablePlotGuess() override;
  void enablePlotGuess() override;

>>>>>>> 10b02868
  // The UI form
  std::unique_ptr<Ui::JumpFit> m_uiForm;

  /// Map of axis labels to spectrum number
<<<<<<< HEAD
  std::map<std::string, int> m_spectraList;

  QtTreePropertyBrowser *m_jfTree;

  std::string m_baseName;
=======
  std::map<std::string, size_t> m_spectraList;
>>>>>>> 10b02868
};
} // namespace IDA
} // namespace CustomInterfaces
} // namespace MantidQt

#endif<|MERGE_RESOLUTION|>--- conflicted
+++ resolved
@@ -81,25 +81,14 @@
                                const std::vector<std::string> &substrings,
                                const size_t &maximumNumber) const;
 
-<<<<<<< HEAD
-=======
   void disablePlotGuess() override;
   void enablePlotGuess() override;
 
->>>>>>> 10b02868
   // The UI form
   std::unique_ptr<Ui::JumpFit> m_uiForm;
 
   /// Map of axis labels to spectrum number
-<<<<<<< HEAD
-  std::map<std::string, int> m_spectraList;
-
-  QtTreePropertyBrowser *m_jfTree;
-
-  std::string m_baseName;
-=======
   std::map<std::string, size_t> m_spectraList;
->>>>>>> 10b02868
 };
 } // namespace IDA
 } // namespace CustomInterfaces
