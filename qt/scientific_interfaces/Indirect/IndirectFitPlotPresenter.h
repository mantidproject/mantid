--- conflicted
+++ resolved
@@ -103,16 +103,13 @@
   void updateBackgroundSelector();
   void emitSelectedFitDataChanged();
 
-<<<<<<< HEAD
-  std::string getPlotString(WorkspaceIndex spectrum) const;
-=======
-  void plotSpectrum(std::size_t spectrum) const;
->>>>>>> f49a9d79
+  void plotSpectrum(WorkspaceIndex spectrum) const;
 
   std::unique_ptr<IndirectFitPlotModel> m_model;
   IIndirectFitPlotView *m_view;
 
   bool m_plotGuessInSeparateWindow;
+  MantidQt::API::PythonRunner m_pythonRunner;
   QtLazyAsyncRunner<std::function<void()>> m_plotExternalGuessRunner;
   std::unique_ptr<IndirectPlotter> m_plotter;
 };
