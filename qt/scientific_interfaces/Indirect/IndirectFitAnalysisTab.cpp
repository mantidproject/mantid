--- conflicted
+++ resolved
@@ -60,20 +60,12 @@
   connect(m_dataPresenter.get(),
           SIGNAL(endXChanged(double, std::size_t, std::size_t)), this,
           SLOT(tableEndXChanged(double, std::size_t, std::size_t)));
-<<<<<<< HEAD
-  connect(m_dataPresenter.get(),
-          SIGNAL(excludeRegionChanged(const std::string &, std::size_t,
-                                      std::size_t)),
-          this, SLOT(tableExcludeChanged(const std::string &, std::size_t,
-                                         std::size_t)));
-=======
   connect(
       m_dataPresenter.get(),
       SIGNAL(
           excludeRegionChanged(const std::string &, std::size_t, std::size_t)),
       this,
       SLOT(tableExcludeChanged(const std::string &, std::size_t, std::size_t)));
->>>>>>> cbeb8706
   connect(m_dataPresenter.get(), SIGNAL(singleResolutionLoaded()), this,
           SLOT(setModelFitFunction()));
 
