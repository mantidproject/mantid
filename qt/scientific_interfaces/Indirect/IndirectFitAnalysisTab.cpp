#include "IndirectFitAnalysisTab.h"
#include "ui_ConvFit.h"
#include "ui_IqtFit.h"
#include "ui_JumpFit.h"
#include "ui_MSDFit.h"

#include "MantidAPI/FunctionFactory.h"
#include "MantidAPI/TextAxis.h"
#include "MantidAPI/WorkspaceFactory.h"

#include "MantidKernel/make_unique.h"

#include "MantidQtWidgets/Common/PropertyHandler.h"
#include "MantidQtWidgets/Common/SignalBlocker.h"

#include <QString>
#include <QtCore>

#include <algorithm>

using namespace Mantid::API;

namespace {
using namespace MantidQt::CustomInterfaces::IDA;

void updateParameters(
    IFunction_sptr function,
    const std::unordered_map<std::string, ParameterValue> &parameters) {
  for (auto i = 0u; i < function->nParams(); ++i) {
    auto value = parameters.find(function->parameterName(i));
    if (value != parameters.end()) {
      function->setParameter(i, value->second.value);
      if (value->second.error)
        function->setError(i, *value->second.error);
    }
  }
}
} // namespace

namespace MantidQt {
namespace CustomInterfaces {
namespace IDA {

/**
 * Constructor.
 *
 * @param parent :: the parent widget (an IndirectDataAnalysis object).
 */
IndirectFitAnalysisTab::IndirectFitAnalysisTab(IndirectFittingModel *model,
                                               QWidget *parent)
    : IndirectDataAnalysisTab(parent), m_fittingModel(model) {}

void IndirectFitAnalysisTab::setup() {
  setupFitTab();
  updateResultOptions();

  connect(m_dataPresenter.get(),
          SIGNAL(startXChanged(double, std::size_t, std::size_t)), this,
          SLOT(tableStartXChanged(double, std::size_t, std::size_t)));
  connect(m_dataPresenter.get(),
          SIGNAL(endXChanged(double, std::size_t, std::size_t)), this,
          SLOT(tableEndXChanged(double, std::size_t, std::size_t)));
  connect(m_dataPresenter.get(),
          SIGNAL(excludeRegionChanged(const std::string &, std::size_t,
                                      std::size_t)),
          this, SLOT(tableExcludeChanged(const std::string &, std::size_t,
                                         std::size_t)));
  connect(m_dataPresenter.get(), SIGNAL(singleResolutionLoaded()), this,
          SLOT(setModelFitFunction()));

  connect(m_fitPropertyBrowser, SIGNAL(fitScheduled()), this,
          SLOT(singleFit()));
  connect(m_fitPropertyBrowser, SIGNAL(sequentialFitScheduled()), this,
          SLOT(executeFit()));

  connect(m_fitPropertyBrowser, SIGNAL(startXChanged(double)), this,
          SLOT(setModelStartX(double)));
  connect(m_fitPropertyBrowser, SIGNAL(endXChanged(double)), this,
          SLOT(setModelEndX(double)));

  connect(m_fitPropertyBrowser,
          SIGNAL(parameterChanged(const Mantid::API::IFunction *)), this,
          SIGNAL(parameterChanged(const Mantid::API::IFunction *)));

  connect(m_fitPropertyBrowser,
          SIGNAL(customBoolChanged(const QString &, bool)), this,
          SIGNAL(customBoolChanged(const QString &, bool)));

  connect(m_fitPropertyBrowser, SIGNAL(functionChanged()), this,
          SLOT(setModelFitFunction()));
  connect(m_fitPropertyBrowser, SIGNAL(functionChanged()), this,
          SIGNAL(functionChanged()));
  connect(m_fitPropertyBrowser, SIGNAL(functionChanged()), this,
          SLOT(updatePlotOptions()));
  connect(m_fitPropertyBrowser, SIGNAL(functionChanged()), this,
          SLOT(updateResultOptions()));
  connect(m_fitPropertyBrowser, SIGNAL(functionChanged()), this,
          SLOT(updateParameterValues()));
  connect(m_plotPresenter.get(), SIGNAL(selectedFitDataChanged(std::size_t)),
          this, SLOT(updateParameterValues()));
  connect(m_plotPresenter.get(), SIGNAL(plotSpectrumChanged(std::size_t)), this,
          SLOT(updateParameterValues()));

  connect(m_plotPresenter.get(),
          SIGNAL(fitSingleSpectrum(std::size_t, std::size_t)), this,
          SLOT(singleFit(std::size_t, std::size_t)));
  connect(m_plotPresenter.get(),
          SIGNAL(runAsPythonScript(const QString &, bool)), this,
          SIGNAL(runAsPythonScript(const QString &, bool)));

  connect(m_dataPresenter.get(), SIGNAL(dataChanged()), this,
          SLOT(updateResultOptions()));

  connectDataAndSpectrumPresenters();
  connectDataAndPlotPresenters();
  connectDataAndFitBrowserPresenters();
  connectSpectrumAndPlotPresenters();
  connectFitBrowserAndPlotPresenter();
}

void IndirectFitAnalysisTab::connectDataAndPlotPresenters() {
  connect(m_dataPresenter.get(), SIGNAL(multipleDataViewSelected()),
          m_plotPresenter.get(), SLOT(showMultipleDataSelection()));
  connect(m_dataPresenter.get(), SIGNAL(singleDataViewSelected()),
          m_plotPresenter.get(), SLOT(hideMultipleDataSelection()));

  connect(m_dataPresenter.get(), SIGNAL(dataAdded()), m_plotPresenter.get(),
          SLOT(appendLastDataToSelection()));
  connect(m_dataPresenter.get(), SIGNAL(dataRemoved()), m_plotPresenter.get(),
          SLOT(updateDataSelection()));

  connect(m_dataPresenter.get(), SIGNAL(dataChanged()), m_plotPresenter.get(),
          SLOT(updateAvailableSpectra()));
  connect(m_dataPresenter.get(), SIGNAL(dataChanged()), m_plotPresenter.get(),
          SLOT(updatePlots()));
  connect(m_dataPresenter.get(), SIGNAL(dataChanged()), m_plotPresenter.get(),
          SLOT(updateGuess()));

  connect(m_dataPresenter.get(), SIGNAL(singleResolutionLoaded()),
          m_plotPresenter.get(), SLOT(updatePlots()));
  connect(m_dataPresenter.get(), SIGNAL(singleResolutionLoaded()),
          m_plotPresenter.get(), SLOT(updateGuess()));

  connect(m_plotPresenter.get(), SIGNAL(startXChanged(double)), this,
          SLOT(setDataTableStartX(double)));
  connect(m_plotPresenter.get(), SIGNAL(endXChanged(double)), this,
          SLOT(setDataTableEndX(double)));
}

void IndirectFitAnalysisTab::connectSpectrumAndPlotPresenters() {
  connect(m_plotPresenter.get(), SIGNAL(selectedFitDataChanged(std::size_t)),
          m_spectrumPresenter.get(), SLOT(setActiveModelIndex(std::size_t)));
  connect(m_plotPresenter.get(), SIGNAL(noFitDataSelected()),
          m_spectrumPresenter.get(), SLOT(disableView()));
  connect(m_spectrumPresenter.get(), SIGNAL(spectraChanged(std::size_t)),
          m_plotPresenter.get(), SLOT(updateSelectedDataName()));
  connect(m_spectrumPresenter.get(), SIGNAL(spectraChanged(std::size_t)),
          m_plotPresenter.get(), SLOT(updateAvailableSpectra()));
}

void IndirectFitAnalysisTab::connectFitBrowserAndPlotPresenter() {
  connect(m_plotPresenter.get(), SIGNAL(selectedFitDataChanged(std::size_t)),
          this, SLOT(setBrowserWorkspace(std::size_t)));
  connect(m_plotPresenter.get(), SIGNAL(plotSpectrumChanged(std::size_t)), this,
          SLOT(setBrowserWorkspaceIndex(std::size_t)));

  connect(m_fitPropertyBrowser, SIGNAL(startXChanged(double)),
          m_plotPresenter.get(), SLOT(setStartX(double)));
  connect(m_fitPropertyBrowser, SIGNAL(endXChanged(double)),
          m_plotPresenter.get(), SLOT(setEndX(double)));

  connect(m_plotPresenter.get(), SIGNAL(startXChanged(double)), this,
          SLOT(setBrowserStartX(double)));
  connect(m_plotPresenter.get(), SIGNAL(endXChanged(double)), this,
          SLOT(setBrowserEndX(double)));
  connect(m_plotPresenter.get(), SIGNAL(fwhmChanged(double)), this,
          SLOT(updateFitBrowserParameterValues()));
  connect(m_plotPresenter.get(), SIGNAL(backgroundChanged(double)), this,
          SLOT(updateFitBrowserParameterValues()));

  connect(m_fitPropertyBrowser, SIGNAL(xRangeChanged(double, double)),
          m_plotPresenter.get(), SLOT(updateGuess()));
  connect(m_plotPresenter.get(), SIGNAL(fwhmChanged(double)),
          m_plotPresenter.get(), SLOT(updateGuess()));
  connect(m_plotPresenter.get(), SIGNAL(backgroundChanged(double)),
          m_plotPresenter.get(), SLOT(updateGuess()));

  connect(m_fitPropertyBrowser,
          SIGNAL(parameterChanged(const Mantid::API::IFunction *)),
          m_plotPresenter.get(), SLOT(updateRangeSelectors()));
  connect(m_fitPropertyBrowser,
          SIGNAL(parameterChanged(const Mantid::API::IFunction *)),
          m_plotPresenter.get(), SLOT(updateGuess()));

  connect(m_fitPropertyBrowser, SIGNAL(functionChanged()),
          m_plotPresenter.get(), SLOT(updatePlots()));
  connect(m_fitPropertyBrowser, SIGNAL(functionChanged()),
          m_plotPresenter.get(), SLOT(updateGuess()));

  connect(m_fitPropertyBrowser, SIGNAL(plotGuess()), m_plotPresenter.get(),
          SLOT(enablePlotGuessInSeparateWindow()));
}

void IndirectFitAnalysisTab::connectDataAndSpectrumPresenters() {
  connect(m_dataPresenter.get(), SIGNAL(singleDataViewSelected()),
          m_spectrumPresenter.get(), SLOT(setActiveIndexToZero()));
  connect(m_dataPresenter.get(), SIGNAL(dataChanged()),
          m_spectrumPresenter.get(), SLOT(updateSpectra()));
  connect(m_spectrumPresenter.get(), SIGNAL(spectraChanged(std::size_t)),
          m_dataPresenter.get(), SLOT(updateSpectraInTable(std::size_t)));
  connect(m_spectrumPresenter.get(), SIGNAL(maskChanged(const std::string &)),
          this, SLOT(setDataTableExclude(const std::string &)));
}

void IndirectFitAnalysisTab::connectDataAndFitBrowserPresenters() {
  connect(m_dataPresenter.get(), SIGNAL(dataChanged()), this,
          SLOT(updateBrowserFittingRange()));
  connect(m_fitPropertyBrowser, SIGNAL(startXChanged(double)), this,
          SLOT(setDataTableStartX(double)));
  connect(m_fitPropertyBrowser, SIGNAL(endXChanged(double)), this,
          SLOT(setDataTableEndX(double)));
}

void IndirectFitAnalysisTab::setFitDataPresenter(
    IndirectFitDataPresenter *presenter) {
  m_dataPresenter = std::unique_ptr<IndirectFitDataPresenter>(presenter);
}

void IndirectFitAnalysisTab::setPlotView(IndirectFitPlotView *view) {
  m_plotPresenter = Mantid::Kernel::make_unique<IndirectFitPlotPresenter>(
      m_fittingModel.get(), view);
}

void IndirectFitAnalysisTab::setSpectrumSelectionView(
    IndirectSpectrumSelectionView *view) {
  m_spectrumPresenter =
      Mantid::Kernel::make_unique<IndirectSpectrumSelectionPresenter>(
          m_fittingModel.get(), view);
}

void IndirectFitAnalysisTab::setFitPropertyBrowser(
    MantidWidgets::IndirectFitPropertyBrowser *browser) {
  browser->init();
  m_fitPropertyBrowser = browser;
}

void IndirectFitAnalysisTab::loadSettings(const QSettings &settings) {
  m_dataPresenter->loadSettings(settings);
}

void IndirectFitAnalysisTab::setSampleWSSuffices(const QStringList &suffices) {
  m_dataPresenter->setSampleWSSuffices(suffices);
}

void IndirectFitAnalysisTab::setSampleFBSuffices(const QStringList &suffices) {
  m_dataPresenter->setSampleFBSuffices(suffices);
}

void IndirectFitAnalysisTab::setResolutionWSSuffices(
    const QStringList &suffices) {
  m_dataPresenter->setResolutionWSSuffices(suffices);
}

void IndirectFitAnalysisTab::setResolutionFBSuffices(
    const QStringList &suffices) {
  m_dataPresenter->setResolutionFBSuffices(suffices);
}

std::size_t IndirectFitAnalysisTab::getSelectedDataIndex() const {
  return m_plotPresenter->getSelectedDataIndex();
}

std::size_t IndirectFitAnalysisTab::getSelectedSpectrum() const {
  return m_plotPresenter->getSelectedSpectrum();
}

bool IndirectFitAnalysisTab::isRangeCurrentlySelected(
    std::size_t dataIndex, std::size_t spectrum) const {
  return FittingMode::SEQUENTIAL == m_fittingModel->getFittingMode() ||
         m_plotPresenter->isCurrentlySelected(dataIndex, spectrum);
}

IndirectFittingModel *IndirectFitAnalysisTab::fittingModel() const {
  return m_fittingModel.get();
}

/**
 * @return  The fit type selected in the custom functions combo box, in the fit
 *          property browser.
 */
QString IndirectFitAnalysisTab::selectedFitType() const {
  return m_fitPropertyBrowser->selectedFitType();
}

/**
 * @param functionName  The name of the function.
 * @return              The number of custom functions, with the specified name,
 *                      included in the selected model.
 */
size_t IndirectFitAnalysisTab::numberOfCustomFunctions(
    const std::string &functionName) const {
  return m_fitPropertyBrowser->numberOfCustomFunctions(functionName);
}

UserInputValidator &
IndirectFitAnalysisTab::validate(UserInputValidator &validator) {
  return m_spectrumPresenter->validate(validator);
}

void IndirectFitAnalysisTab::setModelFitFunction() {
  try {
    m_fittingModel->setFitFunction(m_fitPropertyBrowser->getFittingFunction());
  } catch (const std::out_of_range &) {
    m_fittingModel->setFitFunction(m_fitPropertyBrowser->compositeFunction());
  }
}

void IndirectFitAnalysisTab::setModelStartX(double startX) {
  const auto dataIndex = getSelectedDataIndex();
  if (m_fittingModel->numberOfWorkspaces() > dataIndex) {
    m_fittingModel->setStartX(startX, dataIndex, getSelectedSpectrum());
  } else {
    setBrowserStartX(0);
    setBrowserEndX(0);
  }
}

void IndirectFitAnalysisTab::setModelEndX(double endX) {
  const auto dataIndex = getSelectedDataIndex();
  if (m_fittingModel->numberOfWorkspaces() > dataIndex) {
    m_fittingModel->setEndX(endX, dataIndex, getSelectedSpectrum());
  } else {
    setBrowserStartX(0);
    setBrowserEndX(0);
  }
}

void IndirectFitAnalysisTab::setDataTableStartX(double startX) {
  m_dataPresenter->setStartX(startX, m_plotPresenter->getSelectedDataIndex(),
                             m_plotPresenter->getSelectedSpectrumIndex());
}

void IndirectFitAnalysisTab::setDataTableEndX(double endX) {
  m_dataPresenter->setEndX(endX, m_plotPresenter->getSelectedDataIndex(),
                           m_plotPresenter->getSelectedSpectrumIndex());
}

void IndirectFitAnalysisTab::setDataTableExclude(const std::string &exclude) {
  m_dataPresenter->setExclude(exclude, m_plotPresenter->getSelectedDataIndex(),
                              m_plotPresenter->getSelectedSpectrumIndex());
}

<<<<<<< HEAD
void IndirectFitAnalysisTab::setBrowserStartX(double startX) {
  MantidQt::API::SignalBlocker<QObject> blocker(m_fitPropertyBrowser);
  m_fitPropertyBrowser->setStartX(startX);
=======
UserInputValidator &
IndirectFitAnalysisTab::validateTab(UserInputValidator &validator) {
  return m_spectrumPresenter->validate(validator);
>>>>>>> 8861e9a6
}

void IndirectFitAnalysisTab::setBrowserEndX(double endX) {
  MantidQt::API::SignalBlocker<QObject> blocker(m_fitPropertyBrowser);
  m_fitPropertyBrowser->setEndX(endX);
}

void IndirectFitAnalysisTab::updateBrowserFittingRange() {
  const auto range = m_fittingModel->getFittingRange(getSelectedDataIndex(),
                                                     getSelectedSpectrum());
  setBrowserStartX(range.first);
  setBrowserEndX(range.second);
}

void IndirectFitAnalysisTab::setBrowserWorkspace(std::size_t dataIndex) {
  const auto name = m_fittingModel->getWorkspace(dataIndex)->getName();
  m_fitPropertyBrowser->setWorkspaceName(QString::fromStdString(name));
}

void IndirectFitAnalysisTab::setBrowserWorkspaceIndex(std::size_t spectrum) {
  m_fitPropertyBrowser->setWorkspaceIndex(boost::numeric_cast<int>(spectrum));
}

void IndirectFitAnalysisTab::tableStartXChanged(double startX,
                                                std::size_t dataIndex,
                                                std::size_t spectrum) {
  if (isRangeCurrentlySelected(dataIndex, spectrum)) {
    m_plotPresenter->setStartX(startX);
    setBrowserStartX(startX);
  }
}

void IndirectFitAnalysisTab::tableEndXChanged(double endX,
                                              std::size_t dataIndex,
                                              std::size_t spectrum) {
  if (isRangeCurrentlySelected(dataIndex, spectrum)) {
    m_plotPresenter->setEndX(endX);
    setBrowserEndX(endX);
  }
}

void IndirectFitAnalysisTab::tableExcludeChanged(const std::string &exclude,
                                                 std::size_t dataIndex,
                                                 std::size_t spectrum) {
  if (isRangeCurrentlySelected(dataIndex, spectrum))
    m_spectrumPresenter->displayBinMask();
}

/**
 * Sets whether fit members should be convolved with the resolution after a fit.
 *
 * @param convolveMembers If true, members are to be convolved.
 */
void IndirectFitAnalysisTab::setConvolveMembers(bool convolveMembers) {
  m_fitPropertyBrowser->setConvolveMembers(convolveMembers);
}

/**
 * Updates the ties displayed in the fit property browser, using
 * the set fitting function.
 */
void IndirectFitAnalysisTab::updateTies() {
  m_fitPropertyBrowser->updateTies();
}

/**
 * Sets whether the custom setting with the specified name is enabled.
 *
 * @param settingName The name of the custom setting.
 * @param enabled     True if custom setting should be enabled, false otherwise.
 */
void IndirectFitAnalysisTab::setCustomSettingEnabled(const QString &customName,
                                                     bool enabled) {
  m_fitPropertyBrowser->setCustomSettingEnabled(customName, enabled);
}

/**
 * Sets the value of the parameter with the specified name, in the function with
 * the specified name.
 *
 * @param functionName  The name of the function containing the parameter.
 * @param parameterName The name of the parameter to set.
 * @param value         The value to set.
 */
void IndirectFitAnalysisTab::setParameterValue(const std::string &functionName,
                                               const std::string &parameterName,
                                               double value) {
  m_fitPropertyBrowser->setParameterValue(functionName, parameterName, value);
}

/**
 * Sets the default peak type for the indirect property browser.
 *
 * @param function  The name of the default peak function to set.
 */
void IndirectFitAnalysisTab::setDefaultPeakType(const std::string &function) {
  m_fitPropertyBrowser->setDefaultPeakType(function);
}

/**
 * Adds a check-box with the specified name, to the fit property browser, which
 * when checked adds the specified functions to the mode and when unchecked,
 * removes them.
 *
 * @param groupName     The name/label of the check-box to add.
 * @param functions     The functions to be added when the check-box is checked.
 * @param defaultValue  The default value of the check-box.
 */
void IndirectFitAnalysisTab::addCheckBoxFunctionGroup(
    const QString &groupName, const std::vector<IFunction_sptr> &functions,
    bool defaultValue) {
  m_fitPropertyBrowser->addCheckBoxFunctionGroup(groupName, functions,
                                                 defaultValue);
}

/**
 * Adds a number spinner with the specified name, to the fit property browser,
 * which specifies how many multiples of the specified functions should be added
 * to the model.
 *
 * @param groupName     The name/label of the spinner to add.
 * @param functions     The functions to be added.
 * @param minimum       The minimum value of the spinner.
 * @param maximum       The maximum value of the spinner.
 * @param defaultValue  The default value of the spinner.
 */
void IndirectFitAnalysisTab::addSpinnerFunctionGroup(
    const QString &groupName, const std::vector<IFunction_sptr> &functions,
    int minimum, int maximum, int defaultValue) {
  m_fitPropertyBrowser->addSpinnerFunctionGroup(groupName, functions, minimum,
                                                maximum, defaultValue);
}

/**
 * Adds an option with the specified name, to the fit type combo-box in the fit
 * property browser, which adds the specified functions to the model.
 *
 * @param groupName The name of the option to be added to the fit type
 *                  combo-box.
 * @param functions The functions added by the option.
 */
void IndirectFitAnalysisTab::addComboBoxFunctionGroup(
    const QString &groupName, const std::vector<IFunction_sptr> &functions) {
  m_fitPropertyBrowser->addComboBoxFunctionGroup(groupName, functions);
}

/**
 * Sets the available background options in this fit analysis tab.
 *
 * @param backgrounds A list of the available backgrounds.
 */
void IndirectFitAnalysisTab::setBackgroundOptions(
    const QStringList &backgrounds) {
  m_fitPropertyBrowser->setBackgroundOptions(backgrounds);
}

/**
 * @param settingKey  The key of the boolean setting whose value to retrieve.
 * @return            The value of the boolean setting with the specified key.
 */
bool IndirectFitAnalysisTab::boolSettingValue(const QString &settingKey) const {
  return m_fitPropertyBrowser->boolSettingValue(settingKey);
}

/**
 * Sets the value of the custom boolean setting, with the specified key, to the
 * specified value.
 *
 * @param settingKey  The key of the custom boolean setting.
 * @param value       The value to set the boolean custom setting to.
 */
void IndirectFitAnalysisTab::setCustomBoolSetting(const QString &settingKey,
                                                  bool value) {
  m_fitPropertyBrowser->setCustomBoolSetting(settingKey, value);
}

/**
 * @param settingKey  The key of the integer setting whose value to retrieve.
 * @return            The value of the integer setting with the specified key.
 */
int IndirectFitAnalysisTab::intSettingValue(const QString &settingKey) const {
  return m_fitPropertyBrowser->intSettingValue(settingKey);
}

/**
 * @param settingKey  The key of the double setting whose value to retrieve.
 * @return            The value of the double setting with the specified key.
 */
double
IndirectFitAnalysisTab::doubleSettingValue(const QString &settingKey) const {
  return m_fitPropertyBrowser->doubleSettingValue(settingKey);
}

/**
 * @param settingKey  The key of the enum setting whose value to retrieve.
 * @return            The value of the enum setting with the specified key.
 */
QString
IndirectFitAnalysisTab::enumSettingValue(const QString &settingKey) const {
  return m_fitPropertyBrowser->enumSettingValue(settingKey);
}

/**
 * Adds a boolean custom setting, with the specified key and display name.
 *
 * @param settingKey    The key of the boolean setting to add.
 * @param settingName   The display name of the boolean setting to add.
 * @param defaultValue  The default value of the boolean setting.
 */
void IndirectFitAnalysisTab::addBoolCustomSetting(const QString &settingKey,
                                                  const QString &settingName,
                                                  bool defaultValue) {
  m_fitPropertyBrowser->addBoolCustomSetting(settingKey, settingName,
                                             defaultValue);
}

/**
 * Adds a double custom setting, with the specified key and display name.
 *
 * @param settingKey    The key of the double setting to add.
 * @param settingName   The display name of the double setting to add.
 * @param defaultValue  The default value of the double setting.
 */
void IndirectFitAnalysisTab::addDoubleCustomSetting(const QString &settingKey,
                                                    const QString &settingName,
                                                    double defaultValue) {
  m_fitPropertyBrowser->addDoubleCustomSetting(settingKey, settingName,
                                               defaultValue);
}

/**
 * Adds an integer custom setting, with the specified key and display name.
 *
 * @param settingKey    The key of the integer setting to add.
 * @param settingName   The display name of the integer setting to add.
 * @param defaultValue  The default value of the integer setting.
 */
void IndirectFitAnalysisTab::addIntCustomSetting(const QString &settingKey,
                                                 const QString &settingName,
                                                 int defaultValue) {
  m_fitPropertyBrowser->addIntCustomSetting(settingKey, settingName,
                                            defaultValue);
}

/**
 * Adds an enum custom setting, with the specified key and display name.
 *
 * @param settingKey    The key of the enum setting to add.
 * @param settingName   The display name of the enum setting to add.
 * @param defaultValue  The default value of the enum setting.
 */
void IndirectFitAnalysisTab::addEnumCustomSetting(const QString &settingKey,
                                                  const QString &settingName,
                                                  const QStringList &options) {
  m_fitPropertyBrowser->addEnumCustomSetting(settingKey, settingName, options);
}

/**
 * Adds an optional double custom setting, with the specified key and display
 * name.
 *
 * @param settingKey    The key of the optional double setting to add.
 * @param settingName   The display name of the optional double setting to add.
 * @param optionKey     The key of the setting specifying whether to use this
 *                      this optional setting.
 * @param optionName    The display name of the setting specifying whether to
 *                      use this optional setting.
 * @param defaultValue  The default value of the optional double setting.
 */
void IndirectFitAnalysisTab::addOptionalDoubleSetting(
    const QString &settingKey, const QString &settingName,
    const QString &optionKey, const QString &optionName, bool enabled,
    double defaultValue) {
  m_fitPropertyBrowser->addOptionalDoubleSetting(
      settingKey, settingName, optionKey, optionName, enabled, defaultValue);
}

/**
 * Sets whether a setting with a specified key affects the fitting function.
 *
 * @param settingKey      The key of the setting.
 * @param changesFunction Boolean specifying whether the setting affects the
 *                        fitting function.
 */
void IndirectFitAnalysisTab::setCustomSettingChangesFunction(
    const QString &settingKey, bool changesFunction) {
  m_fitPropertyBrowser->setCustomSettingChangesFunction(settingKey,
                                                        changesFunction);
}

void IndirectFitAnalysisTab::updateFitOutput(bool error) {
  disconnect(m_batchAlgoRunner, SIGNAL(batchComplete(bool)), this,
             SLOT(updateFitOutput(bool)));

  if (error)
    m_fittingModel->cleanFailedRun(m_fittingAlgorithm);
  else
    m_fittingModel->addOutput(m_fittingAlgorithm);
}

void IndirectFitAnalysisTab::updateSingleFitOutput(bool error) {
  disconnect(m_batchAlgoRunner, SIGNAL(batchComplete(bool)), this,
             SLOT(updateSingleFitOutput(bool)));

  if (error)
    m_fittingModel->cleanFailedSingleRun(m_fittingAlgorithm, 0);
  else
    m_fittingModel->addSingleFitOutput(m_fittingAlgorithm, 0);
}

/*
 * Performs necessary state changes when the fit algorithm was run
 * and completed within this interface.
 */
void IndirectFitAnalysisTab::fitAlgorithmComplete(bool error) {
  setSaveResultEnabled(!error);
  setPlotResultEnabled(!error);
  m_spectrumPresenter->enableView();
  m_plotPresenter->updatePlots();
  updateParameterValues();

  connect(m_fitPropertyBrowser,
          SIGNAL(parameterChanged(const Mantid::API::IFunction *)), this,
          SLOT(updateGuessPlots()));
  disconnect(m_batchAlgoRunner, SIGNAL(batchComplete(bool)), this,
             SLOT(fitAlgorithmComplete(bool)));
}

void IndirectFitAnalysisTab::updateFitBrowserParameterValues() {
  MantidQt::API::SignalBlocker<QObject> blocker(m_fitPropertyBrowser);
  m_fitPropertyBrowser->updateParameters();
}

/**
 * Updates the parameter values and errors in the fit property browser.
 */
void IndirectFitAnalysisTab::updateParameterValues() {
  updateParameterValues(m_fittingModel->getParameterValues(
      getSelectedDataIndex(), getSelectedSpectrum()));
}

/**
 * Updates the parameter values and errors in the fit property browser.
 *
 * @param parameters  The parameter values to update the browser with.
 */
void IndirectFitAnalysisTab::updateParameterValues(
    const std::unordered_map<std::string, ParameterValue> &parameters) {
  try {
    auto fitFunction = m_fitPropertyBrowser->getFittingFunction();
    updateParameters(fitFunction, parameters);

    MantidQt::API::SignalBlocker<QObject> blocker(m_fitPropertyBrowser);
    m_fitPropertyBrowser->updateParameters();

    if (m_fittingModel->isPreviouslyFit(getSelectedDataIndex(),
                                        getSelectedSpectrum()))
      m_fitPropertyBrowser->updateErrors();
    else
      m_fitPropertyBrowser->clearErrors();
  } catch (const std::out_of_range &) {
  }
}

/*
 * Saves the result workspace with the specified name, in the default
 * save directory.
 */
void IndirectFitAnalysisTab::saveResult() { m_fittingModel->saveResult(); }

/*
 * Plots the result workspace with the specified name, using the specified
 * plot type. Plot type can either be 'None', 'All' or the name of a
 * parameter. In the case of 'None', nothing will be plotted. In the case of
 * 'All', everything will be plotted. In the case of a parameter name, only
 * the spectra created from that parameter will be plotted.
 *
 * @param plotType    The plot type specifying what to plot.
 */
void IndirectFitAnalysisTab::plotResult(const QString &plotType) {
  const auto resultWorkspace = m_fittingModel->getResultWorkspace();
  if (resultWorkspace) {
    const auto resultName = QString::fromStdString(resultWorkspace->getName());

    // Handle plot result
    if (plotType.compare("All") == 0) {
      const auto specEnd = resultWorkspace->getNumberHistograms();
      for (auto i = 0u; i < specEnd; ++i)
        IndirectTab::plotSpectrum(resultName, static_cast<int>(i));
    } else {
      const auto labels = IndirectTab::extractAxisLabels(resultWorkspace, 1);

      for (const auto &parameter : m_fittingModel->getFitParameterNames()) {
        if (boost::contains(parameter, plotType)) {
          auto it = labels.find(parameter);
          if (it != labels.end())
            IndirectTab::plotSpectrum(resultName, static_cast<int>(it->second));
        }
      }
    }
  }
}

/*
 * Fills the specified combo-box, with the possible parameters which
 * can be plot separately.
 *
 * @param comboBox  The combo box to fill.
 */
void IndirectFitAnalysisTab::fillPlotTypeComboBox(QComboBox *comboBox) {
  comboBox->clear();
  comboBox->addItem("All");

  QSet<QString> parameters;
  for (const auto &parameter : m_fitPropertyBrowser->getParameterNames())
    parameters.insert(parameter.right(parameter.lastIndexOf('.')));
  comboBox->addItems(parameters.toList());
}

/**
 * Executes the single fit algorithm defined in this indirect fit analysis tab.
 */
void IndirectFitAnalysisTab::singleFit() {
  singleFit(getSelectedDataIndex(), getSelectedSpectrum());
}

void IndirectFitAnalysisTab::singleFit(std::size_t dataIndex,
                                       std::size_t spectrum) {
  if (validateTab())
    runSingleFit(m_fittingModel->getSingleFit(dataIndex, spectrum));
}

/**
 * Executes the sequential fit algorithm defined in this indirect fit analysis
 * tab.
 */
void IndirectFitAnalysisTab::executeFit() {
  if (validateTab())
    runFitAlgorithm(m_fittingModel->getFittingAlgorithm());
}

bool IndirectFitAnalysisTab::validate() {
  UserInputValidator validator;
  m_dataPresenter->validate(validator);
  m_spectrumPresenter->validate(validator);

  const auto invalidFunction = m_fittingModel->isInvalidFunction();
  if (invalidFunction)
    validator.addErrorMessage(QString::fromStdString(*invalidFunction));

  const auto error = validator.generateErrorMessage();
  emit showMessageBox(error);
  return error.isEmpty();
}

/**
 * Called when the 'Run' button is called in the IndirectTab.
 */
void IndirectFitAnalysisTab::run() {
  runFitAlgorithm(m_fittingModel->getFittingAlgorithm());
}

void IndirectFitAnalysisTab::setAlgorithmProperties(
    IAlgorithm_sptr fitAlgorithm) const {
  fitAlgorithm->setProperty("Minimizer", m_fitPropertyBrowser->minimizer(true));
  fitAlgorithm->setProperty("MaxIterations",
                            m_fitPropertyBrowser->maxIterations());
  fitAlgorithm->setProperty("ConvolveMembers",
                            m_fitPropertyBrowser->convolveMembers());
  fitAlgorithm->setProperty("PeakRadius",
                            m_fitPropertyBrowser->getPeakRadius());
  fitAlgorithm->setProperty("CostFunction",
                            m_fitPropertyBrowser->costFunction());
  fitAlgorithm->setProperty("IgnoreInvalidData",
                            m_fitPropertyBrowser->ignoreInvalidData());

  if (m_fitPropertyBrowser->isHistogramFit())
    fitAlgorithm->setProperty("EvaluationType", "Histogram");
}

/*
 * Runs the specified fit algorithm and calls the algorithmComplete
 * method of this fit analysis tab once completed.
 *
 * @param fitAlgorithm      The fit algorithm to run.
 */
void IndirectFitAnalysisTab::runFitAlgorithm(IAlgorithm_sptr fitAlgorithm) {
  connect(m_batchAlgoRunner, SIGNAL(batchComplete(bool)), this,
          SLOT(updateFitOutput(bool)));
  setupFit(fitAlgorithm);
  m_batchAlgoRunner->executeBatchAsync();
}

void IndirectFitAnalysisTab::runSingleFit(IAlgorithm_sptr fitAlgorithm) {
  connect(m_batchAlgoRunner, SIGNAL(batchComplete(bool)), this,
          SLOT(updateSingleFitOutput(bool)));
  setupFit(fitAlgorithm);
  m_batchAlgoRunner->executeBatchAsync();
}

void IndirectFitAnalysisTab::setupFit(IAlgorithm_sptr fitAlgorithm) {
  disconnect(m_fitPropertyBrowser,
             SIGNAL(parameterChanged(const Mantid::API::IFunction *)), this,
             SLOT(updateGuessPlots()));

  setAlgorithmProperties(fitAlgorithm);

  m_fittingAlgorithm = fitAlgorithm;
  m_spectrumPresenter->disableView();
  m_batchAlgoRunner->addAlgorithm(fitAlgorithm);

  connect(m_batchAlgoRunner, SIGNAL(batchComplete(bool)), this,
          SLOT(fitAlgorithmComplete(bool)));
}

/**
 * Updates the specified combo box, with the available plot options.
 *
 * @param cbPlotType  The combo box.
 */
void IndirectFitAnalysisTab::updatePlotOptions(QComboBox *cbPlotType) {
  setPlotOptions(
      cbPlotType,
      m_fitPropertyBrowser->compositeFunction()->getParameterNames());
}

/**
 * Fills the specified combo box, with the specified parameters.
 *
 * @param cbPlotType  The combo box.
 * @param parameters  The parameters.
 */
void IndirectFitAnalysisTab::setPlotOptions(
    QComboBox *cbPlotType, const std::vector<std::string> &parameters) const {
  cbPlotType->clear();
  QSet<QString> plotOptions;

  for (const auto &parameter : parameters) {
    auto plotOption = QString::fromStdString(parameter);
    auto index = plotOption.lastIndexOf(".");
    if (index >= 0)
      plotOption = plotOption.remove(0, index + 1);
    plotOptions << plotOption;
  }
  setPlotOptions(cbPlotType, plotOptions);
}

/**
 * Fills the specified combo box, with the specified options.
 *
 * @param cbPlotType  The combo box.
 * @param parameters  The options.
 */
void IndirectFitAnalysisTab::setPlotOptions(
    QComboBox *cbPlotType, const QSet<QString> &options) const {
  cbPlotType->clear();

  QStringList plotList;
  if (!options.isEmpty())
    plotList << "All";
  plotList.append(options.toList());
  cbPlotType->addItems(plotList);
}

/**
 * Updates whether the options for plotting and saving fit results are
 * enabled/disabled.
 */
void IndirectFitAnalysisTab::updateResultOptions() {
  const bool isFit = m_fittingModel->isPreviouslyFit(getSelectedDataIndex(),
                                                     getSelectedSpectrum());
  setPlotResultEnabled(isFit);
  setSaveResultEnabled(isFit);
}

} // namespace IDA
} // namespace CustomInterfaces
} // namespace MantidQt<|MERGE_RESOLUTION|>--- conflicted
+++ resolved
@@ -303,7 +303,7 @@
 }
 
 UserInputValidator &
-IndirectFitAnalysisTab::validate(UserInputValidator &validator) {
+IndirectFitAnalysisTab::validateTab(UserInputValidator &validator) {
   return m_spectrumPresenter->validate(validator);
 }
 
@@ -350,15 +350,9 @@
                               m_plotPresenter->getSelectedSpectrumIndex());
 }
 
-<<<<<<< HEAD
 void IndirectFitAnalysisTab::setBrowserStartX(double startX) {
   MantidQt::API::SignalBlocker<QObject> blocker(m_fitPropertyBrowser);
   m_fitPropertyBrowser->setStartX(startX);
-=======
-UserInputValidator &
-IndirectFitAnalysisTab::validateTab(UserInputValidator &validator) {
-  return m_spectrumPresenter->validate(validator);
->>>>>>> 8861e9a6
 }
 
 void IndirectFitAnalysisTab::setBrowserEndX(double endX) {
