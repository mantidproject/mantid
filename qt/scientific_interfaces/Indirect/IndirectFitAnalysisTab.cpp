#include "IndirectFitAnalysisTab.h"
#include "ui_ConvFit.h"
#include "ui_IqtFit.h"
#include "ui_JumpFit.h"
#include "ui_MSDFit.h"

#include "MantidAPI/FunctionFactory.h"
#include "MantidAPI/TextAxis.h"
#include "MantidAPI/WorkspaceFactory.h"

#include "MantidKernel/make_unique.h"

#include "MantidQtWidgets/Common/PropertyHandler.h"

#include <QString>
#include <QtCore>

#include <algorithm>

using namespace Mantid::API;

namespace {
using namespace MantidQt::CustomInterfaces::IDA;

void updateParameters(
    IFunction_sptr function,
    const std::unordered_map<std::string, ParameterValue> &parameters) {
  for (auto i = 0u; i < function->nParams(); ++i) {
    auto value = parameters.find(function->parameterName(i));
    if (value != parameters.end()) {
      function->setParameter(i, value->second.value);
      if (value->second.error)
        function->setError(i, *value->second.error);
    }
  }
}

std::string outputPropertyValue(IAlgorithm_sptr algorithm) {
  if (algorithm->existsProperty("OutputWorkspace"))
    return algorithm->getProperty("OutputWorkspace");
  return algorithm->getProperty("Output");
}
} // namespace

namespace MantidQt {
namespace CustomInterfaces {
namespace IDA {

/**
 * Constructor.
 *
 * @param parent :: the parent widget (an IndirectDataAnalysis object).
 */
IndirectFitAnalysisTab::IndirectFitAnalysisTab(IndirectFittingModel *model,
                                               QWidget *parent)
    : IndirectDataAnalysisTab(parent), m_inputAndGuessWorkspace(nullptr),
      m_fittingModel(model) {}

void IndirectFitAnalysisTab::setup() {
  setupFitTab();

  connect(m_fitPropertyBrowser, SIGNAL(fitScheduled()), this,
          SLOT(executeSingleFit()));
  connect(m_fitPropertyBrowser, SIGNAL(sequentialFitScheduled()), this,
          SLOT(executeFit()));

  connect(m_fitPropertyBrowser,
          SIGNAL(parameterChanged(const Mantid::API::IFunction *)), this,
          SLOT(emitParameterChanged(const Mantid::API::IFunction *)));
  connect(m_fitPropertyBrowser,
          SIGNAL(parameterChanged(const Mantid::API::IFunction *)), this,
          SLOT(updateGuessPlots()));

  connect(m_fitPropertyBrowser,
          SIGNAL(customBoolChanged(const QString &, bool)), this,
          SLOT(emitCustomBoolChanged(const QString &, bool)));

  connect(m_fitPropertyBrowser, SIGNAL(startXChanged(double)), this,
          SLOT(startXChanged(double)));
  connect(m_fitPropertyBrowser, SIGNAL(endXChanged(double)), this,
          SLOT(endXChanged(double)));
  connect(m_fitPropertyBrowser, SIGNAL(startXChanged(double)), this,
          SLOT(setModelStartX(double)));
  connect(m_fitPropertyBrowser, SIGNAL(endXChanged(double)), this,
          SLOT(setModelEndX(double)));
  connect(m_fitPropertyBrowser, SIGNAL(xRangeChanged(double, double)), this,
          SLOT(updateGuessPlots()));

  connect(m_fitPropertyBrowser, SIGNAL(functionChanged()), this,
          SLOT(setModelFitFunction()));
  connect(m_fitPropertyBrowser, SIGNAL(functionChanged()), this,
          SLOT(updateParameterValues()));
  connect(m_fitPropertyBrowser, SIGNAL(functionChanged()), this,
          SLOT(emitFunctionChanged()));
  connect(m_fitPropertyBrowser, SIGNAL(functionChanged()), this,
          SLOT(updatePreviewPlots()));
  connect(m_fitPropertyBrowser, SIGNAL(functionChanged()), this,
          SLOT(updatePlotOptions()));
  connect(m_fitPropertyBrowser, SIGNAL(functionChanged()), this,
          SLOT(updateGuessPlots()));
  connect(m_fitPropertyBrowser, SIGNAL(functionChanged()), this,
          SLOT(updateResultOptions()));

  connect(m_fitPropertyBrowser, SIGNAL(plotGuess()), this,
          SLOT(plotGuessInWindow()));
  connect(m_fitPropertyBrowser, SIGNAL(browserClosed()), this,
          SLOT(clearGuessWindowPlot()));
}

void IndirectFitAnalysisTab::setSpectrumSelectionView(
    IndirectSpectrumSelectionView *view) {
  m_spectrumPresenter = std::make_unique<IndirectSpectrumSelectionPresenter>(
      m_fittingModel.get(), view);
}

void IndirectFitAnalysisTab::setFitPropertyBrowser(
    MantidWidgets::IndirectFitPropertyBrowser *browser) {
  browser->init();
  m_fitPropertyBrowser = browser;
}

IndirectFittingModel *IndirectFitAnalysisTab::fittingModel() const {
  return m_fittingModel.get();
}

/**
 * @return  The selected background function in this indirect fit analysis tab.
 */
IFunction_sptr IndirectFitAnalysisTab::background() const {
  return m_fitPropertyBrowser->background();
}

/**
 * @return  The selected model function in this indirect fit analysis tab.
 *          The model is specified to be the complete composite function, with
 *          the background removed.
 */
IFunction_sptr IndirectFitAnalysisTab::model() const {
  auto composite = m_fitPropertyBrowser->compositeFunction();
  CompositeFunction_sptr model(new CompositeFunction);
  for (auto i = 0u; i < composite->nFunctions(); ++i)
    model->addFunction(composite->getFunction(i));

  auto index = m_fitPropertyBrowser->backgroundIndex();
  if (index)
    model->removeFunction(*index);

  if (model->nFunctions() == 1)
    return model->getFunction(0);
  return model;
}

/**
 * @return  The function index of the selected background.
 */
boost::optional<size_t> IndirectFitAnalysisTab::backgroundIndex() const {
  return m_fitPropertyBrowser->backgroundIndex();
}

/**
 * @return  The fit type selected in the custom functions combo box, in the fit
 *          property browser.
 */
QString IndirectFitAnalysisTab::selectedFitType() const {
  return m_fitPropertyBrowser->selectedFitType();
}

/**
 * @param functionName  The name of the function.
 * @return              The number of custom functions, with the specified name,
 *                      included in the selected model.
 */
size_t IndirectFitAnalysisTab::numberOfCustomFunctions(
    const std::string &functionName) const {
  return m_fitPropertyBrowser->numberOfCustomFunctions(functionName);
}

/**
 * @return  The selected Start-X value in the indirect fit analysis tab.
 */
double IndirectFitAnalysisTab::startX() const {
  return m_fitPropertyBrowser->startX();
}

/**
 * @return  The selected End-X value in the indirect fit analysis tab.
 */
double IndirectFitAnalysisTab::endX() const {
  return m_fitPropertyBrowser->endX();
}

/**
 * @param functionName  The name of the function containing the parameter.
 * @param parameterName The name of the parameter whose value to retrieve.
 * @return              All values of the parameter with the specified name, in
 *                      the function with the specified name.
 */
std::vector<double>
IndirectFitAnalysisTab::parameterValue(const std::string &functionName,
                                       const std::string &parameterName) const {
  return m_fitPropertyBrowser->parameterValue(functionName, parameterName);
}

/**
 * @param functionName  The name of the function containing the parameter.
 * @param parameterName The name of the parameter whose value to retrieve.
 * @return              The value of the parameter with the specified name, in
 *                      the last function with the specified name.
 */
boost::optional<double> IndirectFitAnalysisTab::lastParameterValue(
    const std::string &functionName, const std::string &parameterName) const {
  const auto values = parameterValue(functionName, parameterName);
  return values.empty() ? boost::none : boost::make_optional(values.back());
}

/**
 * @return  True if the selected model is empty, false otherwise.
 */
bool IndirectFitAnalysisTab::isEmptyModel() const {
  auto modelFunction = model();
  auto compositeModel =
      boost::dynamic_pointer_cast<CompositeFunction>(modelFunction);
  return compositeModel && compositeModel->nFunctions() == 0;
}

/**
 * @return  The name of the selected background.
 */
QString IndirectFitAnalysisTab::backgroundName() const {
  return m_fitPropertyBrowser->backgroundName();
}

/**
 * @return  True if a guess plot can be fit, false otherwise.
 */
bool IndirectFitAnalysisTab::canPlotGuess() const {
  return !isEmptyModel() && inputWorkspace();
}

UserInputValidator &
IndirectFitAnalysisTab::validate(UserInputValidator &validator) {
  return m_spectrumPresenter->validate(validator);
}

void IndirectFitAnalysisTab::setModelFitFunction() {
  try {
    m_fittingModel->setFitFunction(m_fitPropertyBrowser->getFittingFunction());
  } catch (const std::out_of_range &) {
    m_fittingModel->setFitFunction(m_fitPropertyBrowser->compositeFunction());
  }
}

void IndirectFitAnalysisTab::setModelStartX(double startX) {
  if (m_fittingModel->getWorkspace(0))
    m_fittingModel->setStartX(startX, 0, selectedSpectrum());
}

void IndirectFitAnalysisTab::setModelEndX(double endX) {
  if (m_fittingModel->getWorkspace(0))
    m_fittingModel->setEndX(endX, 0, selectedSpectrum());
}

/**
 * Sets whether fit members should be convolved with the resolution after a fit.
 *
 * @param convolveMembers If true, members are to be convolved.
 */
void IndirectFitAnalysisTab::setConvolveMembers(bool convolveMembers) {
  m_fitPropertyBrowser->setConvolveMembers(convolveMembers);
}

/**
 * Updates the ties displayed in the fit property browser, using
 * the set fitting function.
 */
void IndirectFitAnalysisTab::updateTies() {
  m_fitPropertyBrowser->updateTies();
}

/**
 * Sets whether the custom setting with the specified name is enabled.
 *
 * @param settingName The name of the custom setting.
 * @param enabled     True if custom setting should be enabled, false otherwise.
 */
void IndirectFitAnalysisTab::setCustomSettingEnabled(const QString &customName,
                                                     bool enabled) {
  m_fitPropertyBrowser->setCustomSettingEnabled(customName, enabled);
}

/**
 * Sets the value of the parameter with the specified name, in the function with
 * the specified name.
 *
 * @param functionName  The name of the function containing the parameter.
 * @param parameterName The name of the parameter to set.
 * @param value         The value to set.
 */
void IndirectFitAnalysisTab::setParameterValue(const std::string &functionName,
                                               const std::string &parameterName,
                                               double value) {
  m_fitPropertyBrowser->setParameterValue(functionName, parameterName, value);
}

/**
 * Sets the default peak type for the indirect property browser.
 *
 * @param function  The name of the default peak function to set.
 */
void IndirectFitAnalysisTab::setDefaultPeakType(const std::string &function) {
  m_fitPropertyBrowser->setDefaultPeakType(function);
}

/**
 * Adds a check-box with the specified name, to the fit property browser, which
 * when checked adds the specified functions to the mode and when unchecked,
 * removes them.
 *
 * @param groupName     The name/label of the check-box to add.
 * @param functions     The functions to be added when the check-box is checked.
 * @param defaultValue  The default value of the check-box.
 */
void IndirectFitAnalysisTab::addCheckBoxFunctionGroup(
    const QString &groupName, const std::vector<IFunction_sptr> &functions,
    bool defaultValue) {
  m_fitPropertyBrowser->addCheckBoxFunctionGroup(groupName, functions,
                                                 defaultValue);
}

/**
 * Adds a number spinner with the specified name, to the fit property browser,
 * which specifies how many multiples of the specified functions should be added
 * to the model.
 *
 * @param groupName     The name/label of the spinner to add.
 * @param functions     The functions to be added.
 * @param minimum       The minimum value of the spinner.
 * @param maximum       The maximum value of the spinner.
 * @param defaultValue  The default value of the spinner.
 */
void IndirectFitAnalysisTab::addSpinnerFunctionGroup(
    const QString &groupName, const std::vector<IFunction_sptr> &functions,
    int minimum, int maximum, int defaultValue) {
  m_fitPropertyBrowser->addSpinnerFunctionGroup(groupName, functions, minimum,
                                                maximum, defaultValue);
}

/**
 * Adds an option with the specified name, to the fit type combo-box in the fit
 * property browser, which adds the specified functions to the model.
 *
 * @param groupName The name of the option to be added to the fit type
 *                  combo-box.
 * @param functions The functions added by the option.
 */
void IndirectFitAnalysisTab::addComboBoxFunctionGroup(
    const QString &groupName, const std::vector<IFunction_sptr> &functions) {
  m_fitPropertyBrowser->addComboBoxFunctionGroup(groupName, functions);
}

/**
 * Sets the available background options in this fit analysis tab.
 *
 * @param backgrounds A list of the available backgrounds.
 */
void IndirectFitAnalysisTab::setBackgroundOptions(
    const QStringList &backgrounds) {
  m_fitPropertyBrowser->setBackgroundOptions(backgrounds);
}

/**
 * @param settingKey  The key of the boolean setting whose value to retrieve.
 * @return            The value of the boolean setting with the specified key.
 */
bool IndirectFitAnalysisTab::boolSettingValue(const QString &settingKey) const {
  return m_fitPropertyBrowser->boolSettingValue(settingKey);
}

/**
 * Sets the value of the custom boolean setting, with the specified key, to the
 * specified value.
 *
 * @param settingKey  The key of the custom boolean setting.
 * @param value       The value to set the boolean custom setting to.
 */
void IndirectFitAnalysisTab::setCustomBoolSetting(const QString &settingKey,
                                                  bool value) {
  m_fitPropertyBrowser->setCustomBoolSetting(settingKey, value);
}

/**
 * @param settingKey  The key of the integer setting whose value to retrieve.
 * @return            The value of the integer setting with the specified key.
 */
int IndirectFitAnalysisTab::intSettingValue(const QString &settingKey) const {
  return m_fitPropertyBrowser->intSettingValue(settingKey);
}

/**
 * @param settingKey  The key of the double setting whose value to retrieve.
 * @return            The value of the double setting with the specified key.
 */
double
IndirectFitAnalysisTab::doubleSettingValue(const QString &settingKey) const {
  return m_fitPropertyBrowser->doubleSettingValue(settingKey);
}

/**
 * @param settingKey  The key of the enum setting whose value to retrieve.
 * @return            The value of the enum setting with the specified key.
 */
QString
IndirectFitAnalysisTab::enumSettingValue(const QString &settingKey) const {
  return m_fitPropertyBrowser->enumSettingValue(settingKey);
}

/**
 * Adds a boolean custom setting, with the specified key and display name.
 *
 * @param settingKey    The key of the boolean setting to add.
 * @param settingName   The display name of the boolean setting to add.
 * @param defaultValue  The default value of the boolean setting.
 */
void IndirectFitAnalysisTab::addBoolCustomSetting(const QString &settingKey,
                                                  const QString &settingName,
                                                  bool defaultValue) {
  m_fitPropertyBrowser->addBoolCustomSetting(settingKey, settingName,
                                             defaultValue);
}

/**
 * Adds a double custom setting, with the specified key and display name.
 *
 * @param settingKey    The key of the double setting to add.
 * @param settingName   The display name of the double setting to add.
 * @param defaultValue  The default value of the double setting.
 */
void IndirectFitAnalysisTab::addDoubleCustomSetting(const QString &settingKey,
                                                    const QString &settingName,
                                                    double defaultValue) {
  m_fitPropertyBrowser->addDoubleCustomSetting(settingKey, settingName,
                                               defaultValue);
}

/**
 * Adds an integer custom setting, with the specified key and display name.
 *
 * @param settingKey    The key of the integer setting to add.
 * @param settingName   The display name of the integer setting to add.
 * @param defaultValue  The default value of the integer setting.
 */
void IndirectFitAnalysisTab::addIntCustomSetting(const QString &settingKey,
                                                 const QString &settingName,
                                                 int defaultValue) {
  m_fitPropertyBrowser->addIntCustomSetting(settingKey, settingName,
                                            defaultValue);
}

/**
 * Adds an enum custom setting, with the specified key and display name.
 *
 * @param settingKey    The key of the enum setting to add.
 * @param settingName   The display name of the enum setting to add.
 * @param defaultValue  The default value of the enum setting.
 */
void IndirectFitAnalysisTab::addEnumCustomSetting(const QString &settingKey,
                                                  const QString &settingName,
                                                  const QStringList &options) {
  m_fitPropertyBrowser->addEnumCustomSetting(settingKey, settingName, options);
}

/**
 * Adds an optional double custom setting, with the specified key and display
 * name.
 *
 * @param settingKey    The key of the optional double setting to add.
 * @param settingName   The display name of the optional double setting to add.
 * @param optionKey     The key of the setting specifying whether to use this
 *                      this optional setting.
 * @param optionName    The display name of the setting specifying whether to
 *                      use this optional setting.
 * @param defaultValue  The default value of the optional double setting.
 */
void IndirectFitAnalysisTab::addOptionalDoubleSetting(
    const QString &settingKey, const QString &settingName,
    const QString &optionKey, const QString &optionName, bool enabled,
    double defaultValue) {
  m_fitPropertyBrowser->addOptionalDoubleSetting(
      settingKey, settingName, optionKey, optionName, enabled, defaultValue);
}

/**
 * Sets whether a setting with a specified key affects the fitting function.
 *
 * @param settingKey      The key of the setting.
 * @param changesFunction Boolean specifying whether the setting affects the
 *                        fitting function.
 */
void IndirectFitAnalysisTab::setCustomSettingChangesFunction(
    const QString &settingKey, bool changesFunction) {
  m_fitPropertyBrowser->setCustomSettingChangesFunction(settingKey,
                                                        changesFunction);
}

/**
 * Sets the selected spectrum for this indirect fit analysis tab.
 */
void IndirectFitAnalysisTab::setSelectedSpectrum(int spectrum) {
  disconnect(m_fitPropertyBrowser,
             SIGNAL(parameterChanged(const Mantid::API::IFunction *)), this,
             SLOT(updateGuessPlots()));

  m_fitPropertyBrowser->setWorkspaceIndex(spectrum);
  IndirectDataAnalysisTab::setSelectedSpectrum(spectrum);
  updateParameterValues(
      m_fittingModel->getFitParameters(0, selectedSpectrum()));
  updatePreviewPlots();
  updateGuessPlots();

  connect(m_fitPropertyBrowser,
          SIGNAL(parameterChanged(const Mantid::API::IFunction *)), this,
          SLOT(updateGuessPlots()));
}

void IndirectFitAnalysisTab::updateFitOutput(bool error) {
  disconnect(m_batchAlgoRunner, SIGNAL(batchComplete(bool)), this,
             SLOT(updateFitOutput(bool)));

  if (error)
    m_fittingModel->cleanFailedRun(m_fittingAlgorithm);
  else
    m_fittingModel->addOutput(m_fittingAlgorithm);
}

void IndirectFitAnalysisTab::updateSingleFitOutput(bool error) {
  disconnect(m_batchAlgoRunner, SIGNAL(batchComplete(bool)), this,
             SLOT(updateSingleFitOutput(bool)));

  if (error)
    m_fittingModel->cleanFailedSingleRun(m_fittingAlgorithm, 0);
  else
    m_fittingModel->addSingleFitOutput(m_fittingAlgorithm, 0);
}

/*
 * Performs necessary state changes when the fit algorithm was run
 * and completed within this interface.
 */
void IndirectFitAnalysisTab::fitAlgorithmComplete(bool error) {
<<<<<<< HEAD
  setSaveResultEnabled(error);
  setPlotResultEnabled(error);
=======
  setSaveResultEnabled(!error);
  setPlotResultEnabled(!error);
>>>>>>> bae3d2ab
  m_spectrumPresenter->enableView();
  updateParameterValues();
  updatePreviewPlots();
  updatePlotRange();

  connect(m_fitPropertyBrowser,
          SIGNAL(parameterChanged(const Mantid::API::IFunction *)), this,
          SLOT(updateGuessPlots()));
  disconnect(m_batchAlgoRunner, SIGNAL(batchComplete(bool)), this,
             SLOT(fitAlgorithmComplete(bool)));
}

/**
 * Handles the event in which the minimum-X value has been selected.
 *
 * @param xMax  The selected minimum-X value.
 */
void IndirectFitAnalysisTab::xMinSelected(double xMin) {
  m_fitPropertyBrowser->setStartX(xMin);
}

/**
 * Handles the event in which the maximum-X value has been selected.
 *
 * @param xMax  The selected maximum-X value.
 */
void IndirectFitAnalysisTab::xMaxSelected(double xMax) {
  m_fitPropertyBrowser->setEndX(xMax);
}

/*
 * Performs necessary state changes when new input data is loaded in
 * this fit analysis tab.
 * - Sets preview plot and input workspaces.
 * - Updates default property values.
 * - Updates property table.
 * - Updates preview plots.
 *
 * @param wsName  The name of the loaded input workspace.
 */
void IndirectFitAnalysisTab::newInputDataLoaded(const QString &wsName) {
  m_fittingModel->clearWorkspaces();
  m_fittingModel->addWorkspace(wsName.toStdString());
  m_spectrumPresenter->setActiveModelIndex(0);

  setInputWorkspace(m_fittingModel->getWorkspace(0));
  enablePlotPreview();
  setPlotResultEnabled(false);
  setSaveResultEnabled(false);
  updateParameterValues(m_fittingModel->getDefaultParameters(0));
  setPreviewPlotWorkspace(m_fittingModel->getWorkspace(0));
  updatePreviewPlots();
  updatePlotRange();
  m_fitPropertyBrowser->setWorkspaceName(wsName);
}

/**
 * Updates the parameter values and errors in the fit property browser.
 */
void IndirectFitAnalysisTab::updateParameterValues() {
  updateParameterValues(
      m_fittingModel->getParameterValues(0, selectedSpectrum()));
}

/**
 * Updates the parameter values and errors in the fit property browser.
 *
 * @param parameters  The parameter values to update the browser with.
 */
void IndirectFitAnalysisTab::updateParameterValues(
    const std::unordered_map<std::string, ParameterValue> &parameters) {
  try {
    auto fitFunction = m_fitPropertyBrowser->getFittingFunction();
    updateParameters(fitFunction, parameters);
    m_fitPropertyBrowser->updateParameters();

    if (m_fittingModel->isPreviouslyFit(0, selectedSpectrum()))
      m_fitPropertyBrowser->updateErrors();
    else
      m_fitPropertyBrowser->clearErrors();
  } catch (const std::out_of_range &) {
  }
}

/*
 * Saves the result workspace with the specified name, in the default
 * save directory.
 */
void IndirectFitAnalysisTab::saveResult() { m_fittingModel->saveResult(); }

/*
 * Plots the result workspace with the specified name, using the specified
 * plot type. Plot type can either be 'None', 'All' or the name of a
 * parameter. In the case of 'None', nothing will be plotted. In the case of
 * 'All', everything will be plotted. In the case of a parameter name, only
 * the spectra created from that parameter will be plotted.
 *
 * @param plotType    The plot type specifying what to plot.
 */
void IndirectFitAnalysisTab::plotResult(const QString &plotType) {
  const auto resultWorkspace = m_fittingModel->getResultWorkspace();
  if (resultWorkspace) {
    const auto resultName = QString::fromStdString(resultWorkspace->getName());

    // Handle plot result
    if (plotType.compare("All") == 0) {
      const auto specEnd = resultWorkspace->getNumberHistograms();
      for (auto i = 0u; i < specEnd; ++i)
        IndirectTab::plotSpectrum(resultName, static_cast<int>(i));
    } else {
      const auto labels = IndirectTab::extractAxisLabels(resultWorkspace, 1);

      for (const auto &parameter : m_fittingModel->getFitParameterNames()) {
        if (boost::contains(parameter, plotType)) {
          auto it = labels.find(parameter);
          if (it != labels.end())
            IndirectTab::plotSpectrum(resultName, static_cast<int>(it->second));
        }
      }
    }
  }
}

/*
 * Fills the specified combo-box, with the possible parameters which
 * can be plot separately.
 *
 * @param comboBox  The combo box to fill.
 */
void IndirectFitAnalysisTab::fillPlotTypeComboBox(QComboBox *comboBox) {
  comboBox->clear();
  comboBox->addItem("All");

  QSet<QString> parameters;
  for (const auto &parameter : m_fitPropertyBrowser->getParameterNames())
    parameters.insert(parameter.right(parameter.lastIndexOf('.')));
  comboBox->addItems(parameters.toList());
}

/*
 * Updates the preview plots in this fit analysis tab, given the name
 * of the output workspace from a fit.
 *
 * @param fitPreviewPlot  The preview plot widget in which to plot the fit.
 * @param diffPreviewPlot The preview plot widget in which to plot the
 *                        difference between the fit and sample data.
 */
void IndirectFitAnalysisTab::updatePlots(
    MantidQt::MantidWidgets::PreviewPlot *fitPreviewPlot,
    MantidQt::MantidWidgets::PreviewPlot *diffPreviewPlot) {
  auto location = m_fittingModel->getResultLocation(0, selectedSpectrum());
  auto workspace = location ? location->result.lock() : nullptr;

  if (workspace)
    IndirectDataAnalysisTab::updatePlot(workspace->getName(), location->index,
                                        fitPreviewPlot, diffPreviewPlot);
  else
    IndirectDataAnalysisTab::updatePlot("", fitPreviewPlot, diffPreviewPlot);
}

/**
 * Executes the single fit algorithm defined in this indirect fit analysis tab.
 */
void IndirectFitAnalysisTab::singleFit() {
  if (validateTab())
    runSingleFit(m_fittingModel->getSingleFit(0, selectedSpectrum()));
}

/**
 * Executes the sequential fit algorithm defined in this indirect fit analysis
 * tab.
 */
void IndirectFitAnalysisTab::executeFit() {
  if (validateTab())
    runFitAlgorithm(m_fittingModel->getFittingAlgorithm());
}

/**
 * Called when the 'Run' button is called in the IndirectTab.
 */
void IndirectFitAnalysisTab::run() { executeFit(); }

void IndirectFitAnalysisTab::setAlgorithmProperties(
    IAlgorithm_sptr fitAlgorithm) const {
  fitAlgorithm->setProperty("Minimizer", m_fitPropertyBrowser->minimizer(true));
  fitAlgorithm->setProperty("MaxIterations",
                            m_fitPropertyBrowser->maxIterations());
  fitAlgorithm->setProperty("ConvolveMembers",
                            m_fitPropertyBrowser->convolveMembers());
  fitAlgorithm->setProperty("PeakRadius",
                            m_fitPropertyBrowser->getPeakRadius());
  fitAlgorithm->setProperty("CostFunction",
                            m_fitPropertyBrowser->costFunction());
  fitAlgorithm->setProperty("IgnoreInvalidData",
                            m_fitPropertyBrowser->ignoreInvalidData());

  if (m_fitPropertyBrowser->isHistogramFit())
    fitAlgorithm->setProperty("EvaluationType", "Histogram");
}

/*
 * Runs the specified fit algorithm and calls the algorithmComplete
 * method of this fit analysis tab once completed.
 *
 * @param fitAlgorithm      The fit algorithm to run.
 */
void IndirectFitAnalysisTab::runFitAlgorithm(IAlgorithm_sptr fitAlgorithm) {
  connect(m_batchAlgoRunner, SIGNAL(batchComplete(bool)), this,
          SLOT(updateFitOutput(bool)));
  setupFit(fitAlgorithm);
  m_batchAlgoRunner->executeBatchAsync();
}

void IndirectFitAnalysisTab::runSingleFit(IAlgorithm_sptr fitAlgorithm) {
  connect(m_batchAlgoRunner, SIGNAL(batchComplete(bool)), this,
          SLOT(updateSingleFitOutput(bool)));
  setupFit(fitAlgorithm);
  m_batchAlgoRunner->executeBatchAsync();
}

void IndirectFitAnalysisTab::setupFit(IAlgorithm_sptr fitAlgorithm) {
  disconnect(m_fitPropertyBrowser,
             SIGNAL(parameterChanged(const Mantid::API::IFunction *)), this,
             SLOT(updateGuessPlots()));

  setAlgorithmProperties(fitAlgorithm);

  m_fittingAlgorithm = fitAlgorithm;
  m_spectrumPresenter->disableView();
  m_batchAlgoRunner->addAlgorithm(fitAlgorithm);
  connect(m_batchAlgoRunner, SIGNAL(batchComplete(bool)), this,
          SLOT(fitAlgorithmComplete(bool)));
}

/**
 * Updates the specified combo box, with the available plot options.
 *
 * @param cbPlotType  The combo box.
 */
void IndirectFitAnalysisTab::updatePlotOptions(QComboBox *cbPlotType) {
  setPlotOptions(
      cbPlotType,
      m_fitPropertyBrowser->compositeFunction()->getParameterNames());
}

/**
 * Fills the specified combo box, with the specified parameters.
 *
 * @param cbPlotType  The combo box.
 * @param parameters  The parameters.
 */
void IndirectFitAnalysisTab::setPlotOptions(
    QComboBox *cbPlotType, const std::vector<std::string> &parameters) const {
  cbPlotType->clear();
  QSet<QString> plotOptions;

  for (const auto &parameter : parameters) {
    auto plotOption = QString::fromStdString(parameter);
    auto index = plotOption.lastIndexOf(".");
    if (index >= 0)
      plotOption = plotOption.remove(0, index + 1);
    plotOptions << plotOption;
  }
  setPlotOptions(cbPlotType, plotOptions);
}

/**
 * Fills the specified combo box, with the specified options.
 *
 * @param cbPlotType  The combo box.
 * @param parameters  The options.
 */
void IndirectFitAnalysisTab::setPlotOptions(
    QComboBox *cbPlotType, const QSet<QString> &options) const {
  cbPlotType->clear();

  QStringList plotList;
  if (!options.isEmpty())
    plotList << "All";
  plotList.append(options.toList());
  cbPlotType->addItems(plotList);
}

/**
 * Updates whether the options for plotting and saving fit results are
 * enabled/disabled.
 */
void IndirectFitAnalysisTab::updateResultOptions() {
  const bool isFit = m_fittingModel->isPreviouslyFit(0, selectedSpectrum());
  setPlotResultEnabled(isFit);
  setSaveResultEnabled(isFit);
}

/**
 * Updates the guess plots - both in the interface and separate window.
 */
void IndirectFitAnalysisTab::updateGuessPlots() {
  if (canPlotGuess())
    enablePlotGuess();
  else
    disablePlotGuess();

  if (doPlotGuess() || m_inputAndGuessWorkspace)
    updateGuessPlots(m_fittingModel->getFittingFunction());
}

/**
 * Updates the guess plots - both in the interface and separate window, using
 * the specified function for the guess.
 *
 * @param guessFunction The function to use for the guess.
 */
void IndirectFitAnalysisTab::updateGuessPlots(IFunction_sptr guessFunction) {
  if (m_fittingModel->getWorkspace(0) && guessFunction) {
    auto guessWS = createGuessWorkspace(guessFunction, selectedSpectrum());

    if (guessWS->x(0).size() >= 2) {
      updatePlotGuess(guessWS);
      m_plotWindowGuessRunner.addCallback(
          [this, guessWS]() { updatePlotGuessInWindow(guessWS); });
    }
  }
}

/**
 * Updates the guess plot within the interface.
 */
void IndirectFitAnalysisTab::updatePlotGuess() {
  updatePlotGuess(createGuessWorkspace(m_fittingModel->getFittingFunction(),
                                       selectedSpectrum()));
}

/**
 * Updates the guess plot within the interface, using the specified guess
 * workspace.
 *
 * @parma workspace The guess workspace.
 */
void IndirectFitAnalysisTab::updatePlotGuess(MatrixWorkspace_sptr workspace) {
  if (doPlotGuess())
    addGuessPlot(workspace);
  else
    removeGuessPlot();
}

/**
 * Updates the guess plot in a separate window, if one exists.
 */
void IndirectFitAnalysisTab::updatePlotGuessInWindow() {
  updatePlotGuessInWindow(createGuessWorkspace(
      m_fittingModel->getFittingFunction(), selectedSpectrum()));
}

/**
 * Updates the guess plot in a separate window, if one exists, using the
 * specified guess workspace.
 *
 * @param workspace The guess workspace.
 */
void IndirectFitAnalysisTab::updatePlotGuessInWindow(
    MatrixWorkspace_sptr workspace) {
  if (m_inputAndGuessWorkspace) {
    const auto guessWSName = "__" + inputWorkspace()->getName() + "_guess_ws";

    if (m_inputAndGuessWorkspace->getName() != guessWSName)
      clearGuessWindowPlot();
    else
      m_inputAndGuessWorkspace = createInputAndGuessWorkspace(workspace);
  }
}

/**
 * Plots the current guess in a seperate plot window.
 */
void IndirectFitAnalysisTab::plotGuessInWindow() {
  clearGuessWindowPlot();
  auto guessWS = createGuessWorkspace(m_fittingModel->getFittingFunction(),
                                      selectedSpectrum());
  m_inputAndGuessWorkspace = createInputAndGuessWorkspace(guessWS);

  if (m_inputAndGuessWorkspace)
    plotSpectrum(QString::fromStdString(m_inputAndGuessWorkspace->getName()), 0,
                 1);
}

/**
 * Clears the guess window plot and deletes the associated workspace.
 */
void IndirectFitAnalysisTab::clearGuessWindowPlot() {
  if (m_inputAndGuessWorkspace) {
    deleteWorkspace(m_inputAndGuessWorkspace);
    m_inputAndGuessWorkspace.reset();
  }
}

/**
 * Creates a workspace containing the input and guess data, to be used
 * for plotting the guess in a separate window.
 *
 * @return  A workspace containing the input and guess data.
 */
MatrixWorkspace_sptr IndirectFitAnalysisTab::createInputAndGuessWorkspace(
    MatrixWorkspace_sptr guessWorkspace) {
  const auto guessWSName = "__" + inputWorkspace()->getName() + "_guess_ws";
  return createInputAndGuessWorkspace(inputWorkspace(), guessWorkspace,
                                      guessWSName);
}

/**
 * Creates a workspace containing the input and guess data, to be used
 * for plotting the guess in a separate window, and adds it to the ADS.
 *
 * @param inputWS         The input workspace.
 * @param guessWorkspace  The guess workspace.
 * @param outputName      The name of the workspace in the ADS.
 * @return                A workspace containing the input and guess data.
 */
MatrixWorkspace_sptr IndirectFitAnalysisTab::createInputAndGuessWorkspace(
    MatrixWorkspace_sptr inputWS, MatrixWorkspace_sptr guessWorkspace,
    const std::string &outputName) const {
  auto inputAndGuess = createInputAndGuessWorkspace(inputWS, guessWorkspace);
  AnalysisDataService::Instance().addOrReplace(outputName, inputAndGuess);
  return inputAndGuess;
}

/**
 * Creates a workspace containing the input and guess data, to be used
 * for plotting the guess in a separate window.
 *
 * @param inputWS         The input workspace.
 * @param guessWorkspace  The guess workspace.
 * @return                A workspace containing the input and guess data.
 */
MatrixWorkspace_sptr IndirectFitAnalysisTab::createInputAndGuessWorkspace(
    MatrixWorkspace_sptr inputWS, MatrixWorkspace_sptr guessWorkspace) const {
  ensureAppendCompatibility(inputWS, guessWorkspace);
  const auto spectrum = selectedSpectrum();

  auto extracted =
      extractSpectra(inputWS, spectrum, spectrum, startX(), endX());
  auto inputAndGuess = appendSpectra(extracted, guessWorkspace);

  auto axis = Mantid::Kernel::make_unique<TextAxis>(2);
  axis->setLabel(0, "Sample");
  axis->setLabel(1, "Guess");
  inputAndGuess->replaceAxis(1, axis.release());
  return inputAndGuess;
}

/**
 * Ensures one workspace is able to be appended to another.
 *
 * @param inputWS   The workspace to maintain compatibility with.
 * @param spectraWS The workspace to make compatible.
 */
void IndirectFitAnalysisTab::ensureAppendCompatibility(
    MatrixWorkspace_sptr inputWS, MatrixWorkspace_sptr spectraWS) const {
  spectraWS->setInstrument(inputWS->getInstrument());
  spectraWS->replaceAxis(0, inputWS->getAxis(0)->clone(spectraWS.get()));
  spectraWS->setDistribution(inputWS->isDistribution());
}

/**
 * Extracts spectra from a specified workspace.
 *
 * @param inputWS     The workspace to extract spectra from.
 * @param startIndex  The index of the first spectrum to be retained.
 * @param endIndex    The index of the last spectrum to be retained.
 * @param startX      The x-value that is within the first bin to be retained.
 * @param endX        The x-value that is within the last bin to be retained.
 * @return            A workspace containing the extracted spectra.
 */
MatrixWorkspace_sptr
IndirectFitAnalysisTab::extractSpectra(MatrixWorkspace_sptr inputWS,
                                       int startIndex, int endIndex,
                                       double startX, double endX) const {
  auto extractSpectraAlg =
      AlgorithmManager::Instance().create("ExtractSpectra");
  extractSpectraAlg->initialize();
  extractSpectraAlg->setChild(true);
  extractSpectraAlg->setLogging(false);
  extractSpectraAlg->setProperty("InputWorkspace", inputWS);
  extractSpectraAlg->setProperty("StartWorkspaceIndex", startIndex);
  extractSpectraAlg->setProperty("XMin", startX);
  extractSpectraAlg->setProperty("XMax", endX);
  extractSpectraAlg->setProperty("EndWorkspaceIndex", endIndex);
  extractSpectraAlg->setProperty("OutputWorkspace", "__extracted");
  extractSpectraAlg->execute();
  return extractSpectraAlg->getProperty("OutputWorkspace");
}

/**
 * Appends the spectra of a specified workspace to another specified workspace.
 *
 * @param inputWS   The workspace to append to.
 * @param spectraWS The workspace containing the spectra to append.
 * @return          A workspace containing the spectra of the second workspace
 *                  appended to the first.
 */
MatrixWorkspace_sptr
IndirectFitAnalysisTab::appendSpectra(MatrixWorkspace_sptr inputWS,
                                      MatrixWorkspace_sptr spectraWS) const {
  auto appendSpectraAlg = AlgorithmManager::Instance().create("AppendSpectra");
  appendSpectraAlg->initialize();
  appendSpectraAlg->setChild(true);
  appendSpectraAlg->setLogging(false);
  appendSpectraAlg->setProperty("InputWorkspace1", inputWS);
  appendSpectraAlg->setProperty("InputWorkspace2", spectraWS);
  appendSpectraAlg->setProperty("OutputWorkspace", "__appended");
  appendSpectraAlg->execute();
  return appendSpectraAlg->getProperty("OutputWorkspace");
}

/**
 * Deletes the specified workspace.
 *
 * @param workspace The workspace to delete.
 */
void IndirectFitAnalysisTab::deleteWorkspace(
    MatrixWorkspace_sptr workspace) const {
  auto deleteWorkspaceAlg =
      AlgorithmManager::Instance().create("DeleteWorkspace");
  deleteWorkspaceAlg->initialize();
  deleteWorkspaceAlg->setChild(true);
  deleteWorkspaceAlg->setLogging(false);
  deleteWorkspaceAlg->setProperty("Workspace", workspace);
  deleteWorkspaceAlg->execute();
}

/**
 * Crops the specified workspace.
 *
 * @param inputWS     The workspace to crop.
 * @param startX      The x-value that is within the first bin to be retained.
 * @param endX        The x-value that is within the last bin to be retained.
 * @param startIndex  The index of the first entry to be retained.
 * @param endIndex    The index of the last entry to be retained.
 * @return            The cropped workspace.
 */
MatrixWorkspace_sptr
IndirectFitAnalysisTab::cropWorkspace(MatrixWorkspace_sptr inputWS,
                                      double startX, double endX,
                                      int startIndex, int endIndex) const {
  IAlgorithm_sptr cropWorkspaceAlg =
      AlgorithmManager::Instance().create("CropWorkspace");
  cropWorkspaceAlg->initialize();
  cropWorkspaceAlg->setChild(true);
  cropWorkspaceAlg->setLogging(false);
  cropWorkspaceAlg->setProperty("InputWorkspace", inputWS);
  cropWorkspaceAlg->setProperty("XMin", startX);
  cropWorkspaceAlg->setProperty("XMax", endX);
  cropWorkspaceAlg->setProperty("StartWorkspaceIndex", startIndex);
  cropWorkspaceAlg->setProperty("EndWorkspaceIndex", endIndex);
  cropWorkspaceAlg->setProperty("OutputWorkspace", "__cropped");
  cropWorkspaceAlg->execute();
  return cropWorkspaceAlg->getProperty("OutputWorkspace");
}

/*
 * Creates a guess workspace, for approximating a fit with the specified
 * function on the input workspace.
 *
 * @param func    The function to fit.
 * @param wsIndex The index of the input workspace to create a guess for.
 * @return        A guess workspace containing the guess data for the fit.
 */
MatrixWorkspace_sptr
IndirectFitAnalysisTab::createGuessWorkspace(IFunction_const_sptr func,
                                             int wsIndex) const {
  auto croppedWS =
      cropWorkspace(inputWorkspace(), startX(), endX(), wsIndex, wsIndex);
  const auto dataY = computeOutput(func, croppedWS->points(0).rawData());

  if (dataY.empty())
    return WorkspaceFactory::Instance().create("Workspace2D", 1, 1, 1);

  IAlgorithm_sptr createWsAlg =
      createWorkspaceAlgorithm("__GuessAnon", 1, croppedWS->dataX(0), dataY);
  createWsAlg->execute();
  return createWsAlg->getProperty("OutputWorkspace");
}

/*
 * Computes the output vector of applying the specified function to
 * the specified input vector.
 *
 * @param func    The function to apply.
 * @param dataX   Vector of input data.
 * @return        Vector containing values calculated from applying
 *                the specified function to the input data.
 */
std::vector<double>
IndirectFitAnalysisTab::computeOutput(IFunction_const_sptr func,
                                      const std::vector<double> &dataX) const {
  if (dataX.empty())
    return std::vector<double>();

  FunctionDomain1DVector domain(dataX);
  FunctionValues outputData(domain);
  func->function(domain, outputData);

  std::vector<double> dataY(dataX.size());
  for (size_t i = 0; i < dataY.size(); i++) {
    dataY[i] = outputData.getCalculated(i);
  }
  return dataY;
}

/*
 * Generates and returns an algorithm for creating a workspace, with
 * the specified name, number of spectra and containing the specified
 * x data and y data.
 *
 * @param workspaceName The name of the workspace to create.
 * @param numSpec       The number of spectra in the workspace to create.
 * @param dataX         The x data to add to the created workspace.
 * @param dataY         The y data to add to the created workspace.
 * @return              An algorithm for creating the workspace.
 */
IAlgorithm_sptr IndirectFitAnalysisTab::createWorkspaceAlgorithm(
    const std::string &workspaceName, int numSpec,
    const std::vector<double> &dataX, const std::vector<double> &dataY) const {
  IAlgorithm_sptr createWsAlg =
      AlgorithmManager::Instance().create("CreateWorkspace");
  createWsAlg->initialize();
  createWsAlg->setChild(true);
  createWsAlg->setLogging(false);
  createWsAlg->setProperty("OutputWorkspace", workspaceName);
  createWsAlg->setProperty("NSpec", numSpec);
  createWsAlg->setProperty("DataX", dataX);
  createWsAlg->setProperty("DataY", dataY);
  return createWsAlg;
}

void IndirectFitAnalysisTab::emitFunctionChanged() { emit functionChanged(); }

void IndirectFitAnalysisTab::emitParameterChanged(
    const Mantid::API::IFunction *function) {
  emit parameterChanged(function);
}

void IndirectFitAnalysisTab::emitCustomBoolChanged(const QString &key,
                                                   bool value) {
  emit customBoolChanged(key, value);
}

} // namespace IDA
} // namespace CustomInterfaces
} // namespace MantidQt<|MERGE_RESOLUTION|>--- conflicted
+++ resolved
@@ -547,13 +547,8 @@
  * and completed within this interface.
  */
 void IndirectFitAnalysisTab::fitAlgorithmComplete(bool error) {
-<<<<<<< HEAD
-  setSaveResultEnabled(error);
-  setPlotResultEnabled(error);
-=======
   setSaveResultEnabled(!error);
   setPlotResultEnabled(!error);
->>>>>>> bae3d2ab
   m_spectrumPresenter->enableView();
   updateParameterValues();
   updatePreviewPlots();
