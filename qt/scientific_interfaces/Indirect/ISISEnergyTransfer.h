--- conflicted
+++ resolved
@@ -70,22 +70,13 @@
   Ui::ISISEnergyTransfer m_uiForm;
 
   std::pair<std::string, std::string> createMapFile(
-<<<<<<< HEAD
-      const std::string &
-          groupType); ///< create the mapping file with which to group results
-=======
       const std::string
           &groupType); ///< create the mapping file with which to group results
->>>>>>> 46dc4bf3
   std::vector<std::string> getSaveFormats(); ///< get a vector of save formats
   std::vector<std::string>
       m_outputWorkspaces; ///< get a vector of workspaces to plot
   QString validateDetectorGrouping();
-<<<<<<< HEAD
-  const std::string createDetectorGroupingString();
-=======
   std::string getDetectorGroupingString() const;
->>>>>>> 46dc4bf3
 };
 } // namespace CustomInterfaces
 } // namespace MantidQt
