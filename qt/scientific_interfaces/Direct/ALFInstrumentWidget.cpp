// Mantid Repository : https://github.com/mantidproject/mantid
//
// Copyright &copy; 2022 ISIS Rutherford Appleton Laboratory UKRI,
//   NScD Oak Ridge National Laboratory, European Spallation Source,
//   Institut Laue - Langevin & CSNS, Institute of High Energy Physics, CAS
// SPDX - License - Identifier: GPL - 3.0 +
#include "ALFInstrumentWidget.h"

#include "MantidAPI/AlgorithmManager.h"
#include "MantidGeometry/Instrument/ComponentInfo.h"
#include "MantidQtWidgets/InstrumentView/InstrumentWidgetPickTab.h"

using namespace Mantid::API;

namespace {

void loadEmptyInstrument(std::string const &instrumentName, std::string const &outputName) {
  auto alg = AlgorithmManager::Instance().create("LoadEmptyInstrument");
  alg->initialize();
  alg->setProperty("InstrumentName", instrumentName);
  alg->setProperty("OutputWorkspace", outputName);
  alg->execute();
}

} // namespace

namespace MantidQt::CustomInterfaces {

ALFInstrumentWidget::ALFInstrumentWidget(QString workspaceName)
<<<<<<< HEAD
    : MantidWidgets::InstrumentWidget(std::move(workspaceName), nullptr, true, true, 0.0, 0.0, true, false,
                                      MantidWidgets::InstrumentWidget::Dependencies(), getTabCustomizations()) {
=======
    : MantidWidgets::InstrumentWidget(std::move(workspaceName), nullptr, true, true, 0.0, 0.0, true,
                                      MantidWidgets::InstrumentWidget::Dependencies(), false,
                                      "ALFView/InstrumentWidget", getTabCustomizations()) {
>>>>>>> 15f5d42d
  removeTab("Instrument");
  removeTab("Draw");
  hideHelp();

  m_pickTab->expandPlotPanel();
}

MantidWidgets::InstrumentWidget::TabCustomizations ALFInstrumentWidget::getTabCustomizations() const {
  MantidWidgets::InstrumentWidget::TabCustomizations customizations;
  customizations.pickTools = std::vector<MantidWidgets::IWPickToolType>{
      MantidWidgets::IWPickToolType::Zoom, MantidWidgets::IWPickToolType::PixelSelect,
      MantidWidgets::IWPickToolType::TubeSelect, MantidWidgets::IWPickToolType::DrawRectangle,
      MantidWidgets::IWPickToolType::EditShape};
  return customizations;
}

void ALFInstrumentWidget::handleActiveWorkspaceDeleted() {
  // We do not want to close the InstrumentWidget. Instead we want to load an empty ALF instrument and reset the
  // instrument view.
  loadEmptyInstrument("ALF", getWorkspaceNameStdString());
  resetInstrumentActor(true, true, 0.0, 0.0, true);
}

std::vector<DetectorTube>
ALFInstrumentWidget::findWholeTubeDetectorIndices(std::vector<std::size_t> const &partTubeDetectorIndices) {
  auto &componentInfo = m_instrumentActor->componentInfo();

  std::vector<DetectorTube> tubes;
  std::vector<std::size_t> allocatedIndices;
  for (auto const &detectorIndex : partTubeDetectorIndices) {
    auto const iter = std::find(allocatedIndices.cbegin(), allocatedIndices.cend(), detectorIndex);
    // Check that the indices for this tube haven't already been added
    if (iter == allocatedIndices.cend() && componentInfo.isDetector(detectorIndex)) {
      // Find all of the detector indices for the whole tube
      auto tubeDetectorIndices = componentInfo.detectorsInSubtree(componentInfo.parent(detectorIndex));
      std::transform(tubeDetectorIndices.cbegin(), tubeDetectorIndices.cend(), std::back_inserter(allocatedIndices),
                     [](auto const &index) { return index; });
      tubes.emplace_back(tubeDetectorIndices);
    }
  }
  return tubes;
}

void ALFInstrumentWidget::drawRectanglesAbove(std::vector<DetectorTube> const &tubes) {
  auto surface = std::dynamic_pointer_cast<MantidWidgets::UnwrappedSurface>(m_instrumentDisplay->getSurface());

  for (auto const &tube : tubes) {
    drawRectangleAbove(surface, tube);
  }
}

void ALFInstrumentWidget::drawRectangleAbove(std::shared_ptr<MantidWidgets::UnwrappedSurface> surface,
                                             DetectorTube const &tube) {
  auto const firstDetectorRect = surface->detectorQRectInPixels(tube.front());
  auto const lastDetectorRect = surface->detectorQRectInPixels(tube.back());

  if (!firstDetectorRect.isNull() && !lastDetectorRect.isNull()) {
    // It is important to block signals when drawing the shape to prevent calling 'notifyShapeChanged'
    surface->blockSignals(true);
    surface->drawShape2D("rectangle", Qt::green, QColor(255, 255, 255, 80), lastDetectorRect.topLeft(),
                         firstDetectorRect.bottomRight(), false);
    surface->blockSignals(false);
  }
}

} // namespace MantidQt::CustomInterfaces<|MERGE_RESOLUTION|>--- conflicted
+++ resolved
@@ -27,14 +27,9 @@
 namespace MantidQt::CustomInterfaces {
 
 ALFInstrumentWidget::ALFInstrumentWidget(QString workspaceName)
-<<<<<<< HEAD
     : MantidWidgets::InstrumentWidget(std::move(workspaceName), nullptr, true, true, 0.0, 0.0, true, false,
-                                      MantidWidgets::InstrumentWidget::Dependencies(), getTabCustomizations()) {
-=======
-    : MantidWidgets::InstrumentWidget(std::move(workspaceName), nullptr, true, true, 0.0, 0.0, true,
-                                      MantidWidgets::InstrumentWidget::Dependencies(), false,
-                                      "ALFView/InstrumentWidget", getTabCustomizations()) {
->>>>>>> 15f5d42d
+                                      MantidWidgets::InstrumentWidget::Dependencies(), "ALFView/InstrumentWidget",
+                                      getTabCustomizations()) {
   removeTab("Instrument");
   removeTab("Draw");
   hideHelp();
