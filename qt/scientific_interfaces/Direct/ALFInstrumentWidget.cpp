--- conflicted
+++ resolved
@@ -26,13 +26,8 @@
 namespace MantidQt::CustomInterfaces {
 
 ALFInstrumentWidget::ALFInstrumentWidget(QString workspaceName)
-<<<<<<< HEAD
     : MantidWidgets::InstrumentWidget(std::move(workspaceName), nullptr, true, true, 0.0, 0.0, true, false,
-                                      MantidWidgets::InstrumentWidget::Dependencies()) {
-=======
-    : MantidWidgets::InstrumentWidget(std::move(workspaceName), nullptr, true, true, 0.0, 0.0, true,
-                                      MantidWidgets::InstrumentWidget::Dependencies(), false, getTabCustomizations()) {
->>>>>>> 2405d6b3
+                                      MantidWidgets::InstrumentWidget::Dependencies(), getTabCustomizations()) {
   removeTab("Instrument");
   removeTab("Draw");
   hideHelp();
