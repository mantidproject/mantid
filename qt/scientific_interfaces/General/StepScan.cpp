--- conflicted
+++ resolved
@@ -20,11 +20,6 @@
 #include <QtGlobal>
 #if QT_VERSION >= QT_VERSION_CHECK(5, 0, 0)
 #include "MantidPythonInterface/core/GlobalInterpreterLock.h"
-<<<<<<< HEAD
-#include "MantidQtWidgets/MplCpp/FigureCanvasQt.h"
-#include "MantidQtWidgets/MplCpp/MantidAxes.h"
-=======
->>>>>>> 5da62cee
 #endif
 #include <QFileInfo>
 #include <QUrl>
@@ -725,28 +720,6 @@
 
   runPythonCode(QString::fromStdString(pyCode));
 #else
-<<<<<<< HEAD
-  using namespace MantidQt::Widgets::MplCpp;
-  using namespace MantidQt::Widgets::Common;
-  auto ws =
-      AnalysisDataService::Instance().retrieveWS<Mantid::API::MatrixWorkspace>(
-          m_plotWSName);
-  Mantid::PythonInterface::GlobalInterpreterLock lock;
-  Python::Object module{Python::NewRef(PyImport_ImportModule("mantid.plots"))};
-  auto canvas = new FigureCanvasQt(111, "mantid");
-  auto fig = canvas->gcf();
-  auto ax = canvas->gca<MantidAxes>();
-  title += " - Step Scan";
-  canvas->setWindowTitle(QString::fromStdString(title));
-  QHash<QString, QVariant> hash;
-  hash.insert("linestyle", "");
-  hash.insert("marker", ".");
-  auto line = ax.plot(ws, 0, "black", "", hash);
-  ax.setXLabel(xAxisTitle.c_str());
-  ax.setYLabel(yAxisTitle.c_str());
-  canvas->draw();
-  canvas->show();
-=======
   std::string pyCode =
       "import matplotlib.pyplot as plt\n"
       "from mantid import plots\n"
@@ -767,7 +740,6 @@
       "fig.show()";
   Mantid::PythonInterface::GlobalInterpreterLock lock;
   PyRun_SimpleString(pyCode.c_str());
->>>>>>> 5da62cee
 #endif
 }
 
