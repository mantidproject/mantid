--- conflicted
+++ resolved
@@ -73,20 +73,12 @@
       }
 
       if (!matrixWorkspaces.empty()) {
-<<<<<<< HEAD
         QStringList datasetNames;
-        for (auto iws = matrixWorkspaces.begin(); iws != matrixWorkspaces.end();
-             ++iws) {
-          auto name = QString::fromStdString((**iws).getName());
-          for (auto i = indices.begin(); i != indices.end(); ++i) {
-            addWorkspaceSpectrum(name, *i, **iws);
-            datasetNames << name + " (" + QString::number(*i) + ")";
-=======
         for (auto &matrixWorkspace : matrixWorkspaces) {
           auto name = QString::fromStdString((*matrixWorkspace).getName());
           for (auto &index : indices) {
             addWorkspaceSpectrum(name, index, *matrixWorkspace);
->>>>>>> c2aaf5a8
+            datasetNames << name + " (" + QString::number(index) + ")";
           }
         }
         emit spectraAdded(datasetNames);
