--- conflicted
+++ resolved
@@ -144,8 +144,6 @@
   return options;
 }
 
-<<<<<<< HEAD
-=======
 void ReflSettingsPresenter::setTransmissionOption(OptionsQMap &options,
                                                   const QString &key,
                                                   const QString &value) const {
@@ -177,7 +175,6 @@
     setTransmissionOption(options, key, value);
 }
 
->>>>>>> a5bfc263
 QString ReflSettingsPresenter::asAlgorithmPropertyBool(bool value) {
   return value ? "1" : "0";
 }
@@ -213,68 +210,6 @@
   }
 
   if (m_view->instrumentSettingsEnabled()) {
-<<<<<<< HEAD
-
-    // Add integrated monitors option
-    auto intMonCheck = m_view->getIntMonCheck();
-    if (!intMonCheck.empty())
-      options["NormalizeByIntegratedMonitors"] =
-          QString::fromStdString(intMonCheck);
-
-    // Add monitor integral min
-    auto monIntMin = m_view->getMonitorIntegralMin();
-    if (!monIntMin.empty())
-      options["MonitorIntegrationWavelengthMin"] =
-          QString::fromStdString(monIntMin);
-
-    // Add monitor integral max
-    auto monIntMax = m_view->getMonitorIntegralMax();
-    if (!monIntMax.empty())
-      options["MonitorIntegrationWavelengthMax"] =
-          QString::fromStdString(monIntMax);
-
-    // Add monitor background min
-    auto monBgMin = m_view->getMonitorBackgroundMin();
-    if (!monBgMin.empty())
-      options["MonitorBackgroundWavelengthMin"] =
-          QString::fromStdString(monBgMin);
-
-    // Add monitor background max
-    auto monBgMax = m_view->getMonitorBackgroundMax();
-    if (!monBgMax.empty())
-      options["MonitorBackgroundWavelengthMax"] =
-          QString::fromStdString(monBgMax);
-
-    // Add lambda min
-    auto lamMin = m_view->getLambdaMin();
-    if (!lamMin.empty())
-      options["WavelengthMin"] = QString::fromStdString(lamMin);
-
-    // Add lambda max
-    auto lamMax = m_view->getLambdaMax();
-    if (!lamMax.empty())
-      options["WavelengthMax"] = QString::fromStdString(lamMax);
-
-    // Add I0MonitorIndex
-    auto I0MonitorIndex = m_view->getI0MonitorIndex();
-    if (!I0MonitorIndex.empty())
-      options["I0MonitorIndex"] = QString::fromStdString(I0MonitorIndex);
-
-    // Add detector limits
-    auto procInst = m_view->getProcessingInstructions();
-    if (!procInst.empty())
-      options["ProcessingInstructions"] = QString::fromStdString(procInst);
-
-    auto correctDetectors =
-        asAlgorithmPropertyBool(m_view->detectorCorrectionEnabled());
-    options["CorrectDetectors"] = correctDetectors;
-
-    // Add correction type
-    auto correctionType = m_view->getDetectorCorrectionType();
-    if (!correctionType.empty())
-      options["DetectorCorrectionType"] =
-          QString::fromStdString(correctionType);
-=======
     addIfNotEmpty(options, "NormalizeByIntegratedMonitors",
                   m_view->getIntMonCheck());
     addIfNotEmpty(options, "MonitorIntegrationWavelengthMin",
@@ -295,7 +230,6 @@
     auto const correctDetectors =
         asAlgorithmPropertyBool(m_view->detectorCorrectionEnabled());
     options["CorrectDetectors"] = correctDetectors;
->>>>>>> a5bfc263
   }
 
   return options;
