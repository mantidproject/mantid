// Mantid Repository : https://github.com/mantidproject/mantid
//
// Copyright &copy; 2011 ISIS Rutherford Appleton Laboratory UKRI,
//     NScD Oak Ridge National Laboratory, European Spallation Source
//     & Institut Laue - Langevin
// SPDX - License - Identifier: GPL - 3.0 +
#ifndef MANTID_ISISREFLECTOMETRY_IMESSAGEHANDLER_H
#define MANTID_ISISREFLECTOMETRY_IMESSAGEHANDLER_H

#include <string>
namespace MantidQt {
namespace CustomInterfaces {
namespace ISISReflectometry {
/** @class IMessageHandler

IMessageHandler is an interface for passing messages to the user
*/
class IMessageHandler {
public:
  virtual ~IMessageHandler(){};
  virtual void giveUserCritical(const std::string &prompt,
                                const std::string &title) = 0;
  virtual void giveUserInfo(const std::string &prompt,
                            const std::string &title) = 0;
  virtual bool askUserYesNo(const std::string &prompt,
                            const std::string &title) = 0;
<<<<<<< HEAD
  virtual bool askUserDiscardChanges() = 0;
=======
  virtual std::string askUserForSaveFileName(std::string const &filter) = 0;
  virtual std::string askUserForLoadFileName(std::string const &filter) = 0;
>>>>>>> 4d8e9003
};
} // namespace ISISReflectometry
} // namespace CustomInterfaces
} // namespace MantidQt
#endif<|MERGE_RESOLUTION|>--- conflicted
+++ resolved
@@ -24,12 +24,9 @@
                             const std::string &title) = 0;
   virtual bool askUserYesNo(const std::string &prompt,
                             const std::string &title) = 0;
-<<<<<<< HEAD
   virtual bool askUserDiscardChanges() = 0;
-=======
   virtual std::string askUserForSaveFileName(std::string const &filter) = 0;
   virtual std::string askUserForLoadFileName(std::string const &filter) = 0;
->>>>>>> 4d8e9003
 };
 } // namespace ISISReflectometry
 } // namespace CustomInterfaces
