--- conflicted
+++ resolved
@@ -26,12 +26,9 @@
 class IMainWindowView;
 class IFileHandler;
 class IMessageHandler;
-<<<<<<< HEAD
 class IOptionsDialogView;
-=======
 class IEncoder;
 class IDecoder;
->>>>>>> 4d8e9003
 
 /** @class MainWindowPresenter
 
