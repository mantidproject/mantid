--- conflicted
+++ resolved
@@ -112,13 +112,9 @@
   auto optionsDialogPresenter =
       std::make_unique<OptionsDialogPresenter>(m_optionsDialogView.get());
   m_presenter = std::make_unique<MainWindowPresenter>(
-<<<<<<< HEAD
-      this, messageHandler, std::move(slitCalculator),
-      std::move(optionsDialogPresenter),
-=======
       this, messageHandler, fileHandler, std::make_unique<Encoder>(),
       std::make_unique<Decoder>(), std::move(slitCalculator),
->>>>>>> 4d8e9003
+      std::move(optionsDialogPresenter),
       std::move(makeBatchPresenter));
 
   m_notifyee->notifyNewBatchRequested();
@@ -228,11 +224,11 @@
   return false;
 }
 
-<<<<<<< HEAD
 bool QtMainWindowView::askUserDiscardChanges() {
   return askUserYesNo(
       "There are unsaved changes. Continue?", "Warning");
-=======
+}
+
 std::string
 QtMainWindowView::askUserForLoadFileName(std::string const &filter) {
   auto filterQString = QString::fromStdString(filter);
@@ -249,7 +245,6 @@
       QFileDialog::getSaveFileName(nullptr, QString(), QString(), filterQString,
                                    nullptr, QFileDialog::DontResolveSymlinks);
   return filename.toStdString();
->>>>>>> 4d8e9003
 }
 
 void QtMainWindowView::disableSaveAndLoadBatch() {
