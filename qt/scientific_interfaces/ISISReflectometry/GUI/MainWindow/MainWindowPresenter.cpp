// Mantid Repository : https://github.com/mantidproject/mantid
//
// Copyright &copy; 2018 ISIS Rutherford Appleton Laboratory UKRI,
//     NScD Oak Ridge National Laboratory, European Spallation Source
//     & Institut Laue - Langevin
// SPDX - License - Identifier: GPL - 3.0 +
#include "MainWindowPresenter.h"
#include "GUI/Batch/IBatchPresenterFactory.h"
#include "GUI/Common/IDecoder.h"
#include "GUI/Common/IEncoder.h"
#include "GUI/Common/IFileHandler.h"
#include "GUI/Common/IMessageHandler.h"
#include "GUI/Options/IOptionsDialogView.h"
#include "GUI/Options/OptionsDialogPresenter.h"
#include "GUI/Runs/IRunsPresenter.h"
#include "IMainWindowView.h"
#include "MantidAPI/AlgorithmManager.h"
#include "MantidAPI/MatrixWorkspace.h"
#include "MantidKernel/ConfigService.h"
#include "MantidQtWidgets/Common/HelpWindow.h"
#include "MantidQtWidgets/Common/ISlitCalculator.h"
#include "Reduction/Batch.h"

namespace MantidQt {
namespace CustomInterfaces {
namespace ISISReflectometry {

using Mantid::API::AlgorithmManager;
using Mantid::API::MatrixWorkspace_sptr;
using MantidWidgets::ISlitCalculator;

// unnamed namespace
namespace {
Mantid::Kernel::Logger g_log("Reflectometry GUI");
}

/** Constructor
 * @param view :: [input] The view we are managing
 * @param messageHandler :: Interface to a class that displays messages to
 * the user
 * @param fileHandler :: Interface to a class that loads/saves files
 * @param encoder :: Interface for encoding a batch for saving to file
 * @param decoder :: Interface for decoding a batch loaded from file
 * @param slitCalculator :: Interface to the Slit Calculator dialog
 * @param optionsDialogPresenter :: Interface to the Options dialog presenter
 * @param batchPresenterFactory :: [input] A factory to create the batches
 * we will manage
 */
MainWindowPresenter::MainWindowPresenter(
    IMainWindowView *view, IMessageHandler *messageHandler,
    IFileHandler *fileHandler, std::unique_ptr<IEncoder> encoder,
    std::unique_ptr<IDecoder> decoder,
    std::unique_ptr<ISlitCalculator> slitCalculator,
    std::unique_ptr<IOptionsDialogPresenter> optionsDialogPresenter,
    std::unique_ptr<IBatchPresenterFactory> batchPresenterFactory)
    : m_view(view), m_messageHandler(messageHandler),
      m_fileHandler(fileHandler), m_instrument(), m_encoder(std::move(encoder)),
      m_decoder(std::move(decoder)),
      m_slitCalculator(std::move(slitCalculator)),
      m_optionsDialogPresenter(std::move(optionsDialogPresenter)),
      m_batchPresenterFactory(std::move(batchPresenterFactory)) {
  m_optionsDialogPresenter->subscribe(this);
  m_optionsDialogPresenter->notifyInitOptions();
  m_optionsDialogPresenter->notifySubscribeView();
  view->subscribe(this);
  for (auto *batchView : m_view->batches())
    addNewBatch(batchView);
  m_isUnsaved = false;
}

MainWindowPresenter::~MainWindowPresenter() = default;

MainWindowPresenter::MainWindowPresenter(MainWindowPresenter &&) = default;

MainWindowPresenter &MainWindowPresenter::
operator=(MainWindowPresenter &&) = default;

void MainWindowPresenter::notifyNewBatchRequested() {
  auto *newBatchView = m_view->newBatch();
  addNewBatch(newBatchView);
}

void MainWindowPresenter::notifyCloseBatchRequested(int batchIndex) {
  if(!isCloseBatchPrevented(batchIndex) && m_batchPresenters[batchIndex]->requestClose()) {
    m_batchPresenters.erase(m_batchPresenters.begin() + batchIndex);
    m_view->removeBatch(batchIndex);
  }
}

void MainWindowPresenter::notifyShowOptionsRequested() {
  m_optionsDialogPresenter->showView();
}

void MainWindowPresenter::notifyShowSlitCalculatorRequested() {
  m_slitCalculator->setCurrentInstrumentName(instrumentName());
  m_slitCalculator->processInstrumentHasBeenChanged();
  m_slitCalculator->show();
}

void MainWindowPresenter::notifyAnyBatchAutoreductionResumed() {
  for (const auto &batchPresenter : m_batchPresenters) {
    batchPresenter->notifyAnyBatchAutoreductionResumed();
  }
}

void MainWindowPresenter::notifyAnyBatchAutoreductionPaused() {
  for (const auto &batchPresenter : m_batchPresenters) {
    batchPresenter->notifyAnyBatchAutoreductionPaused();
  }
}

// Called on autoreduction normal reduction
void MainWindowPresenter::notifyAnyBatchReductionResumed() {
  for (const auto &batchPresenter : m_batchPresenters) {
    batchPresenter->notifyAnyBatchReductionResumed();
  }
  disableSaveAndLoadBatch();
}

// Called on autoreduction normal reduction
void MainWindowPresenter::notifyAnyBatchReductionPaused() {
  for (const auto &batchPresenter : m_batchPresenters) {
    batchPresenter->notifyAnyBatchReductionPaused();
  }
  enableSaveAndLoadBatch();
}

void MainWindowPresenter::notifyChangeInstrumentRequested(
    std::string const &instrumentName) {
  // Re-load instrument with the new name
  updateInstrument(instrumentName);
}

void MainWindowPresenter::notifyUpdateInstrumentRequested() {
  // An instrument should have been set up before any calls to this function.
  if (!instrument())
    throw std::runtime_error("Internal error: instrument has not been set");
  // Re-load instrument with the existing name.
  updateInstrument(instrumentName());
}

void MainWindowPresenter::notifyHelpPressed() { showHelp(); }

bool MainWindowPresenter::isAnyBatchProcessing() const {
  for (const auto &batchPresenter : m_batchPresenters) {
    if (batchPresenter->isProcessing())
      return true;
  }
  return false;
}

bool MainWindowPresenter::isAnyBatchAutoreducing() const {
  for (const auto &batchPresenter : m_batchPresenters) {
    if (batchPresenter->isAutoreducing())
      return true;
  }
  return false;
}

bool MainWindowPresenter::isWarnProcessAllChecked() const {
  return m_optionsDialogPresenter->getBoolOption(std::string("WarnProcessAll"));
}

bool MainWindowPresenter::isWarnProcessPartialGroupChecked() const {
  return m_optionsDialogPresenter->getBoolOption(
      std::string("WarnProcessPartialGroup"));
}

bool MainWindowPresenter::isWarnDiscardChangesChecked() const {
  return m_optionsDialogPresenter->getBoolOption(
      std::string("WarnDiscardChanges"));
}

bool MainWindowPresenter::isRoundChecked() const {
  return m_optionsDialogPresenter->getBoolOption(std::string("Round"));
}

int& MainWindowPresenter::getRoundPrecision() const {
  return m_optionsDialogPresenter->getIntOption(std::string("RoundPrecision"));
}

boost::optional<int> MainWindowPresenter::roundPrecision() const {
  if (isRoundChecked())
    return getRoundPrecision();
  return boost::none;
}

bool MainWindowPresenter::isCloseEventPrevented() {
  if (isAnyBatchProcessing() || isAnyBatchAutoreducing())
    return true;
  else if (isWarnDiscardChangesChecked() &&
           isAnyBatchUnsaved()) {
    return !m_messageHandler->askUserDiscardChanges();
  }
  return false;
}

bool MainWindowPresenter::isCloseBatchPrevented(int batchIndex) const {
  if (m_batchPresenters[batchIndex]->isAutoreducing() ||
      m_batchPresenters[batchIndex]->isProcessing()) {
    m_messageHandler->giveUserCritical(
        "Cannot close batch while processing or autoprocessing is in progress",
        "Error");
    return true;
  } else if (isWarnDiscardChangesChecked() &&
             isBatchUnsaved(batchIndex)) {
    return !m_messageHandler->askUserDiscardChanges();
  }
  return false;
}

bool MainWindowPresenter::isOperationPrevented() const {
  if (isWarnDiscardChangesChecked()) {
    return !m_messageHandler->askUserDiscardChanges();
  }
  return false;
}

bool MainWindowPresenter::isOperationPrevented(int tabIndex) const {
  if (isWarnDiscardChangesChecked() && isBatchUnsaved(tabIndex)) {
    return !m_messageHandler->askUserDiscardChanges();
  }
  return false;
}

bool MainWindowPresenter::isProcessAllPrevented() const {
  if (isWarnProcessAllChecked()) {
    return !m_messageHandler->askUserYesNo(
        "This will process all rows in the table. Continue?",
        "Process all rows?");
  }
  return false;
}

bool MainWindowPresenter::isProcessPartialGroupPrevented() const {
  if (isWarnProcessAllChecked()) {
    return !m_messageHandler->askUserYesNo(
        "Some groups will not be fully processed. Continue?",
        "Process partial group?");
  }
  return false;
}

/** Checks whether there are any unsaved changed in the specified batch */
bool MainWindowPresenter::isBatchUnsaved(int batchIndex) const {
  return m_batchPresenters[batchIndex]->getUnsavedBatchFlag();
}

/**
     Checks whether there are unsaved changes in any batch
     * @return : Bool on whether there are changes
*/
bool MainWindowPresenter::isAnyBatchUnsaved() {
  for (auto it = m_batchPresenters.begin(); it != m_batchPresenters.end();
       ++it) {
    int batchIndex = std::distance(m_batchPresenters.begin(), it);
    if (isBatchUnsaved(batchIndex)) {
      setUnsavedFlag(true);
      return true;
    }
  }
  return false;
}

bool MainWindowPresenter::getUnsavedFlag() const { return m_isUnsaved; }

void MainWindowPresenter::setUnsavedFlag(bool isUnsaved) {
  m_isUnsaved = isUnsaved;
}

void MainWindowPresenter::optionsChanged() const {
  // Set or reset the rounding precision of all batches accordingly
  if (isRoundChecked()) {
    for (auto &batchPresenter : m_batchPresenters)
      batchPresenter->notifySetRoundPrecision(getRoundPrecision());
  } else {
    for (auto &batchPresenter : m_batchPresenters)
      batchPresenter->notifyResetRoundPrecision();
  }
}

void MainWindowPresenter::addNewBatch(IBatchView *batchView) {
  // Remember the instrument name so we can re-set it (it will otherwise
  // get overridden by the instrument list default in the new batch)
  auto const instrument = instrumentName();
  m_batchPresenters.emplace_back(m_batchPresenterFactory->make(batchView));
  m_batchPresenters.back()->acceptMainPresenter(this);
  initNewBatch(m_batchPresenters.back().get(), instrument, roundPrecision());
}

void MainWindowPresenter::initNewBatch(IBatchPresenter *batchPresenter,
                                       std::string const &instrument, boost::optional<int> precision) {

  batchPresenter->initInstrumentList();
  batchPresenter->notifyInstrumentChanged(instrument);
  if (precision.is_initialized())
    batchPresenter->notifySetRoundPrecision(precision.get());

  // starts in the paused state
  batchPresenter->notifyReductionPaused();

  // Ensure autoreduce button is enabled/disabled correctly for the new batch
  if (isAnyBatchAutoreducing())
    batchPresenter->notifyAnyBatchAutoreductionResumed();
  else
    batchPresenter->notifyAnyBatchAutoreductionPaused();
}

void MainWindowPresenter::showHelp() {
  MantidQt::API::HelpWindow::showCustomInterface(nullptr,
                                                 QString("ISIS Reflectometry"));
}

void MainWindowPresenter::notifySaveBatchRequested(int tabIndex) {
  auto filename = m_messageHandler->askUserForSaveFileName("JSON (*.json)");
  if (filename == "")
    return;
<<<<<<< HEAD
  Encoder encoder;
  IBatchPresenter *batchPresenter = m_batchPresenters[tabIndex].get();
  auto map = encoder.encodeBatch(batchPresenter, m_view, false);
  MantidQt::API::saveJSONToFile(filename, map);
  batchPresenter->setUnsavedBatchFlag(false);
}

void MainWindowPresenter::notifyLoadBatchRequested(int tabIndex) {
  if (isOperationPrevented(tabIndex))
    return;
  const QString jsonFilter = QString("JSON (*.json)");
  auto filename =
      QFileDialog::getOpenFileName(nullptr, QString(), QString(), jsonFilter,
                                   nullptr, QFileDialog::DontResolveSymlinks);
=======
  auto map = m_encoder->encodeBatch(m_view, tabIndex, false);
  m_fileHandler->saveJSONToFile(filename, map);
}

void MainWindowPresenter::notifyLoadBatchRequested(int tabIndex) {
  auto filename = m_messageHandler->askUserForLoadFileName("JSON (*.json)");
>>>>>>> 4d8e9003
  if (filename == "")
    return;
  QMap<QString, QVariant> map;
  try {
    map = m_fileHandler->loadJSONFromFile(filename);
  } catch (const std::runtime_error) {
    m_messageHandler->giveUserCritical(
        "Unable to load requested file. Please load a file of "
        "appropriate format saved from the GUI.",
        "Error:");
    return;
  }
<<<<<<< HEAD
  IBatchPresenter *batchPresenter = m_batchPresenters[tabIndex].get();
  Decoder decoder;
  decoder.decodeBatch(batchPresenter, m_view, map);
  batchPresenter->setUnsavedBatchFlag(false);
=======
  m_decoder->decodeBatch(m_view, tabIndex, map);
>>>>>>> 4d8e9003
}

void MainWindowPresenter::disableSaveAndLoadBatch() {
  m_view->disableSaveAndLoadBatch();
}

void MainWindowPresenter::enableSaveAndLoadBatch() {
  m_view->enableSaveAndLoadBatch();
}

Mantid::Geometry::Instrument_const_sptr
MainWindowPresenter::instrument() const {
  return m_instrument;
}

std::string MainWindowPresenter::instrumentName() const {
  if (m_instrument)
    return m_instrument->getName();

  return std::string();
}

void MainWindowPresenter::updateInstrument(const std::string &instrumentName) {
  setDefaultInstrument(instrumentName);

  // Load a workspace for this instrument so we can get the actual instrument
  auto loadAlg =
      AlgorithmManager::Instance().createUnmanaged("LoadEmptyInstrument");
  loadAlg->setChild(true);
  loadAlg->initialize();
  loadAlg->setProperty("InstrumentName", instrumentName);
  loadAlg->setProperty("OutputWorkspace",
                       "__Reflectometry_GUI_Empty_Instrument");
  loadAlg->execute();
  MatrixWorkspace_sptr instWorkspace = loadAlg->getProperty("OutputWorkspace");
  m_instrument = instWorkspace->getInstrument();

  // Notify child presenters
  for (auto &batchPresenter : m_batchPresenters)
    batchPresenter->notifyInstrumentChanged(instrumentName);

  // Notify the slit calculator
  m_slitCalculator->setCurrentInstrumentName(instrumentName);
  m_slitCalculator->processInstrumentHasBeenChanged();
}

void MainWindowPresenter::setDefaultInstrument(
    const std::string &requiredInstrument) {
  auto &config = Mantid::Kernel::ConfigService::Instance();

  auto currentFacility = config.getString("default.facility");
  auto requiredFacility = "ISIS";
  if (currentFacility != requiredFacility) {
    config.setString("default.facility", requiredFacility);
    g_log.notice() << "Facility changed to " << requiredFacility;
  }

  auto currentInstrument = config.getString("default.instrument");
  if (currentInstrument != requiredInstrument) {
    config.setString("default.instrument", requiredInstrument);
    g_log.notice() << "Instrument changed to " << requiredInstrument;
  }
}
} // namespace ISISReflectometry
} // namespace CustomInterfaces
} // namespace MantidQt<|MERGE_RESOLUTION|>--- conflicted
+++ resolved
@@ -315,29 +315,15 @@
   auto filename = m_messageHandler->askUserForSaveFileName("JSON (*.json)");
   if (filename == "")
     return;
-<<<<<<< HEAD
-  Encoder encoder;
-  IBatchPresenter *batchPresenter = m_batchPresenters[tabIndex].get();
-  auto map = encoder.encodeBatch(batchPresenter, m_view, false);
-  MantidQt::API::saveJSONToFile(filename, map);
+  auto map = m_encoder->encodeBatch(m_view, tabIndex, false);
+  m_fileHandler->saveJSONToFile(filename, map);
   batchPresenter->setUnsavedBatchFlag(false);
 }
 
 void MainWindowPresenter::notifyLoadBatchRequested(int tabIndex) {
   if (isOperationPrevented(tabIndex))
     return;
-  const QString jsonFilter = QString("JSON (*.json)");
-  auto filename =
-      QFileDialog::getOpenFileName(nullptr, QString(), QString(), jsonFilter,
-                                   nullptr, QFileDialog::DontResolveSymlinks);
-=======
-  auto map = m_encoder->encodeBatch(m_view, tabIndex, false);
-  m_fileHandler->saveJSONToFile(filename, map);
-}
-
-void MainWindowPresenter::notifyLoadBatchRequested(int tabIndex) {
   auto filename = m_messageHandler->askUserForLoadFileName("JSON (*.json)");
->>>>>>> 4d8e9003
   if (filename == "")
     return;
   QMap<QString, QVariant> map;
@@ -350,14 +336,8 @@
         "Error:");
     return;
   }
-<<<<<<< HEAD
-  IBatchPresenter *batchPresenter = m_batchPresenters[tabIndex].get();
-  Decoder decoder;
-  decoder.decodeBatch(batchPresenter, m_view, map);
+  m_decoder->decodeBatch(m_view, tabIndex, map);
   batchPresenter->setUnsavedBatchFlag(false);
-=======
-  m_decoder->decodeBatch(m_view, tabIndex, map);
->>>>>>> 4d8e9003
 }
 
 void MainWindowPresenter::disableSaveAndLoadBatch() {
