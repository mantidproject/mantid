#ifndef MANTID_CUSTOMINTERFACES_QTREFLSETTINGSVIEW_H_
#define MANTID_CUSTOMINTERFACES_QTREFLSETTINGSVIEW_H_

#include "IReflSettingsView.h"
#include "ui_ReflSettingsWidget.h"
#include <memory>

namespace MantidQt {
namespace CustomInterfaces {

// Forward decs
class IReflSettingsPresenter;

/** QtReflSettingsView : Provides an interface for the "Settings" widget in the
ISIS Reflectometry interface.

Copyright &copy; 2016 ISIS Rutherford Appleton Laboratory, NScD Oak Ridge
National Laboratory & European Spallation Source

This file is part of Mantid.

Mantid is free software; you can redistribute it and/or modify
it under the terms of the GNU General Public License as published by
the Free Software Foundation; either version 3 of the License, or
(at your option) any later version.

Mantid is distributed in the hope that it will be useful,
but WITHOUT ANY WARRANTY; without even the implied warranty of
MERCHANTABILITY or FITNESS FOR A PARTICULAR PURPOSE.  See the
GNU General Public License for more details.

You should have received a copy of the GNU General Public License
along with this program.  If not, see <http://www.gnu.org/licenses/>.

File change history is stored at: <https://github.com/mantidproject/mantid>
Code Documentation is available at: <http://doxygen.mantidproject.org>
*/
class QtReflSettingsView : public QWidget, public IReflSettingsView {
  Q_OBJECT
public:
  /// Constructor
  explicit QtReflSettingsView(int group, QWidget *parent = nullptr);
  /// Destructor
  ~QtReflSettingsView() override;
  /// Returns the presenter managing this view
  IReflSettingsPresenter *getPresenter() const override;
  /// Returns global options for 'Stitch1DMany'
  std::string getStitchOptions() const override;
  /// Return selected analysis mode
  std::string getAnalysisMode() const override;
  /// Return transmission runs
  std::string getTransmissionRuns() const override;
  /// Return start overlap for transmission runs
  std::string getStartOverlap() const override;
  /// Return end overlap for transmission runs
  std::string getEndOverlap() const override;
  /// Return selected polarisation corrections
  std::string getPolarisationCorrections() const override;
  /// Return CRho
  std::string getCRho() const override;
  /// Return CAlpha
  std::string getCAlpha() const override;
  /// Return CAp
  std::string getCAp() const override;
  /// Return Cpp
  std::string getCPp() const override;
  /// Return momentum transfer limits
  std::string getMomentumTransferStep() const override;
  /// Return scale factor
  std::string getScaleFactor() const override;
  /// Return integrated monitors option
  std::string getIntMonCheck() const override;
  /// Return monitor integral wavelength min
  std::string getMonitorIntegralMin() const override;
  /// Return monitor integral wavelength max
  std::string getMonitorIntegralMax() const override;
  /// Return monitor background wavelength min
  std::string getMonitorBackgroundMin() const override;
  /// Return monitor background wavelength max
  std::string getMonitorBackgroundMax() const override;
  /// Return wavelength min
  std::string getLambdaMin() const override;
  /// Return wavelength max
  std::string getLambdaMax() const override;
  /// Return I0MonitorIndex
  std::string getI0MonitorIndex() const override;
  /// Return processing instructions
  std::string getProcessingInstructions() const override;
  /// Return selected detector correction type
  std::string getDetectorCorrectionType() const override;
  /// Set the status of whether polarisation corrections should be enabled
  void setIsPolCorrEnabled(bool enable) const override;
  /// Set default values for experiment and instrument settings
  void setExpDefaults(const std::vector<std::string> &) const override;
  void setInstDefaults(const std::vector<double> &,
                       const std::vector<std::string> &) const override;
  /// Check if experiment settings are enabled
  bool experimentSettingsEnabled() const override;
  /// Check if instrument settings are enabled
  bool instrumentSettingsEnabled() const override;
  /// Check if detector correction is enabled
  bool detectorCorrectionEnabled() const override;
  /// Creates hints for 'Stitch1DMany'
  void
  createStitchHints(const std::map<std::string, std::string> &hints) override;

public slots:
  /// Request presenter to obtain default values for settings
  void requestExpDefaults() const;
  void requestInstDefaults() const;
  /// Sets enabled status for polarisation corrections and parameters
<<<<<<< HEAD
  void setPolarisationOptionsEnabled(bool enable) const override;
  void notifySettingsChanged();
=======
  void setPolarisationOptionsEnabled(bool enable) override;
  void setDetectorCorrectionEnabled(bool enable) override;
>>>>>>> f49209b9

private:
  /// Initialise the interface
  void initLayout();
  void connectChangeListeners();
  void connectExperimentSettingsChangeListeners();
  void connectInstrumentSettingsChangeListeners();
  void connectSettingsChange(QLineEdit *edit);
  void connectSettingsChange(QComboBox *edit);
  void connectSettingsChange(QCheckBox *edit);
  void connectSettingsChange(QGroupBox *edit);

  /// The widget
  Ui::ReflSettingsWidget m_ui;
  /// The presenter
  std::unique_ptr<IReflSettingsPresenter> m_presenter;
  /// Whether or not polarisation corrections should be enabled
  mutable bool m_isPolCorrEnabled;
};
} // namespace Mantid
} // namespace CustomInterfaces

#endif /* MANTID_CUSTOMINTERFACES_QTREFLSETTINGSVIEW_H_ */<|MERGE_RESOLUTION|>--- conflicted
+++ resolved
@@ -109,13 +109,9 @@
   void requestExpDefaults() const;
   void requestInstDefaults() const;
   /// Sets enabled status for polarisation corrections and parameters
-<<<<<<< HEAD
-  void setPolarisationOptionsEnabled(bool enable) const override;
-  void notifySettingsChanged();
-=======
   void setPolarisationOptionsEnabled(bool enable) override;
   void setDetectorCorrectionEnabled(bool enable) override;
->>>>>>> f49209b9
+  void notifySettingsChanged();
 
 private:
   /// Initialise the interface
