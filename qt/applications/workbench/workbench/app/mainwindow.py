--- conflicted
+++ resolved
@@ -27,10 +27,7 @@
 # -----------------------------------------------------------------------------
 # Constants
 # -----------------------------------------------------------------------------
-<<<<<<< HEAD
 MPL_BACKEND = 'module://workbench.plotting.backend_workbench'
-=======
->>>>>>> 0321ffa1
 SYSCHECK_INTERVAL = 50
 ORIGINAL_SYS_EXIT = sys.exit
 ORIGINAL_STDOUT = sys.stdout
@@ -126,12 +123,8 @@
         # widgets
         self.messagedisplay = None
         self.ipythonconsole = None
+        self.workspacewidget = None
         self.editor = None
-        self.workspacewidget = None
-<<<<<<< HEAD
-=======
-        self.editor = None
->>>>>>> 0321ffa1
         self.widgets = []
 
         # Menus
@@ -165,15 +158,6 @@
         self.ipythonconsole = JupyterConsole(self)
         self.ipythonconsole.register_plugin()
         self.widgets.append(self.ipythonconsole)
-<<<<<<< HEAD
-=======
-
-        self.set_splash("Loading code editing widget")
-        from workbench.plugins.editor import MultiFileEditor
-        self.editor = MultiFileEditor(self)
-        self.editor.register_plugin()
-        self.widgets.append(self.editor)
->>>>>>> 0321ffa1
 
         self.set_splash("Loading code editing widget")
         from workbench.plugins.editor import MultiFileEditor
@@ -323,7 +307,6 @@
         # layout definition
         logmessages = self.messagedisplay
         ipython = self.ipythonconsole
-        editor = self.editor
         workspacewidget = self.workspacewidget
         editor = self.editor
         default_layout = {
@@ -428,7 +411,6 @@
     # changing anything!
     main_window = MainWindow()
 
-<<<<<<< HEAD
     # Load matplotlib as early as possible.
     # Setup our custom backend and monkey patch in custom current figure manager
     main_window.set_splash('Preloading matplotlib')
@@ -447,12 +429,6 @@
     # start mantid
     main_window.set_splash('Preloading mantid')
     importlib.import_module('mantid')
-=======
-    preloaded_packages = ('mantid',)
-    for name in preloaded_packages:
-        main_window.set_splash('Preloading ' + name)
-        importlib.import_module(name)
->>>>>>> 0321ffa1
 
     main_window.show()
     if main_window.splash:
