# Mantid Repository : https://github.com/mantidproject/mantid
#
# Copyright &copy; 2019 ISIS Rutherford Appleton Laboratory UKRI,
#     NScD Oak Ridge National Laboratory, European Spallation Source
#     & Institut Laue - Langevin
# SPDX - License - Identifier: GPL - 3.0 +
#  This file is part of the mantid workbench.
#
"""
Defines interaction behaviour for plotting.
"""
from __future__ import (absolute_import, unicode_literals)

# std imports
from collections import OrderedDict
from copy import copy
from functools import partial
from qtpy.QtCore import Qt
from qtpy.QtGui import QCursor
from qtpy.QtWidgets import QActionGroup, QMenu

# third party imports
from mantid.py3compat import iteritems
from mantidqt.plotting.figuretype import FigureType, figure_type
from workbench.plotting.figureerrorsmanager import FigureErrorsManager
from workbench.plotting.toolbar import ToolbarStateManager
# local imports
<<<<<<< HEAD
from .propertiesdialog import LabelEditor, XAxisEditor, YAxisEditor
=======
from mantid.api import AnalysisDataService as ads
from mantid.plots import MantidAxes
from workbench.plotting.propertiesdialog import LabelEditor, XAxisEditor, YAxisEditor
from workbench.plotting.toolbar import ToolbarStateManager
>>>>>>> 8459f0e1

# Map canvas context-menu string labels to a pair of matplotlib scale-type strings
AXES_SCALE_MENU_OPTS = OrderedDict([
    ("Lin x/Lin y", ("linear", "linear")),
    ("Log x/Log y", ("log", "log")),
    ("Lin x/Log y", ("linear", "log")),
    ("Log x/Lin y", ("log", "linear"))]
)


class FigureInteraction(object):
    """
    Defines the behaviour of interaction events on a figure canvas. Note that
    this currently only works with Qt canvas types.
    """

    def __init__(self, fig_manager):
        """
        Registers handlers for events of interest
        :param fig_manager: A reference to the figure manager containing the
        canvas that receives the events
        """
        # Check it looks like a FigureCanvasQT
        if not hasattr(fig_manager.canvas, "buttond"):
            raise RuntimeError("Figure canvas does not look like a Qt canvas.")

        canvas = fig_manager.canvas
        self._cids = []
        self._cids.append(canvas.mpl_connect('button_press_event',
                                             self.on_mouse_button_press))

        self.canvas = canvas
        self.toolbar_manager = ToolbarStateManager(self.canvas.toolbar)
        self.fit_browser = fig_manager.fit_browser
        self.errors_manager = FigureErrorsManager(self.canvas)

    @property
    def nevents(self):
        return len(self._cids)

    def disconnect(self):
        """
        Disconnects all registered event handers
        """
        for id in self._cids:
            self.canvas.mpl_disconnect(id)

    # ------------------------ Handlers --------------------
    def on_mouse_button_press(self, event):
        """Respond to a MouseEvent where a button was pressed"""
        # local variables to avoid constant self lookup
        canvas = self.canvas
        if (event.button == canvas.buttond.get(Qt.RightButton) and
                not self.toolbar_manager.is_tool_active()):
            self._show_context_menu(event)
        elif event.dblclick and event.button == canvas.buttond.get(Qt.LeftButton):
            self._show_axis_editor(event)

    def _show_axis_editor(self, event):
        # We assume this is used for editing axis information e.g. labels
        # which are outside of the axes so event.inaxes is no use.
        canvas = self.canvas
        figure = canvas.figure
        axes = figure.get_axes()

        def move_and_show(editor):
            editor.move(QCursor.pos())
            editor.exec_()

        for ax in axes:
            if ax.title.contains(event)[0]:
                move_and_show(LabelEditor(canvas, ax.title))
            elif ax.xaxis.label.contains(event)[0]:
                move_and_show(LabelEditor(canvas, ax.xaxis.label))
            elif ax.yaxis.label.contains(event)[0]:
                move_and_show(LabelEditor(canvas, ax.yaxis.label))
            elif (ax.xaxis.contains(event)[0] or
                  any(tick.contains(event)[0] for tick in ax.get_xticklabels())):
                move_and_show(XAxisEditor(canvas, ax))
            elif (ax.yaxis.contains(event)[0] or
                  any(tick.contains(event)[0] for tick in ax.get_yticklabels())):
                move_and_show(YAxisEditor(canvas, ax))

    def _show_context_menu(self, event):
        """Display a relevant context menu on the canvas
        :param event: The MouseEvent that generated this call
        """
        if not event.inaxes:
            # the current context menus are ony relevant for axes
            return

        fig_type = figure_type(self.canvas.figure)
        if fig_type == FigureType.Empty or fig_type == FigureType.Image:
            # Fitting or changing scale types does not make sense in
            # these cases
            return

        menu = QMenu()

        if self.fit_browser.tool is not None:
            self.fit_browser.add_to_menu(menu)
            menu.addSeparator()
        self._add_axes_scale_menu(menu)
<<<<<<< HEAD
        self.errors_manager.add_error_bars_menu(menu)
=======
        if isinstance(event.inaxes, MantidAxes):
            self._add_normalization_option_menu(menu, event.inaxes)
>>>>>>> 8459f0e1
        menu.exec_(QCursor.pos())

    def _add_axes_scale_menu(self, menu):
        """Add the Axes scale options menu to the given menu"""
        axes_menu = QMenu("Axes", menu)
        axes_actions = QActionGroup(axes_menu)
        current_scale_types = self._get_axes_scale_types()
        for label, scale_types in iteritems(AXES_SCALE_MENU_OPTS):
            action = axes_menu.addAction(label, partial(self._quick_change_axes, scale_types))
            if current_scale_types == scale_types:
                action.setCheckable(True)
                action.setChecked(True)
            axes_actions.addAction(action)
        menu.addMenu(axes_menu)

    def _add_normalization_option_menu(self, menu, ax):
        # Check if toggling normalization makes sense
        can_toggle_normalization = self._can_toggle_normalization(ax)
        if not can_toggle_normalization:
            return None

        # Create menu
        norm_menu = QMenu("Normalization", menu)
        norm_actions_group = QActionGroup(norm_menu)
        none_action = norm_menu.addAction(
            'None', lambda: self._set_normalization_none(ax))
        norm_action = norm_menu.addAction(
            'Bin Width', lambda: self._set_normalization_bin_width(ax))
        for action in [none_action, norm_action]:
            norm_actions_group.addAction(action)
            action.setCheckable(True)

        # Update menu state
        is_normalized = self._is_normalized(ax)
        if is_normalized:
            norm_action.setChecked(True)
        else:
            none_action.setChecked(True)

        menu.addMenu(norm_menu)

    def _is_normalized(self, ax):
        artists = [art for art in ax.tracked_workspaces.values()]
        return all(art[0].is_normalized for art in artists)

    def _set_normalization_bin_width(self, ax):
        if self._is_normalized(ax):
            return
        self._toggle_normalization(ax)

    def _set_normalization_none(self, ax):
        if not self._is_normalized(ax):
            return
        self._toggle_normalization(ax)

    def _toggle_normalization(self, ax):
        is_normalized = self._is_normalized(ax)
        for arg_set in ax.creation_args:
            if arg_set['workspaces'] in ax.tracked_workspaces:
                workspace = ads.retrieve(arg_set['workspaces'])
                arg_set['distribution'] = is_normalized
                arg_set_copy = copy(arg_set)
                [arg_set_copy.pop(key) for key in ['function', 'workspaces']]
                if 'specNum' not in arg_set:
                    if 'wkspIndex' in arg_set:
                        arg_set['specNum'] = workspace.getSpectrum(
                            arg_set.pop('wkspIndex')).getSpectrumNo()
                    else:
                        raise RuntimeError(
                            "No spectrum number associated with plot of "
                            "workspace '{}'".format(workspace.name()))
                for ws_artist in ax.tracked_workspaces[workspace.name()]:
                    if ws_artist.spec_num == arg_set.get('specNum'):
                        ws_artist.is_normalized = not is_normalized
                        ws_artist.replace_data(workspace, arg_set_copy)
        ax.relim()
        ax.autoscale()
        self.canvas.draw()

    def _can_toggle_normalization(self, ax):
        """
        Return True if no plotted workspaces are distributions and all curves
        on the figure are either distributions or non-distributions. Return
        False otherwise.
        :param ax: A MantidAxes object
        :return: bool
        """
        plotted_normalized = []
        for workspace_name, artists in ax.tracked_workspaces.items():
            if not ads.retrieve(workspace_name).isDistribution():
                plotted_normalized += [a.is_normalized for a in artists]
            else:
                return False
        if all(plotted_normalized) or not any(plotted_normalized):
            return True
        return False

    def _get_axes_scale_types(self):
        """Return a 2-tuple containing the axis scale types if all Axes on the figure are the same
         otherwise we return None. It assumes a figure with atleast 1 Axes object"""
        all_axes = self.canvas.figure.get_axes()
        scale_types = (all_axes[0].get_xscale(), all_axes[0].get_yscale())
        for axes in all_axes[1:]:
            other_scales = (axes.get_xscale(), axes.get_yscale())
            if scale_types != other_scales:
                scale_types = None
                break

        return scale_types

    def _quick_change_axes(self, scale_types):
        """
        Perform a change of axes on the figure to that given by the option
        :param scale_types: A 2-tuple of strings giving matplotlib axes scale types
        """
        for axes in self.canvas.figure.get_axes():
            # Recompute the limits of the data. If the scale is set to log
            # on either axis, Fit enabled & then disabled, then the axes are
            # not rescaled properly because the vertical marker artists were
            # included in the last computation of the data limits and
            # set_xscale/set_yscale only autoscale the view
            axes.relim()
            axes.set_xscale(scale_types[0])
            axes.set_yscale(scale_types[1])

        self.canvas.draw_idle()<|MERGE_RESOLUTION|>--- conflicted
+++ resolved
@@ -25,14 +25,10 @@
 from workbench.plotting.figureerrorsmanager import FigureErrorsManager
 from workbench.plotting.toolbar import ToolbarStateManager
 # local imports
-<<<<<<< HEAD
-from .propertiesdialog import LabelEditor, XAxisEditor, YAxisEditor
-=======
 from mantid.api import AnalysisDataService as ads
 from mantid.plots import MantidAxes
 from workbench.plotting.propertiesdialog import LabelEditor, XAxisEditor, YAxisEditor
 from workbench.plotting.toolbar import ToolbarStateManager
->>>>>>> 8459f0e1
 
 # Map canvas context-menu string labels to a pair of matplotlib scale-type strings
 AXES_SCALE_MENU_OPTS = OrderedDict([
@@ -136,12 +132,9 @@
             self.fit_browser.add_to_menu(menu)
             menu.addSeparator()
         self._add_axes_scale_menu(menu)
-<<<<<<< HEAD
-        self.errors_manager.add_error_bars_menu(menu)
-=======
         if isinstance(event.inaxes, MantidAxes):
             self._add_normalization_option_menu(menu, event.inaxes)
->>>>>>> 8459f0e1
+        self.errors_manager.add_error_bars_menu(menu)
         menu.exec_(QCursor.pos())
 
     def _add_axes_scale_menu(self, menu):
