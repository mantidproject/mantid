#include <iostream>
#include <sstream>
#include <math.h>

#include "MantidQtSpectrumViewer/SVUtils.h"

namespace MantidQt {
namespace SpectrumView {

/**
 *  Get a formatted string form of the specified double precision value.
 *
 *  @param width     The total number of characters to be used in the
 *                   formatted string
 *  @param precision  The number of significant figures to use
 *  @param value     The double precsion number to be formatted
 *  @param str       String that will be set to the formatted number
 */
void SVUtils::Format(int width, int precision, double value, std::string &str) {
  std::ostringstream strs;
  strs.setf(std::ios::fixed);
  strs.width(width);
  strs.precision(precision);
  strs.setf(std::ostringstream::showpoint);

  strs << value;
  str = strs.str();
}

/**
 *  Push a name, value pair onto a vector of strings.  The value is converted
 *  to a string using the specified width and precision.
 *
 *  @param name      String name that is first pushed on the list
 *  @param width     The total number of characters to be used when formatting
 *                   the value
 *  @param precision The number of significant figures to use
 *  @param value     The double precsion number to be formatted and pushed on
 *                   the list
 *  @param list      The list of strings to which the name,value pair is added.
 */
void SVUtils::PushNameValue(const std::string &name, int width, int precision,
                            double value, std::vector<std::string> &list) {
  list.push_back(name);

  std::string value_str;
  Format(width, precision, value, value_str);
  list.push_back(value_str);
}

/**
 * Find a non-degenerate interval containing all the specified values.
 * If there are more than one values in the list, min will be set to
 * the smallest value and max will be set to the largest value.  If there
 * is only on value in the list, min will be set to 90% of that value and
 * max will be set to 110% of that value.  If the only value in the list
 * is zero, min will be set to -1 and max will be set to 1.  In any case
 * the interval [min,max] will contain all values in the list and min will
 * be strictly less than max.
 *
 * @param values  List of values to be bounded by min and max.
 * @param min     Set to be less than or equal to all values in the list
 *                and strictly less than max.
 * @param max     Set to be greater than or equal to all values in the list
 *                and strictly more than min.
 */
bool SVUtils::FindValidInterval(const QVector<double> &values, double &min,
                                double &max) {
  min = values[0];
  max = min;
  for (int i = 1; i < (int)values.size(); i++) {
    double val = values[i];
    if (min > val)
      min = val;
    if (max < val)
      max = val;
  }
  return FindValidInterval(min, max);
}

/**
 * Adjust min and max so that min is strictly less than max.  If min > max
 * the values are swapped.  If min = max != 0, they will be shifted off from
 * their initial common value by 10%.  If min = max = 0, they will be set
 * to -1 and 1, respectively.
 *
 * @param min     Set to be strictly less than max.
 * @param max     Set to be strictly greater than min.
 *
 * @return true if the original values were OK and are unchanged, return
 *         false if min or max was altered to make a valid interval.
 */
bool SVUtils::FindValidInterval(double &min, double &max) {
  bool valuesOK = true;

  if (max == min) // adjust values so they are not equal
  {
    valuesOK = false;
    if (min == 0) {
      min = -1, max = 1;
    } else {
      max = 1.1 * max;
      min = 0.9 * min;
    }
  }

  if (min > max) // fix the order
  {
    valuesOK = false;
    double temp = min;
    min = max;
    max = temp;
  }

  return valuesOK;
}

/**
 * Adjust min and max so that min is strictly less than max, and both are
 * greater than 0.  If min > max the values are swapped.  If min = max > 0,
 * they will be shifted off from their initial common value by factors of 10.
 * If min = max = 0, they will be set to 0.1 and 10, respectively.
 *
 * @param min     Set to be strictly less than max and more than 0.
 * @param max     Set to be strictly greater than min.
 *
 * @return true if the original values were OK and are unchanged, return
 *         false if min or max was altered to make a valid interval.
 */
bool SVUtils::FindValidLogInterval(double &min, double &max) {
  bool valuesOK = true;
  if (min < 0) {
    std::cout << "min < 0 " << min << std::endl;
    valuesOK = false;
    min = -min;
  }

  if (max < 0) {
    std::cout << "max < 0 " << max << std::endl;
    valuesOK = false;
    max = -max;
  }

  if (min > max) // Fix the order
  {
    std::cout << "min > max " << min << " > " << max << std::endl;
    valuesOK = false;
    double temp = min;
    min = max;
    max = temp;
  }

  // Raise min, so the interval covers 2 orders of magnitude
  if (min == 0 && max > 0) {
    std::cout << "min == 0, max > 0 " << min << ", " << max << std::endl;
    valuesOK = false;
    min = 0.01 * max;
  } else if (max == min) // Adjust values so they are not equal
  {
    valuesOK = false;
    std::cout << "min == max " << min << " == " << max << std::endl;
    if (min == 0) {
      min = 0.1, max = 10;
    } else {
      max = 10 * max;
      min = 0.1 * min;
    }
  }

  return valuesOK;
}

/**
 *  Calculate the number of steps required to go from min to max on either
 *  a linear or logarithmic scale.
 *  @param min   Lowest value on scale, must be positive for log scale, and
 *               must always be less than max.
 *  @param max   Highest value on scale, must be positive for log scale, and
 *               must always be more than min.
 *  @param step  Must be more than zero for linear scale and less than zero
 *               for log scale.  This must NOT be zero and should be less
 *               than max - min in absolute value.
 *  @return the number of bins from min to max, if the interval is divided
 *          linearly or "lograrithmically".  If the data is invalid, this
 *          will return 0.
 */
int SVUtils::NumSteps(double min, double max, double step) {
  int numBins = 0;

  if (step == 0 || (max - min) <= 0 || (step < 0 && min <= 0)) {
    return 0;
  }

  if (step > 0) // uniform steps
  {
    numBins = (int)((max - min) / step);
  } else if (step < 0) // log steps
  {

    /* Interpret step as the negative of the fractional increase in the */
    /* first bin boundary, relative to the zeroth bin boundary (min). */
    /* This is the convention followed by the Rebin() algorithm in Mantid. */

    numBins = (int)ceil((log(max) - log(min)) / log(1 - step));
    if (numBins < 1)
      numBins = 1;

    /* This formula assumes a negative step indicates a log scale with */
    /* the size of the first bin specified by |step|.  This is not the */
    /* convention used in the Rebin algorithm, so we have commented */
    /* this out and use the Mantid convention. */

    // numBins = (int)ceil( (log(max) - log(min))/log(1 - step/min) );
  }

  return numBins;
}

/**
 * Calculate a point in [newMin,newMax] by linear interpolation, and
 * clamp the result to be in the interval [newMin,newMax].
 * @param min       Left endpoint of original interval
 * @param max       Right endpoint of original interval
 * @param val       Reference point in orignal interval
 * @param newMin   Left endpoint of new interval
 * @param newMax   Right endpoint of new interval
 * @param newVal   Point in new interval that is placed in [newMin,newMax]
 *                  in the same proportion as val is in [min,max].
 * @return true if the calculated value is in [newMin,newMax] and false
 *         if it is outside of the interval.
 */
<<<<<<< HEAD
bool SVUtils::Interpolate( double   min,
                           double   max,
                           double   val,
                           double   newMin,
                           double   newMax,
                           double & newVal )
{
  newVal = (val - min)/( max - min ) * (newMax - newMin) + newMin;

  return !(newVal < newMin || newVal > newMax);
}
=======
bool SVUtils::Interpolate(double min, double max, double val, double newMin,
                          double newMax, double &newVal) {
  newVal = (val - min) / (max - min) * (newMax - newMin) + newMin;
>>>>>>> a038867d

  return !(newVal < newMin || newVal > newMax);
}

/**
 * Calculate the value in [newMin,newMax] on a logarithmic scale that
 * would correspond to the point val on a linear scale on [min,max].
 * For example, if val was half way from min to max, and the log scale
 * extended from newMin = 1 to newMax = 100, then newVal would return 10,
 * since 10 is half way along a log scale from 1 to 100.
 * Clamp the result to be in the interval [newMin,newMax].
 * @param min       Left endpoint of original interval with linear scale
 * @param max       Right endpoint of original interval with linear scale
 * @param val       Reference point in orignal interval
 * @param newMin   Left endpoint of new interval with log scale
 * @param newMax   Right endpoint of new interval with log scale
 * @param newVal   Point in new interval that is placed in [newMin,newMax]
 *                  in the same proportion as val is in [min,max].
 * @return true if the calculated value is in [newMin,newMax] and false
 *         if it is outside of the interval.
 */
bool SVUtils::LogInterpolate(double min, double max, double val, double newMin,
                             double newMax, double &newVal) {
  newVal = newMin * exp((val - min) / (max - min) * log(newMax / newMin));

  if (newVal < newMin || newVal > newMax)
    return false;
  else
    return true;
}

/**
 *  Find a new interval [min,max] with boundaries aligned with the underlying
 *  data bin boundaries, then set firstIndex to the index of the bin,
 *  corresponding to the min value and set the number of steps to the smaller
 *  of the number of steps in the data, and the initial value of the number
 *  of steps.  NOTE: This calculation is needed for displaying a fixed array
 *  of data that should not be rebinned.
 *
 *  @param globalMin    Smallest value covered by the underlying data
 *  @param globalMax    Largest value covered by the underlying data
 *  @param globalSteps  Number of uniform bins the underlying data is
 *                      divided into on the interval [globalMin,globalMax].
 *  @param firstIndex   This will be set to the bin number containing the
 *                      specified min value.
 *  @param min          On input this should be smallest value of interest
 *                      in the interval.  This will be adjusted to be the
 *                      left bin boundary of the bin containing the specified
 *                      min value.
 *  @param max          On input this should be largest value of interest
 *                      in the interval.  This will be adjusted to be the
 *                      right bin boundary of the bin containing the specified
 *                      max value, if max is in the interior of a bin.
 *  @param steps        On input this should be the number of bins desired
 *                      between the min and max values.  This will be adjusted
 *                      to be no more than the number of steps available.
 */
bool SVUtils::CalculateInterval(double globalMin, double globalMax,
                                size_t globalSteps, size_t &firstIndex,
                                double &min, double &max, size_t &steps) {
  double index;

  // Find bin containing min
  Interpolate(globalMin, globalMax, min, 0.0, (double)globalSteps, index);

  // min_index is the number of the bin containing min
  int min_index = (int)floor(index);

  if (min_index < 0)
    min_index = 0;

  // Now set min to the value at the left edge of bin at min_index
  Interpolate(0.0, (double)globalSteps, (double)min_index, globalMin, globalMax,
              min);

  // Find bin containing max
  Interpolate(globalMin, globalMax, max, 0.0, (double)globalSteps, index);

  /* max_index is the number of the bin */
  /* containing max, or with max as */
  /* right hand endpoint */
  int max_index = (int)ceil(index) - 1;

  if (max_index >= (int)globalSteps)
    max_index = (int)globalSteps - 1;

  // Now set max to the value at the right edge of bin max_index
  Interpolate(0, (double)globalSteps, (double)(max_index + 1), globalMin,
              globalMax, max);

  firstIndex = min_index;

  size_t source_steps = max_index - min_index + 1;
  if (steps > source_steps)
    steps = source_steps;

  return true;
}

} // namespace SpectrumView
} // namespace MantidQt<|MERGE_RESOLUTION|>--- conflicted
+++ resolved
@@ -229,23 +229,9 @@
  * @return true if the calculated value is in [newMin,newMax] and false
  *         if it is outside of the interval.
  */
-<<<<<<< HEAD
-bool SVUtils::Interpolate( double   min,
-                           double   max,
-                           double   val,
-                           double   newMin,
-                           double   newMax,
-                           double & newVal )
-{
-  newVal = (val - min)/( max - min ) * (newMax - newMin) + newMin;
-
-  return !(newVal < newMin || newVal > newMax);
-}
-=======
 bool SVUtils::Interpolate(double min, double max, double val, double newMin,
                           double newMax, double &newVal) {
   newVal = (val - min) / (max - min) * (newMax - newMin) + newMin;
->>>>>>> a038867d
 
   return !(newVal < newMin || newVal > newMax);
 }
