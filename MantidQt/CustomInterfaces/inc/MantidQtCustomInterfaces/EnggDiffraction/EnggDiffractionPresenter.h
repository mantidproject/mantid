--- conflicted
+++ resolved
@@ -287,15 +287,6 @@
   Poco::Path outFilesDir(std::string addToDir);
 
   // generates appropriate names for table workspaces
-<<<<<<< HEAD
-  std::string outFitParamsTblNameGenerator(std::string specNos, size_t bank_i);
-
-  std::string DifcZeroWorkspaceFactory(const std::vector<double> &difc,
-                                       const std::vector<double> &tzero,
-                                       const std::string &specNo) const;
-
-  std::string plotDifcZeroWorkspace() const;
-=======
   std::string outFitParamsTblNameGenerator(const std::string specNos,
                                            size_t bank_i) const;
 
@@ -305,7 +296,6 @@
 
   std::string
   plotDifcZeroWorkspace(const std::string &customisedBankName) const;
->>>>>>> a038867d
 
   /// string to use for ENGINX file names (as a prefix, etc.)
   const static std::string g_enginxStr;
