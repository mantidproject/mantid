#ifndef MANTID_CUSTOMINTERFACES_QTREFLEVENTVIEW_H_
#define MANTID_CUSTOMINTERFACES_QTREFLEVENTVIEW_H_

#include "MantidQtCustomInterfaces/Reflectometry/IReflEventView.h"
#include "ui_ReflEventWidget.h"
#include <memory>

namespace MantidQt {
namespace CustomInterfaces {

// Forward decs
class IReflEventPresenter;

/** QtReflEventView : Provides an interface for the "Event Handling" widget in
the ISIS Reflectometry interface.

Copyright &copy; 2016 ISIS Rutherford Appleton Laboratory, NScD Oak Ridge
National Laboratory & European Spallation Source

This file is part of Mantid.

Mantid is free software; you can redistribute it and/or modify
it under the terms of the GNU General Public License as published by
the Free Software Foundation; either version 3 of the License, or
(at your option) any later version.

Mantid is distributed in the hope that it will be useful,
but WITHOUT ANY WARRANTY; without even the implied warranty of
MERCHANTABILITY or FITNESS FOR A PARTICULAR PURPOSE.  See the
GNU General Public License for more details.

You should have received a copy of the GNU General Public License
along with this program.  If not, see <http://www.gnu.org/licenses/>.

File change history is stored at: <https://github.com/mantidproject/mantid>
Code Documentation is available at: <http://doxygen.mantidproject.org>
*/
class QtReflEventView : public QWidget, public IReflEventView {
  Q_OBJECT
public:
  /// Constructor
  QtReflEventView(QWidget *parent = 0);
  /// Destructor
  ~QtReflEventView() override;
  /// Returns the presenter managing this view
  IReflEventPresenter *getPresenter() const override;

  /// Returns time-slicing values
  std::string getTimeSlicingValues() const override;
  /// Returns time-slicing type
  std::string getTimeSlicingType() const override;

public slots:
  /// Enable / disable slicing option entry fields
  void toggleSlicingOptions() const;

private:
  /// Initialise the interface
  void initLayout();

  /// The widget
  Ui::ReflEventWidget m_ui;
  /// The presenter
  std::unique_ptr<IReflEventPresenter> m_presenter;

  /// Current slice type
  mutable std::string m_sliceType;
<<<<<<< HEAD
  /// Available slicing types
  std::vector<std::string> m_slicingTypes = {"UniformEven", "Uniform", "Custom",
                                             "LogValue"};
=======
>>>>>>> 70519734

  /// List of radio buttons
  std::vector<QRadioButton *> m_buttonList;
};

} // namespace Mantid
} // namespace CustomInterfaces

#endif /* MANTID_CUSTOMINTERFACES_QTREFLEVENTVIEW_H_ */<|MERGE_RESOLUTION|>--- conflicted
+++ resolved
@@ -65,12 +65,6 @@
 
   /// Current slice type
   mutable std::string m_sliceType;
-<<<<<<< HEAD
-  /// Available slicing types
-  std::vector<std::string> m_slicingTypes = {"UniformEven", "Uniform", "Custom",
-                                             "LogValue"};
-=======
->>>>>>> 70519734
 
   /// List of radio buttons
   std::vector<QRadioButton *> m_buttonList;
