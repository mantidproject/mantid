--- conflicted
+++ resolved
@@ -97,7 +97,7 @@
   boost::shared_ptr<MantidQt::API::AlgorithmRunner>
   getAlgorithmRunner() const override;
 
-// signal emitted when interface is closed
+  // signal emitted when interface is closed
 signals:
   void closeWindow();
   // override of QWidget's closeEvent() as we want
@@ -122,12 +122,8 @@
   // the slit calculator
   SlitCalculator *m_calculator;
   // Command adapters
-<<<<<<< HEAD
-  std::vector<DataProcessorCommandAdapter_uptr> m_commands;
-=======
   std::vector<std::unique_ptr<DataProcessorCommandAdapter>> m_commands;
 
->>>>>>> 7e2f0f59
 private slots:
   void on_actionSearch_triggered();
   void on_actionHelp_triggered();
