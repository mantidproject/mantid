--- conflicted
+++ resolved
@@ -163,13 +163,10 @@
                void(const std::string &wsName, const std::string &spectrum,
                     const std::string &type));
 
-<<<<<<< HEAD
-=======
   // virtual void setDataVector
   MOCK_METHOD2(setDataVector,
 	  void(std::vector<boost::shared_ptr<QwtData>> &data, bool focused));
 
->>>>>>> a038867d
   // virtual void plotVanCurvesCalibOutput();
   MOCK_METHOD0(plotVanCurvesCalibOutput, void());
 
