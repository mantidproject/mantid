#ifndef MANTID_CUSTOMINTERFACES_MUONANALYSISFITDATAPRESENTERTEST_H_
#define MANTID_CUSTOMINTERFACES_MUONANALYSISFITDATAPRESENTERTEST_H_

#include <cxxtest/TestSuite.h>
#include <gmock/gmock.h>
#include <gtest/gtest.h>
#include <algorithm>

#include "MantidKernel/WarningSuppressions.h"
#include "MantidAPI/GroupingLoader.h"
#include "MantidAPI/AnalysisDataService.h"
#include "MantidAPI/FrameworkManager.h"
#include "MantidAPI/ITableWorkspace.h"
#include "MantidAPI/TableRow.h"
#include "MantidAPI/MatrixWorkspace.h"
#include "MantidAPI/WorkspaceFactory.h"
#include "MantidAPI/WorkspaceGroup.h"
#include "MantidQtCustomInterfaces/Muon/MuonAnalysisDataLoader.h"
#include "MantidQtCustomInterfaces/Muon/MuonAnalysisFitDataPresenter.h"
#include "MantidQtCustomInterfaces/Muon/MuonAnalysisHelper.h"
#include "MantidQtMantidWidgets/IMuonFitDataModel.h"
#include "MantidQtMantidWidgets/IMuonFitDataSelector.h"
#include "MantidQtMantidWidgets/IWorkspaceFitControl.h"

using MantidQt::CustomInterfaces::MuonAnalysisDataLoader;
using MantidQt::CustomInterfaces::MuonAnalysisFitDataPresenter;
using MantidQt::CustomInterfaces::Muon::DeadTimesType;
using MantidQt::MantidWidgets::IMuonFitDataModel;
using MantidQt::MantidWidgets::IMuonFitDataSelector;
using MantidQt::MantidWidgets::IWorkspaceFitControl;
using Mantid::API::AnalysisDataService;
using Mantid::API::ITableWorkspace;
using Mantid::API::TableRow;
using Mantid::API::Workspace;
using Mantid::API::WorkspaceFactory;
using Mantid::API::WorkspaceGroup;
using namespace testing;

/// This is necessary for using Google Mock with boost::optional
/// (the RHEL6 build fails if this is not present)
namespace boost {
template <class CharType, class CharTrait>
std::basic_ostream<CharType, CharTrait> &
operator<<(std::basic_ostream<CharType, CharTrait> &out,
           optional<QString> const &maybe) {
  if (maybe)
    out << maybe->toStdString();
  return out;
}
}

/// Mock data selector widget
class MockDataSelector : public IMuonFitDataSelector {
public:
  GCC_DIAG_OFF_SUGGEST_OVERRIDE
  MOCK_CONST_METHOD0(getFilenames, QStringList());
  MOCK_CONST_METHOD0(getStartTime, double());
  MOCK_CONST_METHOD0(getEndTime, double());
  MOCK_METHOD1(setNumPeriods, void(size_t));
  MOCK_METHOD1(setChosenPeriod, void(const QString &));
  MOCK_CONST_METHOD0(getPeriodSelections, QStringList());
  MOCK_METHOD3(setWorkspaceDetails, void(const QString &, const QString &,
                                         const boost::optional<QString> &));
  MOCK_METHOD1(setAvailableGroups, void(const QStringList &));
  MOCK_CONST_METHOD0(getChosenGroups, QStringList());
  MOCK_METHOD1(setChosenGroup, void(const QString &));
  MOCK_METHOD1(setStartTime, void(double));
  MOCK_METHOD1(setEndTime, void(double));
  MOCK_METHOD1(setStartTimeQuietly, void(double));
  MOCK_METHOD1(setEndTimeQuietly, void(double));
  MOCK_CONST_METHOD0(getFitType, IMuonFitDataSelector::FitType());
  MOCK_CONST_METHOD0(getInstrumentName, QString());
  MOCK_CONST_METHOD0(getRuns, QString());
  MOCK_CONST_METHOD0(getSimultaneousFitLabel, QString());
  MOCK_METHOD1(setSimultaneousFitLabel, void(const QString &));
  MOCK_CONST_METHOD0(getDatasetIndex, int());
  MOCK_METHOD1(setDatasetNames, void(const QStringList &));
  MOCK_CONST_METHOD0(getDatasetName, QString());
  MOCK_METHOD0(askUserWhetherToOverwrite, bool());
  GCC_DIAG_ON_SUGGEST_OVERRIDE
};

/// Mock fit property browser
class MockFitBrowser : public IWorkspaceFitControl, public IMuonFitDataModel {
public:
  GCC_DIAG_OFF_SUGGEST_OVERRIDE
  MOCK_METHOD1(setWorkspaceName, void(const QString &));
  MOCK_METHOD1(setStartX, void(double));
  MOCK_METHOD1(setEndX, void(double));
  MOCK_METHOD1(setWorkspaceIndex, void(int));
  MOCK_METHOD1(allowSequentialFits, void(bool));
  MOCK_METHOD1(setWorkspaceNames, void(const QStringList &));
  MOCK_METHOD1(workspacesToFitChanged, void(int));
  MOCK_METHOD1(setSimultaneousLabel, void(const std::string &));
  MOCK_METHOD1(userChangedDataset, void(int));
  MOCK_CONST_METHOD0(rawData, bool());
  MOCK_METHOD1(continueAfterChecks, void(bool));
  void preFitChecksRequested(bool sequential) override {
    UNUSED_ARG(sequential);
  }
  GCC_DIAG_ON_SUGGEST_OVERRIDE
};

class MuonAnalysisFitDataPresenterTest : public CxxTest::TestSuite {
public:
  // This pair of boilerplate methods prevent the suite being created statically
  // This means the constructor isn't called when running other tests
  static MuonAnalysisFitDataPresenterTest *createSuite() {
    return new MuonAnalysisFitDataPresenterTest();
  }
  static void destroySuite(MuonAnalysisFitDataPresenterTest *suite) {
    delete suite;
  }

  /// Constructor
  MuonAnalysisFitDataPresenterTest()
      : m_dataLoader(DeadTimesType::None,
                     QStringList{"MUSR", "EMU", "HIFI", "ARGUS", "CHRONUS"}) {
    Mantid::API::FrameworkManager::Instance();
  }

  /// Run before each test to create mock objects
  void setUp() override {
    Mantid::API::Grouping grouping;
    grouping.groupNames = {"fwd", "bwd"};
    grouping.pairNames = {"long"};
    grouping.groups = {"1-32", "33-64"};
    grouping.pairs.emplace_back(0, 1);
    grouping.pairAlphas = {1.0};
    m_dataSelector = new NiceMock<MockDataSelector>();
    m_fitBrowser = new NiceMock<MockFitBrowser>();
    ON_CALL(*m_dataSelector, getSimultaneousFitLabel())
        .WillByDefault(Return(QString("Label")));
    m_presenter = new MuonAnalysisFitDataPresenter(
        m_fitBrowser, m_dataSelector, m_dataLoader, grouping,
        MantidQt::CustomInterfaces::Muon::PlotType::Asymmetry);
  }

  /// Run after each test to check expectations and remove mocks
  void tearDown() override {
    TS_ASSERT(Mock::VerifyAndClearExpectations(m_dataSelector));
    TS_ASSERT(Mock::VerifyAndClearExpectations(m_fitBrowser));
    delete m_dataSelector;
    delete m_fitBrowser;
    delete m_presenter;
    AnalysisDataService::Instance().clear();
  }

  void test_handleDataPropertiesChanged() {
    ON_CALL(*m_dataSelector, getStartTime()).WillByDefault(Return(0.3));
    ON_CALL(*m_dataSelector, getEndTime()).WillByDefault(Return(9.9));
    EXPECT_CALL(*m_fitBrowser, setWorkspaceIndex(0)).Times(1);
    EXPECT_CALL(*m_fitBrowser, setStartX(0.3)).Times(1);
    EXPECT_CALL(*m_fitBrowser, setEndX(9.9)).Times(1);
    m_presenter->handleDataPropertiesChanged();
  }

  void test_handleSelectedDataChanged_Simultaneous() {
    doTest_handleSelectedDataChanged(
        IMuonFitDataSelector::FitType::Simultaneous);
  }

  void test_handleSelectedDataChanged_CoAdd() {
    doTest_handleSelectedDataChanged(IMuonFitDataSelector::FitType::CoAdd);
  }

  void test_handleSelectedDataChanged_shouldUpdateLabel() {
    setupForDataChange();
    ON_CALL(*m_dataSelector, getSimultaneousFitLabel())
        .WillByDefault(Return(QString("15000-3"))); // the previous run numbers
    EXPECT_CALL(*m_dataSelector, setSimultaneousFitLabel(QString("15189-91")))
        .Times(1);
    EXPECT_CALL(*m_fitBrowser, setSimultaneousLabel("15189-91")).Times(1);
    m_presenter->handleSelectedDataChanged(false);
  }

  void
  test_handleSelectedDataChanged_labelSetToNonDefaultValue_shouldNotUpdateLabel() {
    setupForDataChange();
    ON_CALL(*m_dataSelector, getSimultaneousFitLabel())
        .WillByDefault(Return(QString("UserSelectedFitLabel")));
    EXPECT_CALL(*m_dataSelector, setSimultaneousFitLabel(_)).Times(0);
    EXPECT_CALL(*m_fitBrowser, setSimultaneousLabel(_)).Times(0);
    m_presenter->handleSelectedDataChanged(false);
  }

  void test_handleXRangeChangedGraphically() {
    EXPECT_CALL(*m_dataSelector, setStartTimeQuietly(0.4)).Times(1);
    EXPECT_CALL(*m_dataSelector, setEndTimeQuietly(9.4)).Times(1);
    m_presenter->handleXRangeChangedGraphically(0.4, 9.4);
  }

  void test_setAssignedFirstRun_singleWorkspace() {
    setupGroupPeriodSelections();
    const QString wsName("MUSR00015189; Pair; long; Asym; 1; #1");
<<<<<<< HEAD
    EXPECT_CALL(*m_dataSelector,
                setWorkspaceDetails(QString("00015189"), QString("MUSR"),
                                    Eq(boost::optional<QString>{}))).Times(1);
    EXPECT_CALL(*m_dataSelector, setWorkspaceIndex(0u)).Times(1);
    m_presenter->setAssignedFirstRun(wsName, boost::none);
=======
    EXPECT_CALL(*m_dataSelector, setWorkspaceDetails(QString("00015189"),
                                                     QString("MUSR"))).Times(1);
    m_presenter->setAssignedFirstRun(wsName);
>>>>>>> df581137
  }

  void test_setAssignedFirstRun_contiguousRange() {
    setupGroupPeriodSelections();
    const QString wsName("MUSR00015189-91; Pair; long; Asym; 1; #1");
<<<<<<< HEAD
    EXPECT_CALL(*m_dataSelector,
                setWorkspaceDetails(QString("00015189-91"), QString("MUSR"),
                                    Eq(boost::optional<QString>{}))).Times(1);
    EXPECT_CALL(*m_dataSelector, setWorkspaceIndex(0u)).Times(1);
=======
    EXPECT_CALL(*m_dataSelector, setWorkspaceDetails(QString("00015189-91"),
                                                     QString("MUSR"))).Times(1);
>>>>>>> df581137
    EXPECT_CALL(*m_dataSelector, setChosenGroup(QString("long"))).Times(1);
    EXPECT_CALL(*m_dataSelector, setChosenPeriod(QString("1"))).Times(1);
    m_presenter->setAssignedFirstRun(wsName, boost::none);
  }

  void test_setAssignedFirstRun_nonContiguousRange() {
    setupGroupPeriodSelections();
    const QString wsName("MUSR00015189-91, 15193; Pair; long; Asym; 1; #1");
    EXPECT_CALL(*m_dataSelector,
                setWorkspaceDetails(QString("00015189-91, 15193"),
<<<<<<< HEAD
                                    QString("MUSR"),
                                    Eq(boost::optional<QString>{}))).Times(1);
    EXPECT_CALL(*m_dataSelector, setWorkspaceIndex(0u)).Times(1);
=======
                                    QString("MUSR"))).Times(1);
>>>>>>> df581137
    EXPECT_CALL(*m_dataSelector, setChosenGroup(QString("long"))).Times(1);
    EXPECT_CALL(*m_dataSelector, setChosenPeriod(QString("1"))).Times(1);
    m_presenter->setAssignedFirstRun(wsName, boost::none);
  }

  void test_setAssignedFirstRun_alreadySet() {
    setupGroupPeriodSelections();
    const QString wsName("MUSR00015189; Pair; long; Asym; 1; #1");
<<<<<<< HEAD
    m_presenter->setAssignedFirstRun(wsName, boost::none);
    EXPECT_CALL(*m_dataSelector, setWorkspaceDetails(_, _, _)).Times(0);
    EXPECT_CALL(*m_dataSelector, setWorkspaceIndex(_)).Times(0);
=======
    m_presenter->setAssignedFirstRun(wsName);
    EXPECT_CALL(*m_dataSelector, setWorkspaceDetails(_, _)).Times(0);
>>>>>>> df581137
    EXPECT_CALL(*m_fitBrowser, allowSequentialFits(_)).Times(0);
    EXPECT_CALL(*m_dataSelector, setChosenGroup(QString("long"))).Times(0);
    EXPECT_CALL(*m_dataSelector, setChosenPeriod(QString("1"))).Times(0);
    m_presenter->setAssignedFirstRun(wsName, boost::none);
  }

  void test_setAssignedFirstRun_loadCurrentRun() {
    setupGroupPeriodSelections();
    const boost::optional<QString> currentRunPath{
        "\\\\musr\\data\\MUSRauto_A.tmp"};
    const QString wsName("MUSR00061335; Pair; long; Asym; 1; #1");
    EXPECT_CALL(*m_dataSelector,
                setWorkspaceDetails(QString("00061335"), QString("MUSR"),
                                    Eq(currentRunPath))).Times(1);
    EXPECT_CALL(*m_dataSelector, setWorkspaceIndex(0u)).Times(1);
    m_presenter->setAssignedFirstRun(wsName, currentRunPath);
  }

  void test_getAssignedFirstRun() {
    setupGroupPeriodSelections();
    const QString wsName("MUSR00015189; Pair; long; Asym; 1; #1");
    m_presenter->setAssignedFirstRun(wsName, boost::none);
    TS_ASSERT_EQUALS(wsName, m_presenter->getAssignedFirstRun());
  }

  void test_handleSimultaneousFitLabelChanged() {
    ON_CALL(*m_dataSelector, getSimultaneousFitLabel())
        .WillByDefault(Return("UserSelectedFitLabel"));
    EXPECT_CALL(*m_fitBrowser,
                setSimultaneousLabel(std::string("UserSelectedFitLabel")))
        .Times(1);
    m_presenter->handleSimultaneousFitLabelChanged();
  }

  void test_handleFitFinished_nonSequential() {
    ON_CALL(*m_dataSelector, getSimultaneousFitLabel())
        .WillByDefault(Return("UserSelectedFitLabel"));
    EXPECT_CALL(*m_dataSelector, getFitType())
        .Times(1)
        .WillOnce(Return(IMuonFitDataSelector::FitType::Single));
    EXPECT_CALL(*m_dataSelector, getChosenGroups())
        .Times(1)
        .WillOnce(Return(QStringList({"fwd"})));
    EXPECT_CALL(*m_dataSelector, getPeriodSelections())
        .Times(1)
        .WillOnce(Return(QStringList({"1"})));
    createFittedWorkspacesGroup("UserSelectedFitLabel",
                                {"MUSR00015189; Group; fwd; Asym; 1; #1"});
    const auto workspacesBefore =
        AnalysisDataService::Instance().getObjectNames();
    m_presenter->handleFitFinished();
    const auto workspacesAfter =
        AnalysisDataService::Instance().getObjectNames();
    // assert nothing has happened
    TS_ASSERT_EQUALS(workspacesBefore, workspacesAfter);
  }

  void test_handleFitFinished_oneRunMultiplePeriods() {
    ON_CALL(*m_dataSelector, getSimultaneousFitLabel())
        .WillByDefault(Return("UserSelectedFitLabel"));
    EXPECT_CALL(*m_dataSelector, getFitType())
        .Times(1)
        .WillOnce(Return(IMuonFitDataSelector::FitType::Single));
    EXPECT_CALL(*m_dataSelector, getChosenGroups())
        .Times(1)
        .WillOnce(Return(QStringList({"fwd"})));
    EXPECT_CALL(*m_dataSelector, getPeriodSelections())
        .Times(1)
        .WillOnce(Return(QStringList({"1", "2"})));
    createFittedWorkspacesGroup("UserSelectedFitLabel",
                                {"MUSR00015189; Group; fwd; Asym; 1; #1",
                                 "MUSR00015189; Group; fwd; Asym; 2; #1"});
    const auto workspacesBefore =
        AnalysisDataService::Instance().getObjectNames();
    m_presenter->handleFitFinished();
    const auto workspacesAfter =
        AnalysisDataService::Instance().getObjectNames();
    // assert something has happened
    TS_ASSERT_DIFFERS(workspacesBefore, workspacesAfter);
  }

  void test_handleFitFinished_oneRunMultipleGroups() {
    ON_CALL(*m_dataSelector, getSimultaneousFitLabel())
        .WillByDefault(Return("UserSelectedFitLabel"));
    EXPECT_CALL(*m_dataSelector, getFitType())
        .Times(1)
        .WillOnce(Return(IMuonFitDataSelector::FitType::CoAdd));
    EXPECT_CALL(*m_dataSelector, getChosenGroups())
        .Times(1)
        .WillOnce(Return(QStringList({"fwd", "bwd"})));
    ON_CALL(*m_dataSelector, getPeriodSelections())
        .WillByDefault(Return(QStringList({"1"})));
    createFittedWorkspacesGroup("UserSelectedFitLabel",
                                {"MUSR00015189-90; Group; fwd; Asym; 1; #1",
                                 "MUSR00015189-90; Group; bwd; Asym; 1; #1"});
    const auto workspacesBefore =
        AnalysisDataService::Instance().getObjectNames();
    m_presenter->handleFitFinished();
    const auto workspacesAfter =
        AnalysisDataService::Instance().getObjectNames();
    // assert something has happened
    TS_ASSERT_DIFFERS(workspacesBefore, workspacesAfter);
  }

  void test_handleFitFinished_simultaneous() {
    ON_CALL(*m_dataSelector, getSimultaneousFitLabel())
        .WillByDefault(Return("UserSelectedFitLabel"));
    EXPECT_CALL(*m_dataSelector, getFitType())
        .Times(1)
        .WillOnce(Return(IMuonFitDataSelector::FitType::Simultaneous));
    ON_CALL(*m_dataSelector, getChosenGroups())
        .WillByDefault(Return(QStringList({"long"})));
    ON_CALL(*m_dataSelector, getPeriodSelections())
        .WillByDefault(Return(QStringList({"1"})));
    const std::string label = "UserSelectedFitLabel";
    const std::vector<std::string> inputNames{
        "MUSR00015189; Pair; long; Asym; 1; #1",
        "MUSR00015190; Pair; long; Asym; 1; #1"};
    createFittedWorkspacesGroup(label, inputNames);
    m_presenter->handleFitFinished();
    checkFittedWorkspacesHandledCorrectly(label, inputNames);
  }

  void test_handleFitFinished_cannotFindWorkspaces_doesNotThrow() {
    ON_CALL(*m_dataSelector, getSimultaneousFitLabel())
        .WillByDefault(Return("UniqueLabelThatIsNotInTheADS"));
    EXPECT_CALL(*m_dataSelector, getFitType())
        .Times(1)
        .WillOnce(Return(IMuonFitDataSelector::FitType::Simultaneous));
    ON_CALL(*m_dataSelector, getChosenGroups())
        .WillByDefault(Return(QStringList({"long"})));
    ON_CALL(*m_dataSelector, getPeriodSelections())
        .WillByDefault(Return(QStringList({"1"})));
    TS_ASSERT_THROWS_NOTHING(m_presenter->handleFitFinished());
  }

  void test_handleDatasetIndexChanged() {
    const int index = 2;
    EXPECT_CALL(*m_fitBrowser, userChangedDataset(index)).Times(1);
    m_presenter->handleDatasetIndexChanged(index);
  }

  void test_generateWorkspaceNames_CoAdd() {
    doTest_generateWorkspaceNames(IMuonFitDataSelector::FitType::CoAdd, false,
                                  {"MUSR00015189-91; Pair; long; Asym; 1; #1"});
  }

  void test_generateWorkspaceNames_CoAdd_Raw() {
    doTest_generateWorkspaceNames(
        IMuonFitDataSelector::FitType::CoAdd, true,
        {"MUSR00015189-91; Pair; long; Asym; 1; #1_Raw"});
  }

  void test_generateWorkspaceNames_Simultaneous() {
    doTest_generateWorkspaceNames(IMuonFitDataSelector::FitType::Simultaneous,
                                  false,
                                  {"MUSR00015189; Pair; long; Asym; 1; #1",
                                   "MUSR00015190; Pair; long; Asym; 1; #1",
                                   "MUSR00015191; Pair; long; Asym; 1; #1"});
  }

  void test_generateWorkspaceNames_Simultaneous_Raw() {
    doTest_generateWorkspaceNames(
        IMuonFitDataSelector::FitType::Simultaneous, true,
        {"MUSR00015189; Pair; long; Asym; 1; #1_Raw",
         "MUSR00015190; Pair; long; Asym; 1; #1_Raw",
         "MUSR00015191; Pair; long; Asym; 1; #1_Raw"});
  }

  void test_generateWorkspaceNames_noInstrument() {
    const auto &names =
        m_presenter->generateWorkspaceNames("", "15189-91", false);
    TS_ASSERT(names.empty());
  }

  void test_generateWorkspaceNames_noRuns() {
    const auto &names = m_presenter->generateWorkspaceNames("MUSR", "", false);
    TS_ASSERT(names.empty());
  }

  void test_createWorkspacesToFit_AlreadyExists() {
    // Put workspace into ADS under this name
    auto &ads = AnalysisDataService::Instance();
    const std::vector<std::string> names{
        "MUSR00015189; Pair; long; Asym; 1; #1"};
    const auto ws = WorkspaceFactory::Instance().create("Workspace2D", 1, 1, 1);
    ads.add(names[0], ws);
    m_presenter->createWorkspacesToFit(names);
    // Ensure workspace has not been replaced in ADS
    const auto retrievedWS =
        ads.retrieveWS<Mantid::API::MatrixWorkspace>(names[0]);
    TS_ASSERT(retrievedWS);
    TS_ASSERT(Mantid::API::equals(retrievedWS, ws));
  }

  void test_createWorkspacesToFit() {
    ON_CALL(*m_dataSelector, getStartTime()).WillByDefault(Return(0.1));
    ON_CALL(*m_dataSelector, getEndTime()).WillByDefault(Return(9.9));
    auto &ads = AnalysisDataService::Instance();
    const std::vector<std::string> names{
        "MUSR00015189; Pair; long; Asym; 1; #1",
        "MUSR00015189; Group; fwd; Asym; 1; #1"};
    m_presenter->createWorkspacesToFit(names);
    // Make sure workspaces have been created and grouped together
    const auto group = ads.retrieveWS<WorkspaceGroup>("MUSR00015189");
    TS_ASSERT(group);
    for (const auto &name : names) {
      TS_ASSERT(group->contains(name));
    }
  }

  void test_createWorkspacesToFit_RawData() {
    ON_CALL(*m_dataSelector, getStartTime()).WillByDefault(Return(0.1));
    ON_CALL(*m_dataSelector, getEndTime()).WillByDefault(Return(9.9));
    auto &ads = AnalysisDataService::Instance();
    const std::vector<std::string> names{
        "MUSR00015189; Pair; long; Asym; 1; #1_Raw",
        "MUSR00015189; Group; fwd; Asym; 1; #1_Raw"};
    m_presenter->createWorkspacesToFit(names);
    // Make sure workspaces have been created and grouped together
    const auto group = ads.retrieveWS<WorkspaceGroup>("MUSR00015189");
    TS_ASSERT(group);
    for (const auto &name : names) {
      TS_ASSERT(group->contains(name));
    }
  }

  void test_handleFittedWorkspaces_defaultGroupName() {
    const std::string label = "UserSelectedFitLabel";
    const std::vector<std::string> inputNames{
        "MUSR00015189; Pair; long; Asym; 1; #1",
        "MUSR00015190; Pair; long; Asym; 1; #1"};
    createFittedWorkspacesGroup(label, inputNames);
    const std::string baseName = "MuonSimulFit_" + label;
    m_presenter->handleFittedWorkspaces(baseName);
    // extracted = false as we have not called extractFittedWorkspaces
    checkFittedWorkspacesHandledCorrectly(label, inputNames, false);
  }

  void test_handleFittedWorkspaces_otherGroupName() {
    const std::string label = "UserSelectedFitLabel";
    const std::vector<std::string> inputNames{
        "MUSR00015189; Pair; long; Asym; 1; #1",
        "MUSR00015189; Group; fwd; Asym; 1; #1"};
    createFittedWorkspacesGroup(label, inputNames, true);
    const std::string baseName = "MuonSimulFit_" + label;
    m_presenter->handleFittedWorkspaces(baseName + "_MUSR15189", baseName);
    // extracted = false as we have not called extractFittedWorkspaces
    // differentGroupName = true as group is different to base name
    checkFittedWorkspacesHandledCorrectly(label, inputNames, false, true);
  }

  void test_handleFittedWorkspaces_cannotFindWorkspaces_throws() {
    const std::string baseName("MuonSimulFit_UniqueLabelThatIsNotInTheADS");
    TS_ASSERT(!AnalysisDataService::Instance().doesExist(baseName));
    TS_ASSERT_THROWS(m_presenter->handleFittedWorkspaces(baseName),
                     Mantid::Kernel::Exception::NotFoundError);
  }

  void test_extractFittedWorkspaces_defaultGroupName() {
    // Set up workspaces
    auto &ads = AnalysisDataService::Instance();
    auto &wsf = WorkspaceFactory::Instance();
    const std::string baseName = "MuonSimulFit_Label";
    const std::string groupName = "MuonSimulFit_Label_Workspaces";
    ads.add(baseName, boost::make_shared<WorkspaceGroup>());
    ads.add(groupName, boost::make_shared<WorkspaceGroup>());
    ads.addToGroup(baseName, groupName);
    constexpr size_t nWorkspaces = 3;
    std::array<std::string, nWorkspaces> workspaceNames;
    for (size_t i = 0; i < nWorkspaces; i++) {
      const std::string name = baseName + "_Workspace" + std::to_string(i);
      workspaceNames[i] = name;
      const auto matrixWs = wsf.create("Workspace2D", 1, 1, 1);
      const auto ws = boost::dynamic_pointer_cast<Workspace>(matrixWs);
      ads.add(name, ws);
      ads.addToGroup(groupName, name);
    }
    // Perform extraction and test results
    m_presenter->extractFittedWorkspaces(baseName);
    TS_ASSERT(ads.doesExist(groupName) == false);
    const auto baseWS = ads.retrieveWS<WorkspaceGroup>(baseName);
    TS_ASSERT(baseWS);
    for (const auto &name : workspaceNames) {
      TS_ASSERT(baseWS->contains(name));
    }
  }

  void test_extractFittedWorkspaces_otherGroupName() {
    // Set up workspaces
    auto &ads = AnalysisDataService::Instance();
    auto &wsf = WorkspaceFactory::Instance();
    const std::string outerName = "MuonSimulFit_Label";
    const std::string baseName = outerName + "_MUSR15189";
    const std::string innerName = baseName + "_Workspaces";
    ads.add(outerName, boost::make_shared<WorkspaceGroup>());
    ads.add(innerName, boost::make_shared<WorkspaceGroup>());
    ads.addToGroup(outerName, innerName);
    constexpr size_t nWorkspaces = 3;
    std::array<std::string, nWorkspaces> workspaceNames;
    for (size_t i = 0; i < nWorkspaces; i++) {
      const std::string name = baseName + "_Workspace" + std::to_string(i);
      workspaceNames[i] = name;
      const auto matrixWs = wsf.create("Workspace2D", 1, 1, 1);
      const auto ws = boost::dynamic_pointer_cast<Workspace>(matrixWs);
      ads.add(name, ws);
      ads.addToGroup(innerName, name);
    }
    // Perform extraction and test results
    m_presenter->extractFittedWorkspaces(baseName, outerName);
    TS_ASSERT(ads.doesExist(innerName) == false);
    const auto baseWS = ads.retrieveWS<WorkspaceGroup>(outerName);
    TS_ASSERT(baseWS);
    for (const auto &name : workspaceNames) {
      TS_ASSERT(baseWS->contains(name));
    }
  }

  void test_extractFittedWorkspaces_cannotFindWorkspaces_throws() {
    const std::string baseName = "MuonSimulFit_UniqueLabelThatIsNotInTheADS";
    TS_ASSERT(!AnalysisDataService::Instance().doesExist(baseName));
    TS_ASSERT_THROWS(m_presenter->extractFittedWorkspaces(baseName),
                     Mantid::Kernel::Exception::NotFoundError);
  }

  void test_checkAndUpdateFitLabel_Simultaneous_NoOverwrite_ShouldUpdate() {
    doTest_checkAndUpdateFitLabel(IMuonFitDataSelector::FitType::Simultaneous,
                                  {"fwd"}, {"1"}, false, true);
  }

  void test_checkAndUpdateFitLabel_Simultaneous_Overwrite_ShouldUpdate() {
    doTest_checkAndUpdateFitLabel(IMuonFitDataSelector::FitType::Simultaneous,
                                  {"fwd"}, {"1"}, true, true);
  }

  void test_checkAndUpdateFitLabel_SingleRun_NoOverwrite_NoUpdate() {
    doTest_checkAndUpdateFitLabel(IMuonFitDataSelector::FitType::Single,
                                  {"fwd"}, {"1"}, false, false);
  }

  void test_checkAndUpdateFitLabel_CoAdd_NoOverwrite_NoUpdate() {
    doTest_checkAndUpdateFitLabel(IMuonFitDataSelector::FitType::CoAdd, {"fwd"},
                                  {"1"}, false, false);
  }

  void
  test_checkAndUpdateFitLabel_SingleRun_MultipleGroups_NoOverwrite_ShouldUpdate() {
    doTest_checkAndUpdateFitLabel(IMuonFitDataSelector::FitType::Single,
                                  {"fwd", "bwd"}, {"1"}, false, true);
  }

  void
  test_checkAndUpdateFitLabel_SingleRun_MultipleGroups_Overwrite_ShouldUpdate() {
    doTest_checkAndUpdateFitLabel(IMuonFitDataSelector::FitType::Single,
                                  {"fwd", "bwd"}, {"1"}, true, true);
  }

  void
  test_checkAndUpdateFitLabel_SingleRun_MultiplePeriods_NoOverwrite_ShouldUpdate() {
    doTest_checkAndUpdateFitLabel(IMuonFitDataSelector::FitType::Single,
                                  {"fwd"}, {"1", "2"}, false, true);
  }

  void
  test_checkAndUpdateFitLabel_SingleRun_MultiplePeriods_Overwrite_ShouldUpdate() {
    doTest_checkAndUpdateFitLabel(IMuonFitDataSelector::FitType::Single,
                                  {"fwd"}, {"1", "2"}, true, true);
  }

  void
  test_checkAndUpdateFitLabel_CoAdd_MultipleGroups_NoOverwrite_ShouldUpdate() {
    doTest_checkAndUpdateFitLabel(IMuonFitDataSelector::FitType::CoAdd,
                                  {"fwd", "bwd"}, {"1"}, false, true);
  }

  void
  test_checkAndUpdateFitLabel_CoAdd_MultipleGroups_Overwrite_ShouldUpdate() {
    doTest_checkAndUpdateFitLabel(IMuonFitDataSelector::FitType::CoAdd,
                                  {"fwd", "bwd"}, {"1"}, true, true);
  }

  void
  test_checkAndUpdateFitLabel_CoAdd_MultiplePeriods_NoOverwrite_ShouldUpdate() {
    doTest_checkAndUpdateFitLabel(IMuonFitDataSelector::FitType::CoAdd, {"fwd"},
                                  {"1", "2"}, false, true);
  }
  void
  test_checkAndUpdateFitLabel_CoAdd_MultiplePeriods_Overwrite_ShouldUpdate() {
    doTest_checkAndUpdateFitLabel(IMuonFitDataSelector::FitType::CoAdd, {"fwd"},
                                  {"1", "2"}, true, true);
  }

  void test_handleFitRawData_NoUpdate() {
    const bool isRawData = true;
    const bool updateWorkspaces = false;
    EXPECT_CALL(*m_dataSelector, getInstrumentName()).Times(0);
    EXPECT_CALL(*m_dataSelector, getChosenGroups()).Times(0);
    EXPECT_CALL(*m_dataSelector, getPeriodSelections()).Times(0);
    EXPECT_CALL(*m_dataSelector, getFitType()).Times(0);
    m_presenter->handleFitRawData(isRawData, updateWorkspaces);
    const auto &workspaces = AnalysisDataService::Instance().getObjectNames();
    TS_ASSERT(workspaces.empty());
  }

  void test_handleFitRawData_updateWorkspaces() {
    const bool isRawData = true;
    const bool updateWorkspaces = true;
    EXPECT_CALL(*m_dataSelector, getInstrumentName())
        .Times(1)
        .WillOnce(Return("MUSR"));
    EXPECT_CALL(*m_dataSelector, getChosenGroups())
        .Times(1)
        .WillOnce(Return(QStringList({"long"})));
    EXPECT_CALL(*m_dataSelector, getPeriodSelections())
        .Times(1)
        .WillOnce(Return(QStringList({"1"})));
    EXPECT_CALL(*m_dataSelector, getFitType())
        .Times(1)
        .WillOnce(Return(IMuonFitDataSelector::FitType::Single));
    ON_CALL(*m_dataSelector, getRuns()).WillByDefault(Return("15189"));
    ON_CALL(*m_dataSelector, getStartTime()).WillByDefault(Return(0.55));
    ON_CALL(*m_dataSelector, getEndTime()).WillByDefault(Return(10.0));
    const QStringList expectedNames{
        "MUSR00015189; Pair; long; Asym; 1; #1_Raw"};
    EXPECT_CALL(*m_fitBrowser, setWorkspaceNames(expectedNames)).Times(1);
    EXPECT_CALL(*m_dataSelector, setDatasetNames(expectedNames)).Times(1);
    EXPECT_CALL(*m_fitBrowser, setWorkspaceName(expectedNames[0])).Times(1);
    EXPECT_CALL(*m_fitBrowser, allowSequentialFits(true));
    m_presenter->handleFitRawData(isRawData, updateWorkspaces);
    TS_ASSERT(AnalysisDataService::Instance().doesExist(
        expectedNames[0].toStdString()));
  }

  void test_checkAndUpdateFitLabel_SequentialFit_ShouldDoNothing() {
    EXPECT_CALL(*m_dataSelector, getFitType()).Times(0);
    EXPECT_CALL(*m_dataSelector, getChosenGroups()).Times(0);
    EXPECT_CALL(*m_dataSelector, getPeriodSelections()).Times(0);
    EXPECT_CALL(*m_dataSelector, askUserWhetherToOverwrite()).Times(0);
    EXPECT_CALL(*m_fitBrowser, setSimultaneousLabel(_)).Times(0);
    EXPECT_CALL(*m_dataSelector, setSimultaneousFitLabel(_)).Times(0);
    m_presenter->checkAndUpdateFitLabel(true);
  }

  void test_setSelectedWorkspace() {
    setupGroupPeriodSelections();
    const QString wsName("MUSR00015189-91; Group; fwd; Asym; 1; #6");
    const QStringList wsNameList{wsName};

    // Expect it will update the workspace names
    EXPECT_CALL(*m_fitBrowser, setWorkspaceNames(wsNameList)).Times(1);
    EXPECT_CALL(*m_fitBrowser, setWorkspaceName(wsName)).Times(1);
    EXPECT_CALL(*m_dataSelector, setDatasetNames(wsNameList)).Times(1);

    // Expect it will update the UI from workspace details
<<<<<<< HEAD
    EXPECT_CALL(*m_dataSelector,
                setWorkspaceDetails(QString("00015189-91"), QString("MUSR"),
                                    Eq(boost::none))).Times(1);
    EXPECT_CALL(*m_dataSelector, setWorkspaceIndex(0)).Times(1);
=======
    EXPECT_CALL(*m_dataSelector, setWorkspaceDetails(QString("00015189-91"),
                                                     QString("MUSR"))).Times(1);
>>>>>>> df581137
    EXPECT_CALL(*m_dataSelector, setChosenGroup(QString("fwd"))).Times(1);
    EXPECT_CALL(*m_dataSelector, setChosenPeriod(QString("1"))).Times(1);

    m_presenter->setSelectedWorkspace(wsName, boost::none);
  }

  void test_setSelectedWorkspace_groupsAlreadySelected_shouldNotUnselect() {
    const QString wsName("MUSR00015189-91; Group; fwd; Asym; 1; #6");

    // Groups "fwd" and "bwd" are already selected
    ON_CALL(*m_dataSelector, getChosenGroups())
        .WillByDefault(Return(QStringList{"fwd", "bwd"}));
    ON_CALL(*m_dataSelector, getPeriodSelections())
        .WillByDefault(Return(QStringList{}));

    // It should NOT deselect the already selected groups
    EXPECT_CALL(*m_dataSelector, setChosenGroup(_)).Times(0);

    m_presenter->setSelectedWorkspace(wsName, boost::none);
  }

  void test_setSelectedWorkspace_periodsAlreadySelected_shouldNotUnselect() {
    const QString wsName("MUSR00015189-91; Group; fwd; Asym; 1; #6");

    // Periods 1 and 2 are already selected
    ON_CALL(*m_dataSelector, getPeriodSelections())
        .WillByDefault(Return(QStringList{"1", "2"}));
    ON_CALL(*m_dataSelector, getChosenGroups())
        .WillByDefault(Return(QStringList{}));

    // It should NOT deselect the already selected periods
    EXPECT_CALL(*m_dataSelector, setChosenPeriod(_)).Times(0);

    m_presenter->setSelectedWorkspace(wsName, boost::none);
  }

  void test_setSelectedWorkspace_loadCurrentRun() {
    setupGroupPeriodSelections();
    const QString wsName("MUSR00061335; Group; fwd; Asym; 1; #1");
    const QStringList wsNameList{wsName};
    const boost::optional<QString> currentRunPath{
        "\\\\musr\\data\\MUSRauto_A.tmp"};

    // Expect it will update the workspace names
    EXPECT_CALL(*m_fitBrowser, setWorkspaceNames(wsNameList)).Times(1);
    EXPECT_CALL(*m_fitBrowser, setWorkspaceName(wsName)).Times(1);
    EXPECT_CALL(*m_dataSelector, setDatasetNames(wsNameList)).Times(1);

    // Expect it will update the UI from workspace details
    EXPECT_CALL(*m_dataSelector,
                setWorkspaceDetails(QString("00061335"), QString("MUSR"),
                                    Eq(currentRunPath))).Times(1);
    EXPECT_CALL(*m_dataSelector, setWorkspaceIndex(0)).Times(1);
    EXPECT_CALL(*m_dataSelector, setChosenGroup(QString("fwd"))).Times(1);
    EXPECT_CALL(*m_dataSelector, setChosenPeriod(QString("1"))).Times(1);

    m_presenter->setSelectedWorkspace(wsName, currentRunPath);
  }

  void test_doPreFitChecks_nonSequential_invalidRuns_doesNotFit() {
    const QString invalidRuns("");
    doTest_doPreFitChecks(false, invalidRuns, false);
  }

  void test_doPreFitChecks_nonSequential_validRuns_doesFit() {
    const QString validRuns("15189-91");
    doTest_doPreFitChecks(false, validRuns, true);
  }

  void test_doPreFitChecks_sequential_invalidRuns_doesNotFit() {
    const QString invalidRuns("");
    doTest_doPreFitChecks(true, invalidRuns, false);
  }

  void test_doPreFitChecks_sequential_validRuns_doesFit() {
    const QString validRuns("15189-91");
    doTest_doPreFitChecks(true, validRuns, true);
  }

private:
  void
  doTest_generateWorkspaceNames(const IMuonFitDataSelector::FitType &fitType,
                                const bool isRawData,
                                const std::vector<std::string> &expectedNames) {
    EXPECT_CALL(*m_dataSelector, getChosenGroups())
        .Times(1)
        .WillOnce(Return(QStringList({"long"})));
    EXPECT_CALL(*m_dataSelector, getPeriodSelections())
        .Times(1)
        .WillOnce(Return(QStringList({"1"})));
    EXPECT_CALL(*m_dataSelector, getFitType())
        .Times(1)
        .WillOnce(Return(fitType));
    m_presenter->handleFitRawData(isRawData,
                                  false); // don't create the workspaces
    const auto &names =
        m_presenter->generateWorkspaceNames("MUSR", "15189-91", true);
    TS_ASSERT_EQUALS(names, expectedNames)
  }

  void doTest_handleSelectedDataChanged(IMuonFitDataSelector::FitType fitType) {
    auto &ads = AnalysisDataService::Instance();
    EXPECT_CALL(*m_dataSelector, getInstrumentName())
        .Times(1)
        .WillOnce(Return("MUSR"));
    EXPECT_CALL(*m_dataSelector, getChosenGroups())
        .Times(1)
        .WillOnce(Return(QStringList({"fwd", "long"})));
    EXPECT_CALL(*m_dataSelector, getPeriodSelections())
        .Times(1)
        .WillOnce(Return(QStringList({"1", "1-2"})));
    EXPECT_CALL(*m_dataSelector, getFitType())
        .Times(1)
        .WillOnce(Return(fitType));
    ON_CALL(*m_dataSelector, getRuns()).WillByDefault(Return("15189-91"));
    ON_CALL(*m_dataSelector, getStartTime()).WillByDefault(Return(0.55));
    ON_CALL(*m_dataSelector, getEndTime()).WillByDefault(Return(10.0));
    ON_CALL(*m_dataSelector, getSimultaneousFitLabel())
        .WillByDefault(Return(QString("UserSelectedFitLabel")));
    const std::vector<QString> expectedNames = [&fitType]() {
      if (fitType == IMuonFitDataSelector::FitType::CoAdd) {
        return std::vector<QString>{
            "MUSR00015189-91; Group; fwd; Asym; 1; #1",
            "MUSR00015189-91; Pair; long; Asym; 1; #1",
            "MUSR00015189-91; Group; fwd; Asym; 1-2; #1",
            "MUSR00015189-91; Pair; long; Asym; 1-2; #1"};
      } else {
        return std::vector<QString>{"MUSR00015189; Group; fwd; Asym; 1; #1",
                                    "MUSR00015189; Pair; long; Asym; 1; #1",
                                    "MUSR00015189; Group; fwd; Asym; 1-2; #1",
                                    "MUSR00015189; Pair; long; Asym; 1-2; #1",
                                    "MUSR00015190; Group; fwd; Asym; 1; #1",
                                    "MUSR00015190; Pair; long; Asym; 1; #1",
                                    "MUSR00015190; Group; fwd; Asym; 1-2; #1",
                                    "MUSR00015190; Pair; long; Asym; 1-2; #1",
                                    "MUSR00015191; Group; fwd; Asym; 1; #1",
                                    "MUSR00015191; Pair; long; Asym; 1; #1",
                                    "MUSR00015191; Group; fwd; Asym; 1-2; #1",
                                    "MUSR00015191; Pair; long; Asym; 1-2; #1"};
      }
    }();
    EXPECT_CALL(*m_fitBrowser,
                setWorkspaceNames(UnorderedElementsAreArray(expectedNames)))
        .Times(1);
    EXPECT_CALL(*m_dataSelector,
                setDatasetNames(UnorderedElementsAreArray(expectedNames)))
        .Times(1);
    EXPECT_CALL(*m_fitBrowser, setWorkspaceName(_)).Times(1);
    EXPECT_CALL(*m_fitBrowser, allowSequentialFits(false));
    m_dataLoader.setDeadTimesType(DeadTimesType::FromFile);
    ads.add("MUSR00015189", boost::make_shared<WorkspaceGroup>());
    m_presenter->handleSelectedDataChanged(true);
    // test that all expected names are in the ADS
    const auto namesInADS = ads.getObjectNames();
    for (const QString &name : expectedNames) {
      TS_ASSERT(std::find(namesInADS.begin(), namesInADS.end(),
                          name.toStdString()) != namesInADS.end());
    }
    // test that workspaces have been added to correct groups
    auto existingGroup = ads.retrieveWS<WorkspaceGroup>("MUSR00015189");
    TS_ASSERT(existingGroup);
    // Simultaneous case
    if (fitType == IMuonFitDataSelector::FitType::Simultaneous) {
      if (existingGroup) {
        for (int i = 0; i < 4; i++) {
          TS_ASSERT(existingGroup->contains(expectedNames[i].toStdString()));
        }
      }
      auto newGroup = ads.retrieveWS<WorkspaceGroup>("MUSR00015190");
      TS_ASSERT(newGroup);
      if (newGroup) {
        for (int i = 4; i < 8; i++) {
          TS_ASSERT(newGroup->contains(expectedNames[i].toStdString()));
        }
      }
    } else {
      // Coadd case
      auto newGroup = ads.retrieveWS<WorkspaceGroup>("MUSR00015189-91");
      TS_ASSERT(newGroup);
      if (newGroup) {
        for (const auto &name : expectedNames) {
          TS_ASSERT(newGroup->contains(name.toStdString()));
        }
      }
    }
  }

  /**
   * Creates a group of workspaces that are the output of a simultaneous fit,
   * that handleFitFinished() will act on, e.g.:
   *
   * MuonSimulFit_Label
   *   \__MuonSimulFit_Label_Parameters
   *   \__MuonSimulFit_Label_Workspaces
   *         \__MuonSimulFit_Label_Workspace0
   *         \__MuonSimulFit_Label_Workspace1
   *         \__ ...
   *
   * @param label :: [input] Selected label for fit
   * @param inputNames :: [input] Names of input workspaces
   * @param differentGroupName :: [input] Set true if workspace base name is not
   * the same as group name
   */
  void createFittedWorkspacesGroup(const std::string &label,
                                   const std::vector<std::string> &inputNames,
                                   bool differentGroupName = false) {
    auto &ads = AnalysisDataService::Instance();
    auto &wsf = WorkspaceFactory::Instance();
    const std::string groupName = "MuonSimulFit_" + label;
    const std::string baseName =
        differentGroupName ? groupName + "_MUSR15189" : groupName;
    const std::string wsGroupName = baseName + "_Workspaces";
    const std::string paramName = baseName + "_Parameters";
    const std::string ncmName = groupName + "_NormalisedCovarianceMatrix";
    ads.add(groupName, boost::make_shared<WorkspaceGroup>());
    ads.add(wsGroupName, boost::make_shared<WorkspaceGroup>());
    ads.addToGroup(groupName, wsGroupName);
    auto paramTable = wsf.createTable();
    paramTable->addColumn("str", "Name");
    paramTable->addColumn("double", "Value");
    paramTable->addColumn("double", "Error");
    for (size_t i = 0; i < inputNames.size(); i++) {
      const std::string name = baseName + "_Workspace" + std::to_string(i);
      const auto matrixWs = wsf.create("Workspace2D", 1, 1, 1);
      const auto ws = boost::dynamic_pointer_cast<Workspace>(matrixWs);
      ads.add(name, ws);
      ads.addToGroup(wsGroupName, name);
      TableRow rowA0 = paramTable->appendRow();
      TableRow rowA1 = paramTable->appendRow();
      rowA0 << "f" + std::to_string(i) + ".A0" << 0.1 << 0.01;
      rowA1 << "f" + std::to_string(i) + ".A1" << 0.2 << 0.02;
    }
    TableRow costFuncRow = paramTable->appendRow();
    costFuncRow << "Cost function value" << 1.0 << 0.0;
    for (size_t i = 0; i < inputNames.size(); i++) {
      TableRow row = paramTable->appendRow();
      std::ostringstream oss;
      oss << "f" << std::to_string(i) << "=" << inputNames[i];
      row << oss.str() << 0.0 << 0.0;
    }
    ads.add(paramName, paramTable);
    ads.addToGroup(groupName, paramName);
    const auto ncmWs = boost::dynamic_pointer_cast<Workspace>(
        wsf.create("Workspace2D", 1, 1, 1));
    ads.add(ncmName, ncmWs);
    ads.addToGroup(groupName, ncmName);
  }

  /**
   * Checks the results of handleFitFinished() to see if workspaces are dealt
   * with correctly:
   *
   * MuonSimulFit_Label
   *   \__MuonSimulFit_Label_MUSR00015189_long_1_Workspace
   *   \__...
   *   \__MuonSimulFit_Label_MUSR00015189_long_1_Parameters
   *   \__...
   *
   * @param label :: [input] Selected label for fit
   * @param inputNames :: [input] Names of input workspaces
   * @param extracted :: [input] Whether workspaces should have been extracted
   * from "_Workspaces" group or not
   * @param differentGroupName :: [input] Set true if workspace base name is not
   * the same as group name
   */
  void checkFittedWorkspacesHandledCorrectly(
      const std::string &label, const std::vector<std::string> &inputNames,
      bool extracted = true, bool differentGroupName = false) {
    auto &ads = AnalysisDataService::Instance();

    const std::string groupName = "MuonSimulFit_" + label;
    const std::string baseName =
        differentGroupName ? groupName + "_MUSR15189" : groupName;
    const auto baseGroup = ads.retrieveWS<WorkspaceGroup>(groupName);
    TS_ASSERT(baseGroup);
    if (baseGroup) {
      // generate expected names
      std::vector<std::string> expectedNames{groupName +
                                             "_NormalisedCovarianceMatrix"};
      if (!extracted) {
        expectedNames.push_back(baseName + "_Workspaces");
      }
      for (const auto &name : inputNames) {
        std::ostringstream oss;
        const auto wsParams =
            MantidQt::CustomInterfaces::MuonAnalysisHelper::parseWorkspaceName(
                name);
        oss << baseName << "_" << wsParams.label << "_" << wsParams.itemName
            << "_" << wsParams.periods;
        if (extracted) {
          expectedNames.push_back(oss.str() + "_Workspace");
        }
        expectedNames.push_back(oss.str() + "_Parameters");
      }
      // Check expected workspaces in group
      auto groupNames(baseGroup->getNames());
      std::sort(groupNames.begin(), groupNames.end());
      std::sort(expectedNames.begin(), expectedNames.end());
      TS_ASSERT_EQUALS(expectedNames, groupNames);

      // Check parameter tables
      for (size_t i = 0; i < baseGroup->size(); i++) {
        const auto table =
            boost::dynamic_pointer_cast<ITableWorkspace>(baseGroup->getItem(i));
        if (table) {
          auto columns = table->getColumnNames();
          std::sort(columns.begin(), columns.end());
          TS_ASSERT_EQUALS(
              columns, std::vector<std::string>({"Error", "Name", "Value"}));
          TS_ASSERT_EQUALS(table->rowCount(), 3);
          TS_ASSERT_EQUALS(table->String(0, 0), "A0");
          TS_ASSERT_EQUALS(table->String(1, 0), "A1");
          TS_ASSERT_EQUALS(table->String(2, 0), "Cost function value");
          TS_ASSERT_EQUALS(table->Double(0, 1), 0.1);
          TS_ASSERT_EQUALS(table->Double(1, 1), 0.2);
          TS_ASSERT_EQUALS(table->Double(2, 1), 1.0);
          TS_ASSERT_EQUALS(table->Double(0, 2), 0.01);
          TS_ASSERT_EQUALS(table->Double(1, 2), 0.02);
          TS_ASSERT_EQUALS(table->Double(2, 2), 0.0);
        }
      }
    }
  }

  /**
   * Test checkAndUpdateFitLabel() with the given options
   * @param fitType :: [input] Type of fit
   * @param groups :: [input] Groups to fit
   * @param periods :: [input] Periods to fit
   * @param overwrite :: [input] Whether user chose to overwrite
   * @param shouldUpdate :: [input] Whether or not to expect label to be updated
   */
  void doTest_checkAndUpdateFitLabel(IMuonFitDataSelector::FitType fitType,
                                     const QStringList &groups,
                                     const QStringList &periods, bool overwrite,
                                     bool shouldUpdate) {
    ON_CALL(*m_dataSelector, getFitType()).WillByDefault(Return(fitType));
    ON_CALL(*m_dataSelector, getChosenGroups()).WillByDefault(Return(groups));
    ON_CALL(*m_dataSelector, getPeriodSelections())
        .WillByDefault(Return(periods));
    ON_CALL(*m_dataSelector, askUserWhetherToOverwrite())
        .WillByDefault(Return(overwrite));
    ON_CALL(*m_dataSelector, getSimultaneousFitLabel())
        .WillByDefault(Return("UserSelectedFitLabel"));

    if (shouldUpdate) {
      const QString label = "UserSelectedFitLabel";
      QString groupName = QString("MuonSimulFit_").append(label);
      AnalysisDataService::Instance().add(groupName.toStdString(),
                                          boost::make_shared<WorkspaceGroup>());
      const auto &uniqueName = overwrite ? label : label + "#2";
      EXPECT_CALL(*m_fitBrowser, setSimultaneousLabel(uniqueName.toStdString()))
          .Times(1);
      EXPECT_CALL(*m_dataSelector, setSimultaneousFitLabel(uniqueName))
          .Times(1);
    } else {
      EXPECT_CALL(*m_fitBrowser, setSimultaneousLabel(_)).Times(0);
      EXPECT_CALL(*m_dataSelector, setSimultaneousFitLabel(_)).Times(0);
    }
    m_presenter->checkAndUpdateFitLabel(false);
    AnalysisDataService::Instance().clear();
  }

  void setupGroupPeriodSelections() {
    ON_CALL(*m_dataSelector, getChosenGroups())
        .WillByDefault(Return(QStringList{}));
    ON_CALL(*m_dataSelector, getPeriodSelections())
        .WillByDefault(Return(QStringList{}));
  }

  void setupForDataChange() {
    ON_CALL(*m_dataSelector, getChosenGroups())
        .WillByDefault(Return(QStringList{"fwd"}));
    ON_CALL(*m_dataSelector, getPeriodSelections())
        .WillByDefault(Return(QStringList{"1"}));
    ON_CALL(*m_dataSelector, getFitType())
        .WillByDefault(Return(IMuonFitDataSelector::FitType::Simultaneous));
    ON_CALL(*m_dataSelector, getInstrumentName()).WillByDefault(Return("MUSR"));
    ON_CALL(*m_dataSelector, getRuns()).WillByDefault(Return("15189-91"));
    ON_CALL(*m_dataSelector, getStartTime()).WillByDefault(Return(0.55));
    ON_CALL(*m_dataSelector, getEndTime()).WillByDefault(Return(10.0));
  }

  void doTest_doPreFitChecks(bool sequential, const QString &runString,
                             bool willFit) {
    setupGroupPeriodSelections();
    ON_CALL(*m_dataSelector, getFitType())
        .WillByDefault(Return(IMuonFitDataSelector::FitType::Single));
    EXPECT_CALL(*m_dataSelector, getRuns())
        .Times(1)
        .WillOnce(Return(runString));
    if (willFit) {
      EXPECT_CALL(*m_fitBrowser, continueAfterChecks(sequential)).Times(1);
    } else {
      EXPECT_CALL(*m_fitBrowser, continueAfterChecks(_)).Times(0);
    }
    m_presenter->doPreFitChecks(sequential);
  }

  MockDataSelector *m_dataSelector;
  MockFitBrowser *m_fitBrowser;
  MuonAnalysisFitDataPresenter *m_presenter;
  MuonAnalysisDataLoader m_dataLoader;
};

#endif /* MANTID_CUSTOMINTERFACES_MUONANALYSISFITDATAPRESENTERTEST_H_ */<|MERGE_RESOLUTION|>--- conflicted
+++ resolved
@@ -193,31 +193,18 @@
   void test_setAssignedFirstRun_singleWorkspace() {
     setupGroupPeriodSelections();
     const QString wsName("MUSR00015189; Pair; long; Asym; 1; #1");
-<<<<<<< HEAD
     EXPECT_CALL(*m_dataSelector,
                 setWorkspaceDetails(QString("00015189"), QString("MUSR"),
                                     Eq(boost::optional<QString>{}))).Times(1);
-    EXPECT_CALL(*m_dataSelector, setWorkspaceIndex(0u)).Times(1);
     m_presenter->setAssignedFirstRun(wsName, boost::none);
-=======
-    EXPECT_CALL(*m_dataSelector, setWorkspaceDetails(QString("00015189"),
-                                                     QString("MUSR"))).Times(1);
-    m_presenter->setAssignedFirstRun(wsName);
->>>>>>> df581137
   }
 
   void test_setAssignedFirstRun_contiguousRange() {
     setupGroupPeriodSelections();
     const QString wsName("MUSR00015189-91; Pair; long; Asym; 1; #1");
-<<<<<<< HEAD
     EXPECT_CALL(*m_dataSelector,
                 setWorkspaceDetails(QString("00015189-91"), QString("MUSR"),
                                     Eq(boost::optional<QString>{}))).Times(1);
-    EXPECT_CALL(*m_dataSelector, setWorkspaceIndex(0u)).Times(1);
-=======
-    EXPECT_CALL(*m_dataSelector, setWorkspaceDetails(QString("00015189-91"),
-                                                     QString("MUSR"))).Times(1);
->>>>>>> df581137
     EXPECT_CALL(*m_dataSelector, setChosenGroup(QString("long"))).Times(1);
     EXPECT_CALL(*m_dataSelector, setChosenPeriod(QString("1"))).Times(1);
     m_presenter->setAssignedFirstRun(wsName, boost::none);
@@ -228,13 +215,8 @@
     const QString wsName("MUSR00015189-91, 15193; Pair; long; Asym; 1; #1");
     EXPECT_CALL(*m_dataSelector,
                 setWorkspaceDetails(QString("00015189-91, 15193"),
-<<<<<<< HEAD
                                     QString("MUSR"),
                                     Eq(boost::optional<QString>{}))).Times(1);
-    EXPECT_CALL(*m_dataSelector, setWorkspaceIndex(0u)).Times(1);
-=======
-                                    QString("MUSR"))).Times(1);
->>>>>>> df581137
     EXPECT_CALL(*m_dataSelector, setChosenGroup(QString("long"))).Times(1);
     EXPECT_CALL(*m_dataSelector, setChosenPeriod(QString("1"))).Times(1);
     m_presenter->setAssignedFirstRun(wsName, boost::none);
@@ -243,14 +225,8 @@
   void test_setAssignedFirstRun_alreadySet() {
     setupGroupPeriodSelections();
     const QString wsName("MUSR00015189; Pair; long; Asym; 1; #1");
-<<<<<<< HEAD
     m_presenter->setAssignedFirstRun(wsName, boost::none);
     EXPECT_CALL(*m_dataSelector, setWorkspaceDetails(_, _, _)).Times(0);
-    EXPECT_CALL(*m_dataSelector, setWorkspaceIndex(_)).Times(0);
-=======
-    m_presenter->setAssignedFirstRun(wsName);
-    EXPECT_CALL(*m_dataSelector, setWorkspaceDetails(_, _)).Times(0);
->>>>>>> df581137
     EXPECT_CALL(*m_fitBrowser, allowSequentialFits(_)).Times(0);
     EXPECT_CALL(*m_dataSelector, setChosenGroup(QString("long"))).Times(0);
     EXPECT_CALL(*m_dataSelector, setChosenPeriod(QString("1"))).Times(0);
@@ -705,15 +681,9 @@
     EXPECT_CALL(*m_dataSelector, setDatasetNames(wsNameList)).Times(1);
 
     // Expect it will update the UI from workspace details
-<<<<<<< HEAD
     EXPECT_CALL(*m_dataSelector,
                 setWorkspaceDetails(QString("00015189-91"), QString("MUSR"),
                                     Eq(boost::none))).Times(1);
-    EXPECT_CALL(*m_dataSelector, setWorkspaceIndex(0)).Times(1);
-=======
-    EXPECT_CALL(*m_dataSelector, setWorkspaceDetails(QString("00015189-91"),
-                                                     QString("MUSR"))).Times(1);
->>>>>>> df581137
     EXPECT_CALL(*m_dataSelector, setChosenGroup(QString("fwd"))).Times(1);
     EXPECT_CALL(*m_dataSelector, setChosenPeriod(QString("1"))).Times(1);
 
