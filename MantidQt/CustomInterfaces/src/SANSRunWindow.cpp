--- conflicted
+++ resolved
@@ -1465,19 +1465,10 @@
  * @returns A list of the currently available workspaces
  */
 QStringList SANSRunWindow::currentWorkspaceList() const {
-<<<<<<< HEAD
-  auto ws_list =
-      AnalysisDataService::Instance().getObjectNames();
-  auto iend = ws_list.end();
-  QStringList current_list;
-  for (auto itr = ws_list.begin(); itr != iend;
-       ++itr) {
-=======
   auto ws_list = AnalysisDataService::Instance().getObjectNames();
   auto iend = ws_list.end();
   QStringList current_list;
   for (auto itr = ws_list.begin(); itr != iend; ++itr) {
->>>>>>> a038867d
     current_list.append(QString::fromStdString(*itr));
   }
   return current_list;
@@ -3679,12 +3670,7 @@
       Mantid::API::AnalysisDataService::Instance();
   auto workspaces = ads.getObjectNames();
   auto iend = workspaces.end();
-<<<<<<< HEAD
-  for (auto itr = workspaces.begin();
-       itr != iend; ++itr) {
-=======
   for (auto itr = workspaces.begin(); itr != iend; ++itr) {
->>>>>>> a038867d
     QString name = QString::fromStdString(*itr);
     if (name.endsWith("_raw") || name.endsWith("_nxs")) {
       ads.remove(*itr);
