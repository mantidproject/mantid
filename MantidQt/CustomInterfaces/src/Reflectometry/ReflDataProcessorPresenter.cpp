#include "MantidQtCustomInterfaces/Reflectometry/ReflDataProcessorPresenter.h"
#include "MantidAPI/AlgorithmManager.h"
#include "MantidAPI/IEventWorkspace.h"
#include "MantidAPI/MatrixWorkspace.h"
#include "MantidAPI/Run.h"
#include "MantidQtMantidWidgets/DataProcessorUI/DataProcessorTreeManager.h"
#include "MantidQtMantidWidgets/DataProcessorUI/DataProcessorView.h"
#include "MantidQtMantidWidgets/ProgressPresenter.h"

using namespace MantidQt::MantidWidgets;
using namespace Mantid::API;

namespace MantidQt {
namespace CustomInterfaces {

/**
* Constructor
* @param whitelist : The set of properties we want to show as columns
* @param preprocessMap : A map containing instructions for pre-processing
* @param processor : A DataProcessorProcessingAlgorithm
* @param postprocessor : A DataProcessorPostprocessingAlgorithm
* workspaces
* @param postprocessMap : A map containing instructions for post-processing.
* This map links column name to properties of the post-processing algorithm
* @param loader : The algorithm responsible for loading data
*/
ReflDataProcessorPresenter::ReflDataProcessorPresenter(
    const DataProcessorWhiteList &whitelist,
    const std::map<std::string, DataProcessorPreprocessingAlgorithm> &
        preprocessMap,
    const DataProcessorProcessingAlgorithm &processor,
    const DataProcessorPostprocessingAlgorithm &postprocessor,
    const std::map<std::string, std::string> &postprocessMap,
    const std::string &loader)
    : GenericDataProcessorPresenter(whitelist, preprocessMap, processor,
                                    postprocessor, postprocessMap, loader) {}

/**
* Destructor
*/
ReflDataProcessorPresenter::~ReflDataProcessorPresenter() {}

/**
 Process selected data
*/
void ReflDataProcessorPresenter::process() {

  // Get selected runs
  const auto items = m_manager->selectedData(true);

  // If uniform slicing is empty process normally, delegating to
  // GenericDataProcessorPresenter
<<<<<<< HEAD
  std::string timeSlicing =
      m_mainPresenter->getTimeSlicingOptions().toStdString();
  if (timeSlicing.empty()) {
    GenericDataProcessorPresenter::process();
=======
  std::string timeSlicingValues = m_mainPresenter->getTimeSlicingValues();
  if (timeSlicingValues.empty()) {
    // Check if any input event workspaces still exist in ADS
    if (proceedIfWSTypeInADS(items, true))
      GenericDataProcessorPresenter::process();
>>>>>>> e4105b25
    return;
  }

  // Check if any input non-event workspaces exist in ADS
  if (!proceedIfWSTypeInADS(items, false))
    return;

  // Get time slicing type
  std::string timeSlicingType = m_mainPresenter->getTimeSlicingType();

  // Progress report
  int progress = 0;
  int maxProgress = (int)(items.size());
  ProgressPresenter progressReporter(progress, maxProgress, maxProgress,
                                     m_progressView);

  // True if all groups were processed as event workspaces
  bool allGroupsWereEvent = true;
  // True if errors where encountered when reducing table
  bool errors = false;

  // Loop in groups
  for (const auto &item : items) {

    // Group of runs
    GroupData group = item.second;

    try {
      // First load the runs.
      bool allEventWS = loadGroup(group);

      if (allEventWS) {
        // Process the group
        if (processGroupAsEventWS(item.first, group, timeSlicingType,
                                  timeSlicingValues))
          errors = true;

        // Notebook not implemented yet
        if (m_view->getEnableNotebook()) {
          GenericDataProcessorPresenter::giveUserWarning(
              "Notebook not implemented for sliced data yet",
              "Notebook will not be generated");
        }

      } else {
        // Process the group
        if (processGroupAsNonEventWS(item.first, group))
          errors = true;
        // Notebook
      }

      if (!allEventWS)
        allGroupsWereEvent = false;

    } catch (...) {
      errors = true;
    }
    progressReporter.report();
  }

  if (!allGroupsWereEvent)
    m_view->giveUserWarning(
        "Some groups could not be processed as event workspaces", "Warning");
  if (errors)
    m_view->giveUserWarning("Some errors were encountered when "
                            "reducing table. Some groups may not have "
                            "been fully processed.",
                            "Warning");

  progressReporter.clear();
}

/** Loads a group of runs. Tries loading runs as event workspaces. If any of the
* workspaces in the group is not an event workspace, stops loading and re-loads
* all of them as non-event workspaces. We need the workspaces to be of the same
* type to process them together.
*
* @param group :: the group of runs
* @return :: true if all runs were loaded as event workspaces. False otherwise
*/
bool ReflDataProcessorPresenter::loadGroup(const GroupData &group) {

  // Set of runs loaded successfully
  std::set<std::string> loadedRuns;

  for (const auto &row : group) {

    // The run number
    std::string runNo = row.second.at(0);
    // Try loading as event workspace
    bool eventWS = loadEventRun(runNo);
    if (!eventWS) {
      // This run could not be loaded as event workspace. We need to load and
      // process the whole group as non-event data.
      for (const auto &rowNew : group) {
        // The run number
        std::string runNo = rowNew.second.at(0);
        // Load as non-event workspace
        loadNonEventRun(runNo);
      }
      // Remove monitors which were loaded as separate workspaces
      for (const auto &run : loadedRuns) {
        AnalysisDataService::Instance().remove("TOF_" + run + "_monitors");
      }
      return false;
    }
    loadedRuns.insert(runNo);
  }
  return true;
}

/** Processes a group of runs
*
* @param groupID :: An integer number indicating the id of this group
* @param group :: the group of event workspaces
* @param timeSlicingType :: The type of time slicing being used
* @param timeSlicingValues :: The string of values to perform time slicing with
* @return :: true if errors were encountered
*/
bool ReflDataProcessorPresenter::processGroupAsEventWS(
    int groupID, const GroupData &group, const std::string &timeSlicingType,
    const std::string &timeSlicingValues) {

  bool errors = false;
  bool multiRow = group.size() > 1;
  size_t numGroupSlices = INT_MAX;

  std::vector<double> startTimes, stopTimes;

  // For custom slicing, the start/stop times are the same for all rows
  if (timeSlicingType == "Custom")
    parseCustom(timeSlicingValues, startTimes, stopTimes);

  for (const auto &row : group) {

    const auto rowID = row.first;         // Integer ID of this row
    const auto data = row.second;         // Vector containing data for this row
    std::string runNo = row.second.at(0); // The run number

    if (timeSlicingType != "Custom") {
      const std::string runName = "TOF_" + runNo;
      parseUniform(timeSlicingValues, timeSlicingType, runName, startTimes,
                   stopTimes);
    }

    size_t numSlices = startTimes.size();
    addNumSlicesEntry(groupID, rowID, numSlices);

    for (size_t i = 0; i < numSlices; i++) {
      try {
        auto wsName = takeSlice(runNo, i, startTimes[i], stopTimes[i]);
        std::vector<std::string> slice(data);
        slice[0] = wsName;
        auto newData = reduceRow(slice);
        newData[0] = data[0];
        m_manager->update(groupID, rowID, newData);
      } catch (...) {
        return true;
      }
    }

    // For uniform slicing with multiple rows only the minimum number of slices
    // are common to each row
    if (multiRow && timeSlicingType == "Uniform")
      numGroupSlices = std::min(numGroupSlices, numSlices);
  }

  // Post-process (if needed)
  if (multiRow) {

    // All slices are common for uniform even or custom slicing
    if (timeSlicingType == "UniformEven" || timeSlicingType == "Custom")
      numGroupSlices = startTimes.size();

    addNumGroupSlicesEntry(groupID, numGroupSlices);

    for (size_t i = 0; i < numGroupSlices; i++) {
      GroupData groupNew;
      std::vector<std::string> data;
      for (const auto &row : group) {
        data = row.second;
        data[0] = row.second[0] + "_slice_" + std::to_string(i);
        groupNew[row.first] = data;
      }
      try {
        postProcessGroup(groupNew);
      } catch (...) {
        errors = true;
      }
    }
  }

  return errors;
}

/** Processes a group of non-event workspaces
*
* @param groupID :: An integer number indicating the id of this group
* @param group :: the group of event workspaces
* @return :: true if errors were encountered
*/
bool ReflDataProcessorPresenter::processGroupAsNonEventWS(
    int groupID, const GroupData &group) {

  bool errors = false;

  for (const auto &row : group) {

    // Reduce this row
    auto newData = reduceRow(row.second);
    // Update the tree
    m_manager->update(groupID, row.first, newData);
  }

  // Post-process (if needed)
  if (group.size() > 1) {
    try {
      postProcessGroup(group);
    } catch (...) {
      errors = true;
    }
  }

  return errors;
}

/** Parses a string to extract uniform time slicing
 *
 * @param timeSlicing :: The string to parse
 * @param slicingType :: The type of uniform slicing being used
 * @param wsName :: The name of the workspace to be sliced
 * @param startTimes :: Start times for the set of slices
 * @param stopTimes :: Stop times for the set of slices
 */
void ReflDataProcessorPresenter::parseUniform(const std::string &timeSlicing,
                                              const std::string &slicingType,
                                              const std::string &wsName,
                                              std::vector<double> &startTimes,
                                              std::vector<double> &stopTimes) {

  IEventWorkspace_sptr mws;
  if (AnalysisDataService::Instance().doesExist(wsName)) {
    mws = AnalysisDataService::Instance().retrieveWS<IEventWorkspace>(wsName);
    if (!mws) {
      m_mainPresenter->giveUserCritical("Workspace to slice " + wsName +
                                            " is not an event workspace!",
                                        "Time slicing error");
      return;
    }
  } else {
    m_mainPresenter->giveUserCritical("Workspace to slice not found: " + wsName,
                                      "Time slicing error");
    return;
  }

  const auto run = mws->run();
  const auto totalDuration = run.endTime() - run.startTime();
  double totalDurationSec = totalDuration.total_seconds();
  double sliceDuration = .0;
  int numSlices = 0;

  if (slicingType == "UniformEven") {
    numSlices = std::stoi(timeSlicing);
    sliceDuration = totalDurationSec / numSlices;
  } else if (slicingType == "Uniform") {
    sliceDuration = std::stod(timeSlicing);
    numSlices = static_cast<int>(ceil(totalDurationSec / sliceDuration));
  }

  // Add the start/stop times
  startTimes = std::vector<double>(numSlices);
  stopTimes = std::vector<double>(numSlices);

  for (int i = 0; i < numSlices; i++) {
    startTimes[i] = sliceDuration * i;
    stopTimes[i] = sliceDuration * (i + 1);
  }
}

/** Parses a string to extract custom time slicing
 *
 * @param timeSlicing :: The string to parse
 * @param startTimes :: Start times for the set of slices
 * @param stopTimes :: Stop times for the set of slices
 */
void ReflDataProcessorPresenter::parseCustom(const std::string &timeSlicing,
                                             std::vector<double> &startTimes,
                                             std::vector<double> &stopTimes) {

  std::vector<std::string> timesStr;
  boost::split(timesStr, timeSlicing, boost::is_any_of(","));

  std::vector<double> times;
  std::transform(timesStr.begin(), timesStr.end(), std::back_inserter(times),
                 [](const std::string &astr) { return std::stod(astr); });

  size_t numTimes = times.size();

  // Add the start/stop times
  startTimes = std::vector<double>(numTimes - 1);
  stopTimes = std::vector<double>(numTimes - 1);

  if (numTimes == 1) {
    startTimes[0] = 0;
    stopTimes[0] = times[0];
  } else {
    for (size_t i = 0; i < numTimes - 1; i++) {
      startTimes[i] = times[i];
      stopTimes[i] = times[i + 1];
    }
  }
<<<<<<< HEAD

  if (startTimes.size() != stopTimes.size())
    m_view->giveUserCritical("Error parsing time slices", "Time slicing error");
=======
>>>>>>> e4105b25
}

/** Loads an event workspace and puts it into the ADS
 *
 * @param runNo :: the run number as a string
 * @return :: True if algorithm was executed. False otherwise
 */
bool ReflDataProcessorPresenter::loadEventRun(const std::string &runNo) {

  bool runFound;
  std::string outName;
  std::string prefix = "TOF_";
  std::string instrument = m_view->getProcessInstrument();

  outName = findRunInADS(runNo, prefix, runFound);
  if (!runFound ||
      AnalysisDataService::Instance().doesExist(outName + "_monitors") ==
          false ||
      AnalysisDataService::Instance().retrieveWS<IEventWorkspace>(outName) ==
          NULL) {
    // Monitors must be loaded first and workspace must be an event workspace
    loadRun(runNo, instrument, prefix, "LoadEventNexus", runFound);
  }

  return runFound;
}

/** Loads a non-event workspace and puts it into the ADS
 *
 * @param runNo :: the run number as a string
 */
void ReflDataProcessorPresenter::loadNonEventRun(const std::string &runNo) {

  bool runFound; // unused but required
  std::string prefix = "TOF_";
  std::string instrument = m_view->getProcessInstrument();

  findRunInADS(runNo, prefix, runFound);
  if (!runFound)
    loadRun(runNo, instrument, prefix, m_loader, runFound);
}

/** Tries loading a run from disk
 *
 * @param run : The name of the run
 * @param instrument : The instrument the run belongs to
 * @param prefix : The prefix to be prepended to the run number
 * @param loader : The algorithm used for loading runs
 * @param runFound : Whether or not the run was actually found
 * @returns string name of the run
 */
std::string ReflDataProcessorPresenter::loadRun(const std::string &run,
                                                const std::string &instrument,
                                                const std::string &prefix,
                                                const std::string &loader,
                                                bool &runFound) {

  runFound = true;
  const std::string fileName = instrument + run;
  const std::string outputName = prefix + run;

  IAlgorithm_sptr algLoadRun = AlgorithmManager::Instance().create(loader);
  algLoadRun->initialize();
  algLoadRun->setProperty("Filename", fileName);
  algLoadRun->setProperty("OutputWorkspace", outputName);
  if (loader == "LoadEventNexus")
    algLoadRun->setProperty("LoadMonitors", true);
  algLoadRun->execute();
  if (!algLoadRun->isExecuted()) {
    // Run not loaded from disk
    runFound = false;
    return "";
  }

  return outputName;
}

/** Takes a slice from a run and puts the 'sliced' workspace into the ADS
*
* @param runNo :: the run number as a string
* @param sliceIndex :: the index of the slice being taken
* @param startTime :: start time
* @param stopTime :: stop time
* @return :: the name of the sliced workspace (without prefix 'TOF_')
*/
std::string ReflDataProcessorPresenter::takeSlice(const std::string &runNo,
                                                  size_t sliceIndex,
                                                  double startTime,
                                                  double stopTime) {

  std::string runName = "TOF_" + runNo;
  std::string sliceName = runName + "_slice_" + std::to_string(sliceIndex);
  std::string monName = runName + "_monitors";

  // Filter by time
  IAlgorithm_sptr filter = AlgorithmManager::Instance().create("FilterByTime");
  filter->initialize();
  filter->setProperty("InputWorkspace", runName);
  filter->setProperty("OutputWorkspace", sliceName);
  filter->setProperty("StartTime", startTime);
  filter->setProperty("StopTime", stopTime);
  filter->execute();

  // Get the normalization constant for this slice
  MatrixWorkspace_sptr mws =
      AnalysisDataService::Instance().retrieveWS<MatrixWorkspace>(runName);
  double total = mws->run().getProtonCharge();
  mws = AnalysisDataService::Instance().retrieveWS<MatrixWorkspace>(sliceName);
  double slice = mws->run().getProtonCharge();
  double fraction = slice / total;

  IAlgorithm_sptr scale = AlgorithmManager::Instance().create("Scale");
  scale->initialize();
  scale->setProperty("InputWorkspace", monName);
  scale->setProperty("Factor", fraction);
  scale->setProperty("OutputWorkspace", "__" + monName + "_temp");
  scale->execute();

  IAlgorithm_sptr rebinDet =
      AlgorithmManager::Instance().create("RebinToWorkspace");
  rebinDet->initialize();
  rebinDet->setProperty("WorkspaceToRebin", sliceName);
  rebinDet->setProperty("WorkspaceToMatch", "__" + monName + "_temp");
  rebinDet->setProperty("OutputWorkspace", sliceName);
  rebinDet->setProperty("PreserveEvents", false);
  rebinDet->execute();

  IAlgorithm_sptr append = AlgorithmManager::Instance().create("AppendSpectra");
  append->initialize();
  append->setProperty("InputWorkspace1", "__" + monName + "_temp");
  append->setProperty("InputWorkspace2", sliceName);
  append->setProperty("OutputWorkspace", sliceName);
  append->setProperty("MergeLogs", true);
  append->execute();

  // Remove temporary monitor ws
  AnalysisDataService::Instance().remove("__" + monName + "_temp");

  return sliceName.substr(4);
}

/** Plots any currently selected rows */
void ReflDataProcessorPresenter::plotRow() {

<<<<<<< HEAD
  // if uniform slicing is empty plot normally
  std::string timeSlicing =
      m_mainPresenter->getTimeSlicingOptions().toStdString();

  if (timeSlicing.empty()) {
=======
  const auto items = m_manager->selectedData();
  if (items.size() == 0)
    return;

  // If slicing values are empty plot normally
  std::string timeSlicingValues = m_mainPresenter->getTimeSlicingValues();
  if (timeSlicingValues.empty()) {
>>>>>>> e4105b25
    GenericDataProcessorPresenter::plotRow();
    return;
  }

  // Set of workspaces to plot
  std::set<std::string> workspaces;
  // Set of workspaces not found in the ADS
  std::set<std::string> notFound;

  for (const auto &item : items) {

    for (const auto &run : item.second) {

      const size_t numSlices = m_numSlicesMap.at(item.first).at(run.first);
      const std::string wsName = getReducedWorkspaceName(run.second, "IvsQ_");

      for (size_t slice = 0; slice < numSlices; slice++) {
        const std::string sliceName =
            wsName + "_slice_" + std::to_string(slice);
        if (AnalysisDataService::Instance().doesExist(sliceName))
          workspaces.insert(sliceName);
        else
          notFound.insert(sliceName);
      }
    }
  }

  if (!notFound.empty())
    m_view->giveUserWarning(
        "The following workspaces were not plotted because they were not "
        "found:\n" +
            boost::algorithm::join(notFound, "\n") +
            "\n\nPlease check that the rows you are trying to plot have been "
            "fully processed.",
        "Error plotting rows.");

  plotWorkspaces(workspaces);
}

/** This method returns, for a given set of rows, i.e. a group of runs, the name
* of the output (post-processed) workspace
*
* @param groupData : The data in a given group
* @param prefix : A prefix to be appended to the generated ws name
* @param index : The index of the slice
* @returns : The name of the workspace
*/
std::string ReflDataProcessorPresenter::getPostprocessedWorkspaceName(
    const GroupData &groupData, const std::string &prefix, size_t index) {

  std::vector<std::string> outputNames;

  for (const auto &data : groupData) {
    outputNames.push_back(getReducedWorkspaceName(data.second) + "_slice_" +
                          std::to_string(index));
  }
  return prefix + boost::join(outputNames, "_");
}

/** Plots any currently selected groups */
void ReflDataProcessorPresenter::plotGroup() {

<<<<<<< HEAD
  // if uniform slicing is empty plot normally
  std::string timeSlicing =
      m_mainPresenter->getTimeSlicingOptions().toStdString();

  if (timeSlicing.empty()) {
=======
  const auto items = m_manager->selectedData();
  if (items.size() == 0)
    return;

  // If slicing values are empty plot normally
  std::string timeSlicingValues = m_mainPresenter->getTimeSlicingValues();
  if (timeSlicingValues.empty()) {
>>>>>>> e4105b25
    GenericDataProcessorPresenter::plotGroup();
    return;
  }

  // Set of workspaces to plot
  std::set<std::string> workspaces;
  // Set of workspaces not found in the ADS
  std::set<std::string> notFound;

  for (const auto &item : items) {

    if (item.second.size() > 1) {

      size_t numSlices = m_numGroupSlicesMap.at(item.first);

      for (size_t slice = 0; slice < numSlices; slice++) {

        const std::string wsName =
            getPostprocessedWorkspaceName(item.second, "IvsQ_", slice);

        if (AnalysisDataService::Instance().doesExist(wsName))
          workspaces.insert(wsName);
        else
          notFound.insert(wsName);
      }
    }
  }

  if (!notFound.empty())
    m_view->giveUserWarning(
        "The following workspaces were not plotted because they were not "
        "found:\n" +
            boost::algorithm::join(notFound, "\n") +
            "\n\nPlease check that the groups you are trying to plot have been "
            "fully processed.",
        "Error plotting groups.");

  plotWorkspaces(workspaces);
}

/** Asks user if they wish to proceed if the AnalysisDataService contains input
 * workspaces of a specific type
 *
 * @param data :: The data selected in the table
 * @param findEventWS :: Whether or not we are searching for event workspaces
 * @return :: Boolean - true if user wishes to proceed, false if not
 */
bool ReflDataProcessorPresenter::proceedIfWSTypeInADS(const TreeData &data,
                                                      const bool findEventWS) {

  std::vector<std::string> foundInputWorkspaces;

  for (const auto &item : data) {
    const auto group = item.second;

    for (const auto &row : group) {
      bool runFound = false;
      std::string runNo = row.second.at(0);
      std::string outName = findRunInADS(runNo, "TOF_", runFound);

      if (runFound) {
        bool isEventWS =
            AnalysisDataService::Instance().retrieveWS<IEventWorkspace>(
                outName) != NULL;
        if (findEventWS == isEventWS) {
          foundInputWorkspaces.push_back(outName);
        } else if (isEventWS) { // monitors must be loaded
          std::string monName = outName + "_monitors";
          if (AnalysisDataService::Instance().doesExist(monName) == false)
            foundInputWorkspaces.push_back(outName);
        }
      }
    }
  }

  if (foundInputWorkspaces.size() > 0) {
    // Input workspaces of type found, ask user if they wish to process
    std::string foundStr = boost::algorithm::join(foundInputWorkspaces, "\n");
    bool process = m_mainPresenter->askUserYesNo(
        "Processing selected rows will replace the following workspaces:\n\n" +
            foundStr + "\n\nDo you wish to continue?",
        "Process selected rows?");

    if (process) {
      // Remove all found workspaces
      for (auto &wsName : foundInputWorkspaces) {
        AnalysisDataService::Instance().remove(wsName);
      }
    }

    return process;
  }

  // No input workspaces of type found, proceed with reduction automatically
  return true;
}

/** Add entry for the number of slices for a row in a group
*
* @param groupID :: The ID of the group
* @param rowID :: The ID of the row in group
* @param numSlices :: Number of slices
*/
void ReflDataProcessorPresenter::addNumSlicesEntry(int groupID, int rowID,
                                                   size_t numSlices) {
  m_numSlicesMap[groupID][rowID] = numSlices;
}

/** Add entry for the number of slices for all rows in a group
*
* @param groupID :: The ID of the group
* @param numSlices :: Number of slices
*/
void ReflDataProcessorPresenter::addNumGroupSlicesEntry(int groupID,
                                                        size_t numSlices) {
  m_numGroupSlicesMap[groupID] = numSlices;
}
}
}<|MERGE_RESOLUTION|>--- conflicted
+++ resolved
@@ -50,18 +50,11 @@
 
   // If uniform slicing is empty process normally, delegating to
   // GenericDataProcessorPresenter
-<<<<<<< HEAD
-  std::string timeSlicing =
-      m_mainPresenter->getTimeSlicingOptions().toStdString();
-  if (timeSlicing.empty()) {
-    GenericDataProcessorPresenter::process();
-=======
-  std::string timeSlicingValues = m_mainPresenter->getTimeSlicingValues();
+  auto timeSlicingValues = m_mainPresenter->getTimeSlicingValues().toStdString();
   if (timeSlicingValues.empty()) {
     // Check if any input event workspaces still exist in ADS
     if (proceedIfWSTypeInADS(items, true))
       GenericDataProcessorPresenter::process();
->>>>>>> e4105b25
     return;
   }
 
@@ -70,7 +63,7 @@
     return;
 
   // Get time slicing type
-  std::string timeSlicingType = m_mainPresenter->getTimeSlicingType();
+  auto timeSlicingType = m_mainPresenter->getTimeSlicingType().toStdString();
 
   // Progress report
   int progress = 0;
@@ -306,13 +299,13 @@
   if (AnalysisDataService::Instance().doesExist(wsName)) {
     mws = AnalysisDataService::Instance().retrieveWS<IEventWorkspace>(wsName);
     if (!mws) {
-      m_mainPresenter->giveUserCritical("Workspace to slice " + wsName +
+      m_view->giveUserCritical("Workspace to slice " + wsName +
                                             " is not an event workspace!",
                                         "Time slicing error");
       return;
     }
   } else {
-    m_mainPresenter->giveUserCritical("Workspace to slice not found: " + wsName,
+    m_view->giveUserCritical("Workspace to slice not found: " + wsName,
                                       "Time slicing error");
     return;
   }
@@ -373,12 +366,6 @@
       stopTimes[i] = times[i + 1];
     }
   }
-<<<<<<< HEAD
-
-  if (startTimes.size() != stopTimes.size())
-    m_view->giveUserCritical("Error parsing time slices", "Time slicing error");
-=======
->>>>>>> e4105b25
 }
 
 /** Loads an event workspace and puts it into the ADS
@@ -523,21 +510,13 @@
 /** Plots any currently selected rows */
 void ReflDataProcessorPresenter::plotRow() {
 
-<<<<<<< HEAD
-  // if uniform slicing is empty plot normally
-  std::string timeSlicing =
-      m_mainPresenter->getTimeSlicingOptions().toStdString();
-
-  if (timeSlicing.empty()) {
-=======
   const auto items = m_manager->selectedData();
   if (items.size() == 0)
     return;
 
   // If slicing values are empty plot normally
-  std::string timeSlicingValues = m_mainPresenter->getTimeSlicingValues();
+  auto timeSlicingValues = m_mainPresenter->getTimeSlicingValues().toStdString();
   if (timeSlicingValues.empty()) {
->>>>>>> e4105b25
     GenericDataProcessorPresenter::plotRow();
     return;
   }
@@ -600,21 +579,13 @@
 /** Plots any currently selected groups */
 void ReflDataProcessorPresenter::plotGroup() {
 
-<<<<<<< HEAD
-  // if uniform slicing is empty plot normally
-  std::string timeSlicing =
-      m_mainPresenter->getTimeSlicingOptions().toStdString();
-
-  if (timeSlicing.empty()) {
-=======
   const auto items = m_manager->selectedData();
   if (items.size() == 0)
     return;
 
   // If slicing values are empty plot normally
-  std::string timeSlicingValues = m_mainPresenter->getTimeSlicingValues();
+  auto timeSlicingValues = m_mainPresenter->getTimeSlicingValues().toStdString();
   if (timeSlicingValues.empty()) {
->>>>>>> e4105b25
     GenericDataProcessorPresenter::plotGroup();
     return;
   }
@@ -693,7 +664,8 @@
   if (foundInputWorkspaces.size() > 0) {
     // Input workspaces of type found, ask user if they wish to process
     std::string foundStr = boost::algorithm::join(foundInputWorkspaces, "\n");
-    bool process = m_mainPresenter->askUserYesNo(
+
+    bool process = m_view->askUserYesNo(
         "Processing selected rows will replace the following workspaces:\n\n" +
             foundStr + "\n\nDo you wish to continue?",
         "Process selected rows?");
