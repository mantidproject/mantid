#include "MantidQtCustomInterfaces/Reflectometry/QtReflOptionsDialog.h"
#include "MantidQtCustomInterfaces/Reflectometry/QtReflMainView.h"

namespace MantidQt {
namespace CustomInterfaces {
/** Constructor */
QtReflOptionsDialog::QtReflOptionsDialog(
<<<<<<< HEAD
    ReflMainView *view, boost::shared_ptr<IReflPresenter> presenter)
=======
    ReflTableView *view, boost::shared_ptr<IReflTablePresenter> presenter)
>>>>>>> 5353f6af
    : QDialog(dynamic_cast<QtReflMainView *>(view)), m_presenter(presenter) {
  initLayout();
  initBindings();
  loadOptions();
}
<<<<<<< HEAD

/** Destructor */
QtReflOptionsDialog::~QtReflOptionsDialog() {}

/** Initialise the ui */
void QtReflOptionsDialog::initLayout() {
  ui.setupUi(this);
  connect(ui.buttonBox->button(QDialogButtonBox::Ok), SIGNAL(clicked()), this,
          SLOT(saveOptions()));
}

/** Bind options to their widgets */
void QtReflOptionsDialog::initBindings() {
  m_bindings.clear();

  // Check all the widgets for the "reflOptionName" property.
  // If it exists, bind the named option to that widget.
  QList<QWidget *> widgets = findChildren<QWidget *>();
  auto widgetsVec = widgets.toVector();
  for (auto it = widgets.begin(); it != widgets.end(); ++it) {
    QVariant binding = (*it)->property("reflOptionName");
    if (binding.isValid())
      m_bindings[binding.toString().toStdString()] = (*it)->objectName();
  }
}

/** This slot saves the currently configured options to the presenter */
void QtReflOptionsDialog::saveOptions() {
  std::map<std::string, QVariant> options = m_presenter->options();

  // Iterate through all our bound widgets, pushing their value into the options
  // map
  for (auto it = m_bindings.begin(); it != m_bindings.end(); ++it) {
    QString widgetName = it->second;
    if (widgetName.isEmpty())
      continue;

    QCheckBox *checkbox = findChild<QCheckBox *>(widgetName);
    if (checkbox) {
      options[it->first] = checkbox->isChecked();
      continue;
    }

    QSpinBox *spinbox = findChild<QSpinBox *>(widgetName);
    if (spinbox) {
      options[it->first] = spinbox->value();
      continue;
    }
    QLineEdit *lineEdit = findChild<QLineEdit *>(widgetName);
    if (lineEdit) {
      options[it->first] = lineEdit->text();
      continue;
    }
  }

  // Update the presenter's options
  m_presenter->setOptions(options);
}

/** This slot sets the ui to match the presenter's options */
void QtReflOptionsDialog::loadOptions() {
  std::map<std::string, QVariant> options = m_presenter->options();

  // Set the values from the options
  for (auto it = options.begin(); it != options.end(); ++it) {
    QString widgetName = m_bindings[it->first];
    if (widgetName.isEmpty())
      continue;

    QCheckBox *checkbox = findChild<QCheckBox *>(widgetName);
    if (checkbox) {
      checkbox->setChecked(it->second.toBool());
      continue;
    }

    QSpinBox *spinbox = findChild<QSpinBox *>(widgetName);
    if (spinbox) {
      spinbox->setValue(it->second.toInt());
=======

/** Destructor */
QtReflOptionsDialog::~QtReflOptionsDialog() {}

/** Initialise the ui */
void QtReflOptionsDialog::initLayout() {
  ui.setupUi(this);
  connect(ui.buttonBox->button(QDialogButtonBox::Ok), SIGNAL(clicked()), this,
          SLOT(saveOptions()));
}

/** Bind options to their widgets */
void QtReflOptionsDialog::initBindings() {
  m_bindings.clear();

  // Check all the widgets for the "reflOptionName" property.
  // If it exists, bind the named option to that widget.
  QList<QWidget *> widgets = findChildren<QWidget *>();
  for (auto it = widgets.begin(); it != widgets.end(); ++it) {
    QVariant binding = (*it)->property("reflOptionName");
    if (binding.isValid())
      m_bindings[binding.toString().toStdString()] = (*it)->objectName();
  }
}

/** This slot saves the currently configured options to the presenter */
void QtReflOptionsDialog::saveOptions() {
  std::map<std::string, QVariant> options = m_presenter->options();

  // Iterate through all our bound widgets, pushing their value into the options
  // map
  for (auto it = m_bindings.begin(); it != m_bindings.end(); ++it) {
    QString widgetName = it->second;
    if (widgetName.isEmpty())
      continue;

    QCheckBox *checkbox = findChild<QCheckBox *>(widgetName);
    if (checkbox) {
      options[it->first] = checkbox->isChecked();
      continue;
    }

    QSpinBox *spinbox = findChild<QSpinBox *>(widgetName);
    if (spinbox) {
      options[it->first] = spinbox->value();
>>>>>>> 5353f6af
      continue;
    }
  }

<<<<<<< HEAD
    QLineEdit *lineEdit = findChild<QLineEdit *>(widgetName);
    if (lineEdit) {
      lineEdit->setText(it->second.toString());
=======
  // Update the presenter's options
  m_presenter->setOptions(options);
}

/** This slot sets the ui to match the presenter's options */
void QtReflOptionsDialog::loadOptions() {
  std::map<std::string, QVariant> options = m_presenter->options();

  // Set the values from the options
  for (auto it = options.begin(); it != options.end(); ++it) {
    QString widgetName = m_bindings[it->first];
    if (widgetName.isEmpty())
      continue;

    QCheckBox *checkbox = findChild<QCheckBox *>(widgetName);
    if (checkbox) {
      checkbox->setChecked(it->second.toBool());
      continue;
    }

    QSpinBox *spinbox = findChild<QSpinBox *>(widgetName);
    if (spinbox) {
      spinbox->setValue(it->second.toInt());
>>>>>>> 5353f6af
      continue;
    }
  }
}

} // CustomInterfaces
} // MantidQt<|MERGE_RESOLUTION|>--- conflicted
+++ resolved
@@ -5,17 +5,13 @@
 namespace CustomInterfaces {
 /** Constructor */
 QtReflOptionsDialog::QtReflOptionsDialog(
-<<<<<<< HEAD
-    ReflMainView *view, boost::shared_ptr<IReflPresenter> presenter)
-=======
+
     ReflTableView *view, boost::shared_ptr<IReflTablePresenter> presenter)
->>>>>>> 5353f6af
     : QDialog(dynamic_cast<QtReflMainView *>(view)), m_presenter(presenter) {
   initLayout();
   initBindings();
   loadOptions();
 }
-<<<<<<< HEAD
 
 /** Destructor */
 QtReflOptionsDialog::~QtReflOptionsDialog() {}
@@ -34,7 +30,6 @@
   // Check all the widgets for the "reflOptionName" property.
   // If it exists, bind the named option to that widget.
   QList<QWidget *> widgets = findChildren<QWidget *>();
-  auto widgetsVec = widgets.toVector();
   for (auto it = widgets.begin(); it != widgets.end(); ++it) {
     QVariant binding = (*it)->property("reflOptionName");
     if (binding.isValid())
@@ -94,87 +89,12 @@
     QSpinBox *spinbox = findChild<QSpinBox *>(widgetName);
     if (spinbox) {
       spinbox->setValue(it->second.toInt());
-=======
-
-/** Destructor */
-QtReflOptionsDialog::~QtReflOptionsDialog() {}
-
-/** Initialise the ui */
-void QtReflOptionsDialog::initLayout() {
-  ui.setupUi(this);
-  connect(ui.buttonBox->button(QDialogButtonBox::Ok), SIGNAL(clicked()), this,
-          SLOT(saveOptions()));
-}
-
-/** Bind options to their widgets */
-void QtReflOptionsDialog::initBindings() {
-  m_bindings.clear();
-
-  // Check all the widgets for the "reflOptionName" property.
-  // If it exists, bind the named option to that widget.
-  QList<QWidget *> widgets = findChildren<QWidget *>();
-  for (auto it = widgets.begin(); it != widgets.end(); ++it) {
-    QVariant binding = (*it)->property("reflOptionName");
-    if (binding.isValid())
-      m_bindings[binding.toString().toStdString()] = (*it)->objectName();
-  }
-}
-
-/** This slot saves the currently configured options to the presenter */
-void QtReflOptionsDialog::saveOptions() {
-  std::map<std::string, QVariant> options = m_presenter->options();
-
-  // Iterate through all our bound widgets, pushing their value into the options
-  // map
-  for (auto it = m_bindings.begin(); it != m_bindings.end(); ++it) {
-    QString widgetName = it->second;
-    if (widgetName.isEmpty())
-      continue;
-
-    QCheckBox *checkbox = findChild<QCheckBox *>(widgetName);
-    if (checkbox) {
-      options[it->first] = checkbox->isChecked();
       continue;
     }
 
-    QSpinBox *spinbox = findChild<QSpinBox *>(widgetName);
-    if (spinbox) {
-      options[it->first] = spinbox->value();
->>>>>>> 5353f6af
-      continue;
-    }
-  }
-
-<<<<<<< HEAD
     QLineEdit *lineEdit = findChild<QLineEdit *>(widgetName);
     if (lineEdit) {
       lineEdit->setText(it->second.toString());
-=======
-  // Update the presenter's options
-  m_presenter->setOptions(options);
-}
-
-/** This slot sets the ui to match the presenter's options */
-void QtReflOptionsDialog::loadOptions() {
-  std::map<std::string, QVariant> options = m_presenter->options();
-
-  // Set the values from the options
-  for (auto it = options.begin(); it != options.end(); ++it) {
-    QString widgetName = m_bindings[it->first];
-    if (widgetName.isEmpty())
-      continue;
-
-    QCheckBox *checkbox = findChild<QCheckBox *>(widgetName);
-    if (checkbox) {
-      checkbox->setChecked(it->second.toBool());
-      continue;
-    }
-
-    QSpinBox *spinbox = findChild<QSpinBox *>(widgetName);
-    if (spinbox) {
-      spinbox->setValue(it->second.toInt());
->>>>>>> 5353f6af
-      continue;
     }
   }
 }
