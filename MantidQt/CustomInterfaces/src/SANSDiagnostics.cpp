--- conflicted
+++ resolved
@@ -676,90 +676,9 @@
     return;
   }
 
-<<<<<<< HEAD
-  /** This method returns spectrum list for the selected detector
-    * @param mws_sptr shared pointer to workspace
-    * @param detNum number used to identify detector
-    * @param specList  -list of spectrum
-    */
-    void SANSDiagnostics::getSpectraList(const Mantid::API::MatrixWorkspace_sptr& mws_sptr,const detid_t detNum,std::vector<specnum_t>&specList)
-    {
-      // This metod was wrong ticket #2470. The solution here will cause the system not to perform very well. 
-      // The best option would be put this information inside the DetectorDetails
-      boost::shared_ptr<RectDetectorDetails> rectDet;
-      try
-      {
-        rectDet= m_rectDetectors.at(detNum);
-      }
-      catch(std::out_of_range& )
-      {
-        if(detNum==0)
-        {
-          g_log.error()<<"Error : The instrument does not have any RectangularDetectors "<<std::endl;
-        }
-        else if(detNum==1)
-        {
-          g_log.error()<<"Error : The instrument  have only one  RectangularDetector"<<std::endl;
-        }
-        return;
-      }
-      if(!rectDet)
-      {
-        g_log.error()<<"Error when accessing the details of rectangular detector"<<std::endl;
-        return;
-      }
-      
-      size_t min_spec_index= ULONG_MAX;
-      size_t max_spec_index=0; 
-      size_t aux; 
-      // this is a costly opperation and should be done just once for each file
-      for ( size_t i = 0; i < mws_sptr->getNumberHistograms(); ++i )
-      {
-        const ISpectrum * const spec = mws_sptr->getSpectrum(i);
-        auto detIDs = spec->getDetectorIDs();
-        if ( ! detIDs.empty() )
-        {
-          // Assuming 1 detector per spectrum (the old code would have failed if it wasn't)
-          const detid_t detID = *detIDs.begin();
-          // if detector id inside the range
-          if (detID >= rectDet->getMinimumDetectorId() && detID <= rectDet->getMaximumDetectorId())
-          {
-            aux = spec->getSpectrumNo();
-            if (aux > max_spec_index)
-              max_spec_index = aux;
-            if (aux < min_spec_index)
-              min_spec_index = aux;
-          }
-        }
-      }
-      if ( min_spec_index == ULONG_MAX || max_spec_index == 0){
-        g_log.error()<<"Error : The instrument does not have data associated to the RectangularDetector " << rectDet->getDetectorName().toStdString()<<std::endl;
-      }
-      // as long the spectrum index is the workspace index + 1
-      specList.clear();
-      // it is not really required, it could stay with the workspace id, just for compatibility
-      specList.push_back(mws_sptr->getSpectrum(min_spec_index)->getSpectrumNo());
-      specList.push_back(mws_sptr->getSpectrum(max_spec_index)->getSpectrumNo());                          
-    }
-  /** This method returns the minimum and maximum spectrum ids
-    * @param specList - list of spectra.
-    * @param minSpec - minimum spectrum number
-    * @param maxSpec - maximum spectrum number
-    */
-    void SANSDiagnostics::minandMaxSpectrumIds(const std::vector<specnum_t>& specList,QString& minSpec, QString& maxSpec)
-    {      
-      specnum_t spec_min =*std::min_element(specList.begin(),specList.end());
-      specnum_t spec_max=*std::max_element(specList.begin(),specList.end());
-    
-      std::string s_min,s_max;
-      try
-      {
-        s_min = boost::lexical_cast<std::string >(spec_min);
-=======
   std::vector<specnum_t> specList;
   getSpectraList(mws_sptr, detNum, specList);
   minandMaxSpectrumIds(specList, minSpec, maxSpec);
->>>>>>> a038867d
 
   if (!isValidSpectra(minSpec, maxSpec)) {
     m_SANSForm->groupBox_Detector1->setDisabled(true);
@@ -804,46 +723,10 @@
   minandMaxSpectrumIds(specList, minSpec, maxSpec);
   QString wsStartIndex, wsEndIndex;
 
-<<<<<<< HEAD
-    /** This method returns workspace Indexes for the given spectrum indexes
-      * @param mws_sptr - shared pointer to workspace
-      * @param specList - list of spectra
-      * @param startWSIndex - start index of workspace
-      * @param endWSIndex  - end index of the workspace
-    */
-
-    void SANSDiagnostics::getWorkspaceIndexes(const Mantid::API::MatrixWorkspace_sptr& mws_sptr,
-                                              const std::vector<specnum_t>& specList,
-                                              QString& startWSIndex,QString& endWSIndex)
-    {      
-            
-      auto wsindexList = mws_sptr->getIndicesFromSpectra(specList);
-      std::string wsStart;
-      std::string wsEnd;
-      try
-      {        
-        wsStart= boost::lexical_cast<std::string>(wsindexList.at(0));
-        wsEnd = boost::lexical_cast<std::string>(wsindexList.at(1));
-      }
-      catch(boost::bad_lexical_cast&)
-      {
-        g_log.error()<<"Error: Invalid start / end workspace index"<<std::endl;
-      }
-      catch(std::out_of_range&)
-      {
-        g_log.error()<<"Error: Invalid start / end workspace index"<<std::endl;
-      }
-     
-      startWSIndex = QString::fromStdString(wsStart);
-      endWSIndex =  QString::fromStdString(wsEnd);
-          
-    }
-=======
   if (!isValidSpectra(minSpec, maxSpec)) {
     m_SANSForm->groupBox_Detector1->setDisabled(true);
     return;
   }
->>>>>>> a038867d
 
   QString detName = getDetectorName(detNum);
   // give the detectorname_V for workspace
@@ -920,99 +803,6 @@
     if ((*parsedValcitr).empty()) {
       return;
     }
-<<<<<<< HEAD
-
-
-    /// Handler for first detector horizontal integral button
-    void SANSDiagnostics::firstDetectorHorizontalIntegralClicked()
-    {           
-      QString orientation("D_H");
-      QString minSpec;
-      QString maxSpec;
-      int detNum=0;//first detector
-
-      QString ipwsName= getDataLoadedWorkspace();
-      Mantid::API::Workspace_sptr ws_sptr;
-      try
-      {
-        ws_sptr = Mantid::API::AnalysisDataService::Instance().retrieve(ipwsName.toStdString());
-
-      }
-      catch(Exception::NotFoundError&)
-      {
-        g_log.error()<<"Error when accessing the Workspace "+ipwsName.toStdString()<<std::endl;
-        return;
-
-      }
-      Mantid::API::MatrixWorkspace_sptr mws_sptr=boost::dynamic_pointer_cast<Mantid::API::MatrixWorkspace>(ws_sptr);
-      if(!mws_sptr)
-      {
-        return;
-      }
-      std::vector<specnum_t> specList;
-      getSpectraList(mws_sptr,detNum,specList);
-      minandMaxSpectrumIds(specList,minSpec,maxSpec);
-      if(!isValidSpectra(minSpec,maxSpec))
-      {
-        m_SANSForm->groupBox_Detector1->setDisabled(true);
-        return;
-      } 
-      
-      QString detName= getDetectorName(0);
-      //give the detectorname_H for workspace
-      const QString integrationType ="H";
-
-      ///horizontal integral range string
-      QString hiRange=m_SANSForm->hirange_edit1->text();
-     
-      IntegralClicked(hiRange,orientation,minSpec,maxSpec,detName, integrationType ,m_SANSForm->tcmask1->isChecked(),true);
-         
-    }
-
-    /// Handler for first detector vertical integral button
-    void SANSDiagnostics::firstDetectorVerticalIntegralClicked()
-    {
-      QString orientation("D_V");
-      QString minSpec;
-      QString maxSpec;
-      detid_t detNum=0;//first detector
-     
-      QString ipwsName= getDataLoadedWorkspace();
-      Mantid::API::Workspace_sptr ws_sptr;
-      try
-      {
-        ws_sptr = Mantid::API::AnalysisDataService::Instance().retrieve(ipwsName.toStdString());
-
-      }
-      catch(Exception::NotFoundError&)
-      {
-        g_log.error()<<"Error when accessing the Workspace "+ipwsName.toStdString()<<std::endl;
-        return;
-
-      }
-      Mantid::API::MatrixWorkspace_sptr mws_sptr=boost::dynamic_pointer_cast<Mantid::API::MatrixWorkspace>(ws_sptr);
-      if(!mws_sptr)
-      {
-        return;
-      }
-
-      std::vector<specnum_t> specList;
-      getSpectraList(mws_sptr,detNum,specList);
-      minandMaxSpectrumIds(specList,minSpec,maxSpec);
-
-      if(!isValidSpectra(minSpec,maxSpec))
-      {
-        m_SANSForm->groupBox_Detector1->setDisabled(true);
-        return;
-      }
-      QString detName= getDetectorName(0);
-      //give the detectorname_V for workspace
-      const QString integrationType ="V";
-      ///horizontal integral range string
-      QString viRange=m_SANSForm->virange_edit1->text();
-      
-      IntegralClicked(viRange,orientation,minSpec,maxSpec,detName,integrationType,m_SANSForm->tcmask2->isChecked(),true);
-=======
     // check the vector contains sequential vales.
     if (!isSequentialValues((*parsedValcitr))) {
       g_log.error("Values between H/V_Min and H/V_Max in the Range string  are "
@@ -1028,7 +818,6 @@
     } else {
       // if the vector contains only one value HVMax=HVMin
       max = min;
->>>>>>> a038867d
     }
 
     QString HVMin, HVMax;
@@ -1038,32 +827,10 @@
     QString opws = createOutputWorkspaceName(m_outws_load, detectorName,
                                              integrationType, HVMin, HVMax);
 
-<<<<<<< HEAD
-      std::vector<specnum_t> specList;
-      getSpectraList(mws_sptr,detNum,specList);
-      minandMaxSpectrumIds(specList,minSpec,maxSpec);
-      QString wsStartIndex, wsEndIndex;
-      
-      if(!isValidSpectra(minSpec,maxSpec))
-      {
-        m_SANSForm->groupBox_Detector1->setDisabled(true);
-        return;
-      }
-          
-      QString detName= getDetectorName(detNum);
-      //give the detectorname_V for workspace
-      detName+="_T";
-      QString opws(detName);
-	    QString tRange = m_SANSForm->tirange_edit1->text();
-	    bool pixel_mask = m_SANSForm->pmask1->isChecked();
-
-      TimeIntegralClicked(tRange, minSpec, maxSpec, opws, pixel_mask);
-=======
     // now execute sumrowcolumn with hvmin and havmax from the first and last
     // vales from the vector
     if (!runsumRowColumn(loadedws, opws, orientation, HVMin, HVMax)) {
       return;
->>>>>>> a038867d
     }
 
     wsPlotString += "\"";
@@ -1171,139 +938,6 @@
                   "not sequential ");
       return;
     }
-<<<<<<< HEAD
-    
-    QString wsPlotString;
-    //loop through each element of the parsed value vector
-    std::vector<std::vector<unsigned int> >::const_iterator parsedValcitr;
-    for(parsedValcitr=parsedVals.begin();parsedValcitr!=parsedVals.end();++parsedValcitr)
-    {
-      if((*parsedValcitr).empty())
-      {
-        return;
-      }
-      //check the vector contains sequential vales.
-      if(!isSequentialValues((*parsedValcitr)))
-      {
-        g_log.error("Values between H/V_Min and H/V_Max in the Range string  are not sequential ");
-        return ;
-      }
-      //first value in the vector  is the HVmin
-      int min=(*parsedValcitr).at(0);
-      int max;
-      ///last value is HVMax
-      if((*parsedValcitr).size()>1)
-      {
-        max=(*parsedValcitr).at((*parsedValcitr).size()-1);
-      }
-      else
-      {
-        //if the vector contains only one value HVMax=HVMin
-        max=min;
-      }
-      
-      QString wsStartIndex,wsEndIndex;
-      // making the assumption that WorkpaceIndex = SpectrumIndex - 1
-      HVMinHVMaxStringValues(min-1,max-1,wsStartIndex,wsEndIndex);
-
-      ++count;
-      std::stringstream num;
-      num<<count;
-      QString outputwsname=opws+QString::fromStdString(num.str());
-
-      //execute SumSpectra 
-      if(!runsumSpectra(loadedws,outputwsname,wsStartIndex,wsEndIndex))
-      {
-        return;
-      }
-      
-      wsPlotString+="\"";
-      wsPlotString+=outputwsname;
-      wsPlotString+="\"";
-      wsPlotString+=",";
-    }
-    //remove the last comma
-    int index=wsPlotString.lastIndexOf(",");
-    wsPlotString.remove(index,1);
-
-    //plot the zeroth spectrum for all the workspaces created.
-    int specNum=0;
-    plotSpectrum(wsPlotString,specNum);
-	}
-
-
-   /** This method applys time channel masks to the detector bank selected.
-      * @param wsName - name of the workspace.
-      * @param bMask - boolean flag to indicate the mask check box selected
-      * @param time_pixel - time channel to mask
-      */
-    void SANSDiagnostics::maskDetector(const QString& wsName,bool bMask,bool time_pixel)
-    {
-      //if  mask control selected
-      if(bMask)
-      {
-        emit applyMask(wsName,time_pixel);
-      }
-    }
-
-  /**This method plots spectrum for the given workspace
-    * @param wsName - name of the workspace
-    * @param specNum - spectrum number
-    */ 
-    void SANSDiagnostics::plotSpectrum(const QString& wsName,int specNum)
-    {      
-      QString plotspec="plotSpectrum([";
-      plotspec+=wsName;
-      plotspec+="],";
-      plotspec+=QString::number(specNum);
-      plotspec+=")";
-      runPythonCode(plotspec);
-    }
-
-    /// Handler for second detector horizontal integral button
-    void SANSDiagnostics::secondDetectorHorizontalIntegralClicked()
-    {
-      QString orientation("D_H");
-      QString minSpec;
-      QString maxSpec;
-      detid_t detNum=1;//second detector
-      
-      QString ipwsName= getDataLoadedWorkspace();
-      Mantid::API::Workspace_sptr ws_sptr;
-      try
-      {
-        ws_sptr = Mantid::API::AnalysisDataService::Instance().retrieve(ipwsName.toStdString());
-
-      }
-      catch(Exception::NotFoundError&)
-      {
-        g_log.error()<<"Error when accessing the Workspace "+ipwsName.toStdString()<<std::endl;
-        return;
-
-      }
-      Mantid::API::MatrixWorkspace_sptr mws_sptr=boost::dynamic_pointer_cast<Mantid::API::MatrixWorkspace>(ws_sptr);
-      if(!mws_sptr)
-      {
-        return;
-      }
-      
-      std::vector<specnum_t> specList;
-      getSpectraList(mws_sptr,detNum,specList);
-      minandMaxSpectrumIds(specList,minSpec,maxSpec);
-       
-      if(!isValidSpectra(minSpec,maxSpec))
-      {
-        m_SANSForm->groupBox_Detector2->setDisabled(true);
-        return;
-      }
-      QString detName= getDetectorName(detNum);
-      //give the detectorname_H for workspace
-      QString integrationType = "H";
-      ///horizontal integral range string
-      QString hiRange=m_SANSForm->hirange_edit2->text();
-      IntegralClicked(hiRange,orientation,minSpec,maxSpec,detName, integrationType,m_SANSForm->tcmask3->isChecked(),true);
-
-=======
     // first value in the vector  is the HVmin
     int min = (*parsedValcitr).at(0);
     int max;
@@ -1313,7 +947,6 @@
     } else {
       // if the vector contains only one value HVMax=HVMin
       max = min;
->>>>>>> a038867d
     }
 
     QString wsStartIndex, wsEndIndex;
@@ -1325,84 +958,10 @@
     num << count;
     QString outputwsname = opws + QString::fromStdString(num.str());
 
-<<<<<<< HEAD
-      std::vector<specnum_t> specList;
-      getSpectraList(mws_sptr,detNum,specList);
-      minandMaxSpectrumIds(specList,minSpec,maxSpec);
-      if(!isValidSpectra(minSpec,maxSpec))
-      {
-        m_SANSForm->groupBox_Detector2->setDisabled(true);
-        return;
-      }
-      QString detName= getDetectorName(detNum);
-      //give the detectorname_H for workspace
-      QString integrationType = "V";
-      ///horizontal integral range string
-      QString viRange=m_SANSForm->virange_edit2->text();
-      IntegralClicked(viRange,orientation,minSpec,maxSpec,detName,integrationType,m_SANSForm->tcmask4->isChecked(),true);
-    }
-    /// Handler for second detector horizontal integral button
-    void SANSDiagnostics::secondDetectorTimeIntegralClicked()
-    {
-      //second detector
-      detid_t detNum=1;
-      QString minSpec;
-      QString maxSpec;
-
-      //Get the workspace created by load algorithm initially with specmin=1 and specmax=1
-      QString initialwsName= getDataLoadedWorkspace();
-      Mantid::API::Workspace_sptr ws_sptr;
-      try
-      {
-        ws_sptr = Mantid::API::AnalysisDataService::Instance().retrieve(initialwsName.toStdString());
-      }
-      catch(Exception::NotFoundError&)
-      {
-        g_log.error()<<"Error when accessing the Workspace "+initialwsName.toStdString()<<std::endl;
-        return;
-      }
-      Mantid::API::MatrixWorkspace_sptr mws_sptr=boost::dynamic_pointer_cast<Mantid::API::MatrixWorkspace>(ws_sptr);
-      if(!mws_sptr)
-      {
-        return;
-      }
-            
-      std::vector<specnum_t> specList;
-      //get spectrum list from detector ids
-      getSpectraList(mws_sptr,detNum,specList);
-      // get maximum and minimum spectrum ids
-      minandMaxSpectrumIds(specList,minSpec,maxSpec);
-      QString wsStartIndex, wsEndIndex;
-      //   
-      if(!isValidSpectra(minSpec,maxSpec))
-      {
-        m_SANSForm->groupBox_Detector2->setDisabled(true);
-        return;
-      }
-      
-      QString detName= getDetectorName(detNum);
-      //give the detectorname_V for workspace
-      detName+="_T";
-      QString opws(detName);
-	  QString tRange=m_SANSForm->tirange_edit2->text();
-	  bool pixel_mask = m_SANSForm->pmask2->isChecked();
-	  TimeIntegralClicked(tRange, minSpec, maxSpec, opws, pixel_mask);
-	}
-
-    
-    /// get the total number of periods in the loaded raw/nexus file
-    int SANSDiagnostics::getTotalNumberofPeriods()
-    {
-      Mantid::API::Workspace_sptr ws_sptr;
-      try
-      {
-        ws_sptr = Mantid::API::AnalysisDataService::Instance().retrieve(m_outws_load.toStdString());
-=======
     // execute SumSpectra
     if (!runsumSpectra(loadedws, outputwsname, wsStartIndex, wsEndIndex)) {
       return;
     }
->>>>>>> a038867d
 
     wsPlotString += "\"";
     wsPlotString += outputwsname;
