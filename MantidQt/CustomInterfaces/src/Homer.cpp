#include "MantidQtCustomInterfaces/Homer.h"
#include "MantidQtCustomInterfaces/Background.h"
#include "MantidQtCustomInterfaces/deltaECalc.h"
#include "MantidQtMantidWidgets/MWDiag.h"
#include "MantidQtAPI/FileDialogHandler.h"

#include "MantidKernel/ConfigService.h"
#include "MantidAPI/FileProperty.h"
#include "MantidKernel/Exception.h"
#include "MantidAPI/FrameworkManager.h"
#include "MantidKernel/RebinParamsValidator.h"
#include "MantidAPI/AlgorithmManager.h"

#include <Poco/Path.h>

#include <QFile>
#include <QStringList>
#include <QUrl>
#include <QSignalMapper>
#include <QDesktopServices>
#include <QFileDialog>
#include <QButtonGroup>
#include <QAbstractButton>
#include <QCloseEvent>
#include <QHideEvent>
#include <QShowEvent>
#include <QMessageBox>

using namespace Mantid::Kernel;
using namespace Mantid::API;
using namespace MantidQt::MantidWidgets;
using namespace MantidQt::CustomInterfaces;

//----------------------
// Public member functions
//----------------------
/// Constructor
Homer::Homer(QWidget *parent, Ui::DirectConvertToEnergy &uiForm)
    : UserSubWindow(parent), m_uiForm(uiForm), m_backgroundDialog(NULL),
      m_diagPage(NULL), m_saveChanged(false), m_backgroundWasVisible(false),
      m_absEiDirty(false), m_saveChecksGroup(NULL),
      m_topSettingsGroup("CustomInterfaces/Homer") {}

/// Set up the dialog layout
void Homer::initLayout() {
  setUpPage1();
  setUpPage2();
  setUpPage3();

  m_uiForm.pbRun->setToolTip("Process run files");
  m_uiForm.pbHelp->setToolTip("Online documentation (loads in a browser)");

  readSettings();
}

/**
 * Called when the form is asked to show
 */
void Homer::showEvent(QShowEvent *event) {
  if (m_backgroundWasVisible) {
    m_backgroundDialog->show();
  }
  event->accept();
}

/**
 * Called when the form is asked to hide
 */
void Homer::hideEvent(QHideEvent *event) {
  if (m_backgroundDialog->isVisible()) {
    m_backgroundDialog->hide();
    m_backgroundWasVisible = true;
  } else {
    m_backgroundWasVisible = false;
  }
  event->accept();
}

/**
 * Called when the form is asked to close
 */
void Homer::closeEvent(QCloseEvent *event) {
  if (m_backgroundDialog->isVisible()) {
    m_backgroundDialog->close();
    m_backgroundWasVisible = false;
  }
  event->accept();
}

/** Disables the form when passed the information that Python is running
*  and enables it when instructed that Pythons scripts have stopped
*  @param running :: if set to false only controls disabled by a previous call
* to this function will be re-enabled
*/
void Homer::pythonIsRunning(bool running) { // the run button was disabled when
                                            // the results form was shown, as we
                                            // can only do one analysis at a
                                            // time, we can enable it now
  m_uiForm.tabWidget->setEnabled(!running);
  m_uiForm.pbRun->setEnabled(!running);
}

/// For each widgets in the first tab this adds custom widgets, fills in
/// combination boxes and runs setToolTip()
void Homer::setUpPage1() {
  page1FileWidgs();
  page1Validators();

  m_backgroundDialog = new Background(this);

  connect(m_uiForm.pbBack, SIGNAL(clicked()), this, SLOT(bgRemoveClick()));

  // SIGNALS and SLOTS that deal with copying the text from one edit box to
  // another
  connect(m_uiForm.ckSumSpecs, SIGNAL(stateChanged(int)), this,
          SLOT(updateSaveName()));
  connect(m_uiForm.leNameSPE, SIGNAL(editingFinished()), this,
          SLOT(saveNameUpd()));
  connect(m_uiForm.pbBrowseSPE, SIGNAL(clicked()), this,
          SLOT(browseSaveFile()));
}

/// put default values into the controls in the first tab
void Homer::page1FileWidgs() {
  connect(m_uiForm.runFiles, SIGNAL(fileFindingFinished()), this,
          SLOT(runFilesChanged()));
  connect(m_uiForm.whiteBeamFile, SIGNAL(fileFindingFinished()), this,
          SLOT(updateWBV()));

  // Add the save buttons to a button group
  m_saveChecksGroup = new QButtonGroup();
  m_saveChecksGroup->addButton(m_uiForm.save_ckSPE);
  m_saveChecksGroup->addButton(m_uiForm.save_ckNexus);
  m_saveChecksGroup->addButton(m_uiForm.save_ckNxSPE);
  m_saveChecksGroup->setExclusive(false);

  connect(m_saveChecksGroup, SIGNAL(buttonClicked(QAbstractButton *)), this,
          SLOT(saveFormatOptionClicked(QAbstractButton *)));
}

/// make validator labels and associate them with the controls that need them in
/// the first tab
void Homer::page1Validators() {
  m_validators.clear();

  // Ensure that only numbers can be typed into the boxes
  m_uiForm.leEGuess->setValidator(new QDoubleValidator(m_uiForm.leEGuess));
  m_uiForm.leELow->setValidator(new QDoubleValidator(m_uiForm.leELow));
  m_uiForm.leEWidth->setValidator(new QDoubleValidator(m_uiForm.leEWidth));
  m_uiForm.leEHigh->setValidator(new QDoubleValidator(m_uiForm.leEHigh));

  // Remember which labels refer to these boxes
  m_validators.insert(m_uiForm.leELow, m_uiForm.validRebinLow);
  m_validators.insert(m_uiForm.leEWidth, m_uiForm.validRebinWidth);
  m_validators.insert(m_uiForm.leEHigh, m_uiForm.validRebinHigh);

  // Validate the input when something is typed
  connect(m_uiForm.leEGuess, SIGNAL(textChanged(const QString &)), this,
          SLOT(validateRunEi(const QString &)));
  connect(m_uiForm.leELow, SIGNAL(textChanged(const QString &)), this,
          SLOT(validateRebinBox(const QString &)));
  connect(m_uiForm.leEWidth, SIGNAL(textChanged(const QString &)), this,
          SLOT(validateRebinBox(const QString &)));
  connect(m_uiForm.leEHigh, SIGNAL(textChanged(const QString &)), this,
          SLOT(validateRebinBox(const QString &)));
}

/// Adds the diag custom widgets and a check box to allow users to enable or
/// disable the widget
void Homer::setUpPage2() {
  /* The diag -detector diagnostics part of the form is a separate widget, all
     the work is
     coded in over there
     this second page is largely filled with the diag widget, previous settings,
     second argument, depends on the instrument and the detector diagnostic
     settings are
     kept separate in "diag/"*/

  m_diagPage =
      new MWDiag(this, getInstrumentSettingsGroup() + "/diag", m_uiForm.cbInst);

  QLayout *diagLayout = m_uiForm.tabDiagnoseDetectors->layout();
  diagLayout->addWidget(m_diagPage);

  connect(m_uiForm.ckRunDiag, SIGNAL(toggled(bool)), m_diagPage,
          SLOT(setEnabled(bool)));
  connect(m_uiForm.ckSumSpecs, SIGNAL(toggled(bool)), m_diagPage,
          SLOT(setSumState(bool)));
  connect(m_diagPage, SIGNAL(runAsPythonScript(const QString &, bool)), this,
          SIGNAL(runAsPythonScript(const QString &, bool)));
  m_uiForm.ckRunDiag->setChecked(true);
}

void Homer::setUpPage3() {
  m_uiForm.ckRunAbsol->setToolTip("Normalise to calibration run(s)");

  // Update values on absolute tab with those from vanadium tab
  connect(m_uiForm.mapFile, SIGNAL(fileFindingFinished()), this,
          SLOT(updateVanadiumMapFile()));

  connect(m_uiForm.leEGuess, SIGNAL(textChanged(const QString &)), this,
          SLOT(updateAbsEi(const QString &)));
  connect(m_uiForm.leVanEi, SIGNAL(textChanged(const QString &)), this,
          SLOT(validateAbsEi(const QString &)));
  connect(m_uiForm.leVanEi, SIGNAL(textEdited(const QString &)), this,
          SLOT(markAbsEiDirty()));

  connect(m_uiForm.ckRunAbsol, SIGNAL(toggled(bool)), m_uiForm.gbCalRuns,
          SLOT(setEnabled(bool)));
  connect(m_uiForm.ckRunAbsol, SIGNAL(toggled(bool)), m_uiForm.gbMasses,
          SLOT(setEnabled(bool)));
  connect(m_uiForm.ckRunAbsol, SIGNAL(toggled(bool)), m_uiForm.gbInteg,
          SLOT(setEnabled(bool)));
  m_uiForm.ckRunAbsol->setChecked(true);
}

/**
 * Validate the input to the form
 * @returns True if all input on the form is valid, false otherwise
 */
bool Homer::isInputValid() const {
  bool valid = isFileInputValid();
  valid &= isParamInputValid();
  return valid;
}

/**
 * Validate the file input on the form
 * @returns True if all input on the form is valid, false otherwise
 */
bool Homer::isFileInputValid() const {
  bool valid = m_uiForm.runFiles->isValid();
  int error_index(-1);
  valid &= m_uiForm.whiteBeamFile->isValid();
  valid &= m_uiForm.mapFile->isValid();
  if (!valid) {
    error_index = 0;
  }
  if (m_uiForm.ckRunAbsol->isChecked()) {
    valid &= m_uiForm.absRunFiles->isValid();
    valid &= m_uiForm.absWhiteFile->isValid();
    valid &= m_uiForm.absMapFile->isValid();
    if (!valid && error_index < 0) {
      error_index = 2;
    }
  }
  if (error_index >= 0) {
    m_uiForm.tabWidget->setCurrentIndex(error_index);
  }
  return valid;
}

/**
 *
 */
bool Homer::isParamInputValid() const {
  bool valid = isRebinStringValid();
  int error_index(-1);

  if (m_uiForm.valGuess->isVisible()) {
    valid &= false;
  } else {
    valid &= true;
    error_index = 0;
  }

  if (m_uiForm.lbValAbsEi->isVisible()) {
    valid &= false;
    if (error_index < 0)
      error_index = 2;
  } else {
    valid &= true;
  }

  if (!valid) {
    m_uiForm.tabWidget->setCurrentIndex(error_index);
  }
  return valid;
}

/**
* Validate rebin parameters as a whole
*/
bool Homer::isRebinStringValid() const {
  // Get the values into a vector
  std::vector<double> rbParams(3);
  rbParams[0] = m_uiForm.leELow->text().toDouble();
  rbParams[1] = m_uiForm.leEWidth->text().toDouble();
  rbParams[2] = m_uiForm.leEHigh->text().toDouble();
  // Create a validator and pass it the vector. Empty string from isValid()
  // signals success.
  Mantid::Kernel::RebinParamsValidator validator;
  bool isEmpty = validator.isValid(rbParams).empty();
<<<<<<< HEAD
  if ( isEmpty )
  {
    m_uiForm.gbRebin->setStyleSheet("QLineEdit {background-color: white}");
  }
  else
  {
=======
  if (isEmpty) {
    m_uiForm.gbRebin->setStyleSheet("QLineEdit {background-color: white}");
  } else {
>>>>>>> a038867d
    m_uiForm.gbRebin->setStyleSheet("QLineEdit {background-color: red}");
  }

  return isEmpty;
}

/**
 * Read the stored settings
 */
void Homer::readSettings() {
  QSettings settings;

  // Instrument specific
  QString currentGroup = getInstrumentSettingsGroup();
  settings.beginGroup(currentGroup);

  m_uiForm.ckFixEi->setChecked(settings.value("fixei", false).toBool());
  m_uiForm.ckSumSpecs->setChecked(settings.value("sumsps", false).toBool());
  m_uiForm.mapFile->setFileTextWithSearch(settings.value("map", "").toString());

  m_lastSaveDir = settings.value("save file dir", "").toString();
  m_lastLoadDir = settings.value("load file dir", "").toString();

  // File widget settings
  m_uiForm.runFiles->readSettings(currentGroup + "/RunFilesFinder");
  m_uiForm.whiteBeamFile->readSettings(currentGroup + "/WhiteBeamFileFinder");
  m_uiForm.absRunFiles->readSettings(currentGroup + "/AbsRunFilesFinder");
  m_uiForm.absWhiteFile->readSettings(currentGroup + "/AbsWhiteBeamFileFinder");

  settings.endGroup();
}

/**
 * Save the form settings to the persistent store
 */
void Homer::saveSettings() {
  QSettings settings;

  // Instrument specific
  QString currentGroup = getInstrumentSettingsGroup();
  settings.beginGroup(currentGroup);
  settings.setValue("fixei", m_uiForm.ckFixEi->isChecked());
  settings.setValue("sumsps", m_uiForm.ckSumSpecs->isChecked());
  settings.setValue("map", m_uiForm.mapFile->getFirstFilename());

  settings.setValue("save file dir", m_lastSaveDir);
  settings.setValue("load file dir", m_lastLoadDir);

  // File widget settings
  m_uiForm.runFiles->saveSettings(currentGroup + "/RunFilesFinder");
  m_uiForm.whiteBeamFile->saveSettings(currentGroup + "/WhiteBeamFileFinder");
  m_uiForm.absRunFiles->saveSettings(currentGroup + "/AbsRunFilesFinder");
  m_uiForm.absWhiteFile->saveSettings(currentGroup + "/AbsWhiteBeamFileFinder");

  settings.endGroup();
}

/**
 * Return the general settings group
 */
QString Homer::getGeneralSettingsGroup() const { return m_topSettingsGroup; }

/**
 * Return the current instrument settings group
 */
QString Homer::getInstrumentSettingsGroup() const {
  // The original Homer stored its settings in "CustomInterfaces/Homer/in
  // instrument [PRE]"
  // where [PRE] is the instrument prefix so we will continue with this
  QString currentGroup = m_topSettingsGroup;
  if (!currentGroup.endsWith("/")) {
    currentGroup += "/";
  }
  QString prefix =
      m_uiForm.cbInst->itemData(m_uiForm.cbInst->currentIndex()).toString();
  currentGroup += QString("in instrument %1").arg(prefix);
  return currentGroup;
}

/**
 * Open a file dialog with extensions
 * @param save :: If true, then the dialog is a save dialog
 * @param exts :: A list of file extensions for the file filter
 */
QString Homer::openFileDia(const bool save, const QStringList &exts) {
  QString filter;
  if (!exts.empty()) {
    filter = "";
    for (int i = 0; i < exts.size(); i++) {
      filter.append("*." + exts[i] + " ");
    }
    filter = filter.trimmed();
  }
  filter.append(";;All Files (*.*)");

  QString filename;
  if (save) {
    filename = API::FileDialogHandler::getSaveFileName(this, "Save file",
                                                       m_lastSaveDir, filter);
    if (!filename.isEmpty()) {
      m_lastSaveDir = QFileInfo(filename).absoluteDir().path();
    }
  } else {
    filename =
        QFileDialog::getOpenFileName(this, "Open file", m_lastLoadDir, filter);
    if (!filename.isEmpty()) {
      m_lastLoadDir = QFileInfo(filename).absoluteDir().path();
    }
  }
  return filename;
}

/**
 * Update the form settings when new background settings have been set
 */
void Homer::syncBackgroundSettings() {
  if (m_backgroundDialog->removeBackground()) {
    m_uiForm.pbBack->setText("BG removal: on");
  } else {
    m_uiForm.pbBack->setText("BG removal: none");
  }
  // send the values to the detector diagnostics form, they are used as
  // suggested values
  QPair<double, double> bgRange = m_backgroundDialog->getRange();
  emit MWDiag_updateTOFs(bgRange.first, bgRange.second);
}

/**
 * Validate the run file Ei on page 1
 * @param text :: The Ei value as a string
 */
void Homer::validateRunEi(const QString &text) {
  if (checkEi(text)) {
    m_uiForm.valGuess->hide();
  } else {
    m_uiForm.valGuess->show();
  }
}

/**
 * Validate the abs run file Ei on page 3
 * @param text :: The Ei value as a string
 */
void Homer::validateAbsEi(const QString &text) {
  if (checkEi(text)) {
    m_uiForm.lbValAbsEi->hide();
  } else {
    m_uiForm.lbValAbsEi->show();
  }
}

/**
 * Check the Ei input
 * @param text :: The text to validate as an ei guess
 */
bool Homer::checkEi(const QString &text) const {
  bool valid(false);
  if (text.isEmpty()) {
    valid = false;
  } else {
    Mantid::API::IAlgorithm_sptr getei =
        Mantid::API::AlgorithmManager::Instance().createUnmanaged("GetEi");
    if (getei) {
      try {
        getei->initialize();
        getei->setProperty<double>("EnergyEstimate", text.toDouble());
        valid = true;
      } catch (...) {
        valid = false;
      }
    } else {
      QMessageBox::critical(this->parentWidget(), "Homer",
                            "An error occurred creating the GetEi algorithm, "
                            "check the algorithms have been loaded.");
      valid = false;
      m_uiForm.pbRun->setEnabled(false);
    }
  }
  return valid;
}

/**
 * Validate the rebin parameter boxes
 */
void Homer::validateRebinBox(const QString &text) {
  QObject *origin = this->sender();
  QLineEdit *editor = qobject_cast<QLineEdit *>(origin);
  if (!editor)
    return;
  QLabel *validLbl = m_validators.value(editor);
  if (!validLbl)
    return;

  if (text.isEmpty()) {
    validLbl->show();
  } else {
    validLbl->hide();
  }

  if (!m_uiForm.leELow->text().isEmpty() &&
      !m_uiForm.leEWidth->text().isEmpty() &&
      !m_uiForm.leEHigh->text().isEmpty()) {
    isRebinStringValid();
  }
}

/** this runs after the run button was clicked. It runs runScripts()
*  and saves the settings on the form
*/
void Homer::runClicked() {
  if (!isInputValid()) {
    return;
  }
  try {
    if (runScripts()) {
      m_saveChanged = false;
      saveSettings();
    }
  } catch (std::invalid_argument
               &e) { // can be caused by an invalid user entry that was detected
    QMessageBox::critical(this, "", QString::fromStdString(e.what()));
  } catch (std::runtime_error &e) { // possibly a Python run time error
    QMessageBox::critical(
        this, "", QString::fromStdString(e.what()) +
                      QString("  Exception encountered during execution"));
  } catch (std::exception &e) { // any exception that works its way passed here
                                // would cause QTiplot to suggest that it's
                                // shutdown, which I think would be uneccessary
    QMessageBox::critical(this, "", QString::fromStdString(e.what()) +
                                        QString("  Exception encountered"));
  }

  pythonIsRunning(false);
}
/** Runnings everything, depending on what was entered on to the form
*  @throw out_of_range if there was an error reading user input but no validator
* could be displayed
*  @throw invalid_argument if some of the user entries are invalid
*  @throw runtime_error if there was a problem during execution of a Python
* script
*/
bool Homer::runScripts() {
  // display the first page because it's likely any problems occur now relate to
  // problems with settings here
  m_uiForm.tabWidget->setCurrentIndex(0);
  // constructing this builds the Python script, it is executed below
  deltaECalc unitsConv(this, m_uiForm, m_backgroundDialog->removeBackground(),
                       m_backgroundDialog->getRange().first,
                       m_backgroundDialog->getRange().second);
  connect(&unitsConv, SIGNAL(runAsPythonScript(const QString &, bool)), this,
          SIGNAL(runAsPythonScript(const QString &, bool)));

  // The diag -detector diagnostics part of the form is a separate widget, all
  // the work is coded in over there
  if (m_uiForm.ckRunDiag->isChecked()) {
    // mostly important to stop the run button being clicked twice, prevents any
    // change to the form until the run has completed
    pythonIsRunning(true);
    // display the second page in case errors occur in processing the user
    // settings here
    m_uiForm.tabWidget->setCurrentIndex(1);
    QString errors = m_diagPage->run("diag_total_mask", true);

    if (!errors.isEmpty()) {
      pythonIsRunning(false);
      throw std::invalid_argument(errors.toStdString());
    }
    // pass the bad detector list to the conversion script to enable masking
    unitsConv.setDiagnosedWorkspaceName("diag_total_mask");
  } else {
    unitsConv.setDiagnosedWorkspaceName("");
  }

  QStringList absRunFiles;
  QString absWhiteFile;
  if (m_uiForm.ckRunAbsol->isChecked()) {
    absRunFiles = m_uiForm.absRunFiles->getFilenames();
    absWhiteFile = m_uiForm.absWhiteFile->getFirstFilename();
  }
  unitsConv.createProcessingScript(m_uiForm.runFiles->getFilenames(),
                                   m_uiForm.whiteBeamFile->getFirstFilename(),
                                   absRunFiles, absWhiteFile,
                                   m_uiForm.leNameSPE->text());

  pythonIsRunning(true);
  // we're back to processing the settings on the first page
  m_uiForm.tabWidget->setCurrentIndex(0);
  QString errors = unitsConv.run();
  pythonIsRunning(false);

  if (!errors.isEmpty()) {
    throw std::runtime_error(errors.toStdString());
  }

  return errors.isEmpty();
}
// this function will be replaced a function in a widget
void Homer::browseSaveFile() {
  QStringList extensions;
  extensions << "spe";

  QString filepath = this->openFileDia(true, extensions);
  if (filepath.isEmpty())
    return;
  QWidget *focus = QApplication::focusWidget();
  m_uiForm.leNameSPE->setFocus();
  m_uiForm.leNameSPE->setText(filepath);
  if (focus) {
    focus->setFocus();
  } else {
    m_uiForm.tabWidget->widget(0)->setFocus();
  }
}
/**
 * A slot to handle the help button click
 */
void Homer::helpClicked() {
  QDesktopServices::openUrl(QUrl("http://www.mantidproject.org/Homer"));
}

/** This slot updates the MWDiag and SPE filename suggester with the
* names of the files the user has just chosen
*/
void Homer::runFilesChanged() {
  if (!m_uiForm.runFiles->isValid())
    return;
  emit MWDiag_sendRuns(m_uiForm.runFiles->getFilenames());
  m_saveChanged = false;
  // the output file's default name is based on the input file names
  updateSaveName();
}

/**
 * Syncs the vanadium map file with the standard map file
 */
void Homer::updateVanadiumMapFile() {
  if (!m_uiForm.mapFile->isValid())
    return;
  m_uiForm.absMapFile->setFileTextWithoutSearch(m_uiForm.mapFile->getText());
  m_uiForm.absMapFile->findFiles();
}

/** Check if the user has specified a name for the output SPE file,
* if not insert a name based on the name of the input files
*/
void Homer::updateSaveName() {
  if (!m_saveChanged) {
    m_uiForm.leNameSPE->setText(defaultName());
  }
}
/** update m_saveChanged with whether the user has changed the name away from
* the
*  default in this instance of the dialog box
*/
void Homer::saveNameUpd() {
  if (m_saveChanged)
    return;
  m_saveChanged = m_uiForm.leNameSPE->text() != defaultName();
}

/**
 * This slot passes the name of the white beam vanadium file to the MWDiag
 */
void Homer::updateWBV() {
  if (m_uiForm.whiteBeamFile->isValid()) {
    emit MWDiag_updateWBV(m_uiForm.whiteBeamFile->getFirstFilename());
  }
}

/** Create a suggested output filename based on the supplied input
*  file names
*/
QString Homer::defaultName() {
  try { // this will throw if there is an invalid filename
    QStringList fileList = m_uiForm.runFiles->getFilenames();
    if (fileList.size() == 0) {
      return "";
    }
    if (fileList.size() > 1 && !m_uiForm.ckSumSpecs->isChecked()) {
      return "multiple-output-files";
    }
    // maybe normal operation: the output file name is based on the first input
    // file
    return deltaECalc::SPEFileName(fileList.front());
  } catch (std::invalid_argument &) {
    return "";
  }
}

/**
 * Creates and shows the background removal time of flight dialog
 */
void Homer::bgRemoveClick() {
  connect(m_backgroundDialog, SIGNAL(rejected()), this,
          SLOT(bgRemoveReadSets()));
  connect(m_backgroundDialog, SIGNAL(accepted()), this,
          SLOT(bgRemoveReadSets()));
  m_uiForm.pbBack->setEnabled(false);
  m_uiForm.pbRun->setEnabled(false);
  m_backgroundDialog->show();
}

/**
 * Runs when the background removal time of flight form is run
 */
void Homer::bgRemoveReadSets() {
  // the user can press these buttons again, they were disabled before while the
  // dialog box was up
  m_uiForm.pbBack->setEnabled(true);
  m_uiForm.pbRun->setEnabled(true);
  syncBackgroundSettings();
}

/**
 * Set the default parameters for the given instrument
 */
void Homer::setIDFValues(const QString &) {
  if (!isPyInitialized()) {
    QMessageBox::information(this, "MantidPlot",
                             "Error: Python not connected, cannot continue.");
    return;
  }

  QString prefix =
      m_uiForm.cbInst->itemData(m_uiForm.cbInst->currentIndex()).toString();

  // Fill in default values for tab
  QString param_defs = "from Direct.PropertyManager import PropertyManager\n"
                       "prop_man = PropertyManager('%1')\n"
                       "prop_man.incident_energy = 1\n"
                       "int_range = prop_man.monovan_integr_range\n"
                       "bkg_rane = prop_man.bkgd_range\n";
  param_defs = param_defs.arg(prefix);

  param_defs += "print '{0}\\n{1}\\n{2}\\n{3}\\n{4}\\n{5}\\n'"
                ".format(int_range[0],int_range[1],prop_man.van_mass,"
                "bkg_rane[0],bkg_rane[1],str(prop_man.check_background))\n";

  QString pyOutput = runPythonCode(param_defs).trimmed();
  QStringList values = pyOutput.split("\n", QString::SkipEmptyParts);
  if (values.count() != 6) {
    QMessageBox::critical(this->parentWidget(), "Homer",
                          "Error setting default parameter values.\n"
                          "Check instrument parameter file");
    return;
  }

  m_uiForm.leVanELow->setText(values[0]);
  m_uiForm.leVanEHigh->setText(values[1]);
  m_uiForm.leVanMass->setText(values[2]);

  m_backgroundDialog->setRange(values[3].toDouble(), values[4].toDouble());
  if (values[5] == "True") {
    m_backgroundDialog->removeBackground(true);
  } else {
    m_backgroundDialog->removeBackground(false);
  }
  syncBackgroundSettings();

  m_uiForm.leSamMass->setText("1");
  m_uiForm.leRMMMass->setText("1");
  readSettings();

  // Also diag interface
  m_diagPage->loadSettings();
}

void Homer::saveFormatOptionClicked(QAbstractButton *) {
  bool enabled(false);
  if (m_saveChecksGroup->checkedButton()) {
    enabled = true;
  }
  m_uiForm.leNameSPE->setEnabled(enabled);
  m_uiForm.pbBrowseSPE->setEnabled(enabled);
}

/**
 * If the user has not touched the absolute Ei entry they update it with the run
 * value
 * @param text :: The Ei value
 */
void Homer::updateAbsEi(const QString &text) {
  if (!m_absEiDirty) {
    m_uiForm.leVanEi->setText(text);
  }
}
/**
 * Mark the absolute Ei flag as dirty
 * @param dirty :: Boolean indicating the user has changed the field not the
 * program
*/
void Homer::markAbsEiDirty(bool dirty) { m_absEiDirty = dirty; }<|MERGE_RESOLUTION|>--- conflicted
+++ resolved
@@ -291,18 +291,9 @@
   // signals success.
   Mantid::Kernel::RebinParamsValidator validator;
   bool isEmpty = validator.isValid(rbParams).empty();
-<<<<<<< HEAD
-  if ( isEmpty )
-  {
-    m_uiForm.gbRebin->setStyleSheet("QLineEdit {background-color: white}");
-  }
-  else
-  {
-=======
   if (isEmpty) {
     m_uiForm.gbRebin->setStyleSheet("QLineEdit {background-color: white}");
   } else {
->>>>>>> a038867d
     m_uiForm.gbRebin->setStyleSheet("QLineEdit {background-color: red}");
   }
 
