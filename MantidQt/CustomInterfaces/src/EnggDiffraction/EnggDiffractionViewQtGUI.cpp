#include "MantidKernel/ConfigService.h"
#include "MantidQtAPI/AlgorithmRunner.h"
#include "MantidQtAPI/AlgorithmInputHistory.h"
#include "MantidQtAPI/HelpWindow.h"
#include "MantidQtCustomInterfaces/EnggDiffraction/EnggDiffractionViewQtGUI.h"
#include "MantidQtCustomInterfaces/EnggDiffraction/EnggDiffractionPresenter.h"
#include "MantidQtMantidWidgets/MWRunFiles.h"

using namespace Mantid::API;
using namespace MantidQt::CustomInterfaces;

#include <boost/lexical_cast.hpp>
#include <fstream>
#include <Poco/Path.h>

#include <QCheckBox>
#include <QCloseEvent>
#include <QFileDialog>
#include <QMessageBox>
#include <QSettings>
#include <qwt_symbol.h>

namespace MantidQt {
namespace CustomInterfaces {

// Add this class to the list of specialised dialogs in this namespace
DECLARE_SUBWINDOW(EnggDiffractionViewQtGUI)
const double EnggDiffractionViewQtGUI::g_defaultRebinWidth = -0.0005;
int EnggDiffractionViewQtGUI::m_currentType = 0;
int EnggDiffractionViewQtGUI::m_currentRunMode = 0;
int EnggDiffractionViewQtGUI::m_currentCropCalibBankName = 0;
int EnggDiffractionViewQtGUI::m_bank_Id = 0;

const std::string EnggDiffractionViewQtGUI::g_iparmExtStr =
    "GSAS instrument parameters, IPARM file: PRM, PAR, IPAR, IPARAM "
    "(*.prm *.par *.ipar *.iparam);;"
    "Other extensions/all files (*.*)";

const std::string EnggDiffractionViewQtGUI::g_pixelCalibExt =
    "Comma separated values text file with calibration table, CSV"
    "(*.csv);;"
    "Nexus file with calibration table: NXS, NEXUS"
    "(*.nxs *.nexus);;"
    "Supported formats: CSV, NXS "
    "(*.csv *.nxs *.nexus);;"
    "Other extensions/all files (*.*)";

const std::string EnggDiffractionViewQtGUI::g_DetGrpExtStr =
    "Detector Grouping File: CSV "
    "(*.csv *.txt);;"
    "Other extensions/all files (*.*)";

const std::string EnggDiffractionViewQtGUI::m_settingsGroup =
    "CustomInterfaces/EnggDiffractionView";

/**
* Default constructor.
*
* @param parent Parent window (most likely the Mantid main app window).
*/
EnggDiffractionViewQtGUI::EnggDiffractionViewQtGUI(QWidget *parent)
    : UserSubWindow(parent), IEnggDiffractionView(), m_currentInst("ENGINX"),
      m_currentCalibFilename(""), m_focusedDataVector(), m_fittedDataVector(),
      m_presenter(NULL) {}

EnggDiffractionViewQtGUI::~EnggDiffractionViewQtGUI() {
  for (auto curves : m_focusedDataVector) {
    curves->detach();
    delete curves;
  }

  for (auto curves : m_fittedDataVector) {
    curves->detach();
    delete curves;
  }
}

void EnggDiffractionViewQtGUI::initLayout() {
  // setup container ui
  m_ui.setupUi(this);
  // add tab contents and set up their ui's
  QWidget *wCalib = new QWidget(m_ui.tabMain);
  m_uiTabCalib.setupUi(wCalib);
  m_ui.tabMain->addTab(wCalib, QString("Calibration"));

  QWidget *wFocus = new QWidget(m_ui.tabMain);
  m_uiTabFocus.setupUi(wFocus);
  m_ui.tabMain->addTab(wFocus, QString("Focus"));

  QWidget *wPreproc = new QWidget(m_ui.tabMain);
  m_uiTabPreproc.setupUi(wPreproc);
  m_ui.tabMain->addTab(wPreproc, QString("Pre-processing"));

  QWidget *wFitting = new QWidget(m_ui.tabMain);
  m_uiTabFitting.setupUi(wFitting);
  m_ui.tabMain->addTab(wFitting, QString("Fitting"));

  QWidget *wSettings = new QWidget(m_ui.tabMain);
  m_uiTabSettings.setupUi(wSettings);
  m_ui.tabMain->addTab(wSettings, QString("Settings"));

  QComboBox *inst = m_ui.comboBox_instrument;
  m_currentInst = inst->currentText().toStdString();

  setPrefix(m_currentInst);
  readSettings();

  // basic UI setup, connect signals, etc.
  doSetupGeneralWidgets();
  doSetupTabCalib();
  doSetupTabFocus();
  doSetupTabPreproc();
  doSetupTabFitting();
  doSetupTabSettings();

  // presenter that knows how to handle a IEnggDiffractionView should take care
  // of all the logic
  // note that the view needs to know the concrete presenter
  m_presenter.reset(new EnggDiffractionPresenter(this));

  // it will know what compute resources and tools we have available:
  // This view doesn't even know the names of compute resources, etc.
  m_presenter->notify(IEnggDiffractionPresenter::Start);
  m_presenter->notify(IEnggDiffractionPresenter::RBNumberChange);
}

void EnggDiffractionViewQtGUI::doSetupTabCalib() {
  // Last available runs. This (as well as the empty defaults just
  // above) should probably be made persistent - and encapsulated into a
  // CalibrationParameters or similar class/structure
  const std::string vanadiumRun = "236516";
  const std::string ceriaRun = "241391";
  m_uiTabCalib.lineEdit_new_vanadium_num->setUserInput(
      QString::fromStdString(vanadiumRun));
  m_uiTabCalib.lineEdit_new_ceria_num->setUserInput(
      QString::fromStdString(ceriaRun));
  m_uiTabCalib.lineEdit_cropped_run_num->setUserInput(
      QString::fromStdString(ceriaRun));

  // push button signals/slots
  connect(m_uiTabCalib.pushButton_load_calib, SIGNAL(released()), this,
          SLOT(loadCalibrationClicked()));

  connect(m_uiTabCalib.pushButton_new_calib, SIGNAL(released()), this,
          SLOT(calibrateClicked()));

  connect(m_uiTabCalib.pushButton_new_cropped_calib, SIGNAL(released()), this,
          SLOT(CroppedCalibrateClicked()));

  connect(m_uiTabCalib.comboBox_calib_cropped_bank_name,
          SIGNAL(currentIndexChanged(int)), this,
          SLOT(calibspecNoChanged(int)));

  connect(m_uiTabCalib.lineEdit_new_ceria_num, SIGNAL(fileTextChanged(QString)),
          this, SLOT(updateCroppedCalibRun()));

  connect(m_uiTabCalib.comboBox_calib_cropped_bank_name,
          SIGNAL(currentIndexChanged(int)), this, SLOT(enableSpecNos()));

  enableCalibrateAndFocusActions(true);
}

void EnggDiffractionViewQtGUI::doSetupTabFocus() {

  connect(m_uiTabFocus.pushButton_focus, SIGNAL(released()), this,
          SLOT(focusClicked()));

  connect(m_uiTabFocus.pushButton_focus_cropped, SIGNAL(released()), this,
          SLOT(focusCroppedClicked()));

  connect(m_uiTabFocus.pushButton_texture_browse_grouping_file,
          SIGNAL(released()), this, SLOT(browseTextureDetGroupingFile()));

  connect(m_uiTabFocus.pushButton_focus_texture, SIGNAL(released()), this,
          SLOT(focusTextureClicked()));

  connect(m_uiTabFocus.pushButton_reset, SIGNAL(released()), this,
          SLOT(focusResetClicked()));

  connect(m_uiTabFocus.pushButton_stopFocus, SIGNAL(released()), this,
          SLOT(focusStopClicked()));

  connect(m_uiTabFocus.comboBox_PlotData, SIGNAL(currentIndexChanged(int)),
          this, SLOT(plotRepChanged(int)));

  connect(m_uiTabFocus.comboBox_Multi_Runs, SIGNAL(currentIndexChanged(int)),
          this, SLOT(multiRunModeChanged(int)));

  connect(m_uiTabFocus.checkBox_FocusedWS, SIGNAL(clicked()), this,
          SLOT(plotFocusStatus()));
}

void EnggDiffractionViewQtGUI::doSetupTabPreproc() {
  connect(m_uiTabPreproc.pushButton_rebin_time, SIGNAL(released()), this,
          SLOT(rebinTimeClicked()));

  connect(m_uiTabPreproc.pushButton_rebin_multiperiod, SIGNAL(released()), this,
          SLOT(rebinMultiperiodClicked()));
}

void EnggDiffractionViewQtGUI::doSetupTabFitting() {
  connect(m_uiTabFitting.pushButton_fitting_browse_run_num, SIGNAL(released()),
          this, SLOT(browseFitFocusedRun()));

  connect(m_uiTabFitting.comboBox_bank, SIGNAL(currentIndexChanged(int)), this,
          SLOT(fittingBankIdChanged(int)));

  connect(m_uiTabFitting.comboBox_bank, SIGNAL(currentIndexChanged(int)), this,
          SLOT(setListWidgetBank(int)));

  connect(m_uiTabFitting.pushButton_fitting_browse_peaks, SIGNAL(released()),
          this, SLOT(browsePeaksToFit()));

  connect(m_uiTabFitting.pushButton_fit, SIGNAL(released()), this,
          SLOT(fitClicked()));

  connect(m_uiTabFitting.listWidget_fitting_bank_preview,
          SIGNAL(currentRowChanged(int)), this,
          SLOT(fittingListWidgetBank(int)));

  connect(m_uiTabFitting.listWidget_fitting_bank_preview,
          SIGNAL(currentRowChanged(int)), this, SLOT(setBankIdComboBox(int)));

  m_uiTabFitting.dataPlot->setCanvasBackground(Qt::white);
  m_uiTabFitting.dataPlot->setAxisTitle(QwtPlot::xBottom,
                                        "Time-of-flight (us)");
  m_uiTabFitting.dataPlot->setAxisTitle(QwtPlot::yLeft, "Counts (us)^-1");
  QFont font("MS Shell Dlg 2", 8);
  m_uiTabFitting.dataPlot->setAxisFont(QwtPlot::xBottom, font);
  m_uiTabFitting.dataPlot->setAxisFont(QwtPlot::yLeft, font);
}

void EnggDiffractionViewQtGUI::doSetupTabSettings() {
  // line edits that display paths and the like
  m_uiTabSettings.lineEdit_input_dir_calib->setText(
      QString::fromStdString(m_calibSettings.m_inputDirCalib));
  m_uiTabSettings.lineEdit_input_dir_raw->setText(
      QString::fromStdString(m_calibSettings.m_inputDirRaw));
  m_uiTabSettings.lineEdit_pixel_calib_filename->setText(
      QString::fromStdString(m_calibSettings.m_pixelCalibFilename));
  m_uiTabSettings.lineEdit_template_gsas_prm->setText(
      QString::fromStdString(m_calibSettings.m_templateGSAS_PRM));
  m_calibSettings.m_forceRecalcOverwrite = false;
  m_uiTabSettings.checkBox_force_recalculate_overwrite->setChecked(
      m_calibSettings.m_forceRecalcOverwrite);

  m_uiTabSettings.lineEdit_dir_focusing->setText(
      QString::fromStdString(m_focusDir));

  // push button signals/slots
  connect(m_uiTabSettings.pushButton_browse_input_dir_calib, SIGNAL(released()),
          this, SLOT(browseInputDirCalib()));

  connect(m_uiTabSettings.pushButton_browse_input_dir_raw, SIGNAL(released()),
          this, SLOT(browseInputDirRaw()));

  connect(m_uiTabSettings.pushButton_browse_pixel_calib_filename,
          SIGNAL(released()), this, SLOT(browsePixelCalibFilename()));

  connect(m_uiTabSettings.pushButton_browse_template_gsas_prm,
          SIGNAL(released()), this, SLOT(browseTemplateGSAS_PRM()));

  connect(m_uiTabSettings.pushButton_browse_dir_focusing, SIGNAL(released()),
          this, SLOT(browseDirFocusing()));
}

void EnggDiffractionViewQtGUI::doSetupGeneralWidgets() {
  enableTabs(false);

  // change instrument
  connect(m_ui.comboBox_instrument, SIGNAL(currentIndexChanged(int)), this,
          SLOT(instrumentChanged(int)));
  connect(m_ui.pushButton_help, SIGNAL(released()), this, SLOT(openHelpWin()));
  // note connection to the parent window, otherwise an empty frame window
  // may remain open and visible after this close
  connect(m_ui.pushButton_close, SIGNAL(released()), this->parent(),
          SLOT(close()));

  connect(m_ui.lineEdit_RBNumber, SIGNAL(editingFinished()), this,
          SLOT(RBNumberChanged()));
}

void EnggDiffractionViewQtGUI::readSettings() {
  QSettings qs;
  qs.beginGroup(QString::fromStdString(m_settingsGroup));

  m_ui.lineEdit_RBNumber->setText(
      qs.value("user-params-RBNumber", "").toString());

  m_uiTabCalib.lineEdit_current_vanadium_num->setText(
      qs.value("user-params-current-vanadium-num", "").toString());
  m_uiTabCalib.lineEdit_current_ceria_num->setText(
      qs.value("user-params-current-ceria-num", "").toString());
  QString calibFname = qs.value("current-calib-filename", "").toString();
  m_uiTabCalib.lineEdit_current_calib_filename->setText(calibFname);
  m_currentCalibFilename = calibFname.toStdString();

  m_uiTabCalib.lineEdit_new_vanadium_num->setText(
      qs.value("user-params-new-vanadium-num", "").toString());
  m_uiTabCalib.lineEdit_new_ceria_num->setText(
      qs.value("user-params-new-ceria-num", "").toString());

  m_uiTabCalib.groupBox_calib_cropped->setChecked(
      qs.value("user-params-calib-cropped-group-checkbox", false).toBool());

  m_uiTabCalib.lineEdit_cropped_run_num->setText(
      qs.value("user-params-new-ceria-num", "").toString());

  m_uiTabCalib.lineEdit_cropped_run_num->setReadOnly(true);

  m_uiTabCalib.comboBox_calib_cropped_bank_name->setCurrentIndex(0);

<<<<<<< HEAD
=======
  m_uiTabCalib.lineEdit_cropped_spec_nos->setText(
      qs.value("user-params-calib-cropped-spectrum-nos", "").toString());

  m_uiTabCalib.lineEdit_cropped_customise_bank_name->setText(
      qs.value("user-params-calib-cropped-customise-name", "cropped")
          .toString());

>>>>>>> a038867d
  m_uiTabCalib.checkBox_PlotData_Calib->setChecked(
      qs.value("user-param-calib-plot-data", true).toBool());

  // user params - focusing
  m_uiTabFocus.lineEdit_run_num->setUserInput(
      qs.value("user-params-focus-runno", "").toString());

  qs.beginReadArray("user-params-focus-bank_i");
  qs.setArrayIndex(0);
  m_uiTabFocus.checkBox_focus_bank1->setChecked(
      qs.value("value", true).toBool());
  qs.setArrayIndex(1);
  m_uiTabFocus.checkBox_focus_bank2->setChecked(
      qs.value("value", true).toBool());
  qs.endArray();

  m_uiTabFocus.lineEdit_cropped_run_num->setUserInput(
      qs.value("user-params-focus-cropped-runno", "").toString());

  m_uiTabFocus.lineEdit_cropped_spec_nos->setText(
      qs.value("user-params-focus-cropped-spectrum-nos", "").toString());

  m_uiTabFocus.lineEdit_texture_run_num->setUserInput(
      qs.value("user-params-focus-texture-runno", "").toString());

  m_uiTabFocus.lineEdit_texture_grouping_file->setText(
      qs.value("user-params-focus-texture-detector-grouping-file", "")
          .toString());

  m_uiTabFocus.groupBox_cropped->setChecked(
      qs.value("user-params-focus-cropped-group-checkbox", false).toBool());

  m_uiTabFocus.groupBox_texture->setChecked(
      qs.value("user-params-focus-texture-group-checkbox", false).toBool());

  m_uiTabFocus.checkBox_FocusedWS->setChecked(
      qs.value("user-params-focus-plot-ws", true).toBool());

  m_uiTabFocus.comboBox_PlotData->setCurrentIndex(0);

  m_uiTabFocus.comboBox_Multi_Runs->setCurrentIndex(0);

  // pre-processing (re-binning)
  m_uiTabPreproc.MWRunFiles_preproc_run_num->setUserInput(
      qs.value("user-params-preproc-runno", "").toString());

  m_uiTabPreproc.doubleSpinBox_time_bin->setValue(
      qs.value("user-params-time-bin", 0.1).toDouble());

  m_uiTabPreproc.spinBox_nperiods->setValue(
      qs.value("user-params-nperiods", 2).toInt());

  m_uiTabPreproc.doubleSpinBox_step_time->setValue(
      qs.value("user-params-step-time", 1).toDouble());

  // user params - fitting
  m_uiTabFitting.lineEdit_pushButton_run_num->setText(
      qs.value("user-params-fitting-focused-file", "").toString());
  m_uiTabFitting.comboBox_bank->setCurrentIndex(0);
  m_uiTabFitting.lineEdit_fitting_peaks->setText(
      qs.value("user-params-fitting-peaks-to-fit", "").toString());
  m_uiTabFitting.listWidget_fitting_bank_preview->setCurrentRow(0);

  // settings
  QString lastPath =
      MantidQt::API::AlgorithmInputHistory::Instance().getPreviousDirectory();
  // TODO: as this is growing, it should become << >> operators on
  // EnggDiffCalibSettings
  m_calibSettings.m_inputDirCalib =
      qs.value("input-dir-calib-files", lastPath).toString().toStdString();
  m_calibSettings.m_inputDirRaw =
      qs.value("input-dir-raw-files", lastPath).toString().toStdString();
  const std::string fullCalib = guessDefaultFullCalibrationPath();
  m_calibSettings.m_pixelCalibFilename =
      qs.value("pixel-calib-filename", QString::fromStdString(fullCalib))
          .toString()
          .toStdString();
  // 'advanced' block
  m_calibSettings.m_forceRecalcOverwrite =
      qs.value("force-recalc-overwrite", false).toBool();
  const std::string templ = guessGSASTemplatePath();
  m_calibSettings.m_templateGSAS_PRM =
      qs.value("template-gsas-prm", QString::fromStdString(templ))
          .toString()
          .toStdString();
  m_calibSettings.m_forceRecalcOverwrite =
      qs.value("rebin-calib", g_defaultRebinWidth).toBool();

  // 'focusing' block
  m_focusDir = qs.value("focus-dir").toString().toStdString();

  restoreGeometry(qs.value("interface-win-geometry").toByteArray());
  qs.endGroup();
}

void EnggDiffractionViewQtGUI::saveSettings() const {
  QSettings qs;
  qs.beginGroup(QString::fromStdString(m_settingsGroup));

  qs.setValue("user-params-RBNumber", m_ui.lineEdit_RBNumber->text());

  qs.setValue("user-params-current-vanadium-num",
              m_uiTabCalib.lineEdit_current_vanadium_num->text());
  qs.setValue("user-params-current-ceria-num",
              m_uiTabCalib.lineEdit_current_ceria_num->text());
  qs.setValue("current-calib-filename",
              m_uiTabCalib.lineEdit_current_calib_filename->text());

  qs.setValue("user-params-new-vanadium-num",
              m_uiTabCalib.lineEdit_new_vanadium_num->getText());
  qs.setValue("user-params-new-ceria-num",
              m_uiTabCalib.lineEdit_new_ceria_num->getText());

  qs.setValue("user-params-calib-cropped-group-checkbox",
              m_uiTabCalib.groupBox_calib_cropped->isChecked());

<<<<<<< HEAD
=======
  qs.setValue("user-params-calib-cropped-spectrum-nos",
              m_uiTabCalib.lineEdit_cropped_spec_nos->text());

  qs.setValue("user-params-calib-cropped-customise-name",
              m_uiTabCalib.lineEdit_cropped_customise_bank_name->text());

>>>>>>> a038867d
  qs.setValue("user-param-calib-plot-data",
              m_uiTabCalib.checkBox_PlotData_Calib->isChecked());

  // user params - focusing
  qs.setValue("user-params-focus-runno",
              m_uiTabFocus.lineEdit_run_num->getText());

  qs.beginWriteArray("user-params-focus-bank_i");
  qs.setArrayIndex(0);
  qs.setValue("value", m_uiTabFocus.checkBox_focus_bank1->isChecked());
  qs.setArrayIndex(1);
  qs.setValue("value", m_uiTabFocus.checkBox_focus_bank2->isChecked());
  qs.endArray();

  qs.setValue("user-params-focus-cropped-runno",
              m_uiTabFocus.lineEdit_cropped_run_num->getText());
  qs.setValue("user-params-focus-cropped-spectrum-nos",
              m_uiTabFocus.lineEdit_cropped_spec_nos->text());

  qs.setValue("user-params-focus-texture-runno",
              m_uiTabFocus.lineEdit_texture_run_num->getText());
  qs.setValue("user-params-focus-texture-detector-grouping-file",
              m_uiTabFocus.lineEdit_texture_grouping_file->text());

  qs.setValue("user-params-focus-cropped-group-checkbox",
              m_uiTabFocus.groupBox_cropped->isChecked());

  qs.setValue("user-params-focus-texture-group-checkbox",
              m_uiTabFocus.groupBox_texture->isChecked());

  qs.setValue("value", m_uiTabFocus.checkBox_FocusedWS->isChecked());

  // pre-processing (re-binning)
  qs.setValue("user-params-preproc-runno",
              m_uiTabPreproc.MWRunFiles_preproc_run_num->getText());

  qs.setValue("user-params-time-bin",
              m_uiTabPreproc.doubleSpinBox_time_bin->value());

  qs.setValue("user-params-nperiods", m_uiTabPreproc.spinBox_nperiods->value());

  qs.value("user-params-step-time",
           m_uiTabPreproc.doubleSpinBox_step_time->value());

  // fitting tab

  qs.setValue("user-params-fitting-focused-file",
              m_uiTabFitting.lineEdit_pushButton_run_num->text());
  qs.setValue("user-params-fitting-peaks-to-fit",
              m_uiTabFitting.lineEdit_fitting_peaks->text());

  // TODO: this should become << >> operators on EnggDiffCalibSettings
  qs.setValue("input-dir-calib-files",
              QString::fromStdString(m_calibSettings.m_inputDirCalib));
  qs.setValue("input-dir-raw-files",
              QString::fromStdString(m_calibSettings.m_inputDirRaw));
  qs.setValue("pixel-calib-filename",
              QString::fromStdString(m_calibSettings.m_pixelCalibFilename));
  // 'advanced' block
  qs.setValue("force-recalc-overwrite", m_calibSettings.m_forceRecalcOverwrite);
  qs.setValue("template-gsas-prm",
              QString::fromStdString(m_calibSettings.m_templateGSAS_PRM));
  qs.setValue("rebin-calib", m_calibSettings.m_rebinCalibrate);

  // 'focusing' block
  qs.setValue("focus-dir", QString::fromStdString(m_focusDir));

  qs.setValue("interface-win-geometry", saveGeometry());
  qs.endGroup();
}

std::string EnggDiffractionViewQtGUI::guessGSASTemplatePath() const {
  // Inside the mantid installation target directory:
  // scripts/Engineering/template_ENGINX_241391_236516_North_and_South_banks.par
  Poco::Path templ =
      Mantid::Kernel::ConfigService::Instance().getInstrumentDirectory();
  templ = templ.makeParent();
  templ.append("scripts");
  templ.append("Engineering");
  templ.append("template_ENGINX_241391_236516_North_and_South_banks.par");
  return templ.toString();
}

std::string EnggDiffractionViewQtGUI::guessDefaultFullCalibrationPath() const {
  // Inside the mantid installation target directory:
  // scripts/Engineering/ENGINX_full_pixel_calibration_vana194547_ceria193749.csv
  Poco::Path templ =
      Mantid::Kernel::ConfigService::Instance().getInstrumentDirectory();
  templ = templ.makeParent();
  templ.append("scripts");
  templ.append("Engineering");
  templ.append("calib");
  templ.append("ENGINX_full_pixel_calibration_vana194547_ceria193749.csv");
  return templ.toString();
}
void EnggDiffractionViewQtGUI::userWarning(const std::string &err,
                                           const std::string &description) {
  QMessageBox::warning(this, QString::fromStdString(err),
                       QString::fromStdString(description), QMessageBox::Ok,
                       QMessageBox::Ok);
}

void EnggDiffractionViewQtGUI::userError(const std::string &err,
                                         const std::string &description) {
  QMessageBox::critical(this, QString::fromStdString(err),
                        QString::fromStdString(description), QMessageBox::Ok,
                        QMessageBox::Ok);
}

std::string EnggDiffractionViewQtGUI::askNewCalibrationFilename(
    const std::string &suggestedFname) {
  // append dir (basename) + filename
  QString prevPath = QString::fromStdString(m_calibSettings.m_inputDirCalib);
  if (prevPath.isEmpty()) {
    prevPath =
        MantidQt::API::AlgorithmInputHistory::Instance().getPreviousDirectory();
  }
  QDir path(prevPath);
  QString suggestion = path.filePath(QString::fromStdString(suggestedFname));
  QString choice = QFileDialog::getSaveFileName(
      this, tr("Please select the name of the calibration file"), suggestion,
      QString::fromStdString(g_iparmExtStr));

  return choice.toStdString();
}

std::string EnggDiffractionViewQtGUI::getRBNumber() const {
  return m_ui.lineEdit_RBNumber->text().toStdString();
}

std::string EnggDiffractionViewQtGUI::currentVanadiumNo() const {
  return m_uiTabCalib.lineEdit_current_vanadium_num->text().toStdString();
}

std::string EnggDiffractionViewQtGUI::currentCeriaNo() const {
  return m_uiTabCalib.lineEdit_current_ceria_num->text().toStdString();
}

std::vector<std::string> EnggDiffractionViewQtGUI::newVanadiumNo() const {
  return qListToVector(m_uiTabCalib.lineEdit_new_vanadium_num->getFilenames(),
                       m_uiTabCalib.lineEdit_new_vanadium_num->isValid());
}

std::vector<std::string> EnggDiffractionViewQtGUI::newCeriaNo() const {
  return qListToVector(m_uiTabCalib.lineEdit_new_ceria_num->getFilenames(),
                       m_uiTabCalib.lineEdit_new_ceria_num->isValid());
}

std::string EnggDiffractionViewQtGUI::currentCalibFile() const {
  return m_uiTabCalib.lineEdit_current_calib_filename->text().toStdString();
}

void EnggDiffractionViewQtGUI::newCalibLoaded(const std::string &vanadiumNo,
                                              const std::string &ceriaNo,
                                              const std::string &fname) {

  m_uiTabCalib.lineEdit_current_vanadium_num->setText(
      QString::fromStdString(vanadiumNo));
  m_uiTabCalib.lineEdit_current_ceria_num->setText(
      QString::fromStdString(ceriaNo));
  m_uiTabCalib.lineEdit_current_calib_filename->setText(
      QString::fromStdString(fname));

  if (!fname.empty()) {
    MantidQt::API::AlgorithmInputHistory::Instance().setPreviousDirectory(
        QString::fromStdString(fname));
  }
}

void EnggDiffractionViewQtGUI::enableCalibrateAndFocusActions(bool enable) {
  // calibrate
  m_uiTabCalib.groupBox_make_new_calib->setEnabled(enable);
  m_uiTabCalib.groupBox_current_calib->setEnabled(enable);
  m_uiTabCalib.groupBox_calib_cropped->setEnabled(enable);
  m_uiTabCalib.pushButton_new_cropped_calib->setEnabled(enable);
  m_ui.pushButton_close->setEnabled(enable);
  m_uiTabCalib.checkBox_PlotData_Calib->setEnabled(enable);

  // focus
  m_uiTabFocus.lineEdit_run_num->setEnabled(enable);

  m_uiTabFocus.groupBox_cropped->setEnabled(enable);
  m_uiTabFocus.groupBox_texture->setEnabled(enable);

  m_uiTabFocus.pushButton_focus->setEnabled(enable);
  m_uiTabFocus.checkBox_FocusedWS->setEnabled(enable);
  m_uiTabFocus.checkBox_SaveOutputFiles->setEnabled(enable);
  m_uiTabFocus.comboBox_Multi_Runs->setEnabled(enable);

  m_uiTabFocus.pushButton_focus->setEnabled(enable);
  m_uiTabFocus.pushButton_stopFocus->setDisabled(enable);

  // pre-processing
  m_uiTabPreproc.MWRunFiles_preproc_run_num->setEnabled(enable);
  m_uiTabPreproc.pushButton_rebin_time->setEnabled(enable);
  m_uiTabPreproc.pushButton_rebin_multiperiod->setEnabled(enable);

  // fitting
  m_uiTabFitting.pushButton_fitting_browse_run_num->setEnabled(enable);
  m_uiTabFitting.lineEdit_pushButton_run_num->setEnabled(enable);
  m_uiTabFitting.pushButton_fitting_browse_peaks->setEnabled(enable);
  m_uiTabFitting.lineEdit_fitting_peaks->setEnabled(enable);
  m_uiTabFitting.pushButton_fit->setEnabled(enable);
  m_uiTabFitting.comboBox_bank->setEnabled(enable);
  m_uiTabFitting.groupBox_fititng_preview->setEnabled(enable);
}

void EnggDiffractionViewQtGUI::enableTabs(bool enable) {
  for (int ti = 0; ti < m_ui.tabMain->count(); ++ti) {
    m_ui.tabMain->setTabEnabled(ti, enable);
  }
}

std::vector<std::string> EnggDiffractionViewQtGUI::currentPreprocRunNo() const {
  return qListToVector(
      m_uiTabPreproc.MWRunFiles_preproc_run_num->getFilenames(),
      m_uiTabPreproc.MWRunFiles_preproc_run_num->isValid());
}

double EnggDiffractionViewQtGUI::rebinningTimeBin() const {
  return m_uiTabPreproc.doubleSpinBox_time_bin->value();
}

size_t EnggDiffractionViewQtGUI::rebinningPulsesNumberPeriods() const {
  return m_uiTabPreproc.spinBox_nperiods->value();
}

double EnggDiffractionViewQtGUI::rebinningPulsesTime() const {
  return m_uiTabPreproc.doubleSpinBox_step_time->value();
}

std::string EnggDiffractionViewQtGUI::readPeaksFile(std::string fileDir) {
  std::string fileData = "";
  std::string line;
  std::string comma = ", ";

  std::ifstream peakFile(fileDir);

  if (peakFile.is_open()) {
    while (std::getline(peakFile, line)) {
      fileData += line;
      if (!peakFile.eof())
        fileData += comma;
    }
    peakFile.close();
  }

  else
    fileData = "";

  return fileData;
}

void EnggDiffractionViewQtGUI::setDataVector(
    std::vector<boost::shared_ptr<QwtData>> &data, bool focused) {
  if (focused) {
    dataCurvesFactory(data, m_focusedDataVector, focused);
  } else {
    dataCurvesFactory(data, m_fittedDataVector, focused);
  }
}

void EnggDiffractionViewQtGUI::dataCurvesFactory(
    std::vector<boost::shared_ptr<QwtData>> &data,
    std::vector<QwtPlotCurve *> &dataVector, bool focused) {

  // clear vector
  for (auto curves : dataVector) {
    if (curves) {
      curves->detach();
      delete curves;
    }
  }

  if (dataVector.size() > 0)
    dataVector.clear();

  // dark colours could be removed so the colored peaks stand out more
  const QColor QPenList[16] = {
      Qt::white,      Qt::red,     Qt::darkRed,     Qt::green,
      Qt::darkGreen,  Qt::blue,    Qt::darkBlue,    Qt::cyan,
      Qt::darkCyan,   Qt::magenta, Qt::darkMagenta, Qt::yellow,
      Qt::darkYellow, Qt::gray,    Qt::darkGray,    Qt::lightGray};

  for (size_t i = 0; i < data.size(); i++) {
    auto *peak = data[i].get();

    QwtPlotCurve *dataCurve = new QwtPlotCurve();
    dataCurve->setStyle(QwtPlotCurve::Lines);
    if (!focused) {
      auto randIndex = std::rand() % 15;
      dataCurve->setPen(QPen(QPenList[randIndex], 1));
    }
    dataCurve->setRenderHint(QwtPlotItem::RenderAntialiased, true);

    dataVector.push_back(dataCurve);

    dataVector[i]->setData(*peak);
    dataVector[i]->attach(m_uiTabFitting.dataPlot);
  }

  m_uiTabFitting.dataPlot->replot();
  data.clear();
}

void EnggDiffractionViewQtGUI::plotFocusedSpectrum(const std::string &wsName) {
  std::string pyCode =
      "win=plotSpectrum('" + wsName + "', 0, error_bars=False, type=0)";

  std::string status =
      runPythonCode(QString::fromStdString(pyCode), false).toStdString();
  m_logMsgs.emplace_back("Plotted output focused data, with status string " +
                         status);
  m_presenter->notify(IEnggDiffractionPresenter::LogMsg);
}

void EnggDiffractionViewQtGUI::plotWaterfallSpectrum(
    const std::string &wsName) {
  // parameter of list ?
  std::string pyCode =
      "plotSpectrum('" + wsName +
      "', 0, error_bars=False, type=0, waterfall=True, window=win)";
  std::string status =
      runPythonCode(QString::fromStdString(pyCode), false).toStdString();
  m_logMsgs.emplace_back("Plotted output focused data, with status string " +
                         status);
  m_presenter->notify(IEnggDiffractionPresenter::LogMsg);
}

void EnggDiffractionViewQtGUI::plotReplacingWindow(const std::string &wsName,
                                                   const std::string &spectrum,
                                                   const std::string &type) {
  std::string pyCode = "win=plotSpectrum('" + wsName + "', " + spectrum +
                       ", error_bars=False, type=" + type +
                       ", window=win, clearWindow=True)";
  std::string status =
      runPythonCode(QString::fromStdString(pyCode), false).toStdString();

  m_logMsgs.emplace_back("Plotted output focused data, with status string " +
                         status);
  m_presenter->notify(IEnggDiffractionPresenter::LogMsg);
}

void EnggDiffractionViewQtGUI::plotVanCurvesCalibOutput() {
  std::string pyCode =
      "van_curves_ws = workspace(\"engggui_vanadium_curves_ws\")\n"
      "win = plotSpectrum(van_curves_ws, [0, 1, 2])";

  std::string status =
      runPythonCode(QString::fromStdString(pyCode), false).toStdString();

  m_logMsgs.push_back(
      "Plotted output calibration vanadium curves, with status string " +
      status);
  m_presenter->notify(IEnggDiffractionPresenter::LogMsg);
}

void EnggDiffractionViewQtGUI::plotDifcZeroCalibOutput(
    const std::string &pyCode) {

  std::string status =
      runPythonCode(QString::fromStdString(pyCode), false).toStdString();

  m_logMsgs.push_back(
      "Plotted output calibration ceria peaks, with status string " + status);
  m_presenter->notify(IEnggDiffractionPresenter::LogMsg);
}

void EnggDiffractionViewQtGUI::resetFocus() {
  m_uiTabFocus.lineEdit_run_num->setText("");
  m_uiTabFocus.checkBox_focus_bank1->setChecked(true);
  m_uiTabFocus.checkBox_focus_bank2->setChecked(true);

  m_uiTabFocus.lineEdit_cropped_run_num->setText("");
  m_uiTabFocus.lineEdit_cropped_spec_nos->setText("");

  m_uiTabFocus.groupBox_cropped->setChecked(false);
  m_uiTabFocus.groupBox_texture->setChecked(false);

  m_uiTabFocus.lineEdit_texture_run_num->setText("");
  m_uiTabFocus.lineEdit_texture_grouping_file->setText("");
}

void EnggDiffractionViewQtGUI::writeOutCalibFile(
    const std::string &outFilename, const std::vector<double> &difc,
    const std::vector<double> &tzero) {
  // TODO: this is horrible and should not last much here.
  // Avoid running Python code
  // Update this as soon as we have a more stable way of generating IPARM
  // files
  // Writes a file doing this:
  // write_ENGINX_GSAS_iparam_file(output_file, difc, zero, ceria_run=241391,
  // vanadium_run=236516, template_file=None):

  // this replace is to prevent issues with network drives on windows:
  const std::string safeOutFname =
      boost::replace_all_copy(outFilename, "\\", "/");
  std::string pyCode = "import EnggUtils\n";
  pyCode += "import os\n";
  // normalize apparently not needed after the replace, but to be double-safe:
  pyCode += "GSAS_iparm_fname= os.path.normpath('" + safeOutFname + "')\n";
  pyCode += "Difcs = []\n";
  pyCode += "Zeros = []\n";
  for (size_t i = 0; i < difc.size(); i++) {
    pyCode +=
        "Difcs.append(" + boost::lexical_cast<std::string>(difc[i]) + ")\n";
    pyCode +=
        "Zeros.append(" + boost::lexical_cast<std::string>(tzero[i]) + ")\n";
  }
  pyCode += "EnggUtils.write_ENGINX_GSAS_iparam_file(GSAS_iparm_fname, Difcs, "
            "Zeros) \n";

  std::string status =
      runPythonCode(QString::fromStdString(pyCode), false).toStdString();

  // g_log.information()
  //     << "Saved output calibration file through Python. Status: " << status
  //     << std::endl;
  m_logMsgs.push_back(
      "Run Python code to save output file, with status string: " + status);
  m_presenter->notify(IEnggDiffractionPresenter::LogMsg);
}

std::string EnggDiffractionViewQtGUI::askExistingCalibFilename() {
  QString prevPath = QString::fromStdString(m_calibSettings.m_inputDirCalib);
  if (prevPath.isEmpty()) {
    QString prevPath =
        MantidQt::API::AlgorithmInputHistory::Instance().getPreviousDirectory();
  }

  QString filename =
      QFileDialog::getOpenFileName(this, tr("Open calibration file"), prevPath,
                                   QString::fromStdString(g_iparmExtStr));

  if (!filename.isEmpty()) {
    MantidQt::API::AlgorithmInputHistory::Instance().setPreviousDirectory(
        filename);
  }

  return filename.toStdString();
}

void EnggDiffractionViewQtGUI::loadCalibrationClicked() {
  m_presenter->notify(IEnggDiffractionPresenter::LoadExistingCalib);
}

void EnggDiffractionViewQtGUI::calibrateClicked() {
  m_presenter->notify(IEnggDiffractionPresenter::CalcCalib);
}

void EnggDiffractionViewQtGUI::CroppedCalibrateClicked() {
  m_presenter->notify(IEnggDiffractionPresenter::CropCalib);
}

void EnggDiffractionViewQtGUI::focusClicked() {
  m_presenter->notify(IEnggDiffractionPresenter::FocusRun);
}

void EnggDiffractionViewQtGUI::focusCroppedClicked() {
  m_presenter->notify(IEnggDiffractionPresenter::FocusCropped);
}

void EnggDiffractionViewQtGUI::focusTextureClicked() {
  m_presenter->notify(IEnggDiffractionPresenter::FocusTexture);
}

void EnggDiffractionViewQtGUI::focusResetClicked() {
  m_presenter->notify(IEnggDiffractionPresenter::ResetFocus);
}

void EnggDiffractionViewQtGUI::focusStopClicked() {
  m_presenter->notify(IEnggDiffractionPresenter::StopFocus);
}

void EnggDiffractionViewQtGUI::rebinTimeClicked() {
  m_presenter->notify(IEnggDiffractionPresenter::RebinTime);
}

void EnggDiffractionViewQtGUI::rebinMultiperiodClicked() {
  m_presenter->notify(IEnggDiffractionPresenter::RebinMultiperiod);
}

void EnggDiffractionViewQtGUI::fitClicked() {
  m_presenter->notify(IEnggDiffractionPresenter::FitPeaks);
}

void EnggDiffractionViewQtGUI::browseInputDirCalib() {
  QString prevPath = QString::fromStdString(m_calibSettings.m_inputDirCalib);
  if (prevPath.isEmpty()) {
    prevPath =
        MantidQt::API::AlgorithmInputHistory::Instance().getPreviousDirectory();
  }
  QString dir = QFileDialog::getExistingDirectory(
      this, tr("Open Directory"), prevPath,
      QFileDialog::ShowDirsOnly | QFileDialog::DontResolveSymlinks);

  if (dir.isEmpty()) {
    return;
  }

  MantidQt::API::AlgorithmInputHistory::Instance().setPreviousDirectory(dir);
  m_calibSettings.m_inputDirCalib = dir.toStdString();
  m_uiTabSettings.lineEdit_input_dir_calib->setText(
      QString::fromStdString(m_calibSettings.m_inputDirCalib));
}

void EnggDiffractionViewQtGUI::browseInputDirRaw() {
  QString prevPath = QString::fromStdString(m_calibSettings.m_inputDirRaw);
  if (prevPath.isEmpty()) {
    prevPath =
        MantidQt::API::AlgorithmInputHistory::Instance().getPreviousDirectory();
  }
  QString dir = QFileDialog::getExistingDirectory(
      this, tr("Open Directory"), prevPath,
      QFileDialog::ShowDirsOnly | QFileDialog::DontResolveSymlinks);

  if (dir.isEmpty()) {
    return;
  }

  MantidQt::API::AlgorithmInputHistory::Instance().setPreviousDirectory(dir);
  m_calibSettings.m_inputDirRaw = dir.toStdString();
  m_uiTabSettings.lineEdit_input_dir_raw->setText(
      QString::fromStdString(m_calibSettings.m_inputDirRaw));
}

void EnggDiffractionViewQtGUI::browsePixelCalibFilename() {
  QString prevPath = QString::fromStdString(m_calibSettings.m_inputDirCalib);
  if (prevPath.isEmpty()) {
    QString prevPath =
        MantidQt::API::AlgorithmInputHistory::Instance().getPreviousDirectory();
  }

  QString filename = QFileDialog::getOpenFileName(
      this, tr("Open pixel calibration (full calibration) file"), prevPath,
      QString::fromStdString(g_pixelCalibExt));

  if (filename.isEmpty()) {
    return;
  }

  m_calibSettings.m_pixelCalibFilename = filename.toStdString();
  m_uiTabSettings.lineEdit_pixel_calib_filename->setText(
      QString::fromStdString(m_calibSettings.m_pixelCalibFilename));
}

void EnggDiffractionViewQtGUI::browseTemplateGSAS_PRM() {

  QString prevPath = QString::fromStdString(m_calibSettings.m_templateGSAS_PRM);
  QString path(QFileDialog::getOpenFileName(
      this, tr("Open GSAS IPAR template file"), prevPath,
      QString::fromStdString(g_iparmExtStr)));

  if (path.isEmpty()) {
    return;
  }

  m_calibSettings.m_templateGSAS_PRM = path.toStdString();
  m_uiTabSettings.lineEdit_template_gsas_prm->setText(
      QString::fromStdString(m_calibSettings.m_templateGSAS_PRM));
}

void EnggDiffractionViewQtGUI::browseDirFocusing() {
  QString prevPath = QString::fromStdString(m_focusDir);
  if (prevPath.isEmpty()) {
    prevPath =
        MantidQt::API::AlgorithmInputHistory::Instance().getPreviousDirectory();
  }
  QString dir = QFileDialog::getExistingDirectory(
      this, tr("Open Directory"), prevPath,
      QFileDialog::ShowDirsOnly | QFileDialog::DontResolveSymlinks);

  if (dir.isEmpty()) {
    return;
  }

  MantidQt::API::AlgorithmInputHistory::Instance().setPreviousDirectory(dir);
  m_focusDir = dir.toStdString();
  m_uiTabSettings.lineEdit_dir_focusing->setText(
      QString::fromStdString(m_focusDir));
}

void EnggDiffractionViewQtGUI::browseTextureDetGroupingFile() {
  QString prevPath = QString::fromStdString(m_calibSettings.m_inputDirRaw);
  if (prevPath.isEmpty()) {
    prevPath =
        MantidQt::API::AlgorithmInputHistory::Instance().getPreviousDirectory();
  }

  QString path(QFileDialog::getOpenFileName(
      this, tr("Open detector grouping file"), prevPath,
      QString::fromStdString(g_DetGrpExtStr)));

  if (path.isEmpty()) {
    return;
  }

  MantidQt::API::AlgorithmInputHistory::Instance().setPreviousDirectory(path);
  m_uiTabFocus.lineEdit_texture_grouping_file->setText(path);
}

void EnggDiffractionViewQtGUI::browseFitFocusedRun() {
  QString prevPath = QString::fromStdString(m_focusDir);
  if (prevPath.isEmpty()) {
    prevPath =
        MantidQt::API::AlgorithmInputHistory::Instance().getPreviousDirectory();
  }
  std::string nexusFormat = "Nexus file with calibration table: NXS, NEXUS"
                            "(*.nxs *.nexus);;";

  QString path(
      QFileDialog::getOpenFileName(this, tr("Open Focused File "), prevPath,
                                   QString::fromStdString(nexusFormat)));

  if (path.isEmpty()) {
    return;
  }

  MantidQt::API::AlgorithmInputHistory::Instance().setPreviousDirectory(path);
  m_uiTabFitting.lineEdit_pushButton_run_num->setText(path);
}

void EnggDiffractionViewQtGUI::browsePeaksToFit() {

  try {
    QString prevPath = QString::fromStdString(m_focusDir);
    if (prevPath.isEmpty()) {
      prevPath = MantidQt::API::AlgorithmInputHistory::Instance()
                     .getPreviousDirectory();
    }

    QString path(
        QFileDialog::getOpenFileName(this, tr("Open Peaks To Fit"), prevPath,
                                     QString::fromStdString(g_DetGrpExtStr)));

    if (path.isEmpty()) {
      return;
    }

    MantidQt::API::AlgorithmInputHistory::Instance().setPreviousDirectory(path);

    std::string peaksData = readPeaksFile(path.toStdString());

    m_uiTabFitting.lineEdit_fitting_peaks->setText(
        QString::fromStdString(peaksData));
  } catch (...) {
    userWarning("Unable to import the peaks from a file: ",
                "File corrupted or could not be opened. Please try again");
    return;
  }
}

std::vector<std::string> EnggDiffractionViewQtGUI::focusingRunNo() const {
  return qListToVector(m_uiTabFocus.lineEdit_run_num->getFilenames(),
                       m_uiTabFocus.lineEdit_run_num->isValid());
}

std::vector<std::string>
EnggDiffractionViewQtGUI::focusingCroppedRunNo() const {
  return qListToVector(m_uiTabFocus.lineEdit_cropped_run_num->getFilenames(),
                       m_uiTabFocus.lineEdit_cropped_run_num->isValid());
}

std::vector<std::string>
EnggDiffractionViewQtGUI::focusingTextureRunNo() const {
  return qListToVector(m_uiTabFocus.lineEdit_texture_run_num->getFilenames(),
                       m_uiTabFocus.lineEdit_texture_run_num->isValid());
}

std::vector<std::string>
EnggDiffractionViewQtGUI::qListToVector(QStringList list,
                                        bool validator) const {
  std::vector<std::string> vec;
  if (validator) {
    foreach (QString str, list) { vec.push_back(str.toStdString()); }
    return vec;
  } else {
    return vec;
  }
}

std::string EnggDiffractionViewQtGUI::focusingDir() const {
  return m_uiTabSettings.lineEdit_dir_focusing->text().toStdString();
}

std::vector<bool> EnggDiffractionViewQtGUI::focusingBanks() const {
  std::vector<bool> res;
  res.push_back(m_uiTabFocus.checkBox_focus_bank1->isChecked());
  res.push_back(m_uiTabFocus.checkBox_focus_bank2->isChecked());
  return res;
}

std::string EnggDiffractionViewQtGUI::focusingCroppedSpectrumNos() const {
  return m_uiTabFocus.lineEdit_cropped_spec_nos->text().toStdString();
}

std::string EnggDiffractionViewQtGUI::focusingTextureGroupingFile() const {
  return m_uiTabFocus.lineEdit_texture_grouping_file->text().toStdString();
}

bool EnggDiffractionViewQtGUI::focusedOutWorkspace() const {
  return m_uiTabFocus.checkBox_FocusedWS->checkState();
}

bool EnggDiffractionViewQtGUI::plotCalibWorkspace() const {
  return m_uiTabCalib.checkBox_PlotData_Calib->checkState();
}

bool EnggDiffractionViewQtGUI::saveFocusedOutputFiles() const {
  return m_uiTabFocus.checkBox_SaveOutputFiles->checkState();
}

void EnggDiffractionViewQtGUI::plotFocusStatus() {
  if (focusedOutWorkspace()) {
    m_uiTabFocus.comboBox_PlotData->setEnabled(true);
  } else {
    m_uiTabFocus.comboBox_PlotData->setEnabled(false);
  }
}

void EnggDiffractionViewQtGUI::updateCroppedCalibRun() {
  auto ceria = m_uiTabCalib.lineEdit_new_ceria_num->getText();
  m_uiTabCalib.lineEdit_cropped_run_num->setText(ceria);
}

void EnggDiffractionViewQtGUI::calibspecNoChanged(int /*idx*/) {
  QComboBox *BankName = m_uiTabCalib.comboBox_calib_cropped_bank_name;
  if (!BankName)
    return;
  m_currentCropCalibBankName = BankName->currentIndex();
}

void EnggDiffractionViewQtGUI::enableSpecNos() {
  if (m_currentCropCalibBankName == 0) {
    m_uiTabCalib.lineEdit_cropped_spec_nos->setEnabled(true);
    m_uiTabCalib.lineEdit_cropped_customise_bank_name->setEnabled(true);
  } else {
    m_uiTabCalib.lineEdit_cropped_spec_nos->setDisabled(true);
    m_uiTabCalib.lineEdit_cropped_customise_bank_name->setDisabled(true);
  }
}

std::string EnggDiffractionViewQtGUI::currentCalibSpecNos() const {
  return m_uiTabCalib.lineEdit_cropped_spec_nos->text().toStdString();
}

std::string EnggDiffractionViewQtGUI::currentCalibCustomisedBankName() const {
  return m_uiTabCalib.lineEdit_cropped_customise_bank_name->text()
      .toStdString();
}

void EnggDiffractionViewQtGUI::multiRunModeChanged(int /*idx*/) {
  QComboBox *plotType = m_uiTabFocus.comboBox_Multi_Runs;
  if (!plotType)
    return;
  m_currentRunMode = plotType->currentIndex();
}

void EnggDiffractionViewQtGUI::plotRepChanged(int /*idx*/) {
  QComboBox *plotType = m_uiTabFocus.comboBox_PlotData;
  if (!plotType)
    return;
  m_currentType = plotType->currentIndex();
}

void EnggDiffractionViewQtGUI::fittingBankIdChanged(int /*idx*/) {
  QComboBox *BankName = m_uiTabFitting.comboBox_bank;
  if (!BankName)
    return;
  m_bank_Id = BankName->currentIndex();
}

void EnggDiffractionViewQtGUI::setBankIdComboBox(int idx) {
  QComboBox *bankName = m_uiTabFitting.comboBox_bank;
  bankName->setCurrentIndex(idx);
}

std::string EnggDiffractionViewQtGUI::fittingRunNo() const {
  return m_uiTabFitting.lineEdit_pushButton_run_num->text().toStdString();
}

std::string EnggDiffractionViewQtGUI::fittingPeaksData() const {
  // this should be moved to Helper or could use the poco string tokenizers
  std::string exptPeaks =
      m_uiTabFitting.lineEdit_fitting_peaks->text().toStdString();
  size_t strLength = exptPeaks.length() - 1;

  if (!exptPeaks.empty()) {

    if (exptPeaks.at(size_t(0)) == ',') {
      exptPeaks.erase(size_t(0), 1);
      strLength -= size_t(1);
    }

    if (exptPeaks.at(strLength) == ',') {
      exptPeaks.erase(strLength, 1);
    }
  }
  return exptPeaks;
}

void EnggDiffractionViewQtGUI::fittingListWidgetBank(int /*idx*/) {

  QListWidget *BankSelected = m_uiTabFitting.listWidget_fitting_bank_preview;
  if (!BankSelected)
    return;
  m_bank_Id = BankSelected->currentRow();
}

void EnggDiffractionViewQtGUI::setListWidgetBank(int idx) {

  QListWidget *selectBank = m_uiTabFitting.listWidget_fitting_bank_preview;
  selectBank->setCurrentRow(idx);
}

void EnggDiffractionViewQtGUI::instrumentChanged(int /*idx*/) {
  QComboBox *inst = m_ui.comboBox_instrument;
  if (!inst)
    return;
  m_currentInst = inst->currentText().toStdString();
  m_presenter->notify(IEnggDiffractionPresenter::InstrumentChange);
}

void EnggDiffractionViewQtGUI::RBNumberChanged() {
  m_presenter->notify(IEnggDiffractionPresenter::RBNumberChange);
}

void EnggDiffractionViewQtGUI::userSelectInstrument(const QString &prefix) {
  // Set file browsing to current instrument
  setPrefix(prefix.toStdString());
}

void EnggDiffractionViewQtGUI::setPrefix(std::string prefix) {
  QString prefixInput = QString::fromStdString(prefix);
  // focus tab
  m_uiTabFocus.lineEdit_run_num->setInstrumentOverride(prefixInput);
  m_uiTabFocus.lineEdit_texture_run_num->setInstrumentOverride(prefixInput);
  m_uiTabFocus.lineEdit_cropped_run_num->setInstrumentOverride(prefixInput);

  // calibration tab
  m_uiTabCalib.lineEdit_new_ceria_num->setInstrumentOverride(prefixInput);
  m_uiTabCalib.lineEdit_new_vanadium_num->setInstrumentOverride(prefixInput);

  // rebin tab
  m_uiTabPreproc.MWRunFiles_preproc_run_num->setInstrumentOverride(prefixInput);
  m_uiTabCalib.lineEdit_cropped_run_num->setInstrumentOverride(prefixInput);
}

void EnggDiffractionViewQtGUI::closeEvent(QCloseEvent *event) {
  int answer = QMessageBox::AcceptRole;

  QMessageBox msgBox;
  if (false /* TODO: get this from user settings if eventually used */) {
    msgBox.setWindowTitle("Close the engineering diffraction interface");
    // with something like this, we'd have layout issues:
    // msgBox.setStandardButtons(QMessageBox::No | QMessageBox::Yes);
    // msgBox.setDefaultButton(QMessageBox::Yes);
    msgBox.setIconPixmap(QPixmap(":/win/unknown.png"));
    QCheckBox confirmCheckBox("Always ask for confirmation", &msgBox);
    confirmCheckBox.setCheckState(Qt::Checked);
    msgBox.layout()->addItem(new QSpacerItem(0, 0, QSizePolicy::Expanding));
    msgBox.layout()->addWidget(&confirmCheckBox);
    QPushButton *bYes = msgBox.addButton("Yes", QMessageBox::YesRole);
    bYes->setIcon(style()->standardIcon(QStyle::SP_DialogYesButton));
    QPushButton *bNo = msgBox.addButton("No", QMessageBox::NoRole);
    bNo->setIcon(style()->standardIcon(QStyle::SP_DialogNoButton));
    msgBox.setDefaultButton(bNo);
    msgBox.setText("You are about to close this interface");
    msgBox.setInformativeText("Are you sure?");
    answer = msgBox.exec();
  }

  if (answer == QMessageBox::AcceptRole && m_ui.pushButton_close->isEnabled()) {
    m_presenter->notify(IEnggDiffractionPresenter::ShutDown);
    event->accept();
  } else {
    event->ignore();
  }
}

void EnggDiffractionViewQtGUI::openHelpWin() {
  MantidQt::API::HelpWindow::showCustomInterface(
      NULL, QString("Engineering_Diffraction"));
}

} // namespace CustomInterfaces
} // namespace MantidQt<|MERGE_RESOLUTION|>--- conflicted
+++ resolved
@@ -310,8 +310,6 @@
 
   m_uiTabCalib.comboBox_calib_cropped_bank_name->setCurrentIndex(0);
 
-<<<<<<< HEAD
-=======
   m_uiTabCalib.lineEdit_cropped_spec_nos->setText(
       qs.value("user-params-calib-cropped-spectrum-nos", "").toString());
 
@@ -319,7 +317,6 @@
       qs.value("user-params-calib-cropped-customise-name", "cropped")
           .toString());
 
->>>>>>> a038867d
   m_uiTabCalib.checkBox_PlotData_Calib->setChecked(
       qs.value("user-param-calib-plot-data", true).toBool());
 
@@ -436,15 +433,12 @@
   qs.setValue("user-params-calib-cropped-group-checkbox",
               m_uiTabCalib.groupBox_calib_cropped->isChecked());
 
-<<<<<<< HEAD
-=======
   qs.setValue("user-params-calib-cropped-spectrum-nos",
               m_uiTabCalib.lineEdit_cropped_spec_nos->text());
 
   qs.setValue("user-params-calib-cropped-customise-name",
               m_uiTabCalib.lineEdit_cropped_customise_bank_name->text());
 
->>>>>>> a038867d
   qs.setValue("user-param-calib-plot-data",
               m_uiTabCalib.checkBox_PlotData_Calib->isChecked());
 
