#include "MantidQtCustomInterfaces/Indirect/IndirectDiffractionReduction.h"

#include "MantidAPI/AlgorithmManager.h"
#include "MantidAPI/MatrixWorkspace.h"
#include "MantidAPI/WorkspaceGroup.h"
#include "MantidGeometry/Instrument.h"
#include "MantidKernel/Logger.h"
#include "MantidKernel/MultiFileNameParser.h"
#include "MantidQtAPI/HelpWindow.h"
#include "MantidQtAPI/ManageUserDirectories.h"

using namespace Mantid::API;
using namespace Mantid::Geometry;

// Add this class to the list of specialised dialogs in this namespace
namespace MantidQt {
namespace CustomInterfaces {

namespace {
/// static logger
Mantid::Kernel::Logger g_log("IndirectDiffractionReduction");

// Helper function for use with std::transform.
std::string toStdString(const QString &qString) {
  return qString.toStdString();
}
} // anon namespace

DECLARE_SUBWINDOW(IndirectDiffractionReduction)

using namespace Mantid::API;
using namespace MantidQt::CustomInterfaces;

using MantidQt::API::BatchAlgorithmRunner;

//----------------------
// Public member functions
//----------------------
/// Constructor
IndirectDiffractionReduction::IndirectDiffractionReduction(QWidget *parent)
    : UserSubWindow(parent), m_valDbl(NULL),
      m_settingsGroup("CustomInterfaces/DEMON"),
      m_batchAlgoRunner(new BatchAlgorithmRunner(parent)) {}

/// Destructor
IndirectDiffractionReduction::~IndirectDiffractionReduction() {
  saveSettings();
}

/**
 * Sets up UI components and Qt signal/slot connections.
 */
void IndirectDiffractionReduction::initLayout() {
  m_uiForm.setupUi(this);

  connect(m_uiForm.pbHelp, SIGNAL(clicked()), this, SLOT(help()));
  connect(m_uiForm.pbManageDirs, SIGNAL(clicked()), this,
          SLOT(openDirectoryDialog()));
  connect(m_uiForm.pbRun, SIGNAL(clicked()), this, SLOT(run()));

  connect(m_uiForm.iicInstrumentConfiguration,
          SIGNAL(instrumentConfigurationUpdated(
              const QString &, const QString &, const QString &)),
          this, SLOT(instrumentSelected(const QString &, const QString &,
                                        const QString &)));

  // Update run button based on state of raw files field
  connect(m_uiForm.rfSampleFiles, SIGNAL(fileTextChanged(const QString &)),
          this, SLOT(runFilesChanged()));
  connect(m_uiForm.rfSampleFiles, SIGNAL(findingFiles()), this,
          SLOT(runFilesFinding()));
  connect(m_uiForm.rfSampleFiles, SIGNAL(fileFindingFinished()), this,
          SLOT(runFilesFound()));

  m_valDbl = new QDoubleValidator(this);

  m_uiForm.leRebinStart->setValidator(m_valDbl);
  m_uiForm.leRebinWidth->setValidator(m_valDbl);
  m_uiForm.leRebinEnd->setValidator(m_valDbl);
  m_uiForm.leRebinStart_CalibOnly->setValidator(m_valDbl);
  m_uiForm.leRebinWidth_CalibOnly->setValidator(m_valDbl);
  m_uiForm.leRebinEnd_CalibOnly->setValidator(m_valDbl);

  // Update the list of plot options when individual grouping is toggled
  connect(m_uiForm.ckIndividualGrouping, SIGNAL(stateChanged(int)), this,
          SLOT(individualGroupingToggled(int)));

  // Handle plotting
  connect(m_uiForm.pbPlot, SIGNAL(clicked()), this, SLOT(plotResults()));
  // Handle saving
  connect(m_uiForm.pbSave, SIGNAL(clicked()), this, SLOT(saveReductions()));

  loadSettings();

  // Update invalid rebinning markers
  validateRebin();

  // Update invalid markers
  validateCalOnly();

  // Update instrument dependant widgets
  m_uiForm.iicInstrumentConfiguration->newInstrumentConfiguration();
}

/**
 * Runs a diffraction reduction when the user clicks Run.
 */
void IndirectDiffractionReduction::run() {
  QString instName = m_uiForm.iicInstrumentConfiguration->getInstrumentName();
  QString mode = m_uiForm.iicInstrumentConfiguration->getReflectionName();
  if (!m_uiForm.rfSampleFiles->isValid()) {
    showInformationBox("Sample files input is invalid.");
    return;
  }

  // Check whether the 'Use Vanadium File' checkbox has been checked but
  // no vanadium files have been entered.
  if (mode == "diffspec" && m_uiForm.ckUseVanadium->isChecked() &&
      m_uiForm.rfVanFile_only->getFilenames().isEmpty()) {
    showInformationBox("Use Vanadium File checked but no vanadium files "
                       "have been supplied.");
  }

  if (instName == "OSIRIS") {
    if (mode == "diffonly") {
      if (!validateVanCal()) {
        showInformationBox("Vanadium and Calibration input is invalid.");
        return;
      }
      runOSIRISdiffonlyReduction();
    } else {
      if (!validateCalOnly()) {
        showInformationBox(
            "Calibration and rebinning parameters are incorrect.");
        return;
      }
      runGenericReduction(instName, mode);
    }
  } else {
    if (!validateRebin()) {
      showInformationBox("Rebinning parameters are incorrect.");
      return;
    }
    runGenericReduction(instName, mode);
  }
}

/**
 * Handles completion of algorithm
 *
 * @param error True if the chain was stopped due to error
 */
void IndirectDiffractionReduction::algorithmComplete(bool error) {
  // Handles completion of the diffraction algorithm chain
  disconnect(m_batchAlgoRunner, SIGNAL(batchComplete(bool)), this,
             SLOT(algorithmComplete(bool)));

  if (error) {
    showInformationBox(
        "Error running diffraction reduction.\nSee Results Log for details.");
    return;
  }
  // Ungroup the output workspace if generic reducer was used
  if (AnalysisDataService::Instance().doesExist(
          "IndirectDiffraction_Workspaces")) {
    WorkspaceGroup_sptr diffResultsGroup =
        AnalysisDataService::Instance().retrieveWS<WorkspaceGroup>(
            "IndirectDiffraction_Workspaces");

    m_plotWorkspaces.clear();
    m_plotWorkspaces = diffResultsGroup->getNames();

    diffResultsGroup->removeAll();
    AnalysisDataService::Instance().remove("IndirectDiffraction_Workspaces");
  }
  // Enable plotting
  m_uiForm.pbPlot->setEnabled(true);
  m_uiForm.cbPlotType->setEnabled(true);
  // Enable saving
  m_uiForm.ckAscii->setEnabled(true);
  m_uiForm.ckGSS->setEnabled(true);
  m_uiForm.ckNexus->setEnabled(true);
  m_uiForm.pbSave->setEnabled(true);
}

/**
 * Handles plotting result spectra from algorithm chains.
 */
void IndirectDiffractionReduction::plotResults() {

  QString instName = m_uiForm.iicInstrumentConfiguration->getInstrumentName();
  QString mode = m_uiForm.iicInstrumentConfiguration->getReflectionName();

  QString plotType = m_uiForm.cbPlotType->currentText();

  QString pyInput = "from mantidplot import plotSpectrum, plot2D\n";

  if (plotType == "Spectra" || plotType == "Both") {
    for (const auto &it : m_plotWorkspaces) {
      const auto workspaceExists =
          AnalysisDataService::Instance().doesExist(it);
      if (workspaceExists)
        pyInput += "plotSpectrum('" + QString::fromStdString(it) + "', 0)\n";
      else
        showInformationBox(QString::fromStdString(
            "Workspace '" + it + "' not found\nUnable to plot workspace"));
    }
  }

  if (plotType == "Contour" || plotType == "Both") {
    for (const auto &it : m_plotWorkspaces) {
      const auto workspaceExists =
          AnalysisDataService::Instance().doesExist(it);
      if (workspaceExists)
        pyInput += "plot2D('" + QString::fromStdString(it) + "')\n";
      else
        showInformationBox(QString::fromStdString(
            "Workspace '" + it + "' not found\nUnable to plot workspace"));
    }
  }

  runPythonCode(pyInput);
}

/**
 * Handles saving the reductions from the generic algorithm.
 */
void IndirectDiffractionReduction::saveReductions() {
  for (const auto wsName : m_plotWorkspaces) {
    const auto workspaceExists =
        AnalysisDataService::Instance().doesExist(wsName);
    if (workspaceExists) {

      QString tofWsName = QString::fromStdString(wsName) + "_tof";
      std::string instName =
          (m_uiForm.iicInstrumentConfiguration->getInstrumentName())
              .toStdString();
      std::string mode =
          (m_uiForm.iicInstrumentConfiguration->getReflectionName())
              .toStdString();
      BatchAlgorithmRunner::AlgorithmRuntimeProps inputFromConvUnitsProps;
      inputFromConvUnitsProps["InputWorkspace"] = tofWsName.toStdString();
      BatchAlgorithmRunner::AlgorithmRuntimeProps inputFromReductionProps;
      inputFromReductionProps["InputWorkspace"] = (wsName + "_dRange");

      if (m_uiForm.ckGSS->isChecked()) {
        if (instName == "OSIRIS" && mode == "diffonly") {

          QString gssFilename = tofWsName + ".gss";
          IAlgorithm_sptr saveGSS =
              AlgorithmManager::Instance().create("SaveGSS");
          saveGSS->initialize();
          saveGSS->setProperty("Filename", gssFilename.toStdString());
          m_batchAlgoRunner->addAlgorithm(saveGSS, inputFromConvUnitsProps);
        } else {

          // Convert to TOF for GSS
          IAlgorithm_sptr convertUnits =
              AlgorithmManager::Instance().create("ConvertUnits");
          convertUnits->initialize();
          convertUnits->setProperty("InputWorkspace", wsName);
          convertUnits->setProperty("OutputWorkspace", tofWsName.toStdString());
          convertUnits->setProperty("Target", "TOF");
          m_batchAlgoRunner->addAlgorithm(convertUnits);

          // Save GSS
          std::string gssFilename = wsName + ".gss";
          IAlgorithm_sptr saveGSS =
              AlgorithmManager::Instance().create("SaveGSS");
          saveGSS->initialize();
          saveGSS->setProperty("Filename", gssFilename);
          m_batchAlgoRunner->addAlgorithm(saveGSS, inputFromConvUnitsProps);
        }
      }

      if (m_uiForm.ckNexus->isChecked()) {
        // Save NEXus using SaveNexusProcessed
        std::string nexusFilename = wsName + ".nxs";
        IAlgorithm_sptr saveNexus =
            AlgorithmManager::Instance().create("SaveNexusProcessed");
        saveNexus->initialize();
        saveNexus->setProperty("InputWorkspace", wsName);
        saveNexus->setProperty("Filename", nexusFilename);
        m_batchAlgoRunner->addAlgorithm(saveNexus);
      }

      if (m_uiForm.ckAscii->isChecked()) {
        // Save ASCII using SaveAscii version 1
        std::string asciiFilename = wsName + ".dat";
        IAlgorithm_sptr saveASCII =
            AlgorithmManager::Instance().create("SaveAscii", 1);
        saveASCII->initialize();
        saveASCII->setProperty("InputWorkspace", wsName);
        saveASCII->setProperty("Filename", asciiFilename);
        m_batchAlgoRunner->addAlgorithm(saveASCII);
      }
    } else
      showInformationBox(QString::fromStdString(
          "Workspace '" + wsName + "' not found\nUnable to plot workspace"));
  }
  m_batchAlgoRunner->executeBatchAsync();
}

/**
 * Runs a diffraction reduction for any instrument in any mode.
 *
 * @param instName Name of the instrument
 * @param mode Mode instrument is operating in (diffspec/diffonly)
 */
void IndirectDiffractionReduction::runGenericReduction(QString instName,
                                                       QString mode) {

  QString rebinStart = "";
  QString rebinWidth = "";
  QString rebinEnd = "";

  // Get rebin string
  if (mode == "diffspec") {
    rebinStart = m_uiForm.leRebinStart_CalibOnly->text();
    rebinWidth = m_uiForm.leRebinWidth_CalibOnly->text();
    rebinEnd = m_uiForm.leRebinEnd_CalibOnly->text();
  } else if (mode == "diffonly") {
    rebinStart = m_uiForm.leRebinStart->text();
    rebinWidth = m_uiForm.leRebinWidth->text();
    rebinEnd = m_uiForm.leRebinEnd->text();
  }

  QString rebin = "";
  if (!rebinStart.isEmpty() && !rebinWidth.isEmpty() && !rebinEnd.isEmpty())
    rebin = rebinStart + "," + rebinWidth + "," + rebinEnd;

  // Get detector range
  std::vector<long> detRange;
  detRange.push_back(static_cast<long>(m_uiForm.spSpecMin->value()));
  detRange.push_back(static_cast<long>(m_uiForm.spSpecMax->value()));

  // Get generic reduction algorithm instance
  IAlgorithm_sptr msgDiffReduction =
      AlgorithmManager::Instance().create("ISISIndirectDiffractionReduction");
  msgDiffReduction->initialize();

  // Get save formats
  std::vector<std::string> saveFormats;
  if (m_uiForm.ckGSS->isChecked())
    saveFormats.emplace_back("gss");
  if (m_uiForm.ckNexus->isChecked())
    saveFormats.emplace_back("nxs");
  if (m_uiForm.ckAscii->isChecked())
    saveFormats.emplace_back("ascii");

  // Set algorithm properties
  msgDiffReduction->setProperty("Instrument", instName.toStdString());
  msgDiffReduction->setProperty("Mode", mode.toStdString());

  // Check if Cal file is used
  if (instName == "OSIRIS" && mode == "diffspec") {
    if (m_uiForm.ckUseCalib->isChecked()) {
      const auto calFile = m_uiForm.rfCalFile_only->getText().toStdString();
      msgDiffReduction->setProperty("CalFile", calFile);
    }
  }
  if (mode == "diffspec") {

<<<<<<< HEAD
    // Check if vanadium file is used
    const auto vanFile =
        m_uiForm.rfVanFile_only->getFilenames().join(",").toStdString();
    msgDiffReduction->setProperty("VanadiumFiles", vanFile);
=======
    if (m_uiForm.ckUseVanadium->isChecked()) {
      const auto vanFile =
          m_uiForm.rfVanFile_only->getFilenames().join(",").toStdString();
      msgDiffReduction->setProperty("VanadiumFiles", vanFile);
    }
>>>>>>> 58054472
  }
  msgDiffReduction->setProperty("SumFiles", m_uiForm.ckSumFiles->isChecked());
  msgDiffReduction->setProperty("LoadLogFiles",
                                m_uiForm.ckLoadLogs->isChecked());
  msgDiffReduction->setProperty(
      "InputFiles",
      m_uiForm.rfSampleFiles->getFilenames().join(",").toStdString());
  msgDiffReduction->setProperty("SpectraRange", detRange);
  msgDiffReduction->setProperty("RebinParam", rebin.toStdString());
  msgDiffReduction->setProperty("OutputWorkspace",
                                "IndirectDiffraction_Workspaces");

  if (m_uiForm.ckUseCan->isChecked()) {
    msgDiffReduction->setProperty(
        "ContainerFiles",
        m_uiForm.rfCanFiles->getFilenames().join(",").toStdString());
    if (m_uiForm.ckCanScale->isChecked())
      msgDiffReduction->setProperty("ContainerScaleFactor",
                                    m_uiForm.spCanScale->value());
  }

  // Add the property for grouping policy if needed
  if (m_uiForm.ckIndividualGrouping->isChecked())
    msgDiffReduction->setProperty("GroupingPolicy", "Individual");

  m_batchAlgoRunner->addAlgorithm(msgDiffReduction);

  // Handles completion of the diffraction algorithm chain
  connect(m_batchAlgoRunner, SIGNAL(batchComplete(bool)), this,
          SLOT(algorithmComplete(bool)));

  m_batchAlgoRunner->executeBatchAsync();
}

/**
 * Runs a diffraction reduction for OSIRIS operating in diffonly mode using the
 * OSIRISDiffractionReduction algorithm.
 */
void IndirectDiffractionReduction::runOSIRISdiffonlyReduction() {
  // Get the files names from MWRunFiles widget, and convert them from Qt forms
  // into stl equivalents.
  QStringList fileNames = m_uiForm.rfSampleFiles->getFilenames();
  std::vector<std::string> stlFileNames;
  stlFileNames.reserve(fileNames.size());
  std::transform(fileNames.begin(), fileNames.end(),
                 std::back_inserter(stlFileNames), toStdString);

  // Use the file names to suggest a workspace name to use.  Report to logger
  // and stop if unable to parse correctly.
  QString drangeWsName;
  QString tofWsName;
  try {
    QString nameBase = QString::fromStdString(
        Mantid::Kernel::MultiFileNameParsing::suggestWorkspaceName(
            stlFileNames));
    tofWsName = nameBase + "_tof";
    drangeWsName = nameBase + "_dRange";
  } catch (std::runtime_error &re) {
    g_log.error(re.what());
    return;
  }

  bool manualDRange(m_uiForm.ckManualDRange->isChecked());

  IAlgorithm_sptr osirisDiffReduction =
      AlgorithmManager::Instance().create("OSIRISDiffractionReduction");
  osirisDiffReduction->initialize();
  osirisDiffReduction->setProperty(
      "Sample", m_uiForm.rfSampleFiles->getFilenames().join(",").toStdString());
  osirisDiffReduction->setProperty(
      "Vanadium",
      m_uiForm.rfVanadiumFile->getFilenames().join(",").toStdString());
  osirisDiffReduction->setProperty(
      "CalFile", m_uiForm.rfCalFile->getFirstFilename().toStdString());
  osirisDiffReduction->setProperty("LoadLogFiles",
                                   m_uiForm.ckLoadLogs->isChecked());
  osirisDiffReduction->setProperty("OutputWorkspace",
                                   drangeWsName.toStdString());
  auto specMin =
      boost::lexical_cast<std::string, int>(m_uiForm.spSpecMin->value());
  auto specMax =
      boost::lexical_cast<std::string, int>(m_uiForm.spSpecMax->value());
  osirisDiffReduction->setProperty("SpectraMin", specMin);
  osirisDiffReduction->setProperty("SpectraMax", specMax);

  osirisDiffReduction->setProperty("DetectDRange", !manualDRange);
  if (manualDRange)
    osirisDiffReduction->setProperty(
        "DRange", static_cast<long>(m_uiForm.spDRange->value()));

  if (m_uiForm.ckUseCan->isChecked()) {
    osirisDiffReduction->setProperty(
        "Container",
        m_uiForm.rfCanFiles->getFilenames().join(",").toStdString());
    if (m_uiForm.ckCanScale->isChecked())
      osirisDiffReduction->setProperty("ContainerScaleFactor",
                                       m_uiForm.spCanScale->value());
  }

  m_batchAlgoRunner->addAlgorithm(osirisDiffReduction);

  BatchAlgorithmRunner::AlgorithmRuntimeProps inputFromReductionProps;
  inputFromReductionProps["InputWorkspace"] = drangeWsName.toStdString();

  IAlgorithm_sptr convertUnits =
      AlgorithmManager::Instance().create("ConvertUnits");
  convertUnits->initialize();
  convertUnits->setProperty("OutputWorkspace", tofWsName.toStdString());
  convertUnits->setProperty("Target", "TOF");
  m_batchAlgoRunner->addAlgorithm(convertUnits, inputFromReductionProps);

  m_plotWorkspaces.clear();
  m_plotWorkspaces.push_back(tofWsName.toStdString());
  m_plotWorkspaces.push_back(drangeWsName.toStdString());

  // Handles completion of the diffraction algorithm chain
  connect(m_batchAlgoRunner, SIGNAL(batchComplete(bool)), this,
          SLOT(algorithmComplete(bool)));

  m_batchAlgoRunner->executeBatchAsync();
}

/**
 * Loads an empty instrument and returns a pointer to the workspace.
 *
 * Optionally loads an IPF if a reflection was provided.
 *
 * @param instrumentName Name of an inelastic indirect instrument (IRIS, OSIRIS,
 *TOSCA, VESUVIO)
 * @param reflection Reflection mode to load parameters for (diffspec or
 *diffonly)
 */
MatrixWorkspace_sptr
IndirectDiffractionReduction::loadInstrument(std::string instrumentName,
                                             std::string reflection) {
  std::string idfPath = Mantid::Kernel::ConfigService::Instance().getString(
      "instrumentDefinition.directory");

  std::string parameterFilename = idfPath + instrumentName + "_Definition.xml";
  IAlgorithm_sptr loadAlg =
      AlgorithmManager::Instance().create("LoadEmptyInstrument");
  loadAlg->setChild(true);
  loadAlg->initialize();
  loadAlg->setProperty("Filename", parameterFilename);
  loadAlg->setProperty("OutputWorkspace", "__InDiff_Inst");
  loadAlg->execute();
  MatrixWorkspace_sptr instWorkspace = loadAlg->getProperty("OutputWorkspace");

  // Load parameter file if a reflection was given
  if (!reflection.empty()) {
    std::string ipfFilename = idfPath + instrumentName + "_diffraction_" +
                              reflection + "_Parameters.xml";
    IAlgorithm_sptr loadParamAlg =
        AlgorithmManager::Instance().create("LoadParameterFile");
    loadParamAlg->setChild(true);
    loadParamAlg->initialize();
    loadParamAlg->setProperty("Filename", ipfFilename);
    loadParamAlg->setProperty("Workspace", instWorkspace);
    loadParamAlg->execute();
  }

  return instWorkspace;
}

/**
 * Handles setting default spectra range when an instrument configuration is
 *selected.
 *
 * @param instrumentName Name of selected instrument
 * @param analyserName Name of selected analyser (should always be
 *"diffraction")
 * @param reflectionName Name of diffraction mode selected
 */
void IndirectDiffractionReduction::instrumentSelected(
    const QString &instrumentName, const QString &analyserName,
    const QString &reflectionName) {
  UNUSED_ARG(analyserName);

  // Set the search instrument for runs
  m_uiForm.rfSampleFiles->setInstrumentOverride(instrumentName);
  m_uiForm.rfCanFiles->setInstrumentOverride(instrumentName);
  m_uiForm.rfVanFile_only->setInstrumentOverride(instrumentName);

  MatrixWorkspace_sptr instWorkspace = loadInstrument(
      instrumentName.toStdString(), reflectionName.toStdString());
  Instrument_const_sptr instrument = instWorkspace->getInstrument();

  // Get default spectra range
  double specMin = instrument->getNumberParameter("spectra-min")[0];
  double specMax = instrument->getNumberParameter("spectra-max")[0];

  m_uiForm.spSpecMin->setValue(static_cast<int>(specMin));
  m_uiForm.spSpecMax->setValue(static_cast<int>(specMax));

  // Determine whether we need vanadium input
  std::vector<std::string> correctionVector =
      instrument->getStringParameter("Workflow.Diffraction.Correction");
  bool vanadiumNeeded = false;
  bool calibNeeded = false;
  if (correctionVector.size() > 0) {
    vanadiumNeeded = (correctionVector[0] == "Vanadium");
    calibNeeded = (correctionVector[0] == "Calibration");
  }

  if (vanadiumNeeded)
    m_uiForm.swVanadium->setCurrentIndex(0);
  else if (calibNeeded)
    m_uiForm.swVanadium->setCurrentIndex(1);
  else if (reflectionName != "diffspec")
    m_uiForm.swVanadium->setCurrentIndex(2);
  else
    m_uiForm.swVanadium->setCurrentIndex(1);

  // Hide options that the current instrument config cannot process

  // Disable calibration for IRIS
  if (instrumentName == "IRIS") {
    m_uiForm.ckUseCalib->setEnabled(false);
    m_uiForm.ckUseCalib->setToolTip("IRIS does not support calibration files");
    m_uiForm.ckUseCalib->setChecked(false);
  } else {
    m_uiForm.ckUseCalib->setEnabled(true);
    m_uiForm.ckUseCalib->setToolTip("");
    m_uiForm.ckUseCalib->setChecked(true);
  }

  if (instrumentName == "OSIRIS" && reflectionName == "diffonly") {
    // Disable individual grouping
    m_uiForm.ckIndividualGrouping->setToolTip(
        "OSIRIS cannot group detectors individually in diffonly mode");
    m_uiForm.ckIndividualGrouping->setEnabled(false);
    m_uiForm.ckIndividualGrouping->setChecked(false);

    // Disable sum files
    m_uiForm.ckSumFiles->setToolTip("OSIRIS cannot sum files in diffonly mode");
    m_uiForm.ckSumFiles->setEnabled(false);
    m_uiForm.ckSumFiles->setChecked(false);

  } else {
    // Re-enable sum files
    m_uiForm.ckSumFiles->setToolTip("");
    m_uiForm.ckSumFiles->setEnabled(true);
    m_uiForm.ckSumFiles->setChecked(true);

    // Re-enable individual grouping
    m_uiForm.ckIndividualGrouping->setToolTip("");
    m_uiForm.ckIndividualGrouping->setEnabled(true);

    // Re-enable spectra range
    m_uiForm.spSpecMin->setEnabled(true);
    m_uiForm.spSpecMax->setEnabled(true);
  }
}

/**
 * Handles opening the directory manager window.
 */
void IndirectDiffractionReduction::openDirectoryDialog() {
  MantidQt::API::ManageUserDirectories *ad =
      new MantidQt::API::ManageUserDirectories(this);
  ad->show();
  ad->setFocus();
}

/**
 * Handles the user clicking the help button.
 */
void IndirectDiffractionReduction::help() {
  MantidQt::API::HelpWindow::showCustomInterface(
      NULL, QString("Indirect_Diffraction"));
}

void IndirectDiffractionReduction::initLocalPython() {}

void IndirectDiffractionReduction::loadSettings() {
  QSettings settings;
  QString dataDir = QString::fromStdString(
                        Mantid::Kernel::ConfigService::Instance().getString(
                            "datasearch.directories")).split(";")[0];

  settings.beginGroup(m_settingsGroup);
  settings.setValue("last_directory", dataDir);
  m_uiForm.rfSampleFiles->readSettings(settings.group());
  m_uiForm.rfCalFile->readSettings(settings.group());
  m_uiForm.rfCalFile->setUserInput(settings.value("last_cal_file").toString());
  m_uiForm.rfVanadiumFile->setUserInput(
      settings.value("last_van_files").toString());
  settings.endGroup();
}

void IndirectDiffractionReduction::saveSettings() {
  QSettings settings;

  settings.beginGroup(m_settingsGroup);
  settings.setValue("last_cal_file", m_uiForm.rfCalFile->getText());
  settings.setValue("last_van_files", m_uiForm.rfVanadiumFile->getText());
  settings.endGroup();
}

/**
 * Validates the rebinning fields and updates invalid markers.
 *
 * @returns True if reining options are valid, false otherwise
 */
bool IndirectDiffractionReduction::validateRebin() {
  QString rebStartTxt = m_uiForm.leRebinStart->text();
  QString rebStepTxt = m_uiForm.leRebinWidth->text();
  QString rebEndTxt = m_uiForm.leRebinEnd->text();

  bool rebinValid = true;
  // Need all or none
  if (rebStartTxt.isEmpty() && rebStepTxt.isEmpty() && rebEndTxt.isEmpty()) {
    rebinValid = true;
    m_uiForm.valRebinStart->setText("");
    m_uiForm.valRebinWidth->setText("");
    m_uiForm.valRebinEnd->setText("");
  } else {
#define CHECK_VALID(text, validator)                                           \
  rebinValid = !text.isEmpty();                                                \
  if (!rebinValid) {                                                           \
    validator->setText("*");                                                   \
  } else {                                                                     \
    validator->setText("");                                                    \
  }

    CHECK_VALID(rebStartTxt, m_uiForm.valRebinStart);
    CHECK_VALID(rebStepTxt, m_uiForm.valRebinWidth);
    CHECK_VALID(rebEndTxt, m_uiForm.valRebinEnd);

    if (rebinValid && rebStartTxt.toDouble() >= rebEndTxt.toDouble()) {
      rebinValid = false;
      m_uiForm.valRebinStart->setText("*");
      m_uiForm.valRebinEnd->setText("*");
    }
  }

  return rebinValid;
}

/**
 * Checks to see if the vanadium and cal file fields are valid.
 *
 * @returns True fo vanadium and calibration files are valid, false otherwise
 */
bool IndirectDiffractionReduction::validateVanCal() {
  if (!m_uiForm.rfCalFile->isValid())
    return false;

  if (!m_uiForm.rfVanadiumFile->isValid())
    return false;

  return true;
}

/**
* Checks to see if the cal file and optional rebin fields are valid.
*
* @returns True if calibration file and rebin values are valid, false otherwise
*/
bool IndirectDiffractionReduction::validateCalOnly() {
  // Check Calib file valid
  if (m_uiForm.ckUseCalib->isChecked() && !m_uiForm.rfCalFile_only->isValid())
    return false;

  // Check rebin values valid
  QString rebStartTxt = m_uiForm.leRebinStart_CalibOnly->text();
  QString rebStepTxt = m_uiForm.leRebinWidth_CalibOnly->text();
  QString rebEndTxt = m_uiForm.leRebinEnd_CalibOnly->text();

  bool rebinValid = true;
  // Need all or none
  if (rebStartTxt.isEmpty() && rebStepTxt.isEmpty() && rebEndTxt.isEmpty()) {
    rebinValid = true;
    m_uiForm.valRebinStart_CalibOnly->setText("");
    m_uiForm.valRebinWidth_CalibOnly->setText("");
    m_uiForm.valRebinEnd_CalibOnly->setText("");
  } else {

    CHECK_VALID(rebStartTxt, m_uiForm.valRebinStart_CalibOnly);
    CHECK_VALID(rebStepTxt, m_uiForm.valRebinWidth_CalibOnly);
    CHECK_VALID(rebEndTxt, m_uiForm.valRebinEnd_CalibOnly);

    if (rebinValid && rebStartTxt.toDouble() >= rebEndTxt.toDouble()) {
      rebinValid = false;
      m_uiForm.valRebinStart_CalibOnly->setText("*");
      m_uiForm.valRebinEnd_CalibOnly->setText("*");
    }
  }

  return rebinValid;
}

/**
 * Disables and shows message on run button indicating that run files have been
 * changed.
 */
void IndirectDiffractionReduction::runFilesChanged() {
  m_uiForm.pbRun->setEnabled(false);
  m_uiForm.pbRun->setText("Editing...");
}

/**
 * Disables and shows message on run button to indicate searching for data
 * files.
 */
void IndirectDiffractionReduction::runFilesFinding() {
  m_uiForm.pbRun->setEnabled(false);
  m_uiForm.pbRun->setText("Finding files...");
}

/**
 * Updates run button with result of file search.
 */
void IndirectDiffractionReduction::runFilesFound() {
  bool valid = m_uiForm.rfSampleFiles->isValid();
  m_uiForm.pbRun->setEnabled(valid);

  if (valid)
    m_uiForm.pbRun->setText("Run");
  else
    m_uiForm.pbRun->setText("Invalid Run");

  // Disable sum files if only one file is given
  int fileCount = m_uiForm.rfSampleFiles->getFilenames().size();
  if (fileCount < 2)
    m_uiForm.ckSumFiles->setChecked(false);
}

/**
 * Handles the user toggling the individual grouping check box.
 *
 * @param state The selection state of the check box
 */
void IndirectDiffractionReduction::individualGroupingToggled(int state) {
  int itemCount = m_uiForm.cbPlotType->count();

  switch (state) {
  case Qt::Unchecked:
    if (itemCount == 3) {
      m_uiForm.cbPlotType->removeItem(1);
      m_uiForm.cbPlotType->removeItem(2);
    }
    break;

  case Qt::Checked:
    if (itemCount == 1) {
      m_uiForm.cbPlotType->insertItem(1, "Contour");
      m_uiForm.cbPlotType->insertItem(2, "Both");
    }
    break;

  default:
    return;
  }
}
}
}<|MERGE_RESOLUTION|>--- conflicted
+++ resolved
@@ -361,18 +361,12 @@
   }
   if (mode == "diffspec") {
 
-<<<<<<< HEAD
     // Check if vanadium file is used
-    const auto vanFile =
-        m_uiForm.rfVanFile_only->getFilenames().join(",").toStdString();
-    msgDiffReduction->setProperty("VanadiumFiles", vanFile);
-=======
     if (m_uiForm.ckUseVanadium->isChecked()) {
       const auto vanFile =
           m_uiForm.rfVanFile_only->getFilenames().join(",").toStdString();
       msgDiffReduction->setProperty("VanadiumFiles", vanFile);
     }
->>>>>>> 58054472
   }
   msgDiffReduction->setProperty("SumFiles", m_uiForm.ckSumFiles->isChecked());
   msgDiffReduction->setProperty("LoadLogFiles",
