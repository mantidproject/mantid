#include "MantidAPI/AlgorithmManager.h"
#include "MantidAPI/ExperimentInfo.h"
#include "MantidAPI/MatrixWorkspace.h"
#include "MantidKernel/ConfigService.h"
#include "MantidKernel/FacilityInfo.h"
#include "MantidQtCustomInterfaces/Indirect/IndirectLoadILL.h"

#include <QFileInfo>
#include <QStringList>

namespace MantidQt {
namespace CustomInterfaces {
IndirectLoadILL::IndirectLoadILL(QWidget *parent) : IndirectToolsTab(parent) {
  m_uiForm.setupUi(parent);

  connect(m_uiForm.mwRun, SIGNAL(filesFound()), this, SLOT(handleFilesFound()));
  connect(m_uiForm.chkUseMap, SIGNAL(toggled(bool)), m_uiForm.mwMapFile,
          SLOT(setEnabled(bool)));
}

/**
 * Run any tab setup code.
 */
void IndirectLoadILL::setup() {}

/**
 * Validate the form to check the program can be run
 *
 * @return :: Whether the form was valid
 */
bool IndirectLoadILL::validate() {
  QString filename = m_uiForm.mwRun->getFirstFilename();
  QFileInfo finfo(filename);
  QString ext = finfo.extension().toLower();

  bool invalidExt = (ext != "asc" && ext != "inx" && ext != "nxs");

  if (invalidExt) {
    emit showMessageBox(
        "File is not of expected type:\n File type must be .asc, .inx or .nxs");
  }

  return !invalidExt;
}

/**
 * Collect the settings on the GUI and build a python
 * script that runs IndirectLoadILL
 */
void IndirectLoadILL::run() {
  QString plot("False");
  QString save("None");

  QString useMap("False");
  QString rejectZero("False");

  QString filename = m_uiForm.mwRun->getFirstFilename();
  QFileInfo finfo(filename);
  QString ext = finfo.extension().toLower();

  QString instrument = m_uiForm.iicInstrumentConfiguration->getInstrumentName();
  QString analyser = m_uiForm.iicInstrumentConfiguration->getAnalyserName();
  QString reflection = m_uiForm.iicInstrumentConfiguration->getReflectionName();

  if (m_uiForm.chkUseMap->isChecked()) {
    useMap = "True";
  }
  QString mapPath = m_uiForm.mwMapFile->getFirstFilename();

  if (m_uiForm.chkRejectZero->isChecked()) {
    rejectZero = "True";
  }

  // output options
  if (m_uiForm.chkSave->isChecked()) {
    save = "True";
  }
  plot = m_uiForm.cbPlot->currentText();

  QString pyInput("");
  if (instrument == "IN16B") {
    pyInput += "from IndirectCommon import getWSprefix\n";
    pyInput += "tmp_name = '__tmp_IndirectLoadASCII_IN16B'\n";
    pyInput += "LoadILLIndirect(Filename='" + filename +
               "', OutputWorkspace=tmp_name)\n";
    pyInput += "output_name = getWSprefix(tmp_name) + 'red'\n";
    pyInput += "RenameWorkspace('__tmp_IndirectLoadASCII_IN16B', "
               "OutputWorkspace=output_name)\n";
  } else {
    QString pyFunc("");
    // IN13 has a different loading routine
    if (instrument == "IN13") {
      ext = "asc";
      pyFunc = "IN13Start";
    } else if (ext == "asc") // using ascii files
    {
<<<<<<< HEAD
      m_uiForm.setupUi(parent);

      connect(m_uiForm.mwRun, SIGNAL(filesFound()), this, SLOT(handleFilesFound()));
      connect(m_uiForm.chkUseMap, SIGNAL(toggled(bool)), m_uiForm.mwMapFile, SLOT(setEnabled(bool)));
    }

    /**
     * Run any tab setup code.
     */
    void IndirectLoadILL::setup()
    {
    }

    /**
     * Validate the form to check the program can be run
     *
     * @return :: Whether the form was valid
     */
    bool IndirectLoadILL::validate()
    {
      QString filename = m_uiForm.mwRun->getFirstFilename();
      QFileInfo finfo(filename);
      QString ext = finfo.extension().toLower();

	  bool invalidExt = (ext != "asc" && ext != "inx" && ext != "nxs");

      if(invalidExt){
        emit showMessageBox("File is not of expected type:\n File type must be .asc, .inx or .nxs");
      }

	  return !invalidExt;
    }

    /**
     * Collect the settings on the GUI and build a python
     * script that runs IndirectLoadILL
     */
    void IndirectLoadILL::run()
    {
      QString plot("False");
      QString save("None");

      QString useMap("False");
      QString rejectZero("False");

      QString filename = m_uiForm.mwRun->getFirstFilename();
      QFileInfo finfo(filename);
      QString ext = finfo.extension().toLower();

      QString instrument = m_uiForm.iicInstrumentConfiguration->getInstrumentName();
      QString analyser = m_uiForm.iicInstrumentConfiguration->getAnalyserName();
      QString reflection = m_uiForm.iicInstrumentConfiguration->getReflectionName();

      if(m_uiForm.chkUseMap->isChecked()){ useMap ="True"; }
      QString mapPath = m_uiForm.mwMapFile->getFirstFilename();

      if(m_uiForm.chkRejectZero->isChecked()){ rejectZero ="True"; }

      //output options
      if(m_uiForm.chkSave->isChecked()){ save = "True"; }
      plot = m_uiForm.cbPlot->currentText();

      QString pyInput("");
      if(instrument == "IN16B")
      {
        pyInput += "from IndirectCommon import getWSprefix\n";
        pyInput += "tmp_name = '__tmp_IndirectLoadASCII_IN16B'\n";
        pyInput += "LoadILLIndirect(Filename='"+filename+"', OutputWorkspace=tmp_name)\n";
        pyInput += "output_name = getWSprefix(tmp_name) + 'red'\n";
        pyInput += "RenameWorkspace('__tmp_IndirectLoadASCII_IN16B', OutputWorkspace=output_name)\n";
      }
      else
      {
        QString pyFunc ("");
        //IN13 has a different loading routine
        if(instrument == "IN13")
        {
          ext = "asc";
          pyFunc = "IN13Start";
        }
        else if(ext == "asc") //using ascii files
        {
          pyFunc += "IbackStart";
        }
        else if(ext == "inx") //using inx files
        {
          pyFunc += "InxStart";
        }
        else
        {
          emit showMessageBox("Could not find appropriate loading routine for " + filename);
          return;
        }

        pyInput += "from IndirectNeutron import "+pyFunc+"\n";
        pyInput += pyFunc + "('"+instrument+"','"+filename+"','"+analyser+"','"+reflection+"',"+rejectZero+","+useMap+",'"+mapPath+"'"
                        ",'"+plot+"',"+save+")";

      }
      runPythonScript(pyInput);
    }

    /**
     * Set the file browser to use the default save directory
     * when browsing for input files.
     *
     * @param settings :: The settings to loading into the interface
     */
    void IndirectLoadILL::loadSettings(const QSettings& settings)
    {
      m_uiForm.mwRun->readSettings(settings.group());
    }

    /**
     * Set the instrument selected in the combobox based on
     * the file name of the run is possible.
     *
     * Assumes that names have the form \<instrument\>_\<run-number\>.\<ext\>
     */
    void IndirectLoadILL::handleFilesFound()
=======
      pyFunc += "IbackStart";
    } else if (ext == "inx") // using inx files
>>>>>>> a038867d
    {
      pyFunc += "InxStart";
    } else {
      emit showMessageBox("Could not find appropriate loading routine for " +
                          filename);
      return;
    }

    pyInput += "from IndirectNeutron import " + pyFunc + "\n";
    pyInput += pyFunc + "('" + instrument + "','" + filename + "','" +
               analyser + "','" + reflection + "'," + rejectZero + "," +
               useMap + ",'" + mapPath + "'"
                                         ",'" +
               plot + "'," + save + ")";
  }
  runPythonScript(pyInput);
}

/**
 * Set the file browser to use the default save directory
 * when browsing for input files.
 *
 * @param settings :: The settings to loading into the interface
 */
void IndirectLoadILL::loadSettings(const QSettings &settings) {
  m_uiForm.mwRun->readSettings(settings.group());
}

/**
 * Set the instrument selected in the combobox based on
 * the file name of the run is possible.
 *
 * Assumes that names have the form \<instrument\>_\<run-number\>.\<ext\>
 */
void IndirectLoadILL::handleFilesFound() {
  // get first part of basename
  QString filename = m_uiForm.mwRun->getFirstFilename();
  QFileInfo finfo(filename);
  QStringList fnameParts = finfo.baseName().split('_');

  if (fnameParts.size() > 0) {
    // Check if the first part of the name is in the instruments list
    m_uiForm.iicInstrumentConfiguration->setInstrument(fnameParts[0]);
  }
}

} // namespace CustomInterfaces
} // namespace MantidQt<|MERGE_RESOLUTION|>--- conflicted
+++ resolved
@@ -94,131 +94,8 @@
       pyFunc = "IN13Start";
     } else if (ext == "asc") // using ascii files
     {
-<<<<<<< HEAD
-      m_uiForm.setupUi(parent);
-
-      connect(m_uiForm.mwRun, SIGNAL(filesFound()), this, SLOT(handleFilesFound()));
-      connect(m_uiForm.chkUseMap, SIGNAL(toggled(bool)), m_uiForm.mwMapFile, SLOT(setEnabled(bool)));
-    }
-
-    /**
-     * Run any tab setup code.
-     */
-    void IndirectLoadILL::setup()
-    {
-    }
-
-    /**
-     * Validate the form to check the program can be run
-     *
-     * @return :: Whether the form was valid
-     */
-    bool IndirectLoadILL::validate()
-    {
-      QString filename = m_uiForm.mwRun->getFirstFilename();
-      QFileInfo finfo(filename);
-      QString ext = finfo.extension().toLower();
-
-	  bool invalidExt = (ext != "asc" && ext != "inx" && ext != "nxs");
-
-      if(invalidExt){
-        emit showMessageBox("File is not of expected type:\n File type must be .asc, .inx or .nxs");
-      }
-
-	  return !invalidExt;
-    }
-
-    /**
-     * Collect the settings on the GUI and build a python
-     * script that runs IndirectLoadILL
-     */
-    void IndirectLoadILL::run()
-    {
-      QString plot("False");
-      QString save("None");
-
-      QString useMap("False");
-      QString rejectZero("False");
-
-      QString filename = m_uiForm.mwRun->getFirstFilename();
-      QFileInfo finfo(filename);
-      QString ext = finfo.extension().toLower();
-
-      QString instrument = m_uiForm.iicInstrumentConfiguration->getInstrumentName();
-      QString analyser = m_uiForm.iicInstrumentConfiguration->getAnalyserName();
-      QString reflection = m_uiForm.iicInstrumentConfiguration->getReflectionName();
-
-      if(m_uiForm.chkUseMap->isChecked()){ useMap ="True"; }
-      QString mapPath = m_uiForm.mwMapFile->getFirstFilename();
-
-      if(m_uiForm.chkRejectZero->isChecked()){ rejectZero ="True"; }
-
-      //output options
-      if(m_uiForm.chkSave->isChecked()){ save = "True"; }
-      plot = m_uiForm.cbPlot->currentText();
-
-      QString pyInput("");
-      if(instrument == "IN16B")
-      {
-        pyInput += "from IndirectCommon import getWSprefix\n";
-        pyInput += "tmp_name = '__tmp_IndirectLoadASCII_IN16B'\n";
-        pyInput += "LoadILLIndirect(Filename='"+filename+"', OutputWorkspace=tmp_name)\n";
-        pyInput += "output_name = getWSprefix(tmp_name) + 'red'\n";
-        pyInput += "RenameWorkspace('__tmp_IndirectLoadASCII_IN16B', OutputWorkspace=output_name)\n";
-      }
-      else
-      {
-        QString pyFunc ("");
-        //IN13 has a different loading routine
-        if(instrument == "IN13")
-        {
-          ext = "asc";
-          pyFunc = "IN13Start";
-        }
-        else if(ext == "asc") //using ascii files
-        {
-          pyFunc += "IbackStart";
-        }
-        else if(ext == "inx") //using inx files
-        {
-          pyFunc += "InxStart";
-        }
-        else
-        {
-          emit showMessageBox("Could not find appropriate loading routine for " + filename);
-          return;
-        }
-
-        pyInput += "from IndirectNeutron import "+pyFunc+"\n";
-        pyInput += pyFunc + "('"+instrument+"','"+filename+"','"+analyser+"','"+reflection+"',"+rejectZero+","+useMap+",'"+mapPath+"'"
-                        ",'"+plot+"',"+save+")";
-
-      }
-      runPythonScript(pyInput);
-    }
-
-    /**
-     * Set the file browser to use the default save directory
-     * when browsing for input files.
-     *
-     * @param settings :: The settings to loading into the interface
-     */
-    void IndirectLoadILL::loadSettings(const QSettings& settings)
-    {
-      m_uiForm.mwRun->readSettings(settings.group());
-    }
-
-    /**
-     * Set the instrument selected in the combobox based on
-     * the file name of the run is possible.
-     *
-     * Assumes that names have the form \<instrument\>_\<run-number\>.\<ext\>
-     */
-    void IndirectLoadILL::handleFilesFound()
-=======
       pyFunc += "IbackStart";
     } else if (ext == "inx") // using inx files
->>>>>>> a038867d
     {
       pyFunc += "InxStart";
     } else {
