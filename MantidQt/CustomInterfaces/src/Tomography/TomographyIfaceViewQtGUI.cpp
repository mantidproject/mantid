#include "MantidAPI/AlgorithmManager.h"
#include "MantidAPI/ITableWorkspace.h"
#include "MantidAPI/MatrixWorkspace.h"
#include "MantidAPI/Run.h"
#include "MantidAPI/WorkspaceFactory.h"
#include "MantidQtAPI/AlgorithmInputHistory.h"

#include "MantidQtAPI/HelpWindow.h"
#include "MantidQtCustomInterfaces/Tomography/TomoSystemSettings.h"
#include "MantidQtCustomInterfaces/Tomography/TomographyIfacePresenter.h"
#include "MantidQtCustomInterfaces/Tomography/TomographyIfaceViewQtGUI.h"
#include "MantidQtCustomInterfaces/Tomography/ToolConfigAstraToolbox.h"
#include "MantidQtCustomInterfaces/Tomography/ToolConfigCustom.h"
<<<<<<< HEAD
#include "MantidQtCustomInterfaces/Tomography/TomoSystemSettings.h"
=======

#include "MantidQtCustomInterfaces/Tomography/TomoToolConfigDialogBase.h"
>>>>>>> cc5382a9

#include "MantidQtCustomInterfaces/Tomography/TomoToolConfigDialogBase.h"
#include "MantidQtCustomInterfaces/Tomography/TomoToolConfigTomoPyDialog.h"
#include "MantidQtCustomInterfaces/Tomography/TomoToolConfigAstraDialog.h"
#include "MantidQtCustomInterfaces/Tomography/TomoToolConfigCustomDialog.h"
#include "MantidQtCustomInterfaces/Tomography/TomographyIfaceViewQtGUI.h"

using namespace Mantid::API;
using namespace MantidQt::CustomInterfaces;

#include <boost/lexical_cast.hpp>

#include <Poco/File.h>
#include <Poco/Path.h>

#include <QFileDialog>
#include <QFileSystemModel>
#include <QMessageBox>
#include <QPainter>
#include <QSettings>

namespace MantidQt {
namespace CustomInterfaces {

const std::string TomographyIfaceViewQtGUI::g_styleSheetOffline =
    "QPushButton { "
    "margin: 6px;"
    "border-color: #0c457e;"
    "border-style: outset;"
    "border-radius: 3px;"
    "border-width: 0px;"
    "color: black;"
    "background-color: rgb(180, 180, 180); "
    "}"
    "QPushButton:flat { "
    "background-color: rgb(180, 180, 180); "
    "}"
    "QPushButton:pressed { "
    "background-color: rgb(180, 180, 180) "
    "}";

const std::string TomographyIfaceViewQtGUI::g_styleSheetOnline =
    "QPushButton { "
    "margin: 6px;"
    "border-color: #0c457e;"
    "border-style: outset;"
    "border-radius: 3px;"
    "border-width: 0px;"
    "color: black;"
    "background-color: rgb(140, 255, 140); "
    "}"
    "QPushButton:flat { background-color: rgb(120, 255, 120); "
    "}"
    "QPushButton:pressed { background-color: rgb(120, 255, 120); "
    "}";

// For paths where Python third party tools are installed, if they're
// not included in the system python path. For example you could have
// put the AstraToolbox package in
// C:/local/tomo-tools/astra/astra-1.6-python27-win-x64/astra-1.6
// Leaving this empty implies that the tools must have been installed
// in the system Python path. As an example, in the Anaconda python
// distribution for windows it could be in:
// c:/local/Anaconda/Lib/site-packages/
std::vector<std::string> TomographyIfaceViewQtGUI::g_defAddPathPython;

const std::string TomographyIfaceViewQtGUI::g_SCARFName = "SCARF@STFC";
const std::string TomographyIfaceViewQtGUI::g_defOutPathLocal =
#ifdef _WIN32
    "D:/imat-data/";
#else
    "~/imat/";
#endif

// TODOVIEW: could use ConfigService::isNetworkDrive(const std::string &)
const std::string TomographyIfaceViewQtGUI::g_defOutPathRemote =
#ifdef _WIN32
    "I:/imat/imat-data/";
#else
    "~/imat-data/";
#endif

const std::string TomographyIfaceViewQtGUI::g_defParaviewPath =
#ifdef _WIN32
    "C:\\Program Files\\ParaView\\";
#else
    "/usr/bin/";
#endif

const std::string TomographyIfaceViewQtGUI::g_defParaviewAppendPath =
#ifdef _WIN32
    "bin\\paraview.exe";
#else
    "paraview";
#endif

const std::string notAvailTool = "This tool is not available on this platform";

const std::string TomographyIfaceViewQtGUI::g_defOctopusVisPath =
#ifdef _WIN32
    "C:/Program Files/Octopus Imaging/Octopus Visualisation";
#else
    notAvailTool;
#endif

const std::string TomographyIfaceViewQtGUI::g_defOctopusAppendPath =
#ifdef _WIN32
    "octoviewer3d.exe";
#else
    notAvailTool;
#endif

const std::string TomographyIfaceViewQtGUI::g_defProcessedSubpath = "processed";

// phase or cycle component, like: phase_commissioning, cycle_15_4, cycle_16_1
const std::string TomographyIfaceViewQtGUI::g_defPathComponentPhase =
    "phase_commissioning";

const std::string TomographyIfaceViewQtGUI::g_defExperimentRef = "RB000000";

const std::string TomographyIfaceViewQtGUI::g_defPathReconScripts =
#ifdef _WIN32
    "C:/MantidInstall/scripts";
#else
    QDir::currentPath().toStdString();
#endif

const std::string TomographyIfaceViewQtGUI::g_defPathReconOut =
#ifdef _WIN32
    "D:/imat";
#else
    "~/imat/";
#endif

// Add this class to the list of specialised dialogs in this namespace
DECLARE_SUBWINDOW(TomographyIfaceViewQtGUI)

/**
 * Default constructor, but note that this interface currently
 * relies on the SCARF cluster (only in ISIS facility) as the only
 * supported remote compute resource.
 *
 * @param parent Parent window (most likely the Mantid main app window).
 */
TomographyIfaceViewQtGUI::TomographyIfaceViewQtGUI(QWidget *parent)
    : UserSubWindow(parent), ITomographyIfaceView(), m_tabROIW(nullptr),
      m_tabImggFormats(nullptr), m_processingJobsIDs(), m_currentComputeRes(""),
<<<<<<< HEAD
      m_currentReconTool("TomoPy"), m_imgPath(""), m_logMsgs(), m_systemSettings(),
      m_toolsSettings(), m_settings(),
      m_settingsGroup("CustomInterfaces/Tomography"),
      m_settingsSubGroupEnergy(m_settingsGroup + "/EnergyBands"),
      m_aggAlgRunner(), m_availPlugins(), m_currPlugins(), m_currentParamPath(),
      m_presenter(nullptr) {

  // defaults from the tools
  m_tomopyMethod = ToolConfigTomoPy::methods().front().first;
  m_astraMethod = ToolConfigAstraToolbox::methods().front().first;
}
=======
      m_currentReconTool("TomoPy"), m_imgPath(""), m_logMsgs(),
      m_systemSettings(), m_settings(),
      m_settingsGroup("CustomInterfaces/Tomography"),
      m_settingsSubGroupEnergy(m_settingsGroup + "/EnergyBands"),
      m_aggAlgRunner(), m_availPlugins(), m_currPlugins(), m_currentParamPath(),
      m_presenter(nullptr) {}
>>>>>>> cc5382a9

TomographyIfaceViewQtGUI::~TomographyIfaceViewQtGUI() {}

void TomographyIfaceViewQtGUI::initLayout() {
  // setup container ui
  m_ui.setupUi(this);
  // add tab contents and set up their ui's
  QWidget *tabRunW = new QWidget(m_ui.tabMain);
  m_uiTabRun.setupUi(tabRunW);
  m_ui.tabMain->addTab(tabRunW, QString("Run"));
  QWidget *tabSetupW = new QWidget(m_ui.tabMain);
  m_uiTabSetup.setupUi(tabSetupW);
  m_ui.tabMain->addTab(tabSetupW, QString("Setup"));

  // this is a Qt widget, let Qt manage the pointer
  m_tabROIW = new ImageROIViewQtWidget(m_ui.tabMain);
  m_ui.tabMain->addTab(m_tabROIW, QString("ROI etc."));

  QWidget *tabFiltersW = new QWidget();
  m_uiTabFilters.setupUi(tabFiltersW);
  m_ui.tabMain->addTab(tabFiltersW, QString("Filters"));

  QWidget *tabVizW = new QWidget();
  m_uiTabVisualize.setupUi(tabVizW);
  m_ui.tabMain->addTab(tabVizW, QString("Visualize"));

  // this is a Qt widget, let Qt manage the pointer
  QWidget *m_tabImggFormats = new ImggFormatsConvertViewQtWidget();
  m_ui.tabMain->addTab(m_tabImggFormats, QString("Convert"));

  QWidget *tabEBandsW = new QWidget();
  m_uiTabEnergy.setupUi(tabEBandsW);
  m_ui.tabMain->addTab(tabEBandsW, QString("Energy bands"));

  QWidget *tabSystemSettingsW = new QWidget();
  m_uiTabSystemSettings.setupUi(tabSystemSettingsW);
  m_ui.tabMain->addTab(tabSystemSettingsW, QString("System"));

  readSettings();

  // basic UI setup
  doSetupGeneralWidgets();
  doSetupSectionSystemSettings();
  doSetupSectionSetup();
  doSetupSectionRun();
  doSetupSectionFilters();

  // extra / experimental tabs:
  doSetupSectionVisualize();
  doSetupSectionEnergy();

  // presenter that knows how to handle a ITomographyIfaceView should take care
  // of all the logic
  // note the view needs to now the concrete presenter
  m_presenter.reset(new TomographyIfacePresenter(this));

  // it will know what compute resources and tools we have available:
  // This view doesn't even know the names of compute resources, etc.
  m_presenter->notify(ITomographyIfacePresenter::SetupResourcesAndTools);
}

// Build a unique (and hidden) name for the table ws
std::string TomographyIfaceViewQtGUI::createUniqueNameHidden() {
  std::string name;
  do {
    // with __ prefix => hidden
    name = "__TomoConfigTableWS_Seq_" +
           boost::lexical_cast<std::string>(g_nameSeqNo++);
  } while (AnalysisDataService::Instance().doesExist(name));

  return name;
}
size_t TomographyIfaceViewQtGUI::g_nameSeqNo = 0;

void TomographyIfaceViewQtGUI::doSetupGeneralWidgets() {

  connect(m_ui.pushButton_help, SIGNAL(released()), this, SLOT(openHelpWin()));
  // note connection to the parent window, otherwise you'd be left
  // with an empty frame window
  if (this->parent()) {
    connect(m_ui.pushButton_close, SIGNAL(released()), this->parent(),
            SLOT(close()));
  }
}

void TomographyIfaceViewQtGUI::doSetupSectionSetup() {
  // populate setup values from defaults
  const TomoPathsConfig cfg = currentPathsConfig();
  m_uiTabSetup.lineEdit_path_samples->setText(
      QString::fromStdString(cfg.pathSamples()));
  m_uiTabSetup.lineEdit_path_flats->setText(
      QString::fromStdString(cfg.pathOpenBeam()));
  m_uiTabSetup.checkBox_path_flats->setChecked(cfg.m_pathOpenBeamEnabled);
  m_uiTabSetup.lineEdit_path_darks->setText(
      QString::fromStdString(cfg.pathDarks()));
  m_uiTabSetup.checkBox_path_darks->setChecked(cfg.m_pathDarkEnabled);

  m_uiTabSetup.lineEdit_SCARF_password->setText("");
  m_uiTabSetup.pushButton_SCARF_login->setEnabled(true);
  m_uiTabSetup.pushButton_SCARF_logout->setEnabled(false);

  // check boxes to enable search for dark and flat images
  connect(m_uiTabSetup.checkBox_path_flats, SIGNAL(stateChanged(int)), this,
          SLOT(flatsPathCheckStatusChanged(int)));
  connect(m_uiTabSetup.checkBox_path_darks, SIGNAL(stateChanged(int)), this,
          SLOT(darksPathCheckStatusChanged(int)));

  // 'browse' buttons for image paths
  connect(m_uiTabSetup.pushButton_samples_dir, SIGNAL(released()), this,
          SLOT(samplesPathBrowseClicked()));
  connect(m_uiTabSetup.pushButton_flats_dir, SIGNAL(released()), this,
          SLOT(flatsPathBrowseClicked()));
  connect(m_uiTabSetup.pushButton_darks_dir, SIGNAL(released()), this,
          SLOT(darksPathBrowseClicked()));

  // also manage the edit fields when edited non-programmatically
  connect(m_uiTabSetup.lineEdit_path_samples, SIGNAL(editingFinished()), this,
          SLOT(samplesPathEditedByUser()));
  connect(m_uiTabSetup.lineEdit_path_flats, SIGNAL(editingFinished()), this,
          SLOT(flatsPathEditedByUser()));

  connect(m_uiTabSetup.lineEdit_path_darks, SIGNAL(editingFinished()), this,
          SLOT(darksPathEditedByUser()));

  m_uiTabSetup.lineEdit_path_samples->setText(
      QString::fromStdString(m_pathsConfig.pathSamples()));
  m_uiTabSetup.lineEdit_path_flats->setText(
      QString::fromStdString(m_pathsConfig.pathOpenBeam()));
  m_uiTabSetup.lineEdit_path_darks->setText(
      QString::fromStdString(m_pathsConfig.pathDarks()));

  // log in/out
  connect(m_uiTabSetup.pushButton_SCARF_login, SIGNAL(released()), this,
          SLOT(SCARFLoginClicked()));
  connect(m_uiTabSetup.pushButton_SCARF_logout, SIGNAL(released()), this,
          SLOT(SCARFLogoutClicked()));
}

void TomographyIfaceViewQtGUI::doSetupSectionRun() {
  // geometry, etc. niceties
  // on the left (just plugin names) 1/2, right: 2/3
  QList<int> sizes;
  sizes.push_back(420);
  sizes.push_back(80);
  m_uiTabRun.splitter_run_main_vertical->setSizes(sizes);

  sizes[0] = 470;
  sizes[1] = 30;
  m_uiTabRun.splitter_image_resource->setSizes(sizes);

  sizes[0] = 400;
  sizes[1] = 100;
  m_uiTabRun.splitter_run_jobs->setSizes(sizes);

  m_uiTabRun.label_image_name->setText("none");

  updateCompResourceStatus(false);

  // enable by default, which will use default tools setups
  m_uiTabRun.pushButton_reconstruct->setEnabled(true);
  // setup always possible with local compute resource
  // m_uiTabRun.pushButton_run_tool_setup->setEnabled(false);
  m_uiTabRun.pushButton_run_tool_setup->setEnabled(true);
  m_uiTabRun.pushButton_run_job_cancel->setEnabled(false);
  m_uiTabRun.pushButton_run_job_visualize->setEnabled(false);

  // Button signals
  connect(m_uiTabRun.pushButton_browse_image, SIGNAL(released()), this,
          SLOT(browseImageClicked()));
  connect(m_uiTabRun.pushButton_reconstruct, SIGNAL(released()), this,
          SLOT(reconstructClicked()));
  connect(m_uiTabRun.pushButton_run_tool_setup, SIGNAL(released()), this,
          SLOT(toolSetupClicked()));
  connect(m_uiTabRun.pushButton_run_refresh, SIGNAL(released()), this,
          SLOT(jobTableRefreshClicked()));
  connect(m_uiTabRun.pushButton_run_job_visualize, SIGNAL(released()), this,
          SLOT(runVisualizeClicked()));
  connect(m_uiTabRun.pushButton_run_job_cancel, SIGNAL(released()), this,
          SLOT(jobCancelClicked()));

  // RB number changes
  connect(m_uiTabRun.lineEdit_experiment_reference, SIGNAL(editingFinished()),
          this, SLOT(updatedExperimentReference()));

  // update tools for a resource
  connect(m_uiTabRun.comboBox_run_compute_resource,
          SIGNAL(currentIndexChanged(int)), this,
          SLOT(compResourceIndexChanged(int)));

  connect(m_uiTabRun.comboBox_run_tool, SIGNAL(currentIndexChanged(int)), this,
          SLOT(runToolIndexChanged(int)));
}

void TomographyIfaceViewQtGUI::doSetupSectionFilters() {
  connect(m_uiTabFilters.pushButton_reset, SIGNAL(released()), this,
          SLOT(resetPrePostFilters()));
}

void TomographyIfaceViewQtGUI::doSetupSectionVisualize() {
  // TODOVIEW: take g_def values first time, when Qsettings are empty, then from
  // QSettings
  m_setupParaviewPath = g_defParaviewPath;
  m_setupProcessedSubpath = g_defProcessedSubpath;
  m_setupOctopusVisPath = g_defOctopusVisPath;

  m_uiTabVisualize.lineEdit_paraview_location->setText(
      QString::fromStdString(g_defParaviewPath));

  // make a file system model for the visualization browser
  QFileSystemModel *model = new QFileSystemModel;
  model->setRootPath(QDir::currentPath());

  // set the model for the visualization browser
  m_uiTabVisualize.treeView_files->setModel(model);
  m_uiTabVisualize.treeView_files->setSelectionMode(
      QTreeView::ExtendedSelection);
  m_uiTabVisualize.treeView_files->setSelectionBehavior(QTreeView::SelectRows);

  // display: current dir
  const QString startDir =
      QString::fromStdString(Poco::Path::expand(g_defOutPathLocal));

  // start at default local path when possible
  const QString path =
      QString::fromStdString(Poco::Path::expand(g_defOutPathLocal));
  if (!path.isEmpty()) {
    m_uiTabVisualize.treeView_files->setRootIndex(model->index(path));
  } else {
    m_uiTabVisualize.treeView_files->setRootIndex(
        model->index(QDir::currentPath()));
  }

  connect(m_uiTabVisualize.pushButton_paraview, SIGNAL(released()), this,
          SLOT(sendToParaviewClicked()));

  connect(m_uiTabVisualize.pushButton_octopus, SIGNAL(released()), this,
          SLOT(sendToOctopusVisClicked()));

  connect(m_uiTabVisualize.pushButton_browse_files, SIGNAL(released()), this,
          SLOT(browseFilesToVisualizeClicked()));

  connect(m_uiTabVisualize.pushButton_local_default_dir, SIGNAL(released()),
          this, SLOT(defaultDirLocalVisualizeClicked()));
  connect(m_uiTabVisualize.pushButton_remote_default_dir, SIGNAL(released()),
          this, SLOT(defaultDirRemoteVisualizeClicked()));

  connect(m_uiTabVisualize.pushButton_browse_paraview, SIGNAL(released()), this,
          SLOT(browseVisToolParaviewClicked()));
  connect(m_uiTabVisualize.pushButton_browse_octopus, SIGNAL(released()), this,
          SLOT(browseVisToolOctopusClicked()));
}

void TomographyIfaceViewQtGUI::doSetupSectionSystemSettings() {
  // All possible modifications to system settings
  connect(m_uiTabSystemSettings.lineEdit_path_comp_1st,
          SIGNAL(editingFinished()), this, SLOT(systemSettingsEdited()));
  connect(m_uiTabSystemSettings.lineEdit_path_comp_input_samples,
          SIGNAL(editingFinished()), this, SLOT(systemSettingsEdited()));
  connect(m_uiTabSystemSettings.lineEdit_path_comp_input_flats,
          SIGNAL(editingFinished()), this, SLOT(systemSettingsEdited()));
  connect(m_uiTabSystemSettings.lineEdit_path_comp_input_darks,
          SIGNAL(editingFinished()), this, SLOT(systemSettingsEdited()));

  connect(m_uiTabSystemSettings.lineEdit_path_comp_out_processed,
          SIGNAL(editingFinished()), this, SLOT(systemSettingsEdited()));
  connect(m_uiTabSystemSettings.lineEdit_path_comp_out_preprocessed,
          SIGNAL(editingFinished()), this, SLOT(systemSettingsEdited()));

  connect(m_uiTabSystemSettings.lineEdit_remote_base_path_data,
          SIGNAL(editingFinished()), this, SLOT(systemSettingsEdited()));
  connect(m_uiTabSystemSettings.lineEdit_remote_scripts_base_dir,
          SIGNAL(editingFinished()), this, SLOT(systemSettingsEdited()));

  connect(m_uiTabSystemSettings.lineEdit_on_local_data_drive_or_path,
          SIGNAL(textChanged(const QString &)), this,
          SLOT(systemSettingsEdited()));
  connect(m_uiTabSystemSettings.lineEdit_on_local_remote_data_drive_path,
          SIGNAL(textChanged(const QString &)), this,
          SLOT(systemSettingsEdited()));

  connect(m_uiTabSystemSettings.lineEdit_local_recon_scripts,
          SIGNAL(textChanged(const QString &)), this,
          SLOT(systemSettingsEdited()));

  // 'browse' buttons for local (data) settings:
  connect(m_uiTabSystemSettings.pushButton_on_local_data_drive_or_path,
          SIGNAL(released()), this, SLOT(browseLocalInOutDirClicked()));
  connect(m_uiTabSystemSettings.pushButton_on_local_remote_data_drive_path,
          SIGNAL(released()), this, SLOT(browseLocalRemoteDriveOrPath()));

  // reset setup of the remote
  connect(m_uiTabSystemSettings.pushButton_reset_scripts_base_dir_remote,
          SIGNAL(released()), this, SLOT(resetRemoteSetup()));

  // remote execution settings
  connect(m_uiTabSystemSettings.spinBox_remote_cores, SIGNAL(editingFinished()),
          this, SLOT(systemSettingsNumericEdited()));
  connect(m_uiTabSystemSettings.spinBox_remote_cores, SIGNAL(editingFinished()),
          this, SLOT(systemSettingsNumericEdited()));

  // remote local settings
  connect(m_uiTabSystemSettings.spinBox_local_processes,
          SIGNAL(editingFinished()), this, SLOT(systemSettingsNumericEdited()));
  connect(m_uiTabSystemSettings.spinBox_local_cores, SIGNAL(editingFinished()),
          this, SLOT(systemSettingsNumericEdited()));

  // 'browse' buttons for local (scripts) settings:
  connect(m_uiTabSystemSettings.pushButton_local_recon_scripts_dir,
          SIGNAL(released()), this, SLOT(browseLocalReconScriptsDirClicked()));

  connect(m_uiTabSystemSettings.pushButton_local_external_interpreter,
          SIGNAL(released()), this,
          SLOT(browseLocalExternalInterpreterClicked()));

  connect(m_uiTabSystemSettings.pushButton_reset_all, SIGNAL(released()), this,
          SLOT(resetSystemSettings()));
}

void TomographyIfaceViewQtGUI::resetRemoteSetup() {
  m_uiTabSystemSettings.lineEdit_remote_base_path_data->setText(
      QString::fromStdString(TomoSystemSettingsRemote::g_defBasePathTomoData));
  m_uiTabSystemSettings.lineEdit_remote_scripts_base_dir->setText(
      QString::fromStdString(
          TomoSystemSettingsRemote::g_defBasePathReconScripts));
  m_uiTabSystemSettings.spinBox_remote_nodes->setValue(1);
  m_uiTabSystemSettings.spinBox_remote_cores->setValue(8);
}

void TomographyIfaceViewQtGUI::setComputeResources(
    const std::vector<std::string> &resources,
    const std::vector<bool> &enabled) {
  // set up the compute resource
  QComboBox *cr = m_uiTabRun.comboBox_run_compute_resource;
  if (!cr || resources.size() != enabled.size())
    return;

  cr->clear();

  for (size_t ri = 0; ri < resources.size(); ri++) {
    cr->addItem(QString::fromStdString(resources[ri]));

    if (!enabled[ri]) {
      // trick to display the text in a disabled row
      QModelIndex idx = cr->model()->index(static_cast<int>(ri), 0);
      QVariant disabled(0);
      cr->model()->setData(idx, disabled, Qt::UserRole - 1);
    }
  }
}

void TomographyIfaceViewQtGUI::setReconstructionTools(
    const std::vector<std::string> &tools, const std::vector<bool> &enabled) {

  // set up the reconstruction tool
  QComboBox *rt = m_uiTabRun.comboBox_run_tool;
  if (!rt || tools.size() != enabled.size())
    return;

  rt->clear();

  for (size_t ti = 0; ti < tools.size(); ti++) {
    rt->addItem(QString::fromStdString(tools[ti]));

    if (!enabled[ti]) {
      // trick to display it in a disabled row
      QModelIndex idx = rt->model()->index(static_cast<int>(ti), 0);
      QVariant disabled(0);
      rt->model()->setData(idx, disabled, Qt::UserRole - 1);
    }
  }
}

/**
 * Enables/disables buttons that require the user to be logged into
 * the (remote) compute resource, for example: reconstruct (submit job),
 * cancel job, etc.
 */
void TomographyIfaceViewQtGUI::enableLoggedActions(bool enable) {
  // TODOVIEW: this may not make sense anymore when/if the "Local" compute
  // resource is used in the future (except when none of the tools
  // supported are available/detected on "Local")
  std::vector<QPushButton *> buttons;
  buttons.push_back(m_uiTabRun.pushButton_run_refresh);
  buttons.push_back(m_uiTabRun.pushButton_run_job_cancel);
  // no visualization yet, need vsi etc. support
  // buttons.push_back(m_uiTabSetup.pushButton_run_job_visualize);
  buttons.push_back(m_uiTabRun.pushButton_reconstruct);

  for (size_t i = 0; i < buttons.size(); ++i) {
    buttons[i]->setEnabled(enable);
  }

  if (!enable) {
    m_uiTabRun.pushButton_reconstruct->setToolTip(
        "Start reconstruction job. You need to be logged in to use this");
  } else {
    m_uiTabRun.pushButton_reconstruct->setToolTip("");
  }
}

/**
 * Handle display of the current status of the remote/local compute resource
 * that is selected by the user.
 *
 * @param online whether to show good/working/online status
 */
void TomographyIfaceViewQtGUI::updateCompResourceStatus(bool online) {
  if (online) {
    m_uiTabRun.pushButton_remote_status->setText("Online");
    // push buttons won't work with something like:
    // m_uiTabRun.pushButton_remote_status->setBackground(QColor(120, 255,
    // 120));
    m_uiTabRun.pushButton_remote_status->setStyleSheet(
        QString::fromStdString(g_styleSheetOnline));
  } else {
    m_uiTabRun.pushButton_remote_status->setText("Offline");
    m_uiTabRun.pushButton_remote_status->setStyleSheet(
        QString::fromStdString(g_styleSheetOffline));
  }
}

#ifndef _MSC_VER
QDataStream &operator>>(QDataStream &stream, size_t &num) {
  qint64 i;
  stream >> i;
  if (QDataStream::Ok == stream.status()) {
    num = i;
  }
  return stream;
}
#endif

inline QDataStream &operator>>(QDataStream &stream, std::string &str) {
  QString s;
  stream >> s;
  str = s.toStdString();
  return stream;
}

/// deserialize the remote part of the system settings, from a QDataStream <=
/// QByteArray
QDataStream &operator>>(QDataStream &stream, TomoSystemSettingsRemote &ssr) {
  // clang-format off
  stream >> ssr.m_basePathTomoData
         >> ssr.m_basePathReconScripts
         >> ssr.m_nodes
         >> ssr.m_cores;
  // clang-format on

  return stream;
}

/// deserialize the local part of the system settings, from a QDataStream <=
/// QByteArray
QDataStream &operator>>(QDataStream &stream, TomoSystemSettingsLocal &ssl) {
  // clang-format off
  stream >> ssl.m_basePathTomoData
         >> ssl.m_remoteDriveOrMountPoint
         >> ssl.m_reconScriptsPath
         >> ssl.m_externalInterpreterPath
         >> ssl.m_processes
         >> ssl.m_cores;
  // clang-format on

  return stream;
}

/// deserialize system settings, from a QDataStream <= QByteArray
QDataStream &operator>>(QDataStream &stream, TomoSystemSettings &ss) {
  stream >> ss.m_local >> ss.m_remote;
  for (size_t i = 0; i < ss.m_pathComponents.size(); i++) {
    stream >> ss.m_pathComponents[i];
  }
  // clang-format off
  stream >> ss.m_samplesDirPrefix
         >> ss.m_flatsDirPrefix
         >> ss.m_darksDirPrefix
         >> ss.m_outputPathCompPreProcessed
         >> ss.m_outputPathCompReconst;
  // clang-format on

  return stream;
}

/// deserialize a filters settings, from a QDataStream <= QByteArray
QDataStream &operator>>(QDataStream &stream, TomoReconFiltersSettings &fs) {
  // clang-format off
  stream >> fs.prep.normalizeByAirRegion
         >> fs.prep.normalizeByProtonCharge
         >> fs.prep.normalizeByFlats
         >> fs.prep.normalizeByDarks
         >> fs.prep.medianFilterWidth
         >> fs.prep.rotation
         >> fs.prep.maxAngle
         >> fs.prep.scaleDownFactor
         >> fs.postp.circMaskRadius
         >> fs.postp.cutOffLevel
         >> fs.outputPreprocImages;
  // clang-format on
  fs.prep.rotation *= 90;

  return stream;
}

/// deserialize an input paths configuration
QDataStream &operator>>(QDataStream &stream, TomoPathsConfig &cfg) {
  QString samples;
  QString ob;
  bool obEnabled;
  QString darks;
  bool darksEnabled;
  stream >> samples >> ob >> obEnabled >> darks >> darksEnabled;
  cfg.updatePathSamples(samples.toStdString());
  cfg.updatePathOpenBeam(ob.toStdString(), obEnabled);
  cfg.updatePathDarks(darks.toStdString(), darksEnabled);

  return stream;
}

/**
 * Load the settings for the tabs and widgets of the interface. This
 * relies on Qt settings functionality (QSettings class).
 *
 * This includes setting the default browsing directory to be the
 * default save directory.
 */
void TomographyIfaceViewQtGUI::readSettings() {
  QSettings qs;
  qs.beginGroup(QString::fromStdString(m_settingsGroup));

  m_settings.SCARFBasePath =
      qs.value("SCARF-base-path",
               QString::fromStdString(m_settings.SCARFBasePath))
          .toString()
          .toStdString();
  // WARNING: it's critical to keep 'false' as default value, otherwise
  // tests and scripted runs may have issues. The CI builds could get stuck
  // when closing this interface.
  m_settings.onCloseAskForConfirmation =
      qs.value("on-close-ask-for-confirmation", false).toBool();

  m_settings.useKeepAlive =
      qs.value("use-keep-alive", m_settings.useKeepAlive).toInt();

  // User parameters for reconstructions
  m_setupExperimentRef = qs.value("experiment-reference",
                                  QString::fromStdString(g_defExperimentRef))
                             .toString()
                             .toStdString();

  m_uiTabSetup.lineEdit_SCARF_username->setText(
      qs.value("SCARF-remote-username",
               QString::fromStdString(
                   Mantid::Kernel::ConfigService::Instance().getUsername()))
          .toString());

  m_uiTabSystemSettings.lineEdit_remote_base_path_data->setText(
      QString::fromStdString(m_settings.SCARFBasePath));
  QByteArray rawSysSettings = qs.value("system-settings").toByteArray();
  QDataStream streamSys(rawSysSettings);
  TomoSystemSettings sysSettings;
  streamSys >> sysSettings;
  if (QDataStream::Ok == streamSys.status()) {
    updateSystemSettingsTabFields(sysSettings);
  } else {
    updateSystemSettingsTabFields(TomoSystemSettings());
  }

  // Get input paths (sample/dark/flats)
  QByteArray rawInputPaths =
      qs.value("input-paths-samples-flats-darks").toByteArray();
  QDataStream streamPaths(rawInputPaths);
  TomoPathsConfig inputPaths;
  streamPaths >> inputPaths;
  if (QDataStream::Ok == streamPaths.status()) {
    updatePathsConfig(inputPaths);
  } else {
    // factory defaults / blank/unknown paths
    updatePathsConfig(TomoPathsConfig());
  }

  // Get all the pre-/post-processing options from a stream
  QByteArray rawFiltersSettings = qs.value("filters-settings").toByteArray();
  QDataStream streamFilters(rawFiltersSettings);
  TomoReconFiltersSettings filtersSettings;
  streamFilters >> filtersSettings;
  if (QDataStream::Ok == streamFilters.status()) {
    setPrePostProcSettings(filtersSettings);
  } else {
    // something wrong in the settings previously saved => go back to factory
    // defaults
    setPrePostProcSettings(TomoReconFiltersSettings());
  }

  int pathSize = qs.beginReadArray("path-default-add-for-python");
  for (int i = 0; i < pathSize; ++i) {
    qs.setArrayIndex(i);
    m_defAddPathPython.push_back(
        qs.value("value", "").toString().toStdString());
  }
  if (0 == m_defAddPathPython.size())
    m_defAddPathPython = g_defAddPathPython;
  qs.endArray();

  // general GUI state
  m_ui.tabMain->setCurrentIndex(qs.value("selected-tab-index").toInt());

  restoreGeometry(qs.value("interface-win-geometry").toByteArray());

  readSettingsEnergy();

  qs.endGroup();
}

#ifndef _MSC_VER
QDataStream &operator<<(QDataStream &stream, size_t const &num) {
  return stream << static_cast<qint64>(num);
}
#endif

inline QDataStream &operator<<(QDataStream &stream, std::string const &str) {
  stream << QString::fromStdString(str);
  return stream;
}

/// serialize the local part of the system settings as a QDataStream =>
/// QByteArray
QDataStream &operator<<(QDataStream &stream,
                        TomoSystemSettingsLocal const &ssl) {
  // clang-format off
  stream << ssl.m_basePathTomoData
         << ssl.m_remoteDriveOrMountPoint
         << ssl.m_reconScriptsPath
         << ssl.m_externalInterpreterPath
         << ssl.m_processes
         << ssl.m_cores;
  // clang-format on

  return stream;
}

/// serialize the remote part of the system settings as a QDataStream =>
/// QByteArray
QDataStream &operator<<(QDataStream &stream,
                        TomoSystemSettingsRemote const &ssr) {
  // clang-format off
  stream << ssr.m_basePathTomoData
         << ssr.m_basePathReconScripts
         << ssr.m_nodes
         << ssr.m_cores;
  // clang-format on

  return stream;
}

/// serialize system settings as a QDataStream => QByteArray
QDataStream &operator<<(QDataStream &stream, TomoSystemSettings const &ss) {
  // clang-format off
  stream << ss.m_local << ss.m_remote;
  for (const auto comp : ss.m_pathComponents) {
    stream << comp;
  }
  stream << ss.m_samplesDirPrefix
         << ss.m_flatsDirPrefix
         << ss.m_darksDirPrefix
         << ss.m_outputPathCompPreProcessed
         << ss.m_outputPathCompReconst;
  // clang-format on

  return stream;
}

/// serialize a filters settings, as a QDataStream => QByteArray
QDataStream &operator<<(QDataStream &stream,
                        TomoReconFiltersSettings const &fs) {
  // clang-format off
  stream << fs.prep.normalizeByAirRegion
         << fs.prep.normalizeByProtonCharge
         << fs.prep.normalizeByFlats
         << fs.prep.normalizeByDarks
         << fs.prep.medianFilterWidth
         << (fs.prep.rotation/90)
         << fs.prep.maxAngle
         << fs.prep.scaleDownFactor
         << fs.postp.circMaskRadius
         << fs.postp.cutOffLevel
         << fs.outputPreprocImages;
  // clang-format on

  return stream;
}

/// serialize an input paths config (samples/darks/flats)
QDataStream &operator<<(QDataStream &stream, TomoPathsConfig const &cfg) {
  // clang-format off
  stream << QString::fromStdString(cfg.pathSamples())
         << QString::fromStdString(cfg.pathOpenBeam())
         << cfg.m_pathOpenBeamEnabled
         << QString::fromStdString(cfg.pathDarks())
         << cfg.m_pathDarkEnabled;
  // clang-format on

  return stream;
}

/**
 * Save persistent settings. Qt based.
 */
void TomographyIfaceViewQtGUI::saveSettings() const {
  QSettings qs;
  qs.beginGroup(QString::fromStdString(m_settingsGroup));

  saveSettingsEnergy();

  qs.setValue("on-close-ask-for-confirmation",
              m_settings.onCloseAskForConfirmation);
  qs.setValue("use-keep-alive", m_settings.useKeepAlive);

  qs.setValue("experiment-reference",
              QString::fromStdString(m_setupExperimentRef));

  qs.setValue("SCARF-remote-username",
              m_uiTabSetup.lineEdit_SCARF_username->text());

  // Save all the SystemSettings via a Qt stream
  QByteArray sysSettings;
  QDataStream streamSys(&sysSettings, QIODevice::WriteOnly);
  streamSys << systemSettings();
  qs.setValue("system-settings", sysSettings);
  QString s = m_uiTabSystemSettings.lineEdit_remote_base_path_data->text();
  qs.setValue("SCARF-base-path", s);

  // Save input data paths (samples/flats/darks, etc.)
  QByteArray pathsConfig;
  QDataStream streamPaths(&pathsConfig, QIODevice::WriteOnly);
  streamPaths << currentPathsConfig();
  qs.setValue("input-paths-samples-flats-darks", pathsConfig);

  // Save all the pre-/post-processing options through a stream
  QByteArray filtersSettings;
  QDataStream streamFilters(&filtersSettings, QIODevice::WriteOnly);
  streamFilters << grabPrePostProcSettings();
  qs.setValue("filters-settings", filtersSettings);

  // User parameters for reconstructions
  qs.setValue("RB-number", QString::fromStdString(m_setupExperimentRef));

  qs.beginWriteArray("path-default-add-for-python");
  for (size_t i = 0; i < m_defAddPathPython.size(); ++i) {
    qs.setArrayIndex(static_cast<int>(i));
    qs.setValue("value", QString::fromStdString(m_defAddPathPython[i]));
  }
  qs.endArray();

  // general GUI status
  qs.setValue("selected-tab-index", m_ui.tabMain->currentIndex());

  qs.setValue("interface-win-geometry", saveGeometry());

  qs.endGroup();
}

/// needs to at least update the 'tool' combo box
void TomographyIfaceViewQtGUI::compResourceIndexChanged(int /* i */) {
  QComboBox *rt = m_uiTabRun.comboBox_run_compute_resource;
  if (!rt)
    return;

  m_currentComputeRes = rt->currentText().toStdString();
  m_presenter->notify(ITomographyIfacePresenter::CompResourceChanged);
}

void TomographyIfaceViewQtGUI::runToolIndexChanged(int /* i */) {
  QComboBox *rt = m_uiTabRun.comboBox_run_tool;
<<<<<<< HEAD
  std::cout << "runToolIndexChanged\n";
  // this shouldn't segfault for nullptr, because lazy evaluation
  if (!rt || rt->count() < 1)
    return;

=======
>>>>>>> cc5382a9
  m_currentReconTool = rt->currentText().toStdString();
  m_presenter->notify(ITomographyIfacePresenter::ToolChanged);
}

void TomographyIfaceViewQtGUI::enableConfigTool(bool on) {
  m_uiTabRun.pushButton_run_tool_setup->setEnabled(on);
}

void TomographyIfaceViewQtGUI::enableRunReconstruct(bool on) {
  m_uiTabRun.pushButton_reconstruct->setEnabled(on);
}

/**
 * Update or toggle on/off the log in/out control widgets (like
 * enabling/disabling push buttons, updating a display that tells the
 * user if we're logged in, etc.).
 *
 * @param loggedIn Status (true when logged in)
 */
void TomographyIfaceViewQtGUI::updateLoginControls(bool loggedIn) {
  m_uiTabSetup.pushButton_SCARF_login->setEnabled(!loggedIn);
  m_uiTabSetup.pushButton_SCARF_logout->setEnabled(loggedIn);

  enableLoggedActions(loggedIn);
  updateCompResourceStatus(loggedIn);
}

/**
 * Slot for when the 'login' or similar button is clicked (released)
 */
void TomographyIfaceViewQtGUI::SCARFLoginClicked() {
  m_presenter->notify(ITomographyIfacePresenter::LogInRequested);
}

/**
 * Slot for when the 'logout' or similar button is clicked (released)
 */
void TomographyIfaceViewQtGUI::SCARFLogoutClicked() {
  m_presenter->notify(ITomographyIfacePresenter::LogOutRequested);
}

/**
 * Slot for when the user requests to open the tool specific setup dialog.
 */
void TomographyIfaceViewQtGUI::toolSetupClicked() {
  QComboBox *rt = m_uiTabRun.comboBox_run_tool;
  if (!rt)
    return;

  m_presenter->notify(ITomographyIfacePresenter::SetupReconTool);
}

/**
 * Takes and displays a new configuration of paths to
 * sample/flats/dark input images.
 */
void TomographyIfaceViewQtGUI::updatePathsConfig(const TomoPathsConfig &cfg) {
  m_uiTabSetup.lineEdit_path_samples->setText(
      QString::fromStdString(cfg.pathSamples()));
  m_uiTabSetup.lineEdit_path_flats->setText(
      QString::fromStdString(cfg.pathOpenBeam()));
  m_uiTabSetup.checkBox_path_flats->setChecked(cfg.m_pathOpenBeamEnabled);
  m_uiTabSetup.lineEdit_path_darks->setText(
      QString::fromStdString(cfg.pathDarks()));
  m_uiTabSetup.checkBox_path_darks->setChecked(cfg.m_pathDarkEnabled);
  m_pathsConfig = cfg;
}

/**
 * Updates the view/forms with new system settings (local and remote,
 * including multiple paths and path components)
 */
void TomographyIfaceViewQtGUI::updateSystemSettingsTabFields(
    const TomoSystemSettings &setts) {
  // paths and related
  m_uiTabSystemSettings.lineEdit_path_comp_1st->setText(
      QString::fromStdString(setts.m_pathComponents[0]));
  // Not modifyable at the moment: m_uiTabSystemSettings.lineEdit_path_comp_2nd;
  // Not modifyable at the moment: m_uiTabSystemSettings.lineEdit_path_comp_3rd;
  m_uiTabSystemSettings.lineEdit_path_comp_input_samples->setText(
      QString::fromStdString(setts.m_samplesDirPrefix));

  m_uiTabSystemSettings.lineEdit_path_comp_input_flats->setText(
      QString::fromStdString(setts.m_flatsDirPrefix));

  m_uiTabSystemSettings.lineEdit_path_comp_input_darks->setText(
      QString::fromStdString(setts.m_darksDirPrefix));

  m_uiTabSystemSettings.lineEdit_path_comp_out_preprocessed->setText(
      QString::fromStdString(setts.m_outputPathCompPreProcessed));

  m_uiTabSystemSettings.lineEdit_path_comp_out_processed->setText(
      QString::fromStdString(setts.m_outputPathCompReconst));

  m_uiTabSystemSettings.lineEdit_remote_base_path_data->setText(
      QString::fromStdString(setts.m_remote.m_basePathTomoData));

  m_uiTabSystemSettings.lineEdit_remote_scripts_base_dir->setText(
      QString::fromStdString(setts.m_remote.m_basePathReconScripts));

  m_uiTabSystemSettings.lineEdit_on_local_data_drive_or_path->setText(
      QString::fromStdString(setts.m_local.m_basePathTomoData));

  m_uiTabSystemSettings.lineEdit_on_local_remote_data_drive_path->setText(
      QString::fromStdString(setts.m_local.m_remoteDriveOrMountPoint));

  // scripts and processes
  m_uiTabSystemSettings.spinBox_remote_nodes->setValue(setts.m_remote.m_nodes);
  m_uiTabSystemSettings.spinBox_remote_cores->setValue(setts.m_remote.m_cores);

  m_uiTabSystemSettings.spinBox_local_processes->setValue(
      setts.m_local.m_processes);
  m_uiTabSystemSettings.spinBox_local_cores->setValue(setts.m_local.m_cores);

  m_uiTabSystemSettings.lineEdit_local_recon_scripts->setText(
      QString::fromStdString(setts.m_local.m_reconScriptsPath));
  m_uiTabSystemSettings.lineEdit_local_external_interpreter->setText(
      QString::fromStdString(setts.m_local.m_externalInterpreterPath));
}

/**
 * Displays and gets the results of a tool specific configuration dialog.
 *
 * @param dialog The pointer to the current dialog
 */
void TomographyIfaceViewQtGUI::showToolConfig(
<<<<<<< HEAD
    TomoToolConfigDialogBase *dialog) {

  // set up all the information we need for the dialog
  std::string run =
      m_uiTabSystemSettings.lineEdit_remote_scripts_base_dir->text()
          .toStdString() +
      "/scripts/Imaging/IMAT/" + "tomo_reconstruct.py";
  TomoPathsConfig paths = currentPathsConfig();
  std::string pathOut = Poco::Path::expand(
      g_defOutPathLocal + "/" +
      m_uiTabRun.lineEdit_experiment_reference->text().toStdString());
  static size_t reconIdx = 1;
  const std::string localOutNameAppendix =
      std::string("/processed/") + "reconstruction_" + std::to_string(reconIdx);

  dialog->setupDialog(run, paths, pathOut, localOutNameAppendix);

  // do we do anything with the parameter?
  int res = dialog->execute();

  // TODO resolve result here? or notify presenter (it will have to keep the
  // pointer somewhere)
  //  if (g_TomoPyTool == name) {
  //	 dialog->setUpDialog();
  //    int res = dialog->execute();
  //
  //    if (QDialog::Accepted == res) {
  //      // TODO: move this
  //      int mi = m_uiTomoPy.comboBox_method->currentIndex();
  //
  //      TomoPathsConfig paths = currentPathsConfig();
  //      // TODO: for the output path, probably better to take the sample path,
  //      // then up one level
  //      m_toolsSettings.tomoPy = ToolConfigTomoPy(
  //          run.toStdString(),
  //          g_defOutPathLocal + "/" +
  //              m_uiTabRun.lineEdit_experiment_reference->text().toStdString()
  //              +
  //              localOutNameAppendix,
  //          paths.pathDarks(), paths.pathOpenBeam(), paths.pathSamples());
  //      //m_tomopyMethod = methods[mi].first;
  //    }
  //  } else if (g_AstraTool == name) {
  //	  dialog->setUpDialog();
  //	  int res = dialog->execute();
  ///*
  //    TomoToolConfigAstraDialog astra;
  //    m_uiAstra.setupUi(&astra);
  //    m_uiAstra.comboBox_method->clear();
  //    const auto methods = ToolConfigAstraToolbox::methods();
  //    for (size_t i = 0; i < methods.size(); i++) {
  //      m_uiAstra.comboBox_method->addItem(
  //          QString::fromStdString(methods[i].second));
  //    }
  //    int res = astra.exec();*/
  //
  //    if (QDialog::Accepted == res) {
  //      // TODO: move this
  //      int mi = m_uiAstra.comboBox_method->currentIndex();
  //
  //      TomoPathsConfig paths = currentPathsConfig();
  //      // TODO: for the output path, probably better to take the sample path,
  //      // then up one level
  //      m_toolsSettings.astra = ToolConfigAstraToolbox(
  //          run.toStdString(),
  //          Poco::Path::expand(
  //              g_defOutPathLocal + "/" +
  //              m_uiTabRun.lineEdit_experiment_reference->text().toStdString()
  //              +
  //              localOutNameAppendix),
  //          paths.pathDarks(), paths.pathOpenBeam(), paths.pathSamples());
  ////      m_astraMethod = methods[mi].first;
  //    }
  //  } else if (g_SavuTool == name) {
  ////    // TODO: savu not ready. This is a temporary kludge, it just shows
  ////    // the setup dialog so we can chat about it.
  ////    TomographyIfaceViewQtGUI savu;
  ////    m_uiSavu.setupUi(&savu);
  ////    doSetupSavu();
  ////    savu.setWindowModality(Qt::ApplicationModal);
  ////    savu.show();
  ////    QEventLoop el;
  ////    connect(this, SIGNAL(destroyed()), &el, SLOT(quit()));
  ////    el.exec();
  ////  } else if (g_customCmdTool == name) {
  ////    TomoToolConfigCustomDialog cmd;
  ////    m_uiCustom.setupUi(&cmd);
  ////    int res = cmd.exec();
  ////
  ////    if (QDialog::Accepted == res) {
  ////      // TODO: move this
  ////      QString run = m_uiCustom.lineEdit_runnable->text();
  ////      QString opts = m_uiCustom.textEdit_cl_opts->toPlainText();
  ////
  ////      m_toolsSettings.custom =
  ////          ToolConfigCustom(run.toStdString(), opts.toStdString());
  ////    }
  //  }
  // TODO: 'CCPi CGLS' tool maybe in the future. Tool not ready.
=======
    TomoToolConfigDialogBase &dialog) {

  // execute also intiialises all the parts of the GUI
  dialog.initialiseGUIandExecute();
>>>>>>> cc5382a9
}

/**
 * Slot - when the user clicks the 'reconstruct data' or similar button.
 */
void TomographyIfaceViewQtGUI::reconstructClicked() {
  m_presenter->notify(ITomographyIfacePresenter::RunReconstruct);
}

/**
 * Slot - when the user clicks the 'visualize job results' or similar button.
 */
void TomographyIfaceViewQtGUI::runVisualizeClicked() {
  QTableWidget *tbl = m_uiTabRun.tableWidget_run_jobs;
  const int idCol = 2;
  QTableWidgetItem *hdr = tbl->horizontalHeaderItem(idCol);
  if ("ID" != hdr->text())
    throw std::runtime_error("Expected to get the Id of jobs from the "
                             "second column of the table of jobs, but I "
                             "found this at that column: " +
                             hdr->text().toStdString());

  QModelIndexList idSel = tbl->selectionModel()->selectedRows();
  if (idSel.count() <= 0)
    return;

  const std::string id = tbl->item(idSel[0].row(), idCol)->text().toStdString();
  if (idSel.count() > 1) {
    m_processingJobsIDs.clear();
    m_processingJobsIDs.push_back(id);
    m_presenter->notify(ITomographyIfacePresenter::VisualizeJobFromTable);
  }
}

/**
 * Slot - when the user clicks the 'cancel job' or similar button.
 */
void TomographyIfaceViewQtGUI::jobCancelClicked() {
  m_processingJobsIDs.clear();
  QTableWidget *tbl = m_uiTabRun.tableWidget_run_jobs;
  const int idCol = 2;
  QTableWidgetItem *hdr = tbl->horizontalHeaderItem(idCol);
  if ("ID" != hdr->text())
    throw std::runtime_error("Expected to get the Id of jobs from the "
                             "second column of the table of jobs, but I "
                             "found this at that column: " +
                             hdr->text().toStdString());

  QModelIndexList idSel = tbl->selectionModel()->selectedRows();
  for (int i = 0; i < idSel.count(); ++i) {
    const std::string id =
        tbl->item(idSel[i].row(), idCol)->text().toStdString();
    m_processingJobsIDs.push_back(id);
  }

  m_presenter->notify(ITomographyIfacePresenter::CancelJobFromTable);
}

/**
* Load a savu tomo config file into the current plugin list, overwriting it.
* Uses the algorithm LoadSavuTomoConfig
*/
void TomographyIfaceViewQtGUI::loadSavuTomoConfig(
    std::string &filePath, Mantid::API::ITableWorkspace_sptr &currentPlugins) {
  // try to load tomo reconstruction parametereization file
  auto alg = Mantid::API::AlgorithmManager::Instance().createUnmanaged(
      "LoadSavuTomoConfig");
  alg->initialize();
  alg->setPropertyValue("Filename", filePath);
  alg->setPropertyValue("OutputWorkspace", createUniqueNameHidden());
  try {
    alg->execute();
  } catch (std::runtime_error &e) {
    throw std::runtime_error(
        std::string("Error when trying to load tomographic reconstruction "
                    "parameter file: ") +
        e.what());
  }

  // new processing plugins list
  try {
    currentPlugins = alg->getProperty("OutputWorkspace");
  } catch (std::exception &e) {
    userError("Could not load config file", "Failed to load the file "
                                            "with the following error: " +
                                                std::string(e.what()));
  }
}

/**
 * Slot - when the user clicks the 'refresh job list/table' or similar button.
 */
void TomographyIfaceViewQtGUI::jobTableRefreshClicked() {
  m_presenter->notify(ITomographyIfacePresenter::RefreshJobs);
}

/**
 * Slot - user clicks the 'open/browse image' or similar button.
 */
void TomographyIfaceViewQtGUI::browseImageClicked() {
  // get path
  QString fitsStr = QString("Supported formats: FITS, TIFF and PNG "
                            "(*.fits *.fit *.tiff *.tif *.png);;"
                            "FITS, Flexible Image Transport System images "
                            "(*.fits *.fit);;"
                            "TIFF, Tagged Image File Format "
                            "(*.tif *.tiff);;"
                            "PNG, Portable Network Graphics "
                            "(*.png);;"
                            "Other extensions/all files (*)");
  // Note that this could be done using UserSubWindow::openFileDialog(),
  // but that method doesn't give much control over the text used for the
  // allowed extensions.
  QString prevPath =
      MantidQt::API::AlgorithmInputHistory::Instance().getPreviousDirectory();
  QString path(QFileDialog::getOpenFileName(this, tr("Open image file"),
                                            prevPath, fitsStr));
  if (!path.isEmpty()) {
    MantidQt::API::AlgorithmInputHistory::Instance().setPreviousDirectory(
        QFileInfo(path).absoluteDir().path());
  } else {
    return;
  }

  m_imgPath = path.toStdString();
  m_presenter->notify(ITomographyIfacePresenter::ViewImg);
}

/**
 * Update the job status and general info table/tree from the info
 * stored in this class' data members, which ideally should have
 * information from a recent query to the server.
 */
void TomographyIfaceViewQtGUI::updateJobsInfoDisplay(
    const std::vector<Mantid::API::IRemoteJobManager::RemoteJobInfo> &status,
    const std::vector<Mantid::API::IRemoteJobManager::RemoteJobInfo> &
        localStatus) {

  QTableWidget *t = m_uiTabRun.tableWidget_run_jobs;
  bool sort = t->isSortingEnabled();
  t->setRowCount(static_cast<int>(status.size() + localStatus.size()));

  for (size_t i = 0; i < status.size(); ++i) {
    int ii = static_cast<int>(i);
    t->setItem(ii, 0,
               new QTableWidgetItem(QString::fromStdString(g_SCARFName)));
    t->setItem(ii, 1,
               new QTableWidgetItem(QString::fromStdString(status[i].name)));
    t->setItem(ii, 2,
               new QTableWidgetItem(QString::fromStdString(status[i].id)));

    t->setItem(ii, 3,
               new QTableWidgetItem(QString::fromStdString(status[i].status)));

    // beware "Exit" is called "Exited" on the web portal, but the REST
    // responses
    // call it "Exit"
    if (std::string::npos != status[i].status.find("Exit") ||
        std::string::npos != status[i].status.find("Suspend"))
      t->item(ii, 3)->setBackground(QColor(255, 120, 120)); // Qt::red
    else if (std::string::npos != status[i].status.find("Pending"))
      t->item(ii, 3)->setBackground(QColor(150, 150, 150)); // Qt::gray
    else if (std::string::npos != status[i].status.find("Running") ||
             std::string::npos != status[i].status.find("Active"))
      t->item(ii, 3)->setBackground(QColor(120, 120, 255)); // Qt::blue
    else if (std::string::npos != status[i].status.find("Finished") ||
             std::string::npos != status[i].status.find("Done"))
      t->item(ii, 3)->setBackground(QColor(120, 255, 120)); // Qt::green

    t->setItem(ii, 4,
               new QTableWidgetItem(QString::fromStdString(status[i].cmdLine)));
  }

  // Local processes
  for (size_t i = 0; i < localStatus.size(); ++i) {

    // This won't work well, at least on windows.
    // bool runs = Poco::isRunning(
    //    boost::lexical_cast<Poco::Process::PID>(localStatus[i].id));
    // if (!runs)
    //  m_localStatus[i].status = "Done";

    int ii = static_cast<int>(status.size() + i);
    t->setItem(ii, 0, new QTableWidgetItem(QString::fromStdString("local")));
    t->setItem(ii, 1, new QTableWidgetItem(
                          QString::fromStdString(localStatus[i].name)));
    t->setItem(ii, 2,
               new QTableWidgetItem(QString::fromStdString(localStatus[i].id)));

    t->setItem(ii, 3, new QTableWidgetItem(
                          QString::fromStdString(localStatus[i].status)));

    // beware "Exit" is called "Exited" on the web portal, but the
    // REST responses call it "Exit"
    if (std::string::npos != localStatus[i].status.find("Exit") ||
        std::string::npos != localStatus[i].status.find("Suspend"))
      t->item(ii, 3)->setBackground(QColor(255, 120, 120)); // Qt::red
    else if (std::string::npos != localStatus[i].status.find("Pending"))
      t->item(ii, 3)->setBackground(QColor(150, 150, 150)); // Qt::gray
    else if (std::string::npos != localStatus[i].status.find("Running") ||
             std::string::npos != localStatus[i].status.find("Active"))
      t->item(ii, 3)->setBackground(QColor(120, 120, 255)); // Qt::blue
    else if (std::string::npos != localStatus[i].status.find("Finished") ||
             std::string::npos != localStatus[i].status.find("Done"))
      t->item(ii, 3)->setBackground(QColor(120, 255, 120)); // Qt::green

    t->setItem(ii, 4, new QTableWidgetItem(
                          QString::fromStdString(localStatus[i].cmdLine)));
  }

  t->setSortingEnabled(sort);
}

std::string TomographyIfaceViewQtGUI::getUsername() const {
  if (g_SCARFName ==
      m_uiTabRun.comboBox_run_compute_resource->currentText().toStdString())
    return m_uiTabSetup.lineEdit_SCARF_username->text().toStdString();
  else
    return "invalid";
}

/**
 * Retrieve the username being used for the selected compute resource.
 *
 * @return Username ready to be used in remote queries
 */
std::string TomographyIfaceViewQtGUI::getPassword() const {
  if (g_SCARFName ==
      m_uiTabRun.comboBox_run_compute_resource->currentText().toStdString())
    return m_uiTabSetup.lineEdit_SCARF_password->text().toStdString();
  else
    return "none";
}

void TomographyIfaceViewQtGUI::flatsPathCheckStatusChanged(int status) {
  bool enable = 0 != status;
  // Alternative behavior, whereby disabling would also imply clearing:
  // TODOVIEW: not totally clear at the moment what users will prefer
  // if (!enable) {
  //   m_pathsConfig.updatePathOpenBeam("");
  // } else {
  //   m_uiTabSetup.lineEdit_path_flats->setText(
  //       QString::fromStdString(m_pathsConfig));
  // }

  // grab new value and enable/disable related widgets
  m_pathsConfig.m_pathOpenBeamEnabled = enable;
  m_uiTabSetup.lineEdit_path_flats->setEnabled(enable);
  m_uiTabSetup.pushButton_flats_dir->setEnabled(enable);
  m_presenter->notify(ITomographyIfacePresenter::TomoPathsChanged);
}

void TomographyIfaceViewQtGUI::darksPathCheckStatusChanged(int status) {
  bool enable = 0 != status;
  // Alternative behavior, whereby disabling would also imply clearing:
  // TODOVIEW: not totally clear at the moment what users will prefer
  // if (!enable) {
  //   m_pathsConfig.updatePathDarks("");
  // } else {
  //   m_uiTabSetup.lineEdit_path_darks->setText(
  //       QString::fromStdString(m_pathsConfig));
  // }
  m_pathsConfig.m_pathDarkEnabled = enable;
  m_uiTabSetup.lineEdit_path_darks->setEnabled(enable);
  m_uiTabSetup.pushButton_darks_dir->setEnabled(enable);
  m_presenter->notify(ITomographyIfacePresenter::TomoPathsChanged);
}

void TomographyIfaceViewQtGUI::samplesPathBrowseClicked() {
  std::string str;
  processPathBrowseClick(m_uiTabSetup.lineEdit_path_samples, str);
  if (!str.empty()) {
    m_pathsConfig.updatePathSamples(str);
    m_presenter->notify(ITomographyIfacePresenter::TomoPathsEditedByUser);
  }
}

void TomographyIfaceViewQtGUI::flatsPathBrowseClicked() {
  std::string str;
  processPathBrowseClick(m_uiTabSetup.lineEdit_path_flats, str);
  if (!str.empty()) {
    m_pathsConfig.updatePathOpenBeam(
        str, m_uiTabSetup.checkBox_path_flats->isChecked());
    m_presenter->notify(ITomographyIfacePresenter::TomoPathsChanged);
  }
}

void TomographyIfaceViewQtGUI::darksPathBrowseClicked() {
  std::string str;
  processPathBrowseClick(m_uiTabSetup.lineEdit_path_darks, str);
  if (!str.empty()) {
    m_pathsConfig.updatePathDarks(
        str, m_uiTabSetup.checkBox_path_darks->isChecked());
    m_presenter->notify(ITomographyIfacePresenter::TomoPathsChanged);
  }
}

void TomographyIfaceViewQtGUI::samplesPathEditedByUser() {
  const std::string path =
      m_uiTabSetup.lineEdit_path_samples->text().toStdString();
  m_pathsConfig.updatePathSamples(path);
  m_presenter->notify(ITomographyIfacePresenter::TomoPathsEditedByUser);
}

void TomographyIfaceViewQtGUI::flatsPathEditedByUser() {
  const std::string path =
      m_uiTabSetup.lineEdit_path_flats->text().toStdString();
  m_pathsConfig.updatePathOpenBeam(
      path, m_uiTabSetup.checkBox_path_flats->isChecked());
  m_presenter->notify(ITomographyIfacePresenter::TomoPathsChanged);
}

void TomographyIfaceViewQtGUI::darksPathEditedByUser() {
  const std::string path =
      m_uiTabSetup.lineEdit_path_darks->text().toStdString();
  m_pathsConfig.updatePathDarks(path,
                                m_uiTabSetup.checkBox_path_flats->isChecked());
  m_presenter->notify(ITomographyIfacePresenter::TomoPathsChanged);
}

void TomographyIfaceViewQtGUI::browseLocalInOutDirClicked() {
  checkUserBrowseDir(
      m_uiTabSystemSettings.lineEdit_on_local_data_drive_or_path);
}

void TomographyIfaceViewQtGUI::browseLocalRemoteDriveOrPath() {
  checkUserBrowseDir(
      m_uiTabSystemSettings.lineEdit_on_local_remote_data_drive_path);
}

void TomographyIfaceViewQtGUI::browseLocalReconScriptsDirClicked() {
  checkUserBrowseDir(m_uiTabSystemSettings.lineEdit_local_recon_scripts,
                     "Select location of scripts (scripts subdirectory/folder "
                     "in the Mantid installation",
                     false);
}

void TomographyIfaceViewQtGUI::browseLocalExternalInterpreterClicked() {
  checkUserBrowseFile(m_uiTabSystemSettings.lineEdit_local_external_interpreter,
                      "Select interpreter executable", false);
}

/**
 * Get path from user and update a line edit and a variable.
 *
 * @param le a line edit where the path is shown.
 *
 * @param data variable where the path is stored (in addition to the line
 * edit object).
 */
void TomographyIfaceViewQtGUI::processPathBrowseClick(QLineEdit *le,
                                                      std::string &data) {
  QString algPrev =
      MantidQt::API::AlgorithmInputHistory::Instance().getPreviousDirectory();
  /*
  // This would remember every widget's old value, and not the last path
  QString prev;
  if (le->text().isEmpty()) {
    prev = algPrev;
  } else {
    prev = le->text();
  }
  */
  QString prev = algPrev;

  QString path(QFileDialog::getExistingDirectory(
      this, tr("Open directory/folder"), prev));

  if (!path.isEmpty()) {
    le->setText(path);
    data = path.toStdString();

    MantidQt::API::AlgorithmInputHistory::Instance().setPreviousDirectory(path);
  }
}

void TomographyIfaceViewQtGUI::showImage(const std::string &path) {
  QString qpath = QString::fromStdString(path);
  QImage rawImg(qpath);
  QPainter painter;
  QPixmap pix(rawImg.width(), rawImg.height());
  painter.begin(&pix);
  painter.drawImage(0, 0, rawImg);
  painter.end();
  m_uiTabRun.label_image->setPixmap(pix);
  m_uiTabRun.label_image->show();

  m_uiTabRun.label_image_name->setText(qpath);
}

void TomographyIfaceViewQtGUI::showImage(const MatrixWorkspace_sptr &ws) {
  // This draw an image on screen using Qt's QPixmap and QImage.
  // From logs we expect a name "run_title", width "Axis1" and height "Axis2"
  const size_t MAXDIM = 2048 * 16;
  size_t width;
  try {
    width = boost::lexical_cast<size_t>(ws->run().getLogData("Axis1")->value());
    // TODOVIEW: add a settings option for this (like max mem allocation for
    // images)?
    if (width >= MAXDIM)
      width = MAXDIM;
  } catch (std::exception &e) {
    userError("Cannot load image", "There was a problem while trying to "
                                   "find the width of the image: " +
                                       std::string(e.what()));
    return;
  }

  size_t height;
  try {
    height =
        boost::lexical_cast<size_t>(ws->run().getLogData("Axis2")->value());
    if (height >= MAXDIM)
      height = MAXDIM;
  } catch (std::exception &e) {
    userError("Cannot load image", "There was a problem while trying to "
                                   "find the height of the image: " +
                                       std::string(e.what()));
    return;
  }

  std::string name;
  try {
    name = ws->run().getLogData("run_title")->value();
    m_logMsgs.emplace_back(" Visualizing image: " + name);
    m_presenter->notify(ITomographyIfacePresenter::LogMsg);
    m_logMsgs.clear();
  } catch (std::exception &e) {
    userWarning("Cannot load image information",
                "There was a problem while "
                " trying to find the name of the image: " +
                    std::string(e.what()));
  }

  // images are loaded as 1 histogram == 1 pixel (1 bin per histogram):
  if (height != ws->getNumberHistograms() || width != ws->blocksize()) {
    userError("Image dimensions do not match in the input image workspace",
              "Could not load the expected "
              "number of rows and columns.");
    return;
  }
  // find min and max to scale pixel values
  double min = std::numeric_limits<double>::max(),
         max = std::numeric_limits<double>::min();
  for (size_t i = 0; i < ws->getNumberHistograms(); ++i) {
    for (size_t j = 0; j < ws->blocksize(); ++j) {
      const double &v = ws->readY(i)[j];
      if (v < min)
        min = v;
      if (v > max)
        max = v;
    }
  }
  if (min >= max) {
    userWarning("Empty image!",
                "The image could be loaded but it contains "
                "effectively no information, all pixels have the same value.");
    // black picture
    QPixmap pix(static_cast<int>(width), static_cast<int>(height));
    pix.fill(QColor(0, 0, 0));
    m_uiTabRun.label_image->setPixmap(pix);
    m_uiTabRun.label_image->show();
    return;
  }

  // load / transfer image into a QImage
  QImage rawImg(QSize(static_cast<int>(width), static_cast<int>(height)),
                QImage::Format_RGB32);
  const double max_min = max - min;
  const double scaleFactor = 255.0 / max_min;
  for (size_t yi = 0; yi < width; ++yi) {
    for (size_t xi = 0; xi < width; ++xi) {
      const double &v = ws->readY(yi)[xi];
      // color the range min-max in gray scale. To apply different color
      // maps you'd need to use rawImg.setColorTable() or similar.
      const int scaled = static_cast<int>(scaleFactor * (v - min));
      QRgb vRgb = qRgb(scaled, scaled, scaled);
      rawImg.setPixel(static_cast<int>(xi), static_cast<int>(yi), vRgb);
    }
  }

  // paint and show image
  QPainter painter;
  QPixmap pix(static_cast<int>(width), static_cast<int>(height));
  painter.begin(&pix);
  painter.drawImage(0, 0, rawImg);
  painter.end();
  m_uiTabRun.label_image->setPixmap(pix);
  m_uiTabRun.label_image->show();

  m_uiTabRun.label_image_name->setText(QString::fromStdString(name));
}

TomoReconFiltersSettings TomographyIfaceViewQtGUI::prePostProcSettings() const {
  return grabPrePostProcSettings();
}

TomoReconFiltersSettings
TomographyIfaceViewQtGUI::grabPrePostProcSettings() const {
  TomoReconFiltersSettings opts;

  // pre-processing
  opts.prep.normalizeByAirRegion =
      m_uiTabFilters.checkBox_normalize_by_air_region->isChecked();

  // TODOVIEW
  // m_uiTabFilters.checkBox_normalize_by_proton_charge is disabled for now
  opts.prep.normalizeByProtonCharge = false;

  opts.prep.normalizeByFlats =
      m_uiTabFilters.checkBox_normalize_by_flats->isChecked();

  opts.prep.normalizeByDarks =
      m_uiTabFilters.checkBox_normalize_by_darks->isChecked();

  // TODOVIEW
  // m_uiTabFilters.checkBox_corrections_MCP_detector is disabled for now

  opts.prep.medianFilterWidth = static_cast<size_t>(
      m_uiTabFilters.spinBox_prep_median_filter_width->value());

  opts.prep.rotation =
      90 * m_uiTabFilters.comboBox_prep_rotation->currentIndex();

  opts.prep.maxAngle = m_uiTabFilters.doubleSpinBox_prep_max_angle->value();

  opts.prep.scaleDownFactor =
      static_cast<size_t>(m_uiTabFilters.spinBox_prep_scale_factor->value());

  // post-processing
  opts.postp.circMaskRadius =
      m_uiTabFilters.doubleSpinBox_post_circ_mask->value();

  opts.postp.cutOffLevel = m_uiTabFilters.doubleSpinBox_post_cutoff->value();

  // outputs
  opts.outputPreprocImages =
      m_uiTabFilters.checkBox_out_preproc_images->isChecked();

  return opts;
}

void TomographyIfaceViewQtGUI::setPrePostProcSettings(
    const TomoReconFiltersSettings &opts) {

  // pre-processing
  m_uiTabFilters.checkBox_normalize_by_air_region->setChecked(
      opts.prep.normalizeByAirRegion);

  m_uiTabFilters.checkBox_normalize_by_proton_charge->setChecked(
      opts.prep.normalizeByProtonCharge);

  m_uiTabFilters.checkBox_normalize_by_flats->setChecked(
      opts.prep.normalizeByFlats);

  m_uiTabFilters.checkBox_normalize_by_darks->setChecked(
      opts.prep.normalizeByDarks);

  m_uiTabFilters.spinBox_prep_median_filter_width->setValue(
      static_cast<int>(opts.prep.medianFilterWidth));

  m_uiTabFilters.comboBox_prep_rotation->setCurrentIndex(
      static_cast<int>(opts.prep.rotation / 90));

  m_uiTabFilters.doubleSpinBox_prep_max_angle->setValue(opts.prep.maxAngle);

  m_uiTabFilters.spinBox_prep_scale_factor->setValue(
      static_cast<int>(opts.prep.scaleDownFactor));

  // post-processing
  m_uiTabFilters.doubleSpinBox_post_circ_mask->setValue(
      opts.postp.circMaskRadius);

  m_uiTabFilters.doubleSpinBox_post_cutoff->setValue(opts.postp.cutOffLevel);

  // outputs
  m_uiTabFilters.checkBox_out_preproc_images->setChecked(
      opts.outputPreprocImages);
}

TomoSystemSettings TomographyIfaceViewQtGUI::systemSettings() const {
  return grabSystemSettingsFromUser();
}

TomoSystemSettings
TomographyIfaceViewQtGUI::grabSystemSettingsFromUser() const {
  TomoSystemSettings setts;

  // paths and related
  setts.m_pathComponents[0] =
      m_uiTabSystemSettings.lineEdit_path_comp_1st->text().toStdString();
  // Not modifiable at the moment:
  // m_uiTabSystemSettings.lineEdit_path_comp_2nd;
  // Not modifiable at the moment:
  // m_uiTabSystemSettings.lineEdit_path_comp_3rd;
  setts.m_samplesDirPrefix =
      m_uiTabSystemSettings.lineEdit_path_comp_input_samples->text()
          .toStdString();
  setts.m_flatsDirPrefix =
      m_uiTabSystemSettings.lineEdit_path_comp_input_flats->text()
          .toStdString();
  setts.m_darksDirPrefix =
      m_uiTabSystemSettings.lineEdit_path_comp_input_darks->text()
          .toStdString();

  setts.m_outputPathCompPreProcessed =
      m_uiTabSystemSettings.lineEdit_path_comp_out_preprocessed->text()
          .toStdString();
  setts.m_outputPathCompReconst =
      m_uiTabSystemSettings.lineEdit_path_comp_out_processed->text()
          .toStdString();

  setts.m_remote.m_basePathTomoData =
      m_uiTabSystemSettings.lineEdit_remote_base_path_data->text()
          .toStdString();
  setts.m_remote.m_basePathReconScripts =
      m_uiTabSystemSettings.lineEdit_remote_scripts_base_dir->text()
          .toStdString();

  setts.m_local.m_basePathTomoData =
      m_uiTabSystemSettings.lineEdit_on_local_data_drive_or_path->text()
          .toStdString();
  setts.m_local.m_remoteDriveOrMountPoint =
      m_uiTabSystemSettings.lineEdit_on_local_remote_data_drive_path->text()
          .toStdString();

  // scripts and processes
  setts.m_remote.m_nodes = m_uiTabSystemSettings.spinBox_remote_nodes->value();
  setts.m_remote.m_cores = m_uiTabSystemSettings.spinBox_remote_cores->value();

  setts.m_local.m_processes =
      m_uiTabSystemSettings.spinBox_local_processes->value();
  setts.m_local.m_cores = m_uiTabSystemSettings.spinBox_local_cores->value();

  setts.m_local.m_reconScriptsPath =
      m_uiTabSystemSettings.lineEdit_local_recon_scripts->text().toStdString();

  setts.m_experimentReference =
      m_uiTabRun.lineEdit_experiment_reference->text().toStdString();
  return setts;
}

void TomographyIfaceViewQtGUI::sendToOctopusVisClicked() {
  sendToVisTool("Octopus Visualization 3D", m_setupOctopusVisPath,
                g_defOctopusAppendPath);
}

void TomographyIfaceViewQtGUI::sendToParaviewClicked() {
  sendToVisTool("ParaView", m_setupParaviewPath, g_defParaviewAppendPath);
}

/**
 * Start a third party tool as a process. TODOVIEW: This is a very early
 * experimental implementation that should be moved out of this view.
 *
 * @param toolName Human understandable name of the tool/program
 * @param pathString Path where the tool is installed
 * @param appendBin string to append to the path if required, example:
 * bin/tool.exe
 */
void TomographyIfaceViewQtGUI::sendToVisTool(const std::string &toolName,
                                             const std::string &pathString,
                                             const std::string &appendBin) {
  // prepare external tool executable path
  Poco::Path tmpPath(pathString);
  if (!appendBin.empty()) {
    tmpPath.append(appendBin);
  }
  const std::string toolPath = tmpPath.toString();

  // get path to pass as parameter
  const QFileSystemModel *model = dynamic_cast<QFileSystemModel *>(
      m_uiTabVisualize.treeView_files->model());
  if (!model)
    return;

  const auto selection =
      m_uiTabVisualize.treeView_files->selectionModel()->selectedIndexes();
  // just take the first selected item/directory
  if (selection.empty())
    return;
  QString selPath = model->filePath(selection.first());

  // Execute
  std::vector<std::string> args;
  args.push_back(selPath.toStdString());

  sendLog("Executing visualization tool: " + toolName + ". Executing: '" +
          toolPath + "', with parameters: '" + args[0] + "'.");
  try {
    Mantid::Kernel::ConfigService::Instance().launchProcess(toolPath, args);
  } catch (std::runtime_error &rexc) {
    sendLog("The execution of " + toolName + "failed. details: " +
            std::string(rexc.what()));
    userWarning("Execution failed ",
                "Coult not execute the tool. Error details: " +
                    std::string(rexc.what()));
  }
}

void TomographyIfaceViewQtGUI::browseFilesToVisualizeClicked() {
  // an alternative would be to start from the current selection, instead of
  // the
  // current root:
  const QFileSystemModel *model = dynamic_cast<QFileSystemModel *>(
      m_uiTabVisualize.treeView_files->model());
  if (!model)
    return;

  const QString currentPath = model->rootPath();
  QString path(QFileDialog::getExistingDirectory(
      this, tr("Select root directory/folder with processed data "
               "(reconstructions) under it"),
      currentPath));

  if (!path.isEmpty()) {
    m_uiTabVisualize.treeView_files->setRootIndex(model->index(path));
  }
}

// helper that should go to the presenter. Makes sure that the path is
// effectively readable
std::string TomographyIfaceViewQtGUI::checkDefaultVisualizeDir(
    const std::string &basePath, const std::string &appendComp) {
  Poco::Path location(Poco::Path::expand(basePath));
  location.append(appendComp);
  Poco::File locationDir(location);

  std::string path;
  if (locationDir.exists()) {
    path = location.toString();
  } else {
    userWarning(
        "Cannot open the path",
        "Cannot open " + location.toString() +
            ". Please check that it exists on your system and it is readable.");
  }

  return path;
}

void TomographyIfaceViewQtGUI::defaultDirLocalVisualizeClicked() {
  const QFileSystemModel *model = dynamic_cast<QFileSystemModel *>(
      m_uiTabVisualize.treeView_files->model());
  if (!model)
    return;

  // TODOVIEW: this should be moved to presenter?
  std::string checkedPath = checkDefaultVisualizeDir(
      m_uiTabSystemSettings.lineEdit_on_local_data_drive_or_path->text()
          .toStdString(),
      m_uiTabSystemSettings.lineEdit_path_comp_1st->text().toStdString());

  const QString path = QString::fromStdString(checkedPath);
  if (!path.isEmpty()) {
    m_uiTabVisualize.treeView_files->setRootIndex(model->index(path));
  }
}

void TomographyIfaceViewQtGUI::defaultDirRemoteVisualizeClicked() {
  const QFileSystemModel *model = dynamic_cast<QFileSystemModel *>(
      m_uiTabVisualize.treeView_files->model());
  if (!model)
    return;

  // TODOVIEW: this should be moved to presenter?
  std::string checkedPath = checkDefaultVisualizeDir(
      m_uiTabSystemSettings.lineEdit_on_local_remote_data_drive_path->text()
          .toStdString(),
      m_uiTabSystemSettings.lineEdit_path_comp_1st->text().toStdString());

  const QString path = QString::fromStdString(checkedPath);
  if (!path.isEmpty()) {
    m_uiTabVisualize.treeView_files->setRootIndex(model->index(path));
  }
}

void TomographyIfaceViewQtGUI::browseVisToolParaviewClicked() {
  m_setupParaviewPath =
      checkUserBrowseDir(m_uiTabVisualize.lineEdit_paraview_location);
}

void TomographyIfaceViewQtGUI::browseVisToolOctopusClicked() {
  m_setupOctopusVisPath =
      checkUserBrowseDir(m_uiTabVisualize.lineEdit_octopus_vis_location);
}

/**
 * Show the usual pop-up asking for a directory. Checks if the
 * directory is valid, and updates the "previous/last directory" for
 * the next browse directory.
 *
 * @param le line edit object on which the path is displayed.
 *
 * @param userMsg message to show in the pop-up window
 *
 * @param remember whether to remember this path for the next time
 * that a browse-directory button is used. Normally you would set it
 * to true for the data paths, but not for things like executable,
 * external tools, etc.
 *
 * @return the directory path as a string
 */
std::string TomographyIfaceViewQtGUI::checkUserBrowseDir(
    QLineEdit *le, const std::string &userMsg, bool remember) {

  QString prev;
  if (le->text().isEmpty()) {
    prev =
        MantidQt::API::AlgorithmInputHistory::Instance().getPreviousDirectory();
  } else {
    prev = le->text();
  }

  QString path(
      QFileDialog::getExistingDirectory(this, tr(userMsg.c_str()), prev));

  if (!path.isEmpty()) {
    le->setText(path);
    if (remember) {
      MantidQt::API::AlgorithmInputHistory::Instance().setPreviousDirectory(
          path);
    }
  }

  return path.toStdString();
}

/**
 * Show the usual pop-up asking for an (existing) file. Checks if a
 * file is actually selected, and updates the "previous/last directory" for
 * the next browse file/directory.
 *
 * @param le line edit object on which the path is displayed.
 *
 * @param userMsg message to show in the pop-up window
 *
 * @param remember whether to remember this path for the next time
 * that a browse-file/directory button is used. Normally you would set
 * it to true for the data paths, but not for things like executable,
 * external tools, etc.
 *
 * @return the file path as a string
 */
std::string TomographyIfaceViewQtGUI::checkUserBrowseFile(
    QLineEdit *le, const std::string &userMsg, bool remember) {

  QString prev;
  if (le->text().isEmpty()) {
    prev =
        MantidQt::API::AlgorithmInputHistory::Instance().getPreviousDirectory();
  } else {
    prev = le->text();
  }

  QString path(QFileDialog::getOpenFileName(this, tr(userMsg.c_str()), prev));

  if (!path.isEmpty()) {
    le->setText(path);
    if (remember) {
      MantidQt::API::AlgorithmInputHistory::Instance().setPreviousDirectory(
          path);
    }
  }

  return path.toStdString();
}

void TomographyIfaceViewQtGUI::resetPrePostFilters() {
  auto reply = QMessageBox::question(
      this, "Reset Confirmation", "Are you sure you want to <br><strong>RESET "
                                  "ALL</strong> Filter settings?<br>This "
                                  "action cannot be undone!",
      QMessageBox::Yes | QMessageBox::No);
  // default constructors with factory defaults
  if (reply == QMessageBox::Yes) {
    TomoReconFiltersSettings def;
    setPrePostProcSettings(def);
  }
}

void TomographyIfaceViewQtGUI::systemSettingsEdited() {
  m_presenter->notify(ITomographyIfacePresenter::SystemSettingsUpdated);
}

void TomographyIfaceViewQtGUI::systemSettingsNumericEdited() {
  m_presenter->notify(ITomographyIfacePresenter::SystemSettingsUpdated);
}

void TomographyIfaceViewQtGUI::resetSystemSettings() {
  auto reply = QMessageBox::question(
      this, "Reset Confirmation", "Are you sure you want to <br><strong>RESET "
                                  "ALL</strong> System settings?<br>This "
                                  "action cannot be undone!",
      QMessageBox::Yes | QMessageBox::No);
  // default constructors with factory defaults
  if (reply == QMessageBox::Yes) {
    // From factory defaults
    TomoSystemSettings defaults;
    updateSystemSettingsTabFields(defaults);
  }
}

/**
* Show a warning message to the user (pop up)
*
* @param err Basic error title
* @param description More detailed explanation, hints, additional
* information, etc.
*/
void TomographyIfaceViewQtGUI::userWarning(const std::string &err,
                                           const std::string &description) {
  QMessageBox::warning(this, QString::fromStdString(err),
                       QString::fromStdString(description), QMessageBox::Ok,
                       QMessageBox::Ok);
}

void TomographyIfaceViewQtGUI::updatedExperimentReference() {
  m_setupExperimentRef =
      m_uiTabRun.lineEdit_experiment_reference->text().toStdString();
  // Might have to change: m_uiTabSystemSettings.lineEdit_local_out_recon_dir
  // as
  // well
}

/**
 * To log a message without waiting.
 */
void TomographyIfaceViewQtGUI::sendLog(const std::string &msg) {
  m_logMsgs.push_back(msg);
  m_presenter->notify(ITomographyIfacePresenter::LogMsg);
  m_logMsgs.clear();
}

/**
 * Show an error (serious) message to the user (pop up)
 *
 * @param err Basic error title
 * @param description More detailed explanation, hints, additional
 * information, etc.
 */
void TomographyIfaceViewQtGUI::userError(const std::string &err,
                                         const std::string &description) {
  QMessageBox::critical(this, QString::fromStdString(err),
                        QString::fromStdString(description), QMessageBox::Ok,
                        QMessageBox::Ok);
}

void TomographyIfaceViewQtGUI::closeEvent(QCloseEvent *event) {
  int answer = QMessageBox::AcceptRole;

  bool ask = m_settings.onCloseAskForConfirmation;
  if (ask) {
    QMessageBox msgBox;
    msgBox.setWindowTitle("Close the tomographic reconstruction interface");
    // with something like this, we'd have layout issues:
    // msgBox.setStandardButtons(QMessageBox::No | QMessageBox::Yes);
    // msgBox.setDefaultButton(QMessageBox::Yes);
    msgBox.setIconPixmap(QPixmap(":/win/unknown.png"));
    QCheckBox confirmCheckBox("Always ask for confirmation", &msgBox);
    confirmCheckBox.setCheckState(Qt::Checked);
    msgBox.layout()->addItem(new QSpacerItem(0, 0, QSizePolicy::Expanding));
    msgBox.layout()->addWidget(&confirmCheckBox);
    QPushButton *bYes = msgBox.addButton("Yes", QMessageBox::YesRole);
    bYes->setIcon(style()->standardIcon(QStyle::SP_DialogYesButton));
    QPushButton *bNo = msgBox.addButton("No", QMessageBox::NoRole);
    bNo->setIcon(style()->standardIcon(QStyle::SP_DialogNoButton));
    msgBox.setDefaultButton(bNo);
    msgBox.setText("You are about to close this interface");
    msgBox.setInformativeText(
        "If you close this interface you will need to log in again "
        "and you might loose some of the current state. Jobs running on "
        "remote "
        "compute resources will remain unaffected though. Are you sure?");

    m_settings.onCloseAskForConfirmation = confirmCheckBox.isChecked();
    answer = msgBox.exec();
  }

  if (answer == QMessageBox::AcceptRole) {
    // TODOVIEW? cleanup();
    m_presenter->notify(ITomographyIfacePresenter::ShutDown);
    event->accept();
  } else {
    event->ignore();
  }
}

void TomographyIfaceViewQtGUI::openHelpWin() {
  MantidQt::API::HelpWindow::showCustomInterface(
      NULL, QString("Tomographic_Reconstruction"));
}
} // namespace CustomInterfaces
} // namespace MantidQt<|MERGE_RESOLUTION|>--- conflicted
+++ resolved
@@ -11,18 +11,8 @@
 #include "MantidQtCustomInterfaces/Tomography/TomographyIfaceViewQtGUI.h"
 #include "MantidQtCustomInterfaces/Tomography/ToolConfigAstraToolbox.h"
 #include "MantidQtCustomInterfaces/Tomography/ToolConfigCustom.h"
-<<<<<<< HEAD
-#include "MantidQtCustomInterfaces/Tomography/TomoSystemSettings.h"
-=======
 
 #include "MantidQtCustomInterfaces/Tomography/TomoToolConfigDialogBase.h"
->>>>>>> cc5382a9
-
-#include "MantidQtCustomInterfaces/Tomography/TomoToolConfigDialogBase.h"
-#include "MantidQtCustomInterfaces/Tomography/TomoToolConfigTomoPyDialog.h"
-#include "MantidQtCustomInterfaces/Tomography/TomoToolConfigAstraDialog.h"
-#include "MantidQtCustomInterfaces/Tomography/TomoToolConfigCustomDialog.h"
-#include "MantidQtCustomInterfaces/Tomography/TomographyIfaceViewQtGUI.h"
 
 using namespace Mantid::API;
 using namespace MantidQt::CustomInterfaces;
@@ -164,26 +154,12 @@
 TomographyIfaceViewQtGUI::TomographyIfaceViewQtGUI(QWidget *parent)
     : UserSubWindow(parent), ITomographyIfaceView(), m_tabROIW(nullptr),
       m_tabImggFormats(nullptr), m_processingJobsIDs(), m_currentComputeRes(""),
-<<<<<<< HEAD
-      m_currentReconTool("TomoPy"), m_imgPath(""), m_logMsgs(), m_systemSettings(),
-      m_toolsSettings(), m_settings(),
-      m_settingsGroup("CustomInterfaces/Tomography"),
-      m_settingsSubGroupEnergy(m_settingsGroup + "/EnergyBands"),
-      m_aggAlgRunner(), m_availPlugins(), m_currPlugins(), m_currentParamPath(),
-      m_presenter(nullptr) {
-
-  // defaults from the tools
-  m_tomopyMethod = ToolConfigTomoPy::methods().front().first;
-  m_astraMethod = ToolConfigAstraToolbox::methods().front().first;
-}
-=======
       m_currentReconTool("TomoPy"), m_imgPath(""), m_logMsgs(),
       m_systemSettings(), m_settings(),
       m_settingsGroup("CustomInterfaces/Tomography"),
       m_settingsSubGroupEnergy(m_settingsGroup + "/EnergyBands"),
       m_aggAlgRunner(), m_availPlugins(), m_currPlugins(), m_currentParamPath(),
       m_presenter(nullptr) {}
->>>>>>> cc5382a9
 
 TomographyIfaceViewQtGUI::~TomographyIfaceViewQtGUI() {}
 
@@ -244,19 +220,6 @@
   // This view doesn't even know the names of compute resources, etc.
   m_presenter->notify(ITomographyIfacePresenter::SetupResourcesAndTools);
 }
-
-// Build a unique (and hidden) name for the table ws
-std::string TomographyIfaceViewQtGUI::createUniqueNameHidden() {
-  std::string name;
-  do {
-    // with __ prefix => hidden
-    name = "__TomoConfigTableWS_Seq_" +
-           boost::lexical_cast<std::string>(g_nameSeqNo++);
-  } while (AnalysisDataService::Instance().doesExist(name));
-
-  return name;
-}
-size_t TomographyIfaceViewQtGUI::g_nameSeqNo = 0;
 
 void TomographyIfaceViewQtGUI::doSetupGeneralWidgets() {
 
@@ -958,14 +921,6 @@
 
 void TomographyIfaceViewQtGUI::runToolIndexChanged(int /* i */) {
   QComboBox *rt = m_uiTabRun.comboBox_run_tool;
-<<<<<<< HEAD
-  std::cout << "runToolIndexChanged\n";
-  // this shouldn't segfault for nullptr, because lazy evaluation
-  if (!rt || rt->count() < 1)
-    return;
-
-=======
->>>>>>> cc5382a9
   m_currentReconTool = rt->currentText().toStdString();
   m_presenter->notify(ITomographyIfacePresenter::ToolChanged);
 }
@@ -1092,112 +1047,10 @@
  * @param dialog The pointer to the current dialog
  */
 void TomographyIfaceViewQtGUI::showToolConfig(
-<<<<<<< HEAD
-    TomoToolConfigDialogBase *dialog) {
-
-  // set up all the information we need for the dialog
-  std::string run =
-      m_uiTabSystemSettings.lineEdit_remote_scripts_base_dir->text()
-          .toStdString() +
-      "/scripts/Imaging/IMAT/" + "tomo_reconstruct.py";
-  TomoPathsConfig paths = currentPathsConfig();
-  std::string pathOut = Poco::Path::expand(
-      g_defOutPathLocal + "/" +
-      m_uiTabRun.lineEdit_experiment_reference->text().toStdString());
-  static size_t reconIdx = 1;
-  const std::string localOutNameAppendix =
-      std::string("/processed/") + "reconstruction_" + std::to_string(reconIdx);
-
-  dialog->setupDialog(run, paths, pathOut, localOutNameAppendix);
-
-  // do we do anything with the parameter?
-  int res = dialog->execute();
-
-  // TODO resolve result here? or notify presenter (it will have to keep the
-  // pointer somewhere)
-  //  if (g_TomoPyTool == name) {
-  //	 dialog->setUpDialog();
-  //    int res = dialog->execute();
-  //
-  //    if (QDialog::Accepted == res) {
-  //      // TODO: move this
-  //      int mi = m_uiTomoPy.comboBox_method->currentIndex();
-  //
-  //      TomoPathsConfig paths = currentPathsConfig();
-  //      // TODO: for the output path, probably better to take the sample path,
-  //      // then up one level
-  //      m_toolsSettings.tomoPy = ToolConfigTomoPy(
-  //          run.toStdString(),
-  //          g_defOutPathLocal + "/" +
-  //              m_uiTabRun.lineEdit_experiment_reference->text().toStdString()
-  //              +
-  //              localOutNameAppendix,
-  //          paths.pathDarks(), paths.pathOpenBeam(), paths.pathSamples());
-  //      //m_tomopyMethod = methods[mi].first;
-  //    }
-  //  } else if (g_AstraTool == name) {
-  //	  dialog->setUpDialog();
-  //	  int res = dialog->execute();
-  ///*
-  //    TomoToolConfigAstraDialog astra;
-  //    m_uiAstra.setupUi(&astra);
-  //    m_uiAstra.comboBox_method->clear();
-  //    const auto methods = ToolConfigAstraToolbox::methods();
-  //    for (size_t i = 0; i < methods.size(); i++) {
-  //      m_uiAstra.comboBox_method->addItem(
-  //          QString::fromStdString(methods[i].second));
-  //    }
-  //    int res = astra.exec();*/
-  //
-  //    if (QDialog::Accepted == res) {
-  //      // TODO: move this
-  //      int mi = m_uiAstra.comboBox_method->currentIndex();
-  //
-  //      TomoPathsConfig paths = currentPathsConfig();
-  //      // TODO: for the output path, probably better to take the sample path,
-  //      // then up one level
-  //      m_toolsSettings.astra = ToolConfigAstraToolbox(
-  //          run.toStdString(),
-  //          Poco::Path::expand(
-  //              g_defOutPathLocal + "/" +
-  //              m_uiTabRun.lineEdit_experiment_reference->text().toStdString()
-  //              +
-  //              localOutNameAppendix),
-  //          paths.pathDarks(), paths.pathOpenBeam(), paths.pathSamples());
-  ////      m_astraMethod = methods[mi].first;
-  //    }
-  //  } else if (g_SavuTool == name) {
-  ////    // TODO: savu not ready. This is a temporary kludge, it just shows
-  ////    // the setup dialog so we can chat about it.
-  ////    TomographyIfaceViewQtGUI savu;
-  ////    m_uiSavu.setupUi(&savu);
-  ////    doSetupSavu();
-  ////    savu.setWindowModality(Qt::ApplicationModal);
-  ////    savu.show();
-  ////    QEventLoop el;
-  ////    connect(this, SIGNAL(destroyed()), &el, SLOT(quit()));
-  ////    el.exec();
-  ////  } else if (g_customCmdTool == name) {
-  ////    TomoToolConfigCustomDialog cmd;
-  ////    m_uiCustom.setupUi(&cmd);
-  ////    int res = cmd.exec();
-  ////
-  ////    if (QDialog::Accepted == res) {
-  ////      // TODO: move this
-  ////      QString run = m_uiCustom.lineEdit_runnable->text();
-  ////      QString opts = m_uiCustom.textEdit_cl_opts->toPlainText();
-  ////
-  ////      m_toolsSettings.custom =
-  ////          ToolConfigCustom(run.toStdString(), opts.toStdString());
-  ////    }
-  //  }
-  // TODO: 'CCPi CGLS' tool maybe in the future. Tool not ready.
-=======
     TomoToolConfigDialogBase &dialog) {
 
   // execute also intiialises all the parts of the GUI
   dialog.initialiseGUIandExecute();
->>>>>>> cc5382a9
 }
 
 /**
@@ -1254,37 +1107,6 @@
   }
 
   m_presenter->notify(ITomographyIfacePresenter::CancelJobFromTable);
-}
-
-/**
-* Load a savu tomo config file into the current plugin list, overwriting it.
-* Uses the algorithm LoadSavuTomoConfig
-*/
-void TomographyIfaceViewQtGUI::loadSavuTomoConfig(
-    std::string &filePath, Mantid::API::ITableWorkspace_sptr &currentPlugins) {
-  // try to load tomo reconstruction parametereization file
-  auto alg = Mantid::API::AlgorithmManager::Instance().createUnmanaged(
-      "LoadSavuTomoConfig");
-  alg->initialize();
-  alg->setPropertyValue("Filename", filePath);
-  alg->setPropertyValue("OutputWorkspace", createUniqueNameHidden());
-  try {
-    alg->execute();
-  } catch (std::runtime_error &e) {
-    throw std::runtime_error(
-        std::string("Error when trying to load tomographic reconstruction "
-                    "parameter file: ") +
-        e.what());
-  }
-
-  // new processing plugins list
-  try {
-    currentPlugins = alg->getProperty("OutputWorkspace");
-  } catch (std::exception &e) {
-    userError("Could not load config file", "Failed to load the file "
-                                            "with the following error: " +
-                                                std::string(e.what()));
-  }
 }
 
 /**
