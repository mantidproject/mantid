#ifndef MANTIDQTMANTIDWIDGETS_DATAPROCESSORMAINPRESENTER_H
#define MANTIDQTMANTIDWIDGETS_DATAPROCESSORMAINPRESENTER_H

#include "MantidKernel/System.h"

#include <QSet>
#include <QString>

namespace MantidQt {
namespace MantidWidgets {
/** @class DataProcessorMainPresenter

DataProcessorMainPresenter is an interface that defines the functions that
need to be implemented to communicate (send/receive information) with a
DataProcessor presenter. Any interface that uses a DataProcessor widget should
have a concrete presenter inheriting from this interface. As an example,
ReflRunsTabPresenter (the presenter of the 'Runs' tab in the ISIS Reflectometry
(Polref) interface implements this interface to receive the list of actions,
including the list of available workspaces in the ADS, and populate the menus
'Reflectometry' and 'Edit'.

Copyright &copy; 2011-16 ISIS Rutherford Appleton Laboratory, NScD Oak Ridge
National Laboratory & European Spallation Source

This file is part of Mantid.

Mantid is free software; you can redistribute it and/or modify
it under the terms of the GNU General Public License as published by
the Free Software Foundation; either version 3 of the License, or
(at your option) any later version.

Mantid is distributed in the hope that it will be useful,
but WITHOUT ANY WARRANTY; without even the implied warranty of
MERCHANTABILITY or FITNESS FOR A PARTICULAR PURPOSE.  See the
GNU General Public License for more details.

You should have received a copy of the GNU General Public License
along with this program.  If not, see <http://www.gnu.org/licenses/>.

File change history is stored at: <https://github.com/mantidproject/mantid>.
Code Documentation is available at: <http://doxygen.mantidproject.org>
*/
class DataProcessorMainPresenter {
public:
  virtual ~DataProcessorMainPresenter() {}

  /// Notify this receiver with the list of table workspaces in the ADS that can
  /// be loaded into the interface
  virtual void notifyADSChanged(const QSet<QString> &workspaceList) {
    UNUSED_ARG(workspaceList);
  }

  /// Return global options for pre-processing as a string
  virtual QString getPreprocessingOptionsAsString() const { return QString(); }
  /// Return property names associated with pre-processing values
  virtual QString getPreprocessingProperties() const { return QString(); }
  /// Return global options for reduction
  virtual QString getProcessingOptions() const { return QString(); }
  /// Return global options for post-processing
  virtual QString getPostprocessingOptions() const { return QString(); }
  /// Return time-slicing values
  virtual QString getTimeSlicingValues() const { return QString(); }
  /// Return time-slicing type
  virtual QString getTimeSlicingType() const { return QString(); }

  /// Handle data reduction paused/resumed
  virtual void pause() const {}
  virtual void resume() const {}

<<<<<<< HEAD
  /// Handle data reduction paused confirmation
  virtual void confirmReductionPaused() const = 0;
=======
  /// Handle data reduction paused/resumed confirmation
  virtual void confirmReductionPaused() const {}
  virtual void confirmReductionResumed() const {}
>>>>>>> e7638e2f
};
}
}
#endif /* MANTIDQTMANTIDWIDGETS_DATAPROCESSORMAINPRESENTER_H */<|MERGE_RESOLUTION|>--- conflicted
+++ resolved
@@ -64,17 +64,10 @@
   virtual QString getTimeSlicingType() const { return QString(); }
 
   /// Handle data reduction paused/resumed
-  virtual void pause() const {}
-  virtual void resume() const {}
-
-<<<<<<< HEAD
+  virtual void pause() const {};
+  virtual void resume() const {};
   /// Handle data reduction paused confirmation
-  virtual void confirmReductionPaused() const = 0;
-=======
-  /// Handle data reduction paused/resumed confirmation
-  virtual void confirmReductionPaused() const {}
-  virtual void confirmReductionResumed() const {}
->>>>>>> e7638e2f
+  virtual void confirmReductionPaused() const {};
 };
 }
 }
