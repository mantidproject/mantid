#ifndef MANTIDQTMANTIDWIDGETS_DATAPROCESSORTWOLEVELTREEMANAGER_H
#define MANTIDQTMANTIDWIDGETS_DATAPROCESSORTWOLEVELTREEMANAGER_H

#include "MantidQtMantidWidgets/DataProcessorUI/DataProcessorTreeManager.h"
#include "MantidQtMantidWidgets/WidgetDllOption.h"

namespace MantidQt {
namespace MantidWidgets {

class DataProcessorPresenter;
class DataProcessorWhiteList;
class QDataProcessorTwoLevelTreeModel;

/** @class DataProcessorTwoLevelTreeManager

DataProcessorTwoLevelTreeManager is a concrete implementation of a
DataProcessorTreeManager that handles a two-level tree view (which corresponds
to a DataProcessorUI with a post-processing algorithm defined).

Copyright &copy; 2011-16 ISIS Rutherford Appleton Laboratory, NScD Oak Ridge
National Laboratory & European Spallation Source

This file is part of Mantid.

Mantid is free software; you can redistribute it and/or modify
it under the terms of the GNU General Public License as published by
the Free Software Foundation; either version 3 of the License, or
(at your option) any later version.

Mantid is distributed in the hope that it will be useful,
but WITHOUT ANY WARRANTY; without even the implied warranty of
MERCHANTABILITY or FITNESS FOR A PARTICULAR PURPOSE.  See the
GNU General Public License for more details.

You should have received a copy of the GNU General Public License
along with this program.  If not, see <http://www.gnu.org/licenses/>.

File change history is stored at: <https://github.com/mantidproject/mantid>.
Code Documentation is available at: <http://doxygen.mantidproject.org>
*/
class EXPORT_OPT_MANTIDQT_MANTIDWIDGETS DataProcessorTwoLevelTreeManager
    : public DataProcessorTreeManager {
public:
  /// Constructor
  DataProcessorTwoLevelTreeManager(DataProcessorPresenter *presenter,
                                   Mantid::API::ITableWorkspace_sptr table,
                                   const DataProcessorWhiteList &whitelist);
  /// Constructor (no table ws given)
  DataProcessorTwoLevelTreeManager(DataProcessorPresenter *presenter,
                                   const DataProcessorWhiteList &whitelist);
  /// Destructor
  ~DataProcessorTwoLevelTreeManager() override;

  /// Publish commands
  std::vector<std::unique_ptr<DataProcessorCommand>> publishCommands() override;
  /// Append a row
  void appendRow() override;
  /// Append a group to the model
  void appendGroup() override;
  /// Delete a row
  void deleteRow() override;
  /// Delete a group
  void deleteGroup() override;
  /// Group rows
  void groupRows() override;
  /// Expand selection
  std::set<int> expandSelection() override;
  /// Clear selected
  void clearSelected() override;
  /// Copy selected
  std::string copySelected() override;
  /// Paste selected
  void pasteSelected(const std::string &text) override;
  /// Blank table
  void newTable(const DataProcessorWhiteList &whitelist) override;
  /// New table
  void newTable(Mantid::API::ITableWorkspace_sptr table,
                const DataProcessorWhiteList &whitelist) override;

  /// Return selected data
  TreeData selectedData(bool prompt) override;
  /// Transfer new data to model
  void transfer(const std::vector<std::map<std::string, std::string>> &runs,
                const DataProcessorWhiteList &whitelist) override;
  /// Update row with new data
  void update(int parent, int child,
              const std::vector<std::string> &data) override;
<<<<<<< HEAD
  void setCell(int row, int column, int parentRow, int parentColumn,
               const std::string &value) override;
  std::string getCell(int row, int column, int parentRow,
                      int parentColumn) override;
  int getNumberOfRows() override;
=======
  /// Highlight a new data item
  void addHighlighted(int position) override;
  void addHighlighted(int position, int parent) override;
>>>>>>> e5c17b78

  /// Validate a table workspace
  bool isValidModel(Mantid::API::Workspace_sptr ws,
                    size_t whitelistColumns) const override;

  /// Return the model
  boost::shared_ptr<AbstractDataProcessorTreeModel> getModel() override;
  /// Return the table workspace
  Mantid::API::ITableWorkspace_sptr getTableWorkspace() override;

private:
  /// The DataProcessor presenter
  DataProcessorPresenter *m_presenter;
  /// The model
  boost::shared_ptr<QDataProcessorTwoLevelTreeModel> m_model;

  /// Insert a row in the model
  void insertRow(int groupIndex, int rowIndex);
  /// Insert a group in the model
  void insertGroup(int groupIndex);
  /// Get the number of rows in a group
  int numRowsInGroup(int groupId) const;
  /// Create a default table workspace
  Mantid::API::ITableWorkspace_sptr
  createDefaultWorkspace(const DataProcessorWhiteList &whitelist);
  /// Validate a table workspace
  void validateModel(Mantid::API::ITableWorkspace_sptr ws,
                     size_t whitelistColumns) const;
};
}
}
#endif /*MANTIDQTMANTIDWIDGETS_DATAPROCESSORTWOLEVELTREEMANAGER_H*/<|MERGE_RESOLUTION|>--- conflicted
+++ resolved
@@ -85,17 +85,14 @@
   /// Update row with new data
   void update(int parent, int child,
               const std::vector<std::string> &data) override;
-<<<<<<< HEAD
+  /// Highlight a new data item
+  void addHighlighted(int position) override;
+  void addHighlighted(int position, int parent) override;
   void setCell(int row, int column, int parentRow, int parentColumn,
                const std::string &value) override;
   std::string getCell(int row, int column, int parentRow,
                       int parentColumn) override;
   int getNumberOfRows() override;
-=======
-  /// Highlight a new data item
-  void addHighlighted(int position) override;
-  void addHighlighted(int position, int parent) override;
->>>>>>> e5c17b78
 
   /// Validate a table workspace
   bool isValidModel(Mantid::API::Workspace_sptr ws,
