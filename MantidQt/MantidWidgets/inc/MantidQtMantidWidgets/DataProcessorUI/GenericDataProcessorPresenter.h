#ifndef MANTIDQTMANTIDWIDGETS_GENERICDATAPROCESSORPRESENTER_H
#define MANTIDQTMANTIDWIDGETS_GENERICDATAPROCESSORPRESENTER_H

#include "MantidAPI/ITableWorkspace_fwd.h"
#include "MantidAPI/AlgorithmManager.h"
#include "MantidQtAPI/WorkspaceObserver.h"
#include "MantidQtMantidWidgets/DataProcessorUI/DataProcessorCommand.h"
#include "MantidQtMantidWidgets/DataProcessorUI/DataProcessorMainPresenter.h"
#include "MantidQtMantidWidgets/DataProcessorUI/DataProcessorOneLevelTreeManager.h"
#include "MantidQtMantidWidgets/DataProcessorUI/DataProcessorTwoLevelTreeManager.h"
#include "MantidQtMantidWidgets/DataProcessorUI/DataProcessorPostprocessingAlgorithm.h"
#include "MantidQtMantidWidgets/DataProcessorUI/DataProcessorPreprocessMap.h"
#include "MantidQtMantidWidgets/DataProcessorUI/DataProcessorPreprocessingAlgorithm.h"
#include "MantidQtMantidWidgets/DataProcessorUI/DataProcessorPresenter.h"
#include "MantidQtMantidWidgets/DataProcessorUI/DataProcessorProcessingAlgorithm.h"
#include "MantidQtMantidWidgets/DataProcessorUI/DataProcessorWhiteList.h"
#include "MantidQtMantidWidgets/DataProcessorUI/GenericDataProcessorPresenterThread.h"
#include "MantidQtMantidWidgets/DataProcessorUI/TreeData.h"
#include "MantidQtMantidWidgets/ProgressPresenter.h"
#include "MantidQtMantidWidgets/WidgetDllOption.h"

#include <QSet>
#include <queue>

#include <QObject>

namespace MantidQt {
namespace MantidWidgets {
// Forward decs
class ProgressableView;
class DataProcessorView;
class DataProcessorTreeManager;
class GenericDataProcessorPresenterThread;

using RowItem = std::pair<int, RowData>;
using RowQueue = std::queue<RowItem>;
using GroupQueue = std::queue<std::pair<int, RowQueue>>;

/** @class GenericDataProcessorPresenter

GenericDataProcessorPresenter is a presenter class for the Data Processor
Interface. It handles any interface functionality and model manipulation.

Copyright &copy; 2011-16 ISIS Rutherford Appleton Laboratory, NScD Oak Ridge
National Laboratory & European Spallation Source

This file is part of Mantid.

Mantid is free software; you can redistribute it and/or modify
it under the terms of the GNU General Public License as published by
the Free Software Foundation; either version 3 of the License, or
(at your option) any later version.

Mantid is distributed in the hope that it will be useful,
but WITHOUT ANY WARRANTY; without even the implied warranty of
MERCHANTABILITY or FITNESS FOR A PARTICULAR PURPOSE.  See the
GNU General Public License for more details.

You should have received a copy of the GNU General Public License
along with this program.  If not, see <http://www.gnu.org/licenses/>.

File change history is stored at: <https://github.com/mantidproject/mantid>.
Code Documentation is available at: <http://doxygen.mantidproject.org>
*/
class EXPORT_OPT_MANTIDQT_MANTIDWIDGETS GenericDataProcessorPresenter
    : public QObject,
      public DataProcessorPresenter,
      public MantidQt::API::WorkspaceObserver {
  // Q_OBJECT for 'connect' with thread/worker
  Q_OBJECT

  friend class GenericDataProcessorPresenterRowReducerWorker;
  friend class GenericDataProcessorPresenterGroupReducerWorker;

public:
  // Constructor: pre-processing and post-processing
  GenericDataProcessorPresenter(
      const DataProcessorWhiteList &whitelist,
      const std::map<QString, DataProcessorPreprocessingAlgorithm> &
          preprocessMap,
      const DataProcessorProcessingAlgorithm &processor,
      const DataProcessorPostprocessingAlgorithm &postprocessor,
      const std::map<QString, QString> &postprocessMap =
          std::map<QString, QString>(),
      const QString &loader = "Load");
  // Constructor: no pre-processing, post-processing
  GenericDataProcessorPresenter(
      const DataProcessorWhiteList &whitelist,
      const DataProcessorProcessingAlgorithm &processor,
      const DataProcessorPostprocessingAlgorithm &postprocessor);
  // Constructor: pre-processing, no post-processing
  GenericDataProcessorPresenter(
      const DataProcessorWhiteList &whitelist,
      const std::map<QString, DataProcessorPreprocessingAlgorithm> &
          preprocessMap,
      const DataProcessorProcessingAlgorithm &processor);
  // Constructor: no pre-processing, no post-processing
  GenericDataProcessorPresenter(
      const DataProcessorWhiteList &whitelist,
      const DataProcessorProcessingAlgorithm &processor);
  // Delegating constructor: pre-processing, no post-processing
  GenericDataProcessorPresenter(
      const DataProcessorWhiteList &whitelist,
      const DataProcessorPreprocessMap &preprocessMap,
      const DataProcessorProcessingAlgorithm &processor);
  // Delegating Constructor: pre-processing and post-processing
  GenericDataProcessorPresenter(
      const DataProcessorWhiteList &whitelist,
      const DataProcessorPreprocessMap &preprocessMap,
      const DataProcessorProcessingAlgorithm &processor,
      const DataProcessorPostprocessingAlgorithm &postprocessor);
  virtual ~GenericDataProcessorPresenter() override;
  void notify(DataProcessorPresenter::Flag flag) override;
  const std::map<QString, QVariant> &options() const override;
  void setOptions(const std::map<QString, QVariant> &options) override;
  void transfer(const std::vector<std::map<QString, QString>> &runs) override;
  void setInstrumentList(const QStringList &instruments,
                         const QString &defaultInstrument) override;
  std::vector<std::unique_ptr<DataProcessorCommand>> publishCommands() override;
  void acceptViews(DataProcessorView *tableView,
                   ProgressableView *progressView) override;
  void accept(DataProcessorMainPresenter *mainPresenter) override;
  void setModel(QString const &name) override;

  // The following methods are public only for testing purposes
  // Get the whitelist
  DataProcessorWhiteList getWhiteList() const { return m_whitelist; };
  // Get the name of the reduced workspace for a given row
  QString getReducedWorkspaceName(const QStringList &data,
                                  const QString &prefix = "");
  // Get the name of a post-processed workspace
<<<<<<< HEAD
  std::string getPostprocessedWorkspaceName(const GroupData &groupData,
                                            const std::string &prefix = "");
  // Call nextGroup() immediately
  void callNextGroup() { nextGroup(); }
=======
  QString getPostprocessedWorkspaceName(const GroupData &groupData,
                                        const QString &prefix = "");
>>>>>>> 41956e19

  ParentItems selectedParents() const override;
  ChildItems selectedChildren() const override;
  bool askUserYesNo(const QString &prompt, const QString &title) const override;
  void giveUserWarning(const QString &prompt,
                       const QString &title) const override;
  bool isProcessing() const override;

protected:
  template <typename T> using QOrderedSet = QMap<T, std::nullptr_t>;
  // The table view we're managing
  DataProcessorView *m_view;
  // The progress view
  ProgressableView *m_progressView;
  // A workspace receiver we want to notify
  DataProcessorMainPresenter *m_mainPresenter;
  // The tree manager, a proxy class to retrieve data from the model
  std::unique_ptr<DataProcessorTreeManager> m_manager;
  // Loader
  QString m_loader;
  // The list of selected items to reduce
  TreeData m_selectedData;
  // Pre-processing options
  QString m_preprocessingOptions;
  // Data processor options
  QString m_processingOptions;
  // Post-processing options
  QString m_postprocessingOptions;

  // Post-process some rows
  void postProcessGroup(const GroupData &data);
  // Reduce a row
  void reduceRow(RowData *data);
  // Finds a run in the AnalysisDataService
  QString findRunInADS(const QString &run, const QString &prefix,
                       bool &runFound);
  // Sets whether to prompt user when getting selected runs
  void setPromptUser(bool allowPrompt);

  // Process selected rows
  virtual void process();
  // Plotting
  virtual void plotRow();
  virtual void plotGroup();
  void plotWorkspaces(const QOrderedSet<QString> &workspaces);

protected slots:
  void reductionError(QString ex);
  void threadFinished(const int exitCode);
  void issueNotFoundWarning(QString const &granule,
                            QSet<QString> const &missingWorkspaces);

private:
  // the name of the workspace/table/model in the ADS, blank if unsaved
  QString m_wsName;
  // The whitelist
  DataProcessorWhiteList m_whitelist;
  // The pre-processing instructions
  std::map<QString, DataProcessorPreprocessingAlgorithm> m_preprocessMap;
  // The data processor algorithm
  DataProcessorProcessingAlgorithm m_processor;
  // Post-processing algorithm
  DataProcessorPostprocessingAlgorithm m_postprocessor;
  // Post-processing map
  std::map<QString, QString> m_postprocessMap;
  // The current queue of groups to be reduced
  GroupQueue m_gqueue;
  // The current group we are reducing row data for
  GroupData m_groupData;
  // The current row item being reduced
  RowItem m_rowItem;
  // The progress reporter
  ProgressPresenter *m_progressReporter;
  // A boolean indicating whether a post-processing algorithm has been defined
  bool m_postprocess;
  // The number of columns
  int m_columns;
  // A boolean indicating whether to prompt the user when getting selected runs
  bool m_promptUser;
  // stores whether or not the table has changed since it was last saved
  bool m_tableDirty;
  // stores the user options for the presenter
  std::map<QString, QVariant> m_options;
  // Thread to run reducer worker in
  std::unique_ptr<GenericDataProcessorPresenterThread> m_workerThread;
  // A boolean that can be set to pause reduction of the current item
  bool m_pauseReduction;
  // A boolean indicating whether data reduction is confirmed paused
  bool m_confirmReductionPaused;
  // Enumeration of the reduction actions that can be taken
  enum class ReductionFlag { ReduceRowFlag, ReduceGroupFlag, StopReduceFlag };
  // A flag of the next action due to be carried out
  ReductionFlag m_nextActionFlag;
  // load a run into the ADS, or re-use one in the ADS if possible
  Mantid::API::Workspace_sptr
  getRun(const QString &run, const QString &instrument, const QString &prefix);
  // Loads a run from disk
  QString loadRun(const QString &run, const QString &instrument,
                  const QString &prefix, const QString &loader, bool &runFound);
  // prepare a run or list of runs for processing
  Mantid::API::Workspace_sptr
  prepareRunWorkspace(const QString &run,
                      const DataProcessorPreprocessingAlgorithm &alg,
                      const std::map<std::string, std::string> &optionsMap);
  // add row(s) to the model
  void appendRow();
  // add group(s) to the model
  void appendGroup();
  // delete row(s) from the model
  void deleteRow();
  // delete group(s) from the model
  void deleteGroup();
  // clear selected row(s) in the model
  void clearSelected();
  // copy selected rows to clipboard
  void copySelected();
  // copy selected rows to clipboard and then delete them
  void cutSelected();
  // paste clipboard into selected rows
  void pasteSelected();
  // group selected rows together
  void groupRows();
  // expand selection to group
  void expandSelection();
  // expand all groups
  void expandAll();
  // close all groups
  void collapseAll();
  // select all rows / groups
  void selectAll();
  // table io methods
  void newTable();
  void openTable();
  void saveTable();
  void saveTableAs();
  void importTable();
  void exportTable();

  // options
  void showOptionsDialog();
  void initOptions();

  // actions/commands
  void addCommands();

  // decide between processing next row or group
  void doNextAction();

  // process next row/group
  void nextRow();
  void nextGroup();

  // start thread for performing reduction on current row/group asynchronously
  virtual void startAsyncRowReduceThread(RowItem *rowItem, int groupIndex);
  virtual void startAsyncGroupReduceThread(GroupData &groupData,
                                           int groupIndex);

  // end reduction
  void endReduction();

  // pause/resume reduction
  void pause();
  void resume();

  // List of workspaces the user can open
  QSet<QString> m_workspaceList;

  void addHandle(const std::string &name,
                 Mantid::API::Workspace_sptr workspace) override;
  void postDeleteHandle(const std::string &name) override;
  void clearADSHandle() override;
  void renameHandle(const std::string &oldName,
                    const std::string &newName) override;
  void afterReplaceHandle(const std::string &name,
                          Mantid::API::Workspace_sptr workspace) override;
  void saveNotebook(const TreeData &data);
  std::vector<std::unique_ptr<DataProcessorCommand>> getTableList();
};
}
}
#endif /*MANTIDQTMANTIDWIDGETS_GENERICDATAPROCESSORPRESENTER_H*/<|MERGE_RESOLUTION|>--- conflicted
+++ resolved
@@ -128,16 +128,11 @@
   // Get the name of the reduced workspace for a given row
   QString getReducedWorkspaceName(const QStringList &data,
                                   const QString &prefix = "");
+  /// Call nextGroup() immediately
+  void callNextGroup() { nextGroup(); }
   // Get the name of a post-processed workspace
-<<<<<<< HEAD
-  std::string getPostprocessedWorkspaceName(const GroupData &groupData,
-                                            const std::string &prefix = "");
-  // Call nextGroup() immediately
-  void callNextGroup() { nextGroup(); }
-=======
   QString getPostprocessedWorkspaceName(const GroupData &groupData,
                                         const QString &prefix = "");
->>>>>>> 41956e19
 
   ParentItems selectedParents() const override;
   ChildItems selectedChildren() const override;
