#ifndef MANTIDQTWIDGETS_CATALOGSEARCH_H_
#define MANTIDQTWIDGETS_CATALOGSEARCH_H_

#include "ui_CatalogSearch.h"
#include "WidgetDllOption.h"
#include "MantidAPI/ITableWorkspace.h"
#include "MantidQtMantidWidgets/CatalogHelper.h"
#include "MantidQtMantidWidgets/CatalogSelector.h"
#include "MantidQtMantidWidgets/CheckboxHeader.h"

#include <QCalendarWidget>

<<<<<<< HEAD
namespace MantidQt
{
  namespace MantidWidgets
  {
    /**
      This class defines the interface and functionality for the cataloging system within Mantid.

      @author Jay Rainey
      @date 08/10/2013

      Copyright &copy; 2011 ISIS Rutherford Appleton Laboratory, NScD Oak Ridge National Laboratory & European Spallation Source

      This file is part of Mantid.

      Mantid is free software; you can redistribute it and/or modify
      it under the terms of the GNU General Public License as published by
      the Free Software Foundation; either version 3 of the License, or
      (at your option) any later version.

      Mantid is distributed in the hope that it will be useful,
      but WITHOUT ANY WARRANTY; without even the implied warranty of
      MERCHANTABILITY or FITNESS FOR A PARTICULAR PURPOSE.  See the
      GNU General Public License for more details.

      You should have received a copy of the GNU General Public License
      along with this program.  If not, see <http://www.gnu.org/licenses/>.

      File change history is stored at: <https://github.com/mantidproject/mantid>
      Code Documentation is available at: <http://doxygen.mantidproject.org>
    */

    class EXPORT_OPT_MANTIDQT_MANTIDWIDGETS CatalogSearch : public QWidget
    {
      Q_OBJECT

    public:
      /// Default constructor
      CatalogSearch(QWidget *parent = 0);
      /// Destructor
      ~CatalogSearch();

    private:
      /// Initialise the layout
      virtual void initLayout();
      /// Make the headers in the provided table bold.
      void emboldenTableHeaders(QTableWidget* table);
      /// Setup table prior to adding data to it, such hiding vertical header.
      void setupTable(QTableWidget* table, const size_t &numOfRows, const size_t &numOfColumns);
      /// Populate the provided table with data from the provided workspace.
      void populateTable(QTableWidget* table, const Mantid::API::ITableWorkspace_sptr &workspace);
      /// Removes data associated with previous search.
      void clearSearch(QTableWidget* table, const std::string &workspace);
      ///  Clear the "search" frame when an investigation has been selected.
      void clearSearchFrame();
      /// Clear the "search results" frame if no results are returned from search.
      void clearSearchResultFrame();
      /// Clear "dataFileFrame" when the user tries to search again.
      void clearDataFileFrame();
      /// Obtain the index of the column in a table that contains a specified name.
      int headerIndexByName(QTableWidget* table, const std::string &searchFor);
      /// Save the current state of ICAT for next time.
      void saveSettings();
      /// Read settings from store.
      void loadSettings();

      ///////////////////////////////////////////////////////////////////////////////
      // Methods for: "Catalog Search"
      ///////////////////////////////////////////////////////////////////////////////

      void dateSelected(const std::string &buttonName);
      /// Populate the instrument list-box.
      void populateInstrumentBox();
      /// Populate the investigation type list-box.
      void populateInvestigationTypeBox();
      /// Obtain the users' text input for each search field.
      const std::map<std::string, std::string> getSearchFields();
      /// Checks if start date is greater than end date.
      bool validateDates();

      ///////////////////////////////////////////////////////////////////////////////
      // Methods for: "Search results"
      ///////////////////////////////////////////////////////////////////////////////

      /// Outputs the results of the query into a table.
      void populateResultTable(int sort_section, Qt::SortOrder sort_order);
      /// Obtain the sessionID for the selected investigation.
      std::string selectedInvestigationSession();

      ///////////////////////////////////////////////////////////////////////////////
      // Methods for: "Datafile information"
      ///////////////////////////////////////////////////////////////////////////////

      /// Populates the table from the results of investigationSelected();
      void populateDataFileTable();
      /// Add a row of checkboxes to the first column of a table.
      void addCheckBoxColumn(QTableWidget* table);
      /// Obtain the file details (file ID and name) for the file to download. (Used in downloadDataFiles).
      const std::vector<std::pair<int64_t, std::string>> selectedDataFileNames();
      /// Updates the dataFile text boxes with relevant info about the selected dataFile.
      void updateDataFileLabels(QTableWidgetItem* item);
      /// Obtain all file extensions from the provided column (dataFileResults -> File name).
      std::unordered_set<std::string> getDataFileExtensions(Mantid::API::Column_sptr column);
      /// Add the list of file extensions to the "Filter type..." drop-down.
      void populateDataFileType(const std::unordered_set<std::string> &extensions);
      /// Disable the download button if user can access the files locally from the archives.
      void disableDownloadButtonIfArchives(int row);

    private slots:
      /// When the facility login button is clicked
      void onFacilityLogin();
      /// When the help button is clicked.
      void helpClicked();
      /// When checked, show the Catalog search frame.
      void showCatalogSearch();
      /// Shows/Hides the "Search results" frame when search results combo box is checked.
      void showSearchResults();
      /// When checked, show the data file info frame.
      void showDataFileInfo();

      ///////////////////////////////////////////////////////////////////////////////
      // SLOTS for: "Catalog Search"
      ///////////////////////////////////////////////////////////////////////////////

      /// Open the DateTime Calendar to select date.
      void openCalendar();
      /// Update text field when date is selected.
      void dateSelected(QDate date);
      /// Show the advanced field when checked.
      void advancedSearchChecked();
      /// When the "Search" button is clicked, display "Search results" frame.
      void searchClicked();
      /// Show the error message labels, including the error message on the tooltips.
      void showErrorLabels(std::map<std::string, std::string> &errors);
      /// Hide the error message labels.
      void hideErrorLabels();
      /// Reset all fields when "Reset" is clicked.
      void onReset();
      /// Enables user to select specific facilities that they want to search the catalogs of.
      void openFacilitySelection();

      ///////////////////////////////////////////////////////////////////////////////
      // SLOTS for: "Search results"
      ///////////////////////////////////////////////////////////////////////////////

      /// Populate the result table, and update the page number.
      void nextPageClicked();
      void prevPageClicked();
      /// Populate's result table depending page number input by user.
      void goToInputPage();
      /// Checks that the investigation is selected and performs investigationClicked.
      void investigationSelected(QTableWidgetItem* item);

      ///////////////////////////////////////////////////////////////////////////////
      // SLOTS for: "Datafile information"
      ///////////////////////////////////////////////////////////////////////////////

      /// Disable load/download buttons if no datafile is selected.
      void disableDatafileButtons();
      /// Performs filterDataFileType() for specified filer type.
      void doFilter(const int &index);
      /// Downloads selected datFiles to a specified location.
      void downloadDataFiles();
      /// Loads the selected dataFiles into workspaces.
      void loadDataFiles();
      /// Selects/deselects ALL rows in dataFile table.
      void selectAllDataFiles(const bool &toggled);
      /// Select/Deselect row when a checkbox is selected
      void dataFileCheckboxSelected(QTableWidgetItem* item);
      /// Select/Deselect row & check-box when a row is selected.
      void dataFileRowSelected();
      /// Sort table by file size when certain column is clicked (E.g. "File size" row).
      void sortByFileSize(int column);

    private:
      /// The name of the date button the user pressed to open the calendar.
      std::string m_dateButtonName;
      /// The custom table header with checkbox functionality.
      CheckboxHeader * m_customHeader;
      /// The form generated by QT Designer
      Ui::CatalogSearch m_icatUiForm;
      /// The calendar widget that will allow the user to select start and end date/times.
      QCalendarWidget * m_calendar;
      /// The helper class that accesses ICAT algorithmic functionality.
      CatalogHelper * m_icatHelper;
      /// Access methods of catalog selector GUI, e.g. selected facilities.
      CatalogSelector * m_catalogSelector;
      /// The directory to save the downloaded dataFiles.
      QString m_downloadSaveDir;
      /// The current page the user is on in the results window. Used for paging.
      int m_currentPageNumber;
    };
  }
=======
namespace MantidQt {
namespace MantidWidgets {
/**
  This class defines the interface and functionality for the cataloging system
  within Mantid.

  @author Jay Rainey
  @date 08/10/2013

  Copyright &copy; 2011 ISIS Rutherford Appleton Laboratory, NScD Oak Ridge
  National Laboratory & European Spallation Source

  This file is part of Mantid.

  Mantid is free software; you can redistribute it and/or modify
  it under the terms of the GNU General Public License as published by
  the Free Software Foundation; either version 3 of the License, or
  (at your option) any later version.

  Mantid is distributed in the hope that it will be useful,
  but WITHOUT ANY WARRANTY; without even the implied warranty of
  MERCHANTABILITY or FITNESS FOR A PARTICULAR PURPOSE.  See the
  GNU General Public License for more details.

  You should have received a copy of the GNU General Public License
  along with this program.  If not, see <http://www.gnu.org/licenses/>.

  File change history is stored at: <https://github.com/mantidproject/mantid>
  Code Documentation is available at: <http://doxygen.mantidproject.org>
*/

class EXPORT_OPT_MANTIDQT_MANTIDWIDGETS CatalogSearch : public QWidget {
  Q_OBJECT

public:
  /// Default constructor
  CatalogSearch(QWidget *parent = 0);
  /// Destructor
  ~CatalogSearch() override;

private:
  /// Initialise the layout
  virtual void initLayout();
  /// Make the headers in the provided table bold.
  void emboldenTableHeaders(QTableWidget *table);
  /// Setup table prior to adding data to it, such hiding vertical header.
  void setupTable(QTableWidget *table, const size_t &numOfRows,
                  const size_t &numOfColumns);
  /// Populate the provided table with data from the provided workspace.
  void populateTable(QTableWidget *table,
                     const Mantid::API::ITableWorkspace_sptr &workspace);
  /// Removes data associated with previous search.
  void clearSearch(QTableWidget *table, const std::string &workspace);
  ///  Clear the "search" frame when an investigation has been selected.
  void clearSearchFrame();
  /// Clear the "search results" frame if no results are returned from search.
  void clearSearchResultFrame();
  /// Clear "dataFileFrame" when the user tries to search again.
  void clearDataFileFrame();
  /// Obtain the index of the column in a table that contains a specified name.
  int headerIndexByName(QTableWidget *table, const std::string &searchFor);
  /// Save the current state of ICAT for next time.
  void saveSettings();
  /// Read settings from store.
  void loadSettings();

  ///////////////////////////////////////////////////////////////////////////////
  // Methods for: "Catalog Search"
  ///////////////////////////////////////////////////////////////////////////////

  void dateSelected(const std::string &buttonName);
  /// Populate the instrument list-box.
  void populateInstrumentBox();
  /// Populate the investigation type list-box.
  void populateInvestigationTypeBox();
  /// Obtain the users' text input for each search field.
  const std::map<std::string, std::string> getSearchFields();
  /// Checks if start date is greater than end date.
  bool validateDates();

  ///////////////////////////////////////////////////////////////////////////////
  // Methods for: "Search results"
  ///////////////////////////////////////////////////////////////////////////////

  /// Outputs the results of the query into a table.
  void populateResultTable(int sort_section, Qt::SortOrder sort_order);
  /// Obtain the sessionID for the selected investigation.
  std::string selectedInvestigationSession();

  ///////////////////////////////////////////////////////////////////////////////
  // Methods for: "Datafile information"
  ///////////////////////////////////////////////////////////////////////////////

  /// Populates the table from the results of investigationSelected();
  void populateDataFileTable();
  /// Add a row of checkboxes to the first column of a table.
  void addCheckBoxColumn(QTableWidget *table);
  /// Obtain the file details (file ID and name) for the file to download. (Used
  /// in downloadDataFiles).
  const std::vector<std::pair<int64_t, std::string>> selectedDataFileNames();
  /// Updates the dataFile text boxes with relevant info about the selected
  /// dataFile.
  void updateDataFileLabels(QTableWidgetItem *item);
  /// Obtain all file extensions from the provided column (dataFileResults ->
  /// File name).
  std::unordered_set<std::string>
  getDataFileExtensions(Mantid::API::Column_sptr column);
  /// Add the list of file extensions to the "Filter type..." drop-down.
  void populateDataFileType(const std::unordered_set<std::string> &extensions);
  /// Disable the download button if user can access the files locally from the
  /// archives.
  void disableDownloadButtonIfArchives(int row);

private slots:
  /// When the facility login button is clicked
  void onFacilityLogin();
  /// When the help button is clicked.
  void helpClicked();
  /// When checked, show the Catalog search frame.
  void showCatalogSearch();
  /// Shows/Hides the "Search results" frame when search results combo box is
  /// checked.
  void showSearchResults();
  /// When checked, show the data file info frame.
  void showDataFileInfo();

  ///////////////////////////////////////////////////////////////////////////////
  // SLOTS for: "Catalog Search"
  ///////////////////////////////////////////////////////////////////////////////

  /// Open the DateTime Calendar to select date.
  void openCalendar();
  /// Update text field when date is selected.
  void dateSelected(QDate date);
  /// Show the advanced field when checked.
  void advancedSearchChecked();
  /// When the "Search" button is clicked, display "Search results" frame.
  void searchClicked();
  /// Show the error message labels, including the error message on the
  /// tooltips.
  void showErrorLabels(std::map<std::string, std::string> &errors);
  /// Hide the error message labels.
  void hideErrorLabels();
  /// Reset all fields when "Reset" is clicked.
  void onReset();
  /// Enables user to select specific facilities that they want to search the
  /// catalogs of.
  void openFacilitySelection();

  ///////////////////////////////////////////////////////////////////////////////
  // SLOTS for: "Search results"
  ///////////////////////////////////////////////////////////////////////////////

  /// Populate the result table, and update the page number.
  void nextPageClicked();
  void prevPageClicked();
  /// Populate's result table depending page number input by user.
  void goToInputPage();
  /// Checks that the investigation is selected and performs
  /// investigationClicked.
  void investigationSelected(QTableWidgetItem *item);

  ///////////////////////////////////////////////////////////////////////////////
  // SLOTS for: "Datafile information"
  ///////////////////////////////////////////////////////////////////////////////

  /// Disable load/download buttons if no datafile is selected.
  void disableDatafileButtons();
  /// Performs filterDataFileType() for specified filer type.
  void doFilter(const int &index);
  /// Downloads selected datFiles to a specified location.
  void downloadDataFiles();
  /// Loads the selected dataFiles into workspaces.
  void loadDataFiles();
  /// Selects/deselects ALL rows in dataFile table.
  void selectAllDataFiles(const bool &toggled);
  /// Select/Deselect row when a checkbox is selected
  void dataFileCheckboxSelected(QTableWidgetItem *item);
  /// Select/Deselect row & check-box when a row is selected.
  void dataFileRowSelected();
  /// Sort table by file size when certain column is clicked (E.g. "File size"
  /// row).
  void sortByFileSize(int column);

private:
  /// The name of the date button the user pressed to open the calendar.
  std::string m_dateButtonName;
  /// The custom table header with checkbox functionality.
  CheckboxHeader *m_customHeader;
  /// The form generated by QT Designer
  Ui::CatalogSearch m_icatUiForm;
  /// The calendar widget that will allow the user to select start and end
  /// date/times.
  QCalendarWidget *m_calendar;
  /// The helper class that accesses ICAT algorithmic functionality.
  CatalogHelper *m_icatHelper;
  /// Access methods of catalog selector GUI, e.g. selected facilities.
  CatalogSelector *m_catalogSelector;
  /// The directory to save the downloaded dataFiles.
  QString m_downloadSaveDir;
  /// The current page the user is on in the results window. Used for paging.
  int m_currentPageNumber;
};
}
>>>>>>> a038867d
}
#endif // MANTIDQTWIDGETS_CATALOGSEARCH_H_<|MERGE_RESOLUTION|>--- conflicted
+++ resolved
@@ -10,200 +10,6 @@
 
 #include <QCalendarWidget>
 
-<<<<<<< HEAD
-namespace MantidQt
-{
-  namespace MantidWidgets
-  {
-    /**
-      This class defines the interface and functionality for the cataloging system within Mantid.
-
-      @author Jay Rainey
-      @date 08/10/2013
-
-      Copyright &copy; 2011 ISIS Rutherford Appleton Laboratory, NScD Oak Ridge National Laboratory & European Spallation Source
-
-      This file is part of Mantid.
-
-      Mantid is free software; you can redistribute it and/or modify
-      it under the terms of the GNU General Public License as published by
-      the Free Software Foundation; either version 3 of the License, or
-      (at your option) any later version.
-
-      Mantid is distributed in the hope that it will be useful,
-      but WITHOUT ANY WARRANTY; without even the implied warranty of
-      MERCHANTABILITY or FITNESS FOR A PARTICULAR PURPOSE.  See the
-      GNU General Public License for more details.
-
-      You should have received a copy of the GNU General Public License
-      along with this program.  If not, see <http://www.gnu.org/licenses/>.
-
-      File change history is stored at: <https://github.com/mantidproject/mantid>
-      Code Documentation is available at: <http://doxygen.mantidproject.org>
-    */
-
-    class EXPORT_OPT_MANTIDQT_MANTIDWIDGETS CatalogSearch : public QWidget
-    {
-      Q_OBJECT
-
-    public:
-      /// Default constructor
-      CatalogSearch(QWidget *parent = 0);
-      /// Destructor
-      ~CatalogSearch();
-
-    private:
-      /// Initialise the layout
-      virtual void initLayout();
-      /// Make the headers in the provided table bold.
-      void emboldenTableHeaders(QTableWidget* table);
-      /// Setup table prior to adding data to it, such hiding vertical header.
-      void setupTable(QTableWidget* table, const size_t &numOfRows, const size_t &numOfColumns);
-      /// Populate the provided table with data from the provided workspace.
-      void populateTable(QTableWidget* table, const Mantid::API::ITableWorkspace_sptr &workspace);
-      /// Removes data associated with previous search.
-      void clearSearch(QTableWidget* table, const std::string &workspace);
-      ///  Clear the "search" frame when an investigation has been selected.
-      void clearSearchFrame();
-      /// Clear the "search results" frame if no results are returned from search.
-      void clearSearchResultFrame();
-      /// Clear "dataFileFrame" when the user tries to search again.
-      void clearDataFileFrame();
-      /// Obtain the index of the column in a table that contains a specified name.
-      int headerIndexByName(QTableWidget* table, const std::string &searchFor);
-      /// Save the current state of ICAT for next time.
-      void saveSettings();
-      /// Read settings from store.
-      void loadSettings();
-
-      ///////////////////////////////////////////////////////////////////////////////
-      // Methods for: "Catalog Search"
-      ///////////////////////////////////////////////////////////////////////////////
-
-      void dateSelected(const std::string &buttonName);
-      /// Populate the instrument list-box.
-      void populateInstrumentBox();
-      /// Populate the investigation type list-box.
-      void populateInvestigationTypeBox();
-      /// Obtain the users' text input for each search field.
-      const std::map<std::string, std::string> getSearchFields();
-      /// Checks if start date is greater than end date.
-      bool validateDates();
-
-      ///////////////////////////////////////////////////////////////////////////////
-      // Methods for: "Search results"
-      ///////////////////////////////////////////////////////////////////////////////
-
-      /// Outputs the results of the query into a table.
-      void populateResultTable(int sort_section, Qt::SortOrder sort_order);
-      /// Obtain the sessionID for the selected investigation.
-      std::string selectedInvestigationSession();
-
-      ///////////////////////////////////////////////////////////////////////////////
-      // Methods for: "Datafile information"
-      ///////////////////////////////////////////////////////////////////////////////
-
-      /// Populates the table from the results of investigationSelected();
-      void populateDataFileTable();
-      /// Add a row of checkboxes to the first column of a table.
-      void addCheckBoxColumn(QTableWidget* table);
-      /// Obtain the file details (file ID and name) for the file to download. (Used in downloadDataFiles).
-      const std::vector<std::pair<int64_t, std::string>> selectedDataFileNames();
-      /// Updates the dataFile text boxes with relevant info about the selected dataFile.
-      void updateDataFileLabels(QTableWidgetItem* item);
-      /// Obtain all file extensions from the provided column (dataFileResults -> File name).
-      std::unordered_set<std::string> getDataFileExtensions(Mantid::API::Column_sptr column);
-      /// Add the list of file extensions to the "Filter type..." drop-down.
-      void populateDataFileType(const std::unordered_set<std::string> &extensions);
-      /// Disable the download button if user can access the files locally from the archives.
-      void disableDownloadButtonIfArchives(int row);
-
-    private slots:
-      /// When the facility login button is clicked
-      void onFacilityLogin();
-      /// When the help button is clicked.
-      void helpClicked();
-      /// When checked, show the Catalog search frame.
-      void showCatalogSearch();
-      /// Shows/Hides the "Search results" frame when search results combo box is checked.
-      void showSearchResults();
-      /// When checked, show the data file info frame.
-      void showDataFileInfo();
-
-      ///////////////////////////////////////////////////////////////////////////////
-      // SLOTS for: "Catalog Search"
-      ///////////////////////////////////////////////////////////////////////////////
-
-      /// Open the DateTime Calendar to select date.
-      void openCalendar();
-      /// Update text field when date is selected.
-      void dateSelected(QDate date);
-      /// Show the advanced field when checked.
-      void advancedSearchChecked();
-      /// When the "Search" button is clicked, display "Search results" frame.
-      void searchClicked();
-      /// Show the error message labels, including the error message on the tooltips.
-      void showErrorLabels(std::map<std::string, std::string> &errors);
-      /// Hide the error message labels.
-      void hideErrorLabels();
-      /// Reset all fields when "Reset" is clicked.
-      void onReset();
-      /// Enables user to select specific facilities that they want to search the catalogs of.
-      void openFacilitySelection();
-
-      ///////////////////////////////////////////////////////////////////////////////
-      // SLOTS for: "Search results"
-      ///////////////////////////////////////////////////////////////////////////////
-
-      /// Populate the result table, and update the page number.
-      void nextPageClicked();
-      void prevPageClicked();
-      /// Populate's result table depending page number input by user.
-      void goToInputPage();
-      /// Checks that the investigation is selected and performs investigationClicked.
-      void investigationSelected(QTableWidgetItem* item);
-
-      ///////////////////////////////////////////////////////////////////////////////
-      // SLOTS for: "Datafile information"
-      ///////////////////////////////////////////////////////////////////////////////
-
-      /// Disable load/download buttons if no datafile is selected.
-      void disableDatafileButtons();
-      /// Performs filterDataFileType() for specified filer type.
-      void doFilter(const int &index);
-      /// Downloads selected datFiles to a specified location.
-      void downloadDataFiles();
-      /// Loads the selected dataFiles into workspaces.
-      void loadDataFiles();
-      /// Selects/deselects ALL rows in dataFile table.
-      void selectAllDataFiles(const bool &toggled);
-      /// Select/Deselect row when a checkbox is selected
-      void dataFileCheckboxSelected(QTableWidgetItem* item);
-      /// Select/Deselect row & check-box when a row is selected.
-      void dataFileRowSelected();
-      /// Sort table by file size when certain column is clicked (E.g. "File size" row).
-      void sortByFileSize(int column);
-
-    private:
-      /// The name of the date button the user pressed to open the calendar.
-      std::string m_dateButtonName;
-      /// The custom table header with checkbox functionality.
-      CheckboxHeader * m_customHeader;
-      /// The form generated by QT Designer
-      Ui::CatalogSearch m_icatUiForm;
-      /// The calendar widget that will allow the user to select start and end date/times.
-      QCalendarWidget * m_calendar;
-      /// The helper class that accesses ICAT algorithmic functionality.
-      CatalogHelper * m_icatHelper;
-      /// Access methods of catalog selector GUI, e.g. selected facilities.
-      CatalogSelector * m_catalogSelector;
-      /// The directory to save the downloaded dataFiles.
-      QString m_downloadSaveDir;
-      /// The current page the user is on in the results window. Used for paging.
-      int m_currentPageNumber;
-    };
-  }
-=======
 namespace MantidQt {
 namespace MantidWidgets {
 /**
@@ -408,6 +214,5 @@
   int m_currentPageNumber;
 };
 }
->>>>>>> a038867d
 }
 #endif // MANTIDQTWIDGETS_CATALOGSEARCH_H_