--- conflicted
+++ resolved
@@ -52,13 +52,9 @@
  *
  * @date 18/04/2012
  */
-<<<<<<< HEAD
 class EXPORT_OPT_MANTIDQT_MANTIDWIDGETS FunctionBrowser
     : public QWidget,
       public IFunctionBrowser {
-=======
-class EXPORT_OPT_MANTIDQT_MANTIDWIDGETS FunctionBrowser : public QWidget {
->>>>>>> afdf7019
   Q_OBJECT
 public:
   /// To keep QtProperty and its QtBrowserItem in one place
@@ -86,11 +82,7 @@
   /// Clear the contents
   void clear() override;
   /// Set the function in the browser
-<<<<<<< HEAD
   void setFunction(const QString& funStr) override;
-=======
-  void setFunction(const QString &funStr);
->>>>>>> afdf7019
   /// Set the function in the browser
   void setFunction(Mantid::API::IFunction_sptr fun);
   /// Return FunctionFactory function string
@@ -116,11 +108,7 @@
   void setParamError(const QString &funcIndex, const QString &paramName,
                      double error);
   /// Get a value of a parameter
-<<<<<<< HEAD
   double getParameter(const QString& funcIndex, const QString& paramName) const override;
-=======
-  double getParameter(const QString &funcIndex, const QString &paramName) const;
->>>>>>> afdf7019
   /// Update the function parameter value
   void setParameter(const QString &paramName, double value);
   /// Update the function parameter error
@@ -128,11 +116,7 @@
   /// Get a value of a parameter
   double getParameter(const QString &paramName) const;
   /// Update parameter values in the browser to match those of a function.
-<<<<<<< HEAD
   void updateParameters(const Mantid::API::IFunction& fun) override;
-=======
-  void updateParameters(const Mantid::API::IFunction &fun);
->>>>>>> afdf7019
 
   /// Get a list of names of global parameters
   QStringList getGlobalParameters() const;
@@ -173,12 +157,8 @@
   /// Function parameter gets changed
   /// @param funcIndex :: Index of the changed function
   /// @param paramName :: Name of the changed parameter
-<<<<<<< HEAD
   void parameterChanged(const QString &funcIndex,
                         const QString &paramName) override;
-=======
-  void parameterChanged(const QString &funcIndex, const QString &paramName);
->>>>>>> afdf7019
 
   /// In multi-dataset context a button value editor was clicked
   void localParameterButtonClicked(const QString &parName);
