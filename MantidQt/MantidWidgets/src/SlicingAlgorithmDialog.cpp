--- conflicted
+++ resolved
@@ -12,404 +12,6 @@
 using namespace Mantid::API;
 using namespace Mantid::Geometry;
 
-<<<<<<< HEAD
-namespace MantidQt
-{
-  namespace MantidWidgets
-  {
-    DECLARE_DIALOG(SliceMDDialog)
-    DECLARE_DIALOG(BinMDDialog)
-
-    /**
-    Constructor
-    @param parent : parent widget
-    */
-    SlicingAlgorithmDialog::SlicingAlgorithmDialog(QWidget* parent) : AlgorithmDialog(parent)
-    {
-    }
-
-
-    /// Set up the dialog layout
-    void SlicingAlgorithmDialog::initLayout()
-    {
-      ui.setupUi(this);
-      this->setWindowTitle(m_algName);
-
-      loadSettings();
-
-      //Tie core widgets to core properties.
-      tie(ui.workspace_selector, "InputWorkspace", ui.input_layout);
-      tie(ui.ck_axis_aligned, "AxisAligned");
-      tie(ui.txt_output, "OutputWorkspace", ui.output_layout);
-      tie(ui.txt_output_extents, "OutputExtents", ui.output_extents_layout);
-      tie(ui.txt_output_bins, "OutputBins", ui.output_bins_layout);
-      tie(ui.ck_normalisebasisvectors, "NormalizeBasisVectors");
-      tie(ui.ck_force_orthogonal, "ForceOrthogonal");
-      tie(ui.txt_translation, "Translation");
-
-      ui.txt_memory->setValidator(new QIntValidator(this));
-      ui.txt_resursion_depth->setValidator(new QIntValidator(this));
-
-      /*
-       Do not need to connect up Accept/Reject. This gets done automatically, and the AlgorithmDialog base class
-       handles the slots.
-       */
-      connect(ui.workspace_selector,SIGNAL(activated(int)),this ,SLOT(onWorkspaceChanged()));
-      connect(ui.ck_axis_aligned, SIGNAL(clicked(bool)), this, SLOT(onAxisAlignedChanged(bool)));
-      connect(ui.ck_max_from_input, SIGNAL(clicked(bool)), this, SLOT(onMaxFromInput(bool)));
-      connect(ui.ck_calculate, SIGNAL(clicked(bool)), this, SLOT(onCalculateChanged(bool)));
-      connect(ui.btn_browse, SIGNAL(clicked()), this, SLOT(onBrowse()));
-      connect(ui.btn_help, SIGNAL(clicked()), this, SLOT(helpClicked()));
-      connect(ui.btn_calculate, SIGNAL(clicked()), this, SLOT(onRebuildDimensions()));
-
-      //Configure workspace selector
-      ui.workspace_selector->setValidatingAlgorithm(m_algName);
-      ui.workspace_selector->clear();
-      auto names = AnalysisDataService::Instance().getObjectNames();
-      auto it = names.begin();
-      while(it != names.end())
-      {
-        IMDEventWorkspace_sptr ws = boost::dynamic_pointer_cast<IMDEventWorkspace>(AnalysisDataService::Instance().retrieve(*it));
-        if(ws)
-        {
-          ui.workspace_selector->addItem((*it).c_str());
-        }
-        ++it;
-      }
-      QString lastUsedInputWorkspaceName = getHistoricalInputWorkspaceName();
-      int index = ui.workspace_selector->findText(lastUsedInputWorkspaceName);
-      if( index >= 0 )
-      {
-        ui.workspace_selector->setCurrentIndex(index);
-      }
-
-      //Derived algorithms may use this to apply any additional ties.
-      customiseInitLayout();
-
-      //Dynamically create the input dimensions.
-      buildDimensionInputs(this->doAutoFillDimensions());
-    }
-
-    /// Destructor
-    SlicingAlgorithmDialog::~SlicingAlgorithmDialog()
-    {
-      saveSettings();
-    }
-
-    /**
-     Create a formatted string for the dimension input based on an existing dimension.
-     @param dim : dimension to format to string.
-    */
-    QString formattedAlignedDimensionInput(Mantid::Geometry::IMDDimension_const_sptr dim)
-    {
-      QString min, max, nbins, result;
-      QString name(dim->getName().c_str());
-      min.setNum(dim->getMinimum());
-      max.setNum(dim->getMaximum());
-      nbins.setNum(dim->getNBins());
-      result.append(name).append(",").append(min).append(",").append(max).append(",").append(nbins);
-      return result;
-    }
-
-    /**
-     Create a formatted string for the dimension input based on an existing dimension.
-     As the input it is expected the dimension to format the string. 
-
-     It is expected that inherited classes will be able to implement this method, but
-     this class can not obviously define how the basis vectors could be automatically formed, 
-     so, it retuns always an empty string.
-
-     @return : empty string.
-    */
-    QString formatNonAlignedDimensionInput(Mantid::Geometry::IMDDimension_const_sptr)
-    {
-      //Deliberately return an empty string here, because it's not obvious how the basis vectors could be automatically formed.
-      return QString("");
-    }
-
-    /**
-    Clears the layout of any qwidget
-    @param layout : layout to clean
-    */
-    void SlicingAlgorithmDialog::cleanLayoutOfDimensions(QLayout* layout)
-    {
-      int itemCount = layout->count();
-      for(int i = 0; i < itemCount; ++i)
-      {
-        QLayoutItem* pLayoutItem = layout->itemAt(i);
-        QWidget* pWidget = pLayoutItem->widget();
-        if (pWidget != NULL)
-        {
-          //The label text contains the property name.
-          QLabel* propertyLabel = dynamic_cast<QLabel*>(pWidget->layout()->itemAt(0)->widget());
-          untie(propertyLabel->text());
-          pWidget->setHidden(true);
-          this->layout()->removeItem(pLayoutItem);
-        }
-      }
-    }
-
-    /**
-    Find existing dimension widgets and get rid of them from the layout.
-    */
-    void SlicingAlgorithmDialog::clearExistingDimensions()
-    {
-      QLayout* alignedLayout = this->ui.axis_aligned_layout->layout();
-      QLayout* nonAlignedLayout = this->ui.non_axis_aligned_layout->layout();
-
-      cleanLayoutOfDimensions(alignedLayout);
-      cleanLayoutOfDimensions(nonAlignedLayout);
-    }
-
-    /**
-    Determine if the inputs should be in an axis aligned form.
-    @return : True if axis aligned
-    */
-    bool SlicingAlgorithmDialog::doAxisAligned() const
-    {
-      return ui.ck_axis_aligned->isChecked();
-    }
-
-    /**
-    Gets the provided input workspace name
-    @return name of the input workspace
-    */
-    QString SlicingAlgorithmDialog::getCurrentInputWorkspaceName() const
-    {
-      return ui.workspace_selector->currentText();
-    }
-
-    /**
-    Gets the provided output workspace name
-    @return name of the output workspace
-    */
-    QString SlicingAlgorithmDialog::getCurrentOutputWorkspaceName() const
-    {
-      return ui.txt_output->text();
-    }
-
-    /**
-    Getter for the historical input workspace name.
-    @return old input workspace name.
-    */
-    QString SlicingAlgorithmDialog::getHistoricalInputWorkspaceName() const
-    {
-      return MantidQt::API::AlgorithmInputHistory::Instance().previousInput(m_algName, "InputWorkspace");
-    }
-
-    /**
-    Determine if properties relating to the dimension history have changed.
-    @return True if it has changed.
-    */
-    SlicingAlgorithmDialog::HistoryChanged SlicingAlgorithmDialog::hasDimensionHistoryChanged() const
-    {
-      SlicingAlgorithmDialog::HistoryChanged result = HasNotChanged;
-
-      const QString& currentWorkspaceName = getCurrentInputWorkspaceName();
-      const QString previousInputWorkspaceName = MantidQt::API::AlgorithmInputHistory::Instance().previousInput(m_algName, "InputWorkspace");
-      if(currentWorkspaceName.isEmpty())
-      {
-        result = HasChanged; //Force a rebuild because the dialog cant find any eligable input workspaces. That's why there is an empty entry.
-      }
-      else if(AnalysisDataService::Instance().doesExist(previousInputWorkspaceName.toStdString()))
-      {
-        const auto oldWS = AnalysisDataService::Instance().retrieveWS<IMDWorkspace>(previousInputWorkspaceName.toStdString());
-        const auto newWS = AnalysisDataService::Instance().retrieveWS<IMDWorkspace>(currentWorkspaceName.toStdString());
-        if(oldWS->getNumDims() != newWS->getNumDims())
-        {
-          result = HasChanged;
-        }
-      }
-
-      return result;
-    }
-
-    /**
-     * Determine if history should be used.
-     * @param criticalChange : Indicates that the inputs are different in some critical fashion
-     * @param bForceForget : Force the use of inputworkspace dimensions when configuring the dialog.
-     * @return decision about what to do with history, keep it or ignore it.
-     */
-    SlicingAlgorithmDialog::History SlicingAlgorithmDialog::useHistory(const HistoryChanged& criticalChange, const bool bForceForget)
-    {
-      History history;
-      if (criticalChange == HasChanged || bForceForget)
-      {
-        history = Forget;
-      }
-      else
-      {
-        history = Remember;
-      }
-      return history;
-    }
-
-    /*
-    Decide and command the type of dimension inputs to provide.
-    @param bForceForget : Force the use of inputworkspace dimensions when configuring the dialog.
-    */
-    void SlicingAlgorithmDialog::buildDimensionInputs(const bool bForceForget)
-    {
-      clearExistingDimensions();
-      const bool axisAligned = doAxisAligned();
-      ui.non_axis_aligned_layout->setEnabled(!axisAligned);
-
-      HistoryChanged criticalChange = this->hasDimensionHistoryChanged();
-      History useHistory = this->useHistory(criticalChange, bForceForget);
-
-      if(axisAligned)
-      {
-        makeDimensionInputs("AlignedDim", this->ui.axis_aligned_layout->layout(), formattedAlignedDimensionInput, useHistory);
-      }
-      else
-      {
-        makeDimensionInputs("BasisVector", this->ui.non_axis_aligned_layout->layout(), formatNonAlignedDimensionInput, useHistory);
-      }
-    }
-
-    /**
-    Make dimensions from the currently selected input workspace. Also fills
-    the inputs with default values.
-    @param propertyPrefix: The prefix for the property in the algorithm, i.e. AxisAligned.
-    @param owningLayout: The layout that will take ownership of the widgets once generated.
-    @param format: function pointer to the formatting function
-    @param history : Whether to remember of forget property history.
-    */
-    void SlicingAlgorithmDialog::makeDimensionInputs(const QString& propertyPrefix,
-        QLayout* owningLayout, QString (*format)(IMDDimension_const_sptr), History history)
-    {
-      // Remove excess dimensions from the tied properties and the stored property values
-      size_t indexRemoved = 0;
-      QString propertyNameRemoved = propertyPrefix.copy().append(QString().number(indexRemoved));
-      Mantid::Kernel::Property *propertyRemoved = getAlgorithmProperty(propertyNameRemoved);
-
-      while(propertyRemoved)
-      {
-        untie(propertyNameRemoved);
-        removePropertyValue(propertyNameRemoved);
-
-        indexRemoved++;
-        propertyNameRemoved = propertyPrefix.copy().append(QString().number(indexRemoved));
-        propertyRemoved = getAlgorithmProperty(propertyNameRemoved);
-      }
-
-      const QString& txt = getCurrentInputWorkspaceName();
-      if (!txt.isEmpty())
-      {
-        IMDWorkspace_sptr ws = boost::dynamic_pointer_cast<IMDWorkspace>(
-            AnalysisDataService::Instance().retrieve(txt.toStdString()));
-
-        size_t nDimensions = ws->getNumDims();
-
-        for (size_t index = 0; index < nDimensions; ++index)
-        {
-          Mantid::Geometry::IMDDimension_const_sptr dim = ws->getDimension(index);
-
-          // Configure the label
-          const QString propertyName = propertyPrefix.copy().append(QString().number(index));
-
-          QLabel* dimensionLabel = new QLabel(propertyName);
-
-          // Configure the default input.
-          const QString dimensionInfo = format(dim);
-
-          QLineEdit* txtDimension = new QLineEdit(dimensionInfo);
-
-          // Create a widget to contain the dimension components.
-          QHBoxLayout* layout = new QHBoxLayout;
-          QWidget* w = new QWidget;
-          w->setLayout(layout);
-
-          tie(txtDimension, propertyName, layout, (history == Remember));
-
-          // Add components to the layout.
-          layout->addWidget(dimensionLabel);
-          layout->addWidget(txtDimension);
-
-          owningLayout->addWidget(w);
-        }
-      }
-    }
-
-    /** Save settings for next time. */
-    void SlicingAlgorithmDialog::saveSettings()
-    {
-      QSettings settings;
-      settings.beginGroup("Mantid/SlicingAlgorithm");
-      settings.setValue("AlwaysCalculateExtents", (this->doAutoFillDimensions()? 1 : 0));
-      settings.endGroup();
-    }
-
-    /**
-     * Load Settings
-     */
-    void SlicingAlgorithmDialog::loadSettings()
-    {
-      QSettings settings;
-      settings.beginGroup("Mantid/SlicingAlgorithm");
-
-      const bool alwaysCalculateExtents = settings.value("AlwaysCalculateExtents", 1).toInt();
-      ui.ck_calculate->setChecked(alwaysCalculateExtents);
-
-      const QString alignedDimensions = settings.value("AlignedDimensions", "").toString();
-      const QString nonAlignedDimensions = settings.value("NonAlignedDimensions", "").toString();
-
-      settings.endGroup();
-    }
-
-    /// Event handler for the workspace changed event.
-    void SlicingAlgorithmDialog::onWorkspaceChanged()
-    {
-      buildDimensionInputs(this->doAutoFillDimensions());
-    }
-
-    /** 
-    Event handler for the axis changed event.
-    This event handler allows us to continually dynamically provide inputs depending upon the dimensionality.
-    */
-    void SlicingAlgorithmDialog::onAxisAlignedChanged(bool)
-    {
-      buildDimensionInputs(this->doAutoFillDimensions());
-    }
-
-    /**
-    Event handler for changes so that recursion depth for the ouput workspace is either taken
-    from the input workspace or from an external field.
-    */
-    void SlicingAlgorithmDialog::onMaxFromInput(bool)
-    {
-      const bool takeFromInputWorkspace = ui.ck_max_from_input->isChecked();
-      ui.txt_resursion_depth->setEnabled(!takeFromInputWorkspace);
-      ui.lbl_resursion_depth->setEnabled(!takeFromInputWorkspace);
-    }
-
-    /**
-    Event handler for the on-forced dimension rebuild event.
-    */
-    void SlicingAlgorithmDialog::onRebuildDimensions()
-    {
-      buildDimensionInputs(true);
-    }
-
-    void SlicingAlgorithmDialog::onCalculateChanged(bool)
-    {
-      if(ui.ck_axis_aligned->isChecked())
-        buildDimensionInputs(true);
-    }
-
-    /**
-    Handler for the onbrowse event.
-    */
-    void SlicingAlgorithmDialog::onBrowse()
-    {
-      QFileDialog dialog;
-      dialog.setDirectory(QDir::homePath());
-      dialog.setNameFilter("Nexus files (*.nxs)");
-      if (dialog.exec())
-      {
-        ui.txt_filename->setText(dialog.selectedFile());
-      }
-=======
 namespace MantidQt {
 namespace MantidWidgets {
 DECLARE_DIALOG(SliceMDDialog)
@@ -470,7 +72,6 @@
         AnalysisDataService::Instance().retrieve(*it));
     if (ws) {
       ui.workspace_selector->addItem((*it).c_str());
->>>>>>> a038867d
     }
     ++it;
   }
