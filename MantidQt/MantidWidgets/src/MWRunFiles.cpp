#include "MantidQtMantidWidgets/MWRunFiles.h"

#include "MantidKernel/ConfigService.h"
#include "MantidKernel/FacilityInfo.h"
#include "MantidAPI/AlgorithmManager.h"
#include "MantidAPI/FileFinder.h"
#include "MantidAPI/FileProperty.h"
#include "MantidAPI/MultipleFileProperty.h"
#include "MantidAPI/LiveListenerFactory.h"

#include <QStringList>
#include <QFileDialog>
#include <QFileInfo>
#include <QHash>
#include <QDropEvent>
#include <QDragEnterEvent>
#include <QMimeData>
#include <QUrl>
#include <QtConcurrentRun>
#include <Poco/File.h>

#include <boost/algorithm/string.hpp>
#include <boost/regex.hpp>

using namespace Mantid::Kernel;
using namespace Mantid::API;
using namespace MantidQt::MantidWidgets;

////////////////////////////////////////////////////////////////////
// FindFilesThread
////////////////////////////////////////////////////////////////////

/**
 * Constructor.
 *
 * @param parent :: pointer to the parent QObject.
 */
FindFilesThread::FindFilesThread(QObject *parent)
    : QThread(parent), m_error(), m_filenames(), m_valueForProperty(), m_text(),
      m_algorithm(), m_property(), m_isForRunFiles(), m_isOptional() {}

/**
 * Set the values needed for the thread to run.
 *
 * @param text              :: the text containing the file names, typed in by
 *the user
 * @param isForRunFiles     :: whether or not we are finding run files.
 * @param isOptional        :: whether or not the files are optional.
 * @param algorithmProperty :: the algorithm and property to use as an
 *alternative to FileFinder.  Optional.
 */
void FindFilesThread::set(QString text, bool isForRunFiles, bool isOptional,
                          const QString &algorithmProperty) {
  m_text = text.trimmed().toStdString();
  m_isForRunFiles = isForRunFiles;
  m_isOptional = isOptional;

  QStringList elements = algorithmProperty.split("|");

  if (elements.size() == 2) {
    m_algorithm = elements[0];
    m_property = elements[1];
  }
}

/**
 * Called when the thread is ran via start().  Tries to find the files, and
 * populates the error and filenames member variables with the result of the
 *search.
 *
 * At present, there are two possible use cases:
 *
 * 1. Files are found directly by the FileFinder.  This is the default case.
 * 2. Files are found using the specified algorithm property.  In this case, a
 *class user must have
 *    specified the algorithm and property via
 *MWRunFiles::setAlgorithmProperty().
 */
void FindFilesThread::run() {
  // Reset result member vars.
  m_error.clear();
  m_filenames.clear();
  m_valueForProperty.clear();

  if (m_text.empty()) {
    if (m_isOptional)
      m_error = "";
    else
      m_error = "No files specified.";

    return;
  }

  Mantid::API::FileFinderImpl &fileSearcher =
      Mantid::API::FileFinder::Instance();

  try {
    // Use the property of the algorithm to find files, if one has been
    // specified.
    if (m_algorithm.length() != 0 && m_property.length() != 0) {
      getFilesFromAlgorithm();
    }
    // Else if we are loading run files, then use findRuns.
    else if (m_isForRunFiles) {
      m_filenames = fileSearcher.findRuns(m_text);
      m_valueForProperty = "";
      for (auto cit = m_filenames.begin(); cit != m_filenames.end(); ++cit) {
        m_valueForProperty += QString::fromStdString(*cit) + ",";
      }
      m_valueForProperty.chop(1);
    }
    // Else try to run a simple parsing on the string, and find the full paths
    // individually.
    else {
      // Tokenise on ","
      std::vector<std::string> filestext;
      filestext = boost::split(filestext, m_text, boost::is_any_of(","));

      // Iterate over tokens.
      auto it = filestext.begin();
      for (; it != filestext.end(); ++it) {
        boost::algorithm::trim(*it);
        std::string result = fileSearcher.getFullPath(*it);
        Poco::File test(result);
        if ((!result.empty()) && test.exists()) {
          m_filenames.push_back(*it);
          m_valueForProperty += QString::fromStdString(*it) + ",";
        } else {
          throw std::invalid_argument("File \"" + (*it) + "\" not found");
        }
      }
      m_valueForProperty.chop(1);
    }
  } catch (std::exception &exc) {
    m_error = exc.what();
    m_filenames.clear();
  } catch (...) {
    m_error = "An unknown error occurred while trying to locate the file(s). "
              "Please contact the development team";
    m_filenames.clear();
  }
}

/**
 * Create a list of files from the given algorithm property.
 */
void FindFilesThread::getFilesFromAlgorithm() {
  Mantid::API::IAlgorithm_sptr algorithm =
      Mantid::API::AlgorithmManager::Instance().createUnmanaged(
          m_algorithm.toStdString());

  if (!algorithm)
    throw std::invalid_argument("Cannot create algorithm " +
                                m_algorithm.toStdString() + ".");

  algorithm->initialize();
  const std::string propName = m_property.toStdString();
  algorithm->setProperty(propName, m_text);

  Property *prop = algorithm->getProperty(propName);
  m_valueForProperty = QString::fromStdString(prop->value());

  FileProperty *fileProp = dynamic_cast<FileProperty *>(prop);
  MultipleFileProperty *multiFileProp =
      dynamic_cast<MultipleFileProperty *>(prop);

  if (fileProp) {
    m_filenames.push_back(fileProp->value());
  } else if (multiFileProp) {
    // This flattens any summed files to a set of single files so that you lose
    // the information about
    // what was summed
    std::vector<std::vector<std::string>> filenames =
        algorithm->getProperty(propName);
    std::vector<std::string> flattenedNames =
        MultipleFileProperty::flattenFileNames(filenames);

    for (auto filename = flattenedNames.begin();
         filename != flattenedNames.end(); ++filename) {
      m_filenames.push_back(*filename);
    }
  }
}

////////////////////////////////////////////////////////////////////
// MWRunFiles
////////////////////////////////////////////////////////////////////

MWRunFiles::MWRunFiles(QWidget *parent)
    : MantidWidget(parent), m_findRunFiles(true), m_isForDirectory(false),
      m_allowMultipleFiles(false), m_isOptional(false), m_multiEntry(false),
      m_buttonOpt(Text), m_fileProblem(""), m_entryNumProblem(""),
      m_algorithmProperty(""), m_fileExtensions(), m_extsAsSingleOption(true),
      m_liveButtonState(Hide), m_showValidator(true), m_foundFiles(),
      m_lastFoundFiles(), m_lastDir(), m_fileFilter() {
  m_thread = new FindFilesThread(this);

  m_uiForm.setupUi(this);

  connect(m_uiForm.fileEditor, SIGNAL(textChanged(const QString &)), this,
          SIGNAL(fileTextChanged(const QString &)));
  connect(m_uiForm.fileEditor, SIGNAL(editingFinished()), this,
          SIGNAL(fileEditingFinished()));
  connect(m_uiForm.browseBtn, SIGNAL(clicked()), this, SLOT(browseClicked()));
  connect(m_uiForm.browseIco, SIGNAL(clicked()), this, SLOT(browseClicked()));

  connect(this, SIGNAL(fileEditingFinished()), this, SLOT(findFiles()));
  connect(m_uiForm.entryNum, SIGNAL(textChanged(const QString &)), this,
          SLOT(checkEntry()));
  connect(m_uiForm.entryNum, SIGNAL(editingFinished()), this,
          SLOT(checkEntry()));

  connect(m_thread, SIGNAL(finished()), this, SLOT(inspectThreadResult()));
  connect(m_thread, SIGNAL(finished()), this, SIGNAL(fileFindingFinished()));

  m_uiForm.fileEditor->clear();

  if (m_multiEntry) {
    m_uiForm.entryNum->show();
    m_uiForm.numEntries->show();
  } else {
    m_uiForm.entryNum->hide();
    m_uiForm.numEntries->hide();
  }

  doButtonOpt(m_buttonOpt);

  liveButtonState(m_liveButtonState);
  connect(this, SIGNAL(liveButtonSetEnabledSignal(bool)), m_uiForm.liveButton,
          SLOT(setEnabled(bool)));
  connect(this, SIGNAL(liveButtonSetEnabledSignal(bool)), m_uiForm.liveButton,
          SLOT(show()));
  connect(m_uiForm.liveButton, SIGNAL(toggled(bool)), this,
          SIGNAL(liveButtonPressed(bool)));

  setFocusPolicy(Qt::StrongFocus);
  setFocusProxy(m_uiForm.fileEditor);

  // When first used try to starting directory better than the directory
  // MantidPlot is installed in
  // First try default save directory
  m_lastDir = QString::fromStdString(
      Mantid::Kernel::ConfigService::Instance().getString(
          "defaultsave.directory"));

  // If that fails pick the first data search directory
  if (m_lastDir.isEmpty()) {
    QStringList dataDirs =
        QString::fromStdString(
            Mantid::Kernel::ConfigService::Instance().getString(
                "datasearch.directories"))
            .split(";", QString::SkipEmptyParts);

    if (!dataDirs.isEmpty())
      m_lastDir = dataDirs[0];
  }

  // this for accepts drops, but the underlying text input does not.
  this->setAcceptDrops(true);
  m_uiForm.fileEditor->setAcceptDrops(false);
}

MWRunFiles::~MWRunFiles() {
  // Before destruction, make sure the file finding thread has stopped running.
  // Wait if necessary.
  m_thread->exit(-1);
  m_thread->wait();
}

/**
* Returns if this widget is for run file searching or not
* @returns True if this widget searches for run files, false otherwise
*/
bool MWRunFiles::isForRunFiles() const { return m_findRunFiles; }

/**
* Sets whether this widget is for run file searching or not
* @param mode :: True if this widget searches for run files, false otherwise
*/
void MWRunFiles::isForRunFiles(const bool mode) { m_findRunFiles = mode; }

/**
 * Returns if this widget is for selecting a directory or not.
 * @return True if selecting a directory
 */
bool MWRunFiles::isForDirectory() const { return m_isForDirectory; }

/**
 * Sets directory searching mode.
 * @param mode True to search for directories only
 */
void MWRunFiles::isForDirectory(const bool mode) {
  clear();
  m_isForDirectory = mode;
}

/**
* Return the label text on the widget
* @returns The current value of the text on the label
*/
QString MWRunFiles::getLabelText() const { return m_uiForm.textLabel->text(); }

/**
* Set the text on the label
* @param text :: A string giving the label to use for the text
*/
void MWRunFiles::setLabelText(const QString &text) {
  m_uiForm.textLabel->setText(text);
  m_uiForm.textLabel->setVisible(!text.isEmpty());
}

/** Set the minimum width on the label widget
 *  @param width The new minimum width of the widget
 */
void MWRunFiles::setLabelMinWidth(const int width) {
  m_uiForm.textLabel->setMinimumWidth(width);
}

/**
* Return whether this widget allows multiple files to be specified within the
* edit box
* @returns True if multiple files can be specified, false otherwise
*/
bool MWRunFiles::allowMultipleFiles() const { return m_allowMultipleFiles; }

/**
* Set whether this widget allows multiple files to be specifed or not
* @param allow :: If true then the widget will accept multiple files else only a
* single file may be specified
*/
void MWRunFiles::allowMultipleFiles(const bool allow) {
  m_allowMultipleFiles = allow;
  findFiles();
}

/**
* Return whether empty input is allowed
*/
bool MWRunFiles::isOptional() const { return m_isOptional; }

/**
* Sets if the text field is optional
* @param optional :: Set the optional status of the text field
*/
void MWRunFiles::isOptional(const bool optional) {
  m_isOptional = optional;
  findFiles();
}

/**
* Returns the preference for how the dialog control should be
* @return the setting
*/
MWRunFiles::ButtonOpts MWRunFiles::doButtonOpt() const { return m_buttonOpt; }

/**
* Set how the browse should appear
* @param buttonOpt the preference for the control, if there will be one, to
* activate the dialog box
*/
void MWRunFiles::doButtonOpt(const MWRunFiles::ButtonOpts buttonOpt) {
  m_buttonOpt = buttonOpt;
  if (buttonOpt == None) {
    m_uiForm.browseBtn->hide();
    m_uiForm.browseIco->hide();
  } else if (buttonOpt == Text) {
    m_uiForm.browseBtn->show();
    m_uiForm.browseIco->hide();
  } else if (buttonOpt == Icon) {
    m_uiForm.browseBtn->hide();
    m_uiForm.browseIco->show();
  }
}

/**
* Whether to find the number of entries in the file or assume (the
* normal situation) of one entry
* @return true if the widget is to look for multiple entries
*/
bool MWRunFiles::doMultiEntry() const { return m_multiEntry; }

/**
* Set to true to enable the period number box
* @param multiEntry whether to show the multiperiod box
*/
void MWRunFiles::doMultiEntry(const bool multiEntry) {
  m_multiEntry = multiEntry;
  if (m_multiEntry) {
    m_uiForm.entryNum->show();
    m_uiForm.numEntries->show();
  } else {
    m_uiForm.entryNum->hide();
    m_uiForm.numEntries->hide();
  }
  refreshValidator();
}

/**
* Returns the algorithm name
* @returns The algorithm name
*/
QString MWRunFiles::getAlgorithmProperty() const { return m_algorithmProperty; }

/**
* Sets an algorithm name that can be tied to this widget
* @param text :: The name of the algorithm and property in the form
* [AlgorithmName|PropertyName]
*/
void MWRunFiles::setAlgorithmProperty(const QString &text) {
  m_algorithmProperty = text;
}
/**
* Returns the list of file extensions the widget will search for.
* @return list of file extensions
*/
QStringList MWRunFiles::getFileExtensions() const { return m_fileExtensions; }
/**
* Sets the list of file extensions the dialog will search for. Only taken notice
* of if AlgorithmProperty not set.
* @param extensions :: list of file extensions
*/
void MWRunFiles::setFileExtensions(const QStringList &extensions) {
  m_fileExtensions = extensions;
  m_fileFilter.clear();
}

/**
 * Returns whether the file dialog should display the exts as a single list or
 * as multiple items
 * @return boolean
 */
bool MWRunFiles::extsAsSingleOption() const { return m_extsAsSingleOption; }

/**
 * Sets whether the file dialog should display the exts as a single list or as
 * multiple items
 * @param value :: If true the file dialog wil contain a single entry will all
 * filters
 */
void MWRunFiles::extsAsSingleOption(const bool value) {
  m_extsAsSingleOption = value;
}

/// Returns whether the live button is being shown;
MWRunFiles::LiveButtonOpts MWRunFiles::liveButtonState() const {
  return m_liveButtonState;
}

void MWRunFiles::liveButtonState(const LiveButtonOpts option) {
  m_liveButtonState = option;
  if (m_liveButtonState == Hide) {
    m_uiForm.liveButton->hide();
  } else {
    liveButtonSetEnabled(false); // This setting ensures right outcome if the
                                 // connection check fails
    // Checks (asynchronously) whether it's possible to connect to the user's
    // default instrument
    QtConcurrent::run(this, &MWRunFiles::checkLiveConnection);
    if (m_liveButtonState == AlwaysShow) {
      m_uiForm.liveButton->show();
    }
  }
}

void MWRunFiles::checkLiveConnection() {
  // Checks whether it's possible to connect to the user's default instrument
  if (LiveListenerFactory::Instance().checkConnection(
          ConfigService::Instance().getInstrument().name())) {
    emit liveButtonSetEnabledSignal(true);
  }
}

void MWRunFiles::liveButtonSetEnabled(const bool enabled) {
  m_uiForm.liveButton->setEnabled(enabled);
}

void MWRunFiles::liveButtonSetChecked(const bool checked) {
  m_uiForm.liveButton->setChecked(checked);
}

bool MWRunFiles::liveButtonIsChecked() const {
  return m_uiForm.liveButton->isChecked();
}

/**
* Is the input within the widget valid?
* @returns True of the file names within the widget are valid, false otherwise
*/
<<<<<<< HEAD
bool MWRunFiles::isValid() const {
  return m_uiForm.valid->isHidden();
}
=======
bool MWRunFiles::isValid() const { return m_uiForm.valid->isHidden(); }
>>>>>>> a038867d

/**
 * Is the widget currently searching
 * @return True if a search is inprogress
 */
bool MWRunFiles::isSearching() const {
  return (m_thread ? m_thread->isRunning() : false);
}

/**
* Returns the names of the files found
* @return an array of filenames entered in the box
*/
QStringList MWRunFiles::getFilenames() const { return m_foundFiles; }

/** Safer than using getRunFiles()[0] in the situation were there are no files
*  @return an empty string is returned if no input files have been defined or
* one of the files can't be found, otherwise it's the name of the first input
* file
*  @throw invalid_argument if one of the files couldn't be found it then no
* filenames are returned
*/
QString MWRunFiles::getFirstFilename() const {
  if (m_foundFiles.isEmpty())
    return "";
  else
    return m_foundFiles[0];
}

/** Check if any text, valid or not, has been entered into the line edit
*  @return true if no text has been entered
*/
bool MWRunFiles::isEmpty() const {
  return m_uiForm.fileEditor->text().isEmpty();
}

/** The verbatum, unexpanded text, that was entered into the box
*  @return the contents shown in the Line Edit
*/
QString MWRunFiles::getText() const { return m_uiForm.fileEditor->text(); }

/** The number the user entered into the entryNum lineEdit
* or NO_ENTRY_NUM on error. Checking if isValid is true should
* eliminate the possiblity of getting NO_ENTRY_NUM
*/
int MWRunFiles::getEntryNum() const {
  if (m_uiForm.entryNum->text().isEmpty() || (!m_multiEntry)) {
    return ALL_ENTRIES;
  }
  if (isValid()) {
    bool isANumber;
    const int period = m_uiForm.entryNum->text().toInt(&isANumber);
    if (isANumber) {
      return period;
    }
  }
  return NO_ENTRY_NUM;
}

/** Set the entry displayed in the box to this value
* @param num the period number to use
*/
void MWRunFiles::setEntryNum(const int num) {
  m_uiForm.entryNum->setText(QString::number(num));
}

/**
 * Retrieve user input from this widget. This expands the current
 * file text to include the found absolute paths so that no more
 * searching is required
 * NOTE: This knows nothing of periods yet
 * @returns A QVariant containing the text string for the algorithm property
 */
QVariant MWRunFiles::getUserInput() const {
  return QVariant(m_thread->valueForProperty());
}

/**
 * "Silently" sets the value of the widget.  It does NOT emit a signal to say it
 * has changed, and as far as the file finding routine is concerned it has not
 * been modified and so it will NOT go searching for files.
 *
 * @param value A QString containing text to be entered into the widget
 */

void MWRunFiles::setText(const QString &value) {
  m_uiForm.fileEditor->setText(value);
}

/**
 * Sets a value on the widget through a common interface. The
 * QVariant is assumed to be text and to contain a file string. Note that this
 * is primarily here for use within the AlgorithmDialog.
 *
 * Emits fileEditingFinished(), and changes to state of the text box widget
 * to be "modified", so that the file finder will try and find the file(s).
 *
 * @param value A QVariant containing user text
 */
void MWRunFiles::setUserInput(const QVariant &value) {
  m_uiForm.fileEditor->setText(value.toString());
  m_uiForm.fileEditor->setModified(true);
  emit fileEditingFinished(); // Which is connected to slot findFiles()
}

/**
 * Flag a problem with the file the user entered, an empty string means no error
 * but
 * there may be an error with the entry box if enabled. Errors passed here are
 * shown first
 * @param message :: A message to include or "" for no error
 */
void MWRunFiles::setFileProblem(const QString &message) {
  m_fileProblem = message;
  refreshValidator();
}

/**
* Return the error.
* @returns A string explaining the error.
*/
QString MWRunFiles::getFileProblem() { return m_fileProblem; }

/**
* Save settings to the given group
* @param group :: The name of the group key to save to
*/
void MWRunFiles::saveSettings(const QString &group) {
  QSettings settings;
  settings.beginGroup(group);

  settings.setValue("last_directory", m_lastDir);

  settings.endGroup();
}

/** Writes the total number of periods in a file to the NumEntries
*  Qlabel
*  @param number the number to write, if this is < 1 a ? will be displayed in
* it's place
*/
void MWRunFiles::setNumberOfEntries(const int number) {
  const QString total = number > 0 ? QString::number(number) : "?";
  { m_uiForm.numEntries->setText("/" + total); }
}

/** Inform the widget of a running instance of MonitorLiveData to be used in
 * stopLiveListener().
 *  Note that the type passed in is IAlgorithm and that no check is made that it
 * actually refers
 *  to an instance of MonitorLiveData.
 *  @param monitorLiveData The running algorithm
 */
void MWRunFiles::setLiveAlgorithm(const IAlgorithm_sptr &monitorLiveData) {
  m_monitorLiveData = monitorLiveData;
}

/**
 * Gets the instrument currently set by the override property.
 *
 * If no override is set then the instrument set by default instrument
 *configurtion
 * option will be used and this function returns an empty string.
 *
 * @return Name of instrument, empty if not set
 */
QString MWRunFiles::getInstrumentOverride() { return m_defaultInstrumentName; }

/**
 * Sets an instrument to fix the widget to.
 *
 * If an instrument name is geven then the widget will only look for files for
 *that
 * instrument, providing na empty string will remove this restriction and will
 *search
 * using the default instrument.
 *
 * @param instName Name of instrument, empty to disable override
 */
void MWRunFiles::setInstrumentOverride(const QString &instName) {
  m_defaultInstrumentName = instName;
}

/**
* Set the file text.  This is different to setText in that it emits findFiles,
*as well
* changing the state of the text box widget to "modified = true" which is a
*prerequisite
* of findFiles.
*
* @param text :: The text string to set
*/
void MWRunFiles::setFileTextWithSearch(const QString &text) {
  setFileTextWithoutSearch(text);
  findFiles();
}
/**
* Set the file text but do not search
* @param text :: The text string to set
*/
void MWRunFiles::setFileTextWithoutSearch(const QString &text) {
  m_uiForm.fileEditor->setText(text);
  m_uiForm.fileEditor->setModified(true);
}

/**
 * Clears the search string and found files from the widget.
 */
void MWRunFiles::clear() {
  m_foundFiles.clear();
  m_uiForm.fileEditor->setText("");
}

/**
* Finds the files specified by the user in a background thread.
*/
void MWRunFiles::findFiles() {
  // Set the values for the thread, and start it running.
  QString searchText = m_uiForm.fileEditor->text();

  if (m_isForDirectory) {
    m_foundFiles.clear();
    if (searchText.isEmpty()) {
      setFileProblem("A directory must be provided");
    } else {
      setFileProblem("");
      m_foundFiles.append(searchText);
    }
    return;
  }

  if (m_uiForm.fileEditor->isModified()) {
    // Reset modified flag.
    m_uiForm.fileEditor->setModified(false);

    // If the thread is running, cancel it.
    if (m_thread->isRunning()) {
      m_thread->exit(-1);
      m_thread->wait();
    }

    emit findingFiles();

    // If we have an override instrument then add it in appropriate places to
    // the search text
    if (!m_defaultInstrumentName.isEmpty()) {
      // Regex to match a selection of run numbers as defined here:
      // mantidproject.org/MultiFileLoading
      // Also allowing spaces between delimiters as this seems to work fine
      boost::regex runNumbers("([0-9]+)([:+-] ?[0-9]+)? ?(:[0-9]+)?",
                              boost::regex::extended);
      // Regex to match a list of run numbers delimited by commas
      boost::regex runNumberList("([0-9]+)(, ?[0-9]+)*",
                                 boost::regex::extended);

      // See if we can just prepend the instrument and be done
      if (boost::regex_match(searchText.toStdString(), runNumbers)) {
        searchText = m_defaultInstrumentName + searchText;
      }
      // If it is a list we need to prepend the instrument to all run numbers
      else if (boost::regex_match(searchText.toStdString(), runNumberList)) {
        QStringList runNumbers = searchText.split(",", QString::SkipEmptyParts);
        QStringList newRunNumbers;

        for (auto it = runNumbers.begin(); it != runNumbers.end(); ++it)
          newRunNumbers << m_defaultInstrumentName + (*it).simplified();

        searchText = newRunNumbers.join(",");
      }
    }

    m_thread->set(searchText, isForRunFiles(), this->isOptional(),
                  m_algorithmProperty);
    m_thread->start();
  } else {
    // Make sure errors are correctly set if we didn't run
    inspectThreadResult();
  }
}

/** Calls cancel on a running instance of MonitorLiveData.
 *  Requires that a handle to the MonitorLiveData instance has been set via
 * setLiveListener()
 *  @return A handle to the cancelled algorithm (usable if the method is called
 * directly)
 */
IAlgorithm_const_sptr MWRunFiles::stopLiveAlgorithm() {
  IAlgorithm_const_sptr theAlgorithmBeingCancelled = m_monitorLiveData;
  if (m_monitorLiveData && m_monitorLiveData->isRunning()) {
    m_monitorLiveData->cancel();
    m_monitorLiveData.reset();
  }
  return theAlgorithmBeingCancelled;
}

/**
 * Called when the file finding thread finishes.  Inspects the result
 * of the thread, and emits fileFound() if it has been successful.
 */
void MWRunFiles::inspectThreadResult() {
  // Get results from the file finding thread.
  std::string error = m_thread->error();
  std::vector<std::string> filenames = m_thread->filenames();

  if (!error.empty()) {
    setFileProblem(QString::fromStdString(error));
    return;
  }

  m_lastFoundFiles = m_foundFiles;
  m_foundFiles.clear();

  for (size_t i = 0; i < filenames.size(); ++i) {
    m_foundFiles.append(QString::fromStdString(filenames[i]));
  }
  if (m_foundFiles.isEmpty() && !isOptional()) {
    setFileProblem(
        "No files found. Check search paths and instrument selection.");
  } else if (m_foundFiles.count() > 1 && this->allowMultipleFiles() == false) {
    setFileProblem("Multiple files specified.");
  } else {
    setFileProblem("");
  }

  // Only emit the signal if file(s) were found
  if (!m_foundFiles.isEmpty())
    emit filesFound();
  if (m_lastFoundFiles != m_foundFiles)
    emit filesFoundChanged();
}

/**
* Read settings from the given group
* @param group :: The name of the group key to retrieve data from
*/
void MWRunFiles::readSettings(const QString &group) {
  QSettings settings;
  settings.beginGroup(group);

  m_lastDir = settings.value("last_directory", "").toString();

  if (m_lastDir == "") {
    QStringList datadirs =
        QString::fromStdString(
            Mantid::Kernel::ConfigService::Instance().getString(
                "datasearch.directories"))
            .split(";", QString::SkipEmptyParts);
    if (!datadirs.isEmpty())
      m_lastDir = datadirs[0];
  }

  settings.endGroup();
}

/**
* Set a new file filter for the file dialog based on the given extensions
* @returns A string containing the file filter
*/
QString MWRunFiles::createFileFilter() {
  QStringList fileExts;
  if (m_algorithmProperty.isEmpty()) {
    if (!m_fileExtensions.isEmpty()) {
      fileExts = m_fileExtensions;
    } else if (isForRunFiles()) {
      std::vector<std::string> exts =
          ConfigService::Instance().getFacility().extensions();
      for (std::vector<std::string>::iterator ex = exts.begin();
           ex != exts.end(); ++ex) {
        fileExts.append(QString::fromStdString(*ex));
      }
    } else {
    }
  } else {
    QStringList elements = m_algorithmProperty.split("|");
    if (elements.size() == 2) {
      fileExts = getFileExtensionsFromAlgorithm(elements[0], elements[1]);
    }
  }

  QString allFiles("All Files (*.*)");
  if (!fileExts.isEmpty()) {

    // The list may contain upper and lower cased versions, ensure these are on
    // the same line
    // I want this ordered
    QList<QPair<QString, QStringList>> finalIndex;
    QStringListIterator sitr(fileExts);
    QString ext = sitr.next();
    finalIndex.append(qMakePair(ext.toUpper(), QStringList(ext)));
    while (sitr.hasNext()) {
      ext = sitr.next();
      QString key = ext.toUpper();
      bool found(false);
      const int itemCount = finalIndex.count();
      for (int i = 0; i < itemCount; ++i) {
        if (key == finalIndex[i].first) {
          finalIndex[i].second.append(ext);
          found = true;
          break;
        }
      }
      if (!found) {
        finalIndex.append(qMakePair(key, QStringList(ext)));
      }
    }

    // The file filter consists of three parts, which we will combine to create
    // the
    // complete file filter:
    QString dataFiles("Data Files (");
    QString individualFiles("");

    if (extsAsSingleOption()) {
      QListIterator<QPair<QString, QStringList>> itr(finalIndex);
      while (itr.hasNext()) {
        const QStringList values = itr.next().second;

        individualFiles += "*" + values.join(" *") + ";;";
        dataFiles += "*" + values.join(" *") + " ";
      }
      // Don't remove final ;; from individualFiles as we are going to tack on
      // allFiles anyway
      dataFiles.chop(1); // Remove last space
      dataFiles += ");;";
    } else {
      QListIterator<QPair<QString, QStringList>> itr(finalIndex);
      while (itr.hasNext()) {
        const QStringList values = itr.next().second;
        dataFiles += "*" + values.join(" *") + ";;";
      }
    }
    return dataFiles + individualFiles + allFiles;
  } else {
    return allFiles;
  }
}

/**
* Create a list of file extensions from the given algorithm
* @param algName :: The name of the algorithm
* @param propName :: The name of the property
* @returns A list of file extensions
*/
QStringList
MWRunFiles::getFileExtensionsFromAlgorithm(const QString &algName,
                                           const QString &propName) {
  Mantid::API::IAlgorithm_sptr algorithm =
      Mantid::API::AlgorithmManager::Instance().createUnmanaged(
          algName.toStdString());
  QStringList fileExts;
  if (!algorithm)
    return fileExts;
  algorithm->initialize();
  Property *prop = algorithm->getProperty(propName.toStdString());
  FileProperty *fileProp = dynamic_cast<FileProperty *>(prop);
  MultipleFileProperty *multiFileProp =
      dynamic_cast<MultipleFileProperty *>(prop);

  std::vector<std::string> allowed;
  QString preferredExt;

  if (fileProp) {
    allowed = fileProp->allowedValues();
    preferredExt = QString::fromStdString(fileProp->getDefaultExt());
  } else if (multiFileProp) {
    allowed = multiFileProp->allowedValues();
    preferredExt = QString::fromStdString(multiFileProp->getDefaultExt());
  } else {
    return fileExts;
  }

  std::vector<std::string>::const_iterator iend = allowed.end();
  int index(0);
  for (std::vector<std::string>::const_iterator it = allowed.begin();
       it != iend; ++it) {
    if (!it->empty()) {
      QString ext = QString::fromStdString(*it);
      fileExts.append(ext);
      if (ext == preferredExt) {
        fileExts.move(index, 0);
      }
      ++index;
    }
  }

  return fileExts;
}

/** Lauches a load file browser allowing a user to select multiple
*  files
*  @return the names of the selected files as a comma separated list
*/
QString MWRunFiles::openFileDialog() {
  QStringList filenames;
  QString dir = m_lastDir;

  if (m_fileFilter.isEmpty()) {
    m_fileFilter = createFileFilter();
  }

  if (m_isForDirectory) {
    QString file =
        QFileDialog::getExistingDirectory(this, "Select directory", dir);
    if (!file.isEmpty())
      filenames.append(file);
  } else if (m_allowMultipleFiles) {
    filenames =
        QFileDialog::getOpenFileNames(this, "Open file", dir, m_fileFilter, 0,
                                      QFileDialog::DontResolveSymlinks);
  } else {
    QString file =
        QFileDialog::getOpenFileName(this, "Open file", dir, m_fileFilter, 0,
                                     QFileDialog::DontResolveSymlinks);
    if (!file.isEmpty())
      filenames.append(file);
  }

  if (filenames.isEmpty()) {
    return "";
  }
  m_lastDir = QFileInfo(filenames.front()).absoluteDir().path();
  return filenames.join(", ");
}

/** flag a problem with the supplied entry number, an empty string means no
* error.
*  file errors take precedence of these errors
*  @param message the message to display
*/
void MWRunFiles::setEntryNumProblem(const QString &message) {
  m_entryNumProblem = message;
  refreshValidator();
}

/** Checks the data m_fileProblem and m_entryNumProblem to see if the validator
* label needs to be displayed. Validator always hidden if m_showValidator set
* false.
*/
void MWRunFiles::refreshValidator() {
  if (m_showValidator) {
    if (!m_fileProblem.isEmpty()) {
      m_uiForm.valid->setToolTip(m_fileProblem);
      m_uiForm.valid->show();
    } else if (!m_entryNumProblem.isEmpty() && m_multiEntry) {
      m_uiForm.valid->setToolTip(m_entryNumProblem);
      m_uiForm.valid->show();
    } else {
      m_uiForm.valid->hide();
    }
  } else {
    m_uiForm.valid->hide();
  }
}

/** This slot opens a file browser
*/
void MWRunFiles::browseClicked() {
  QString uFile = openFileDialog();
  if (uFile.trimmed().isEmpty())
    return;

  m_uiForm.fileEditor->setText(uFile);
  m_uiForm.fileEditor->setModified(true);

  emit fileEditingFinished();
}

/** Currently just checks that entryNum contains an int > 0 and hence might be a
*  valid entry number
*/
void MWRunFiles::checkEntry() {
  if (m_uiForm.entryNum->text().isEmpty()) {
    setEntryNumProblem("");
    return;
  }

  bool good;
  const int num = m_uiForm.entryNum->text().toInt(&good);
  if (!good) {
    setEntryNumProblem("The entry number must be an integer");
    return;
  }
  if (num < 1) {
    setEntryNumProblem("The entry number must be an integer > 0");
    return;
  }

  setEntryNumProblem("");
}

/**
  * Called when an item is dropped
  * @param de :: the drop event data package
  */
void MWRunFiles::dropEvent(QDropEvent *de) {
  const QMimeData *mimeData = de->mimeData();
  if (mimeData->hasUrls()) {
    auto url_list = mimeData->urls();
    m_uiForm.fileEditor->setText(url_list[0].toLocalFile());
    de->acceptProposedAction();
  } else if (mimeData->hasText()) {
    QString text = mimeData->text();
    m_uiForm.fileEditor->setText(text);
    de->acceptProposedAction();
  }
}

/**
  * Called when an item is dragged onto a control
  * @param de :: the drag event data package
  */
void MWRunFiles::dragEnterEvent(QDragEnterEvent *de) {
  const QMimeData *mimeData = de->mimeData();
  if (mimeData->hasUrls()) {
    auto listurl = mimeData->urls();
    if (listurl.empty())
      return;
    if (!listurl[0].isLocalFile())
      return;
    de->acceptProposedAction();
  } else if (mimeData->hasText()) {
    QString text = mimeData->text();
    if (text.contains(" = mtd[\""))
      de->setDropAction(Qt::IgnoreAction);
    else
      de->acceptProposedAction();
  }
}

/**
 * Sets the text read-only or editable
 * and the Browse button disabled or enabled.
 * If read-only, disable the red asterisk validator.
 * @param readOnly :: [input] whether read-only or editable
 */
void MWRunFiles::setReadOnly(bool readOnly) {
  m_uiForm.fileEditor->setReadOnly(readOnly);
  m_uiForm.browseBtn->setEnabled(!readOnly);
  setValidatorDisplay(!readOnly);
  refreshValidator();
}

/**
 * Turn on/off the display of the red validator star.
 * Validation is still performed, this just controls the display of the result.
 * @param display :: [input] whether to show validator result or not
 */
void MWRunFiles::setValidatorDisplay(bool display) {
  m_showValidator = display;
}<|MERGE_RESOLUTION|>--- conflicted
+++ resolved
@@ -486,13 +486,7 @@
 * Is the input within the widget valid?
 * @returns True of the file names within the widget are valid, false otherwise
 */
-<<<<<<< HEAD
-bool MWRunFiles::isValid() const {
-  return m_uiForm.valid->isHidden();
-}
-=======
 bool MWRunFiles::isValid() const { return m_uiForm.valid->isHidden(); }
->>>>>>> a038867d
 
 /**
  * Is the widget currently searching
