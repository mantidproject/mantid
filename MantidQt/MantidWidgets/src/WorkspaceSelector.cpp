//------------------------------------------------------
// Includes
//------------------------------------------------------
#include "MantidQtMantidWidgets/WorkspaceSelector.h"

#include <Poco/Notification.h>
#include <Poco/NotificationCenter.h>
#include <Poco/AutoPtr.h>
#include <Poco/NObserver.h>

#include "MantidAPI/AlgorithmManager.h"
#include "MantidAPI/MatrixWorkspace.h"

#include <QDropEvent>
#include <QMimeData>
#include <QUrl>
#include <QDebug>
using namespace MantidQt::MantidWidgets;

/**
* Default constructor
* @param parent :: A widget to act as this widget's parent (default = NULL)
* @param init :: If true then the widget will make calls to the framework
* (default = true)
*/
WorkspaceSelector::WorkspaceSelector(QWidget *parent, bool init)
    : QComboBox(parent),
      m_addObserver(*this, &WorkspaceSelector::handleAddEvent),
      m_remObserver(*this, &WorkspaceSelector::handleRemEvent),
      m_clearObserver(*this, &WorkspaceSelector::handleClearEvent),
      m_renameObserver(*this, &WorkspaceSelector::handleRenameEvent),
      m_replaceObserver(*this, &WorkspaceSelector::handleReplaceEvent),
      m_init(init), m_workspaceTypes(), m_showHidden(false), m_optional(false),
      m_suffix(), m_algName(), m_algPropName(), m_algorithm() {
  setEditable(false);
  if (init) {
    Mantid::API::AnalysisDataServiceImpl &ads =
        Mantid::API::AnalysisDataService::Instance();
    ads.notificationCenter.addObserver(m_addObserver);
    ads.notificationCenter.addObserver(m_remObserver);
    ads.notificationCenter.addObserver(m_renameObserver);
    ads.notificationCenter.addObserver(m_clearObserver);
    ads.notificationCenter.addObserver(m_replaceObserver);

    refresh();
  }
  this->setAcceptDrops(true);
}

/**
* Destructor for WorkspaceSelector
* De-subscribes this object from the Poco NotificationCentre
*/
WorkspaceSelector::~WorkspaceSelector() {
  if (m_init) {
    Mantid::API::AnalysisDataService::Instance()
        .notificationCenter.removeObserver(m_addObserver);
    Mantid::API::AnalysisDataService::Instance()
        .notificationCenter.removeObserver(m_remObserver);
    Mantid::API::AnalysisDataService::Instance()
        .notificationCenter.removeObserver(m_clearObserver);
    Mantid::API::AnalysisDataService::Instance()
        .notificationCenter.removeObserver(m_renameObserver);
    Mantid::API::AnalysisDataService::Instance()
        .notificationCenter.removeObserver(m_replaceObserver);
  }
}

QStringList WorkspaceSelector::getWorkspaceTypes() const {
  return m_workspaceTypes;
}

void WorkspaceSelector::setWorkspaceTypes(const QStringList &types) {
  if (types != m_workspaceTypes) {
    m_workspaceTypes = types;
    if (m_init) {
      refresh();
    }
  }
}

bool WorkspaceSelector::showHiddenWorkspaces() const { return m_showHidden; }

void WorkspaceSelector::showHiddenWorkspaces(bool show) {
  if (show != m_showHidden) {
    m_showHidden = show;
    if (m_init) {
      refresh();
    }
  }
}

bool WorkspaceSelector::isValid() const { return (this->currentText() != ""); }

bool WorkspaceSelector::isOptional() const { return m_optional; }

void WorkspaceSelector::setOptional(bool optional) {
  if (optional != m_optional) {
    m_optional = optional;
    if (m_init)
      refresh();
  }
}

QStringList WorkspaceSelector::getSuffixes() const { return m_suffix; }

void WorkspaceSelector::setSuffixes(const QStringList &suffix) {
  if (suffix != m_suffix) {
    m_suffix = suffix;
    if (m_init) {
      refresh();
    }
  }
}

QString WorkspaceSelector::getValidatingAlgorithm() const { return m_algName; }

void WorkspaceSelector::setValidatingAlgorithm(const QString &algName) {
  if (algName == m_algName) {
    return;
  }
  m_algName = algName;
  if (m_init) {
    m_algorithm = Mantid::API::AlgorithmManager::Instance().createUnmanaged(
        algName.toStdString());
    m_algorithm->initialize();
    std::vector<Mantid::Kernel::Property *> props =
        m_algorithm->getProperties();
    for (std::vector<Mantid::Kernel::Property *>::iterator it = props.begin();
         it != props.end(); ++it) {
      if ((*it)->direction() == Mantid::Kernel::Direction::Input) {
        // try to cast property to WorkspaceProperty
        Mantid::API::WorkspaceProperty<> *wsProp =
            dynamic_cast<Mantid::API::WorkspaceProperty<> *>(*it);
        if (wsProp != NULL) {
          m_algPropName = QString::fromStdString((*it)->name());
          break;
        }
      }
    }
    refresh();
  }
}

void WorkspaceSelector::handleAddEvent(
    Mantid::API::WorkspaceAddNotification_ptr pNf) {
  if (!showHiddenWorkspaces() &&
      Mantid::API::AnalysisDataService::Instance().isHiddenDataServiceObject(
          pNf->objectName())) {
    return;
  }

  QString name = QString::fromStdString(pNf->objectName());
  if (checkEligibility(name, pNf->object())) {
    addItem(name);
  }
}

void WorkspaceSelector::handleRemEvent(
    Mantid::API::WorkspacePostDeleteNotification_ptr pNf) {
  QString name = QString::fromStdString(pNf->objectName());
  int index = findText(name);
  if (index != -1) {
    removeItem(index);
  }
  if (currentIndex() == -1) {
    emit emptied();
  }
}

void
    WorkspaceSelector::handleClearEvent(Mantid::API::ClearADSNotification_ptr) {
  this->clear();
  emit emptied();
}

void WorkspaceSelector::handleRenameEvent(
    Mantid::API::WorkspaceRenameNotification_ptr pNf) {
  QString name = QString::fromStdString(pNf->objectName());
  QString newName = QString::fromStdString(pNf->newObjectName());
  auto &ads = Mantid::API::AnalysisDataService::Instance();

  bool eligible = checkEligibility(newName, ads.retrieve(pNf->newObjectName()));
  int index = findText(name);
  int newIndex = findText(newName);
  if (eligible) {
    if (index != -1 && newIndex == -1) {
      this->setItemText(index, newName);
    } else if (index == -1 && newIndex == -1) {
      addItem(newName);
    } else
      removeItem(index);
  } else {
    if (index != -1) {
      removeItem(index);
    }
  }
}

void WorkspaceSelector::handleReplaceEvent(
    Mantid::API::WorkspaceAfterReplaceNotification_ptr pNf) {

  QString name = QString::fromStdString(pNf->objectName());
  auto &ads = Mantid::API::AnalysisDataService::Instance();

  bool eligible = checkEligibility(name, ads.retrieve(pNf->objectName()));
  int index = findText(name);

  // if it is inside and it is eligible do nothing
  // if it is not inside and it is eligible insert
  // if it is inside and it is not eligible remove
  // if it is not inside and it is not eligible do nothing
  bool inside = (index != -1);
  if ((inside && eligible) || (!inside && !eligible))
    return;
  else if (!inside && eligible)
    addItem(name);
  else // (inside && !eligible)
    removeItem(index);
}

bool WorkspaceSelector::checkEligibility(
    const QString &name, Mantid::API::Workspace_sptr object) const {
  if (m_algorithm && !m_algPropName.isEmpty()) {
    try {
      m_algorithm->setPropertyValue(m_algPropName.toStdString(),
                                    name.toStdString());
    } catch (std::invalid_argument &) {
      return false;
    }
  } else if ((!m_workspaceTypes.empty()) &&
             m_workspaceTypes.indexOf(QString::fromStdString(object->id())) ==
                 -1) {
    return false;
  } else if (!hasValidSuffix(name)) {
    return false;
  }

  return true;
}

bool WorkspaceSelector::hasValidSuffix(const QString &name) const {
  if (m_suffix.isEmpty()) {
    return true;
  } else {
    for (int i = 0; i < m_suffix.size(); ++i) {
      if (name.endsWith(m_suffix[i])) {
        return true;
      }
    }
  }

  return false;
}

void WorkspaceSelector::refresh() {
  clear();
<<<<<<< HEAD
  if ( m_optional ) addItem("");
  auto& ads = Mantid::API::AnalysisDataService::Instance();
  std::unordered_set<std::string> items;
  if ( showHiddenWorkspaces() )
  {
=======
  if (m_optional)
    addItem("");
  auto &ads = Mantid::API::AnalysisDataService::Instance();
  std::unordered_set<std::string> items;
  if (showHiddenWorkspaces()) {
>>>>>>> a038867d
    items = ads.getObjectNamesInclHidden();
  } else {
    items = ads.getObjectNames();
  }

<<<<<<< HEAD
  for ( auto it = items.begin(); it != items.end(); ++it )
  {
=======
  for (auto it = items.begin(); it != items.end(); ++it) {
>>>>>>> a038867d
    QString name = QString::fromStdString(*it);
    if (checkEligibility(name, ads.retrieve(*it))) {
      addItem(name);
    }
  }
}

/**
  * Called when an item is dropped
  * @param de :: the drop event data package
  */
void WorkspaceSelector::dropEvent(QDropEvent *de) {
  const QMimeData *mimeData = de->mimeData();
  QString text = mimeData->text();
  int equal_pos = text.indexOf("=");
  QString ws_name = text.left(equal_pos - 1);
  QString ws_name_test = text.mid(equal_pos + 7, equal_pos - 1);

  if (ws_name == ws_name_test) {
    int index = findText(ws_name);
    if (index >= 0) {
      setCurrentIndex(index);
      de->acceptProposedAction();
    }
  }
}

/**
  * Called when an item is dragged onto a control
  * @param de :: the drag event data package
  */
void WorkspaceSelector::dragEnterEvent(QDragEnterEvent *de) {
  const QMimeData *mimeData = de->mimeData();
  if (mimeData->hasText()) {
    QString text = mimeData->text();
    if (text.contains(" = mtd[\""))
      de->acceptProposedAction();
  }
}<|MERGE_RESOLUTION|>--- conflicted
+++ resolved
@@ -255,30 +255,17 @@
 
 void WorkspaceSelector::refresh() {
   clear();
-<<<<<<< HEAD
-  if ( m_optional ) addItem("");
-  auto& ads = Mantid::API::AnalysisDataService::Instance();
-  std::unordered_set<std::string> items;
-  if ( showHiddenWorkspaces() )
-  {
-=======
   if (m_optional)
     addItem("");
   auto &ads = Mantid::API::AnalysisDataService::Instance();
   std::unordered_set<std::string> items;
   if (showHiddenWorkspaces()) {
->>>>>>> a038867d
     items = ads.getObjectNamesInclHidden();
   } else {
     items = ads.getObjectNames();
   }
 
-<<<<<<< HEAD
-  for ( auto it = items.begin(); it != items.end(); ++it )
-  {
-=======
   for (auto it = items.begin(); it != items.end(); ++it) {
->>>>>>> a038867d
     QString name = QString::fromStdString(*it);
     if (checkEligibility(name, ads.retrieve(*it))) {
       addItem(name);
