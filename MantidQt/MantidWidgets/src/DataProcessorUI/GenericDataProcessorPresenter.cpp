#include "MantidQtMantidWidgets/DataProcessorUI/GenericDataProcessorPresenter.h"
#include "MantidAPI/AlgorithmManager.h"
#include "MantidAPI/IEventWorkspace.h"
#include "MantidAPI/ITableWorkspace.h"
#include "MantidAPI/MatrixWorkspace.h"
#include "MantidAPI/NotebookWriter.h"
#include "MantidAPI/TableRow.h"
#include "MantidAPI/WorkspaceFactory.h"
#include "MantidGeometry/Instrument.h"
#include "MantidKernel/Strings.h"
#include "MantidKernel/TimeSeriesProperty.h"
#include "MantidKernel/Utils.h"
#include "MantidKernel/make_unique.h"
#include "MantidQtMantidWidgets/AlgorithmHintStrategy.h"
#include "MantidQtMantidWidgets/DataProcessorUI/DataProcessorGenerateNotebook.h"
#include "MantidQtMantidWidgets/DataProcessorUI/DataProcessorView.h"
#include "MantidQtMantidWidgets/DataProcessorUI/DataProcessorWorkspaceCommand.h"
#include "MantidQtMantidWidgets/DataProcessorUI/GenericDataProcessorPresenterRowReducerWorker.h"
#include "MantidQtMantidWidgets/DataProcessorUI/GenericDataProcessorPresenterGroupReducerWorker.h"
#include "MantidQtMantidWidgets/DataProcessorUI/GenericDataProcessorPresenterThread.h"
#include "MantidQtMantidWidgets/DataProcessorUI/ParseKeyValueString.h"
#include "MantidQtMantidWidgets/DataProcessorUI/QtDataProcessorOptionsDialog.h"
#include "MantidQtMantidWidgets/ProgressableView.h"

#include <boost/algorithm/string/join.hpp>
#include <algorithm>
#include <unordered_map>
#include <boost/regex.hpp>
#include <boost/tokenizer.hpp>
#include <fstream>
#include <sstream>

using namespace Mantid::API;
using namespace Mantid::Geometry;
using namespace Mantid::Kernel;
using namespace MantidQt::MantidWidgets;

namespace {
std::map<std::string, std::string>
convertStringToMap(const std::string &options) {

  std::vector<std::string> optionsVec;
  std::map<std::string, std::string> optionsMap;

  boost::split(optionsVec, options, boost::is_any_of(";"));

  for (const auto &option : optionsVec) {

    std::vector<std::string> opt;
    boost::split(opt, option, boost::is_any_of(","));

    std::vector<std::string> temp(opt.begin() + 1, opt.end());

    optionsMap[opt[0]] = boost::algorithm::join(temp, ",");
  }
  return optionsMap;
}

std::unordered_map<std::string, std::set<std::string>>
convertStringToMapWithSet(const std::string &properties) {
  // The provided string has the form
  // key1: value11, value12; key2: value21;
  // The keys are keys in a map which maps to a set of values
  std::unordered_map<std::string, std::set<std::string>> props;

  if (properties.empty()) {
    return props;
  }

  // Split by each map pair
  std::vector<std::string> propVec;
  boost::split(propVec, properties, boost::is_any_of(";"));

  for (const auto &prop : propVec) {
    // Split the key and values
    std::vector<std::string> elements;
    boost::split(elements, prop, boost::is_any_of(":"));

    // Split values
    std::vector<std::string> vals;
    boost::split(vals, elements[1], boost::is_any_of(","));
    std::set<std::string> values(vals.begin(), vals.end());
    props[elements[0]] = values;
  }
  return props;
}
}

namespace MantidQt {
namespace MantidWidgets {

/**
* Constructor
* @param whitelist : The set of properties we want to show as columns
* @param preprocessMap : A map containing instructions for pre-processing
* @param processor : A DataProcessorProcessingAlgorithm
* @param postprocessor : A DataProcessorPostprocessingAlgorithm
* workspaces
* @param postprocessMap : A map containing instructions for post-processing.
* This map links column name to properties of the post-processing algorithm
* @param loader : The algorithm responsible for loading data
*/
GenericDataProcessorPresenter::GenericDataProcessorPresenter(
    const DataProcessorWhiteList &whitelist,
    const std::map<std::string, DataProcessorPreprocessingAlgorithm> &
        preprocessMap,
    const DataProcessorProcessingAlgorithm &processor,
    const DataProcessorPostprocessingAlgorithm &postprocessor,
    const std::map<std::string, std::string> &postprocessMap,
    const std::string &loader)
    : WorkspaceObserver(), m_view(nullptr), m_progressView(nullptr),
      m_mainPresenter(), m_loader(loader), m_whitelist(whitelist),
      m_preprocessMap(preprocessMap), m_processor(processor),
      m_postprocessor(postprocessor), m_postprocessMap(postprocessMap),
      m_progressReporter(nullptr), m_postprocess(true), m_promptUser(true),
      m_tableDirty(false), m_pauseReduction(false), m_reductionPaused(true),
      m_nextActionFlag(ReductionFlag::StopReduceFlag) {

  // Column Options must be added to the whitelist
  m_whitelist.addElement("Options", "Options",
                         "<b>Override <samp>" +
                             QString::fromStdString(processor.name()) +
                             "</samp> properties</b><br /><i>optional</i><br "
                             "/>This column allows you to "
                             "override the properties used when executing "
                             "the main reduction algorithm. "
                             "Options are given as "
                             "key=value pairs, separated by commas. Values "
                             "containing commas must be quoted. In case of "
                             "conflict between options "
                             "specified via this column and global options "
                             "specified externally, the former prevail.");
  m_columns = static_cast<int>(m_whitelist.size());

  if (m_postprocessor.name().empty()) {
    m_postprocess = false;
    m_manager = Mantid::Kernel::make_unique<DataProcessorOneLevelTreeManager>(
        this, m_whitelist);
  } else {
    m_manager = Mantid::Kernel::make_unique<DataProcessorTwoLevelTreeManager>(
        this, m_whitelist);
  }
}

/**
* Delegating constructor (no pre-processing needed)
* @param whitelist : The set of properties we want to show as columns
* @param processor : A DataProcessorProcessingAlgorithm
* @param postprocessor : A DataProcessorPostprocessingAlgorithm
* workspaces
*/
GenericDataProcessorPresenter::GenericDataProcessorPresenter(
    const DataProcessorWhiteList &whitelist,
    const DataProcessorProcessingAlgorithm &processor,
    const DataProcessorPostprocessingAlgorithm &postprocessor)
    : GenericDataProcessorPresenter(
          whitelist,
          std::map<std::string, DataProcessorPreprocessingAlgorithm>(),
          processor, postprocessor) {}

/**
* Delegating constructor (no post-processing needed)
* @param whitelist : The set of properties we want to show as columns
* @param preprocessMap : A map containing instructions for pre-processing
* @param processor : A DataProcessorProcessingAlgorithm
* workspaces
*/
GenericDataProcessorPresenter::GenericDataProcessorPresenter(
    const DataProcessorWhiteList &whitelist,
    const std::map<std::string, DataProcessorPreprocessingAlgorithm> &
        preprocessMap,
    const DataProcessorProcessingAlgorithm &processor)
    : GenericDataProcessorPresenter(whitelist, preprocessMap, processor,
                                    DataProcessorPostprocessingAlgorithm()) {}

/**
* Delegating constructor (no pre-processing needed, no post-processing needed)
* @param whitelist : The set of properties we want to show as columns
* @param processor : A DataProcessorProcessingAlgorithm
* workspaces
*/
GenericDataProcessorPresenter::GenericDataProcessorPresenter(
    const DataProcessorWhiteList &whitelist,
    const DataProcessorProcessingAlgorithm &processor)
    : GenericDataProcessorPresenter(
          whitelist,
          std::map<std::string, DataProcessorPreprocessingAlgorithm>(),
          processor, DataProcessorPostprocessingAlgorithm()) {}

/**
* Destructor
*/
GenericDataProcessorPresenter::~GenericDataProcessorPresenter() {}

/**
* Sets the views this presenter is going to handle
* @param tableView : The table view
* @param progressView : The progress view
*/
void GenericDataProcessorPresenter::acceptViews(
    DataProcessorView *tableView, ProgressableView *progressView) {

  // As soon as we are given a view, initialize everything
  m_view = tableView;
  m_progressView = progressView;

  // Add actions to toolbar
  addCommands();

  // Initialise options
  // Load saved values from disk
  initOptions();

  // Populate an initial list of valid tables to open, and subscribe to the ADS
  // to keep it up to date
  Mantid::API::AnalysisDataServiceImpl &ads =
      Mantid::API::AnalysisDataService::Instance();

  auto items = ads.getObjectNames();
  for (auto const &name : items) {
    Workspace_sptr ws = ads.retrieve(name);

    if (m_manager->isValidModel(
            boost::dynamic_pointer_cast<ITableWorkspace>(ws),
            m_whitelist.size()))
      m_workspaceList.insert(QString::fromStdString(name));
  }
  observeAdd();
  observePostDelete();
  observeRename();
  observeADSClear();
  observeAfterReplace();
  m_view->setTableList(m_workspaceList);

  // Provide autocompletion hints for the options column. We use the algorithm's
  // properties minus those we blacklist. We blacklist any useless properties or
  // ones we're handling that the user should'nt touch.
  IAlgorithm_sptr alg = AlgorithmManager::Instance().create(m_processor.name());
  m_view->setOptionsHintStrategy(
      new AlgorithmHintStrategy(alg, m_processor.blacklist()), m_columns - 1);

  // Start with a blank table
  newTable();

  // The view should currently be in the paused state
  m_view->pause();
}

/**
Process selected data
*/
void GenericDataProcessorPresenter::process() {

  m_selectedData = m_manager->selectedData(m_promptUser);

  // Don't continue if there are no items selected
  if (m_selectedData.size() == 0)
    return;

  // Set the global settings. If any have been changed, set all groups and rows
  // as unprocessed
  std::string newPreprocessingOptions =
      m_mainPresenter->getPreprocessingOptionsAsString().toStdString();
  std::string newProcessingOptions =
      m_mainPresenter->getProcessingOptions().toStdString();
  std::string newPostprocessingOptions =
      m_mainPresenter->getPostprocessingOptions().toStdString();

  bool settingsChanged = m_preprocessingOptions != newPreprocessingOptions ||
                         m_processingOptions != newProcessingOptions ||
                         m_postprocessingOptions != newPostprocessingOptions;

  m_preprocessingOptions = newPreprocessingOptions;
  m_processingOptions = newProcessingOptions;
  m_postprocessingOptions = newPostprocessingOptions;

  // Clear the group queue
  m_gqueue = GroupQueue();

  // Progress: each group and each row within count as a progress step.
  int progress = 0;
  int maxProgress = 0;

  for (const auto &item : m_selectedData) {
    // Loop over each group

    // Set group as unprocessed if settings have changed or the expected output
    // workspace cannot be found
    bool groupWSFound = AnalysisDataService::Instance().doesExist(
        getPostprocessedWorkspaceName(item.second, m_postprocessor.prefix()));

    if (settingsChanged || !groupWSFound)
      m_manager->setProcessed(false, item.first);

    // Groups that are already processed or cannot be post-processed (only 1
    // child row selected) do not count in progress
    if (!m_manager->isProcessed(item.first) && item.second.size() > 1)
      maxProgress++;

    RowQueue rowQueue;

    for (const auto &data : item.second) {

      // Add all row items to queue
      rowQueue.push(data);

      // Set row as unprocessed if settings have changed or the expected output
      // workspaces cannot be found
      bool rowWSFound = true;
      for (size_t i = 0; i < m_processor.numberOfOutputProperties(); i++) {
        rowWSFound = AnalysisDataService::Instance().doesExist(
            getReducedWorkspaceName(data.second, m_processor.prefix(i)));
        if (!rowWSFound)
          break;
      }

      if (settingsChanged || !rowWSFound)
        m_manager->setProcessed(false, data.first, item.first);

      // Rows that are already processed do not count in progress
      if (!m_manager->isProcessed(data.first, item.first))
        maxProgress++;
    }
    m_gqueue.emplace(item.first, rowQueue);
  }

  // Create progress reporter bar
  if (maxProgress > 0)
    m_progressReporter = new ProgressPresenter(progress, maxProgress,
                                               maxProgress, m_progressView);

  // Start processing the first group
  m_nextActionFlag = ReductionFlag::ReduceGroupFlag;
  resume();
}

/**
Decide which processing action to take next
*/
void GenericDataProcessorPresenter::doNextAction() {

  switch (m_nextActionFlag) {
  case ReductionFlag::ReduceRowFlag:
    nextRow();
    break;
  case ReductionFlag::ReduceGroupFlag:
    nextGroup();
    break;
  case ReductionFlag::StopReduceFlag:
    endReduction();
    break;
  }
  // Not having a 'default' case is deliberate. gcc issues a warning if there's
  // a flag we aren't handling.
}

/**
Process a new row
*/
void GenericDataProcessorPresenter::nextRow() {

<<<<<<< HEAD
  if (m_reductionPaused) {
    // Notify presenter and view that reduction is paused
    m_mainPresenter->confirmReductionPaused();
    m_view->confirmReductionPaused();
=======
  if (m_pauseReduction) {
    // Notify presenter that reduction is paused
    m_mainPresenter->confirmReductionPaused();
    m_reductionPaused = true;
>>>>>>> e7638e2f
    return;
  }

  // Add processed row data to the group
  int rowIndex = m_rowItem.first;
  m_groupData[rowIndex] = m_rowItem.second;
  int groupIndex = m_gqueue.front().first;
  auto &rqueue = m_gqueue.front().second;

  if (!rqueue.empty()) {
    // Set next action flag
    m_nextActionFlag = ReductionFlag::ReduceRowFlag;
    // Reduce next row
    m_rowItem = rqueue.front();
    rqueue.pop();
    // Skip reducing rows that are already processed
    if (!m_manager->isProcessed(m_rowItem.first, groupIndex)) {
      startAsyncRowReduceThread(&m_rowItem, groupIndex);
      return;
    }
  } else {
    m_gqueue.pop();
    // Set next action flag
    m_nextActionFlag = ReductionFlag::ReduceGroupFlag;

    // Skip post-processing groups that are already processed or only contain a
    // single row
    if (!m_manager->isProcessed(groupIndex) && m_groupData.size() > 1) {
      startAsyncGroupReduceThread(m_groupData, groupIndex);
      return;
    }
  }

  // Row / group skipped, perform next action
  doNextAction();
}

/**
Process a new group
*/
void GenericDataProcessorPresenter::nextGroup() {

<<<<<<< HEAD
  if (m_reductionPaused) {
    // Notify presenter and view that reduction is paused
    m_mainPresenter->confirmReductionPaused();
    m_view->confirmReductionPaused();
=======
  if (m_pauseReduction) {
    // Notify presenter that reduction is paused
    m_mainPresenter->confirmReductionPaused();
    m_reductionPaused = true;
>>>>>>> e7638e2f
    return;
  }

  // Clear group data from any previously processed groups
  m_groupData.clear();

  if (!m_gqueue.empty()) {
    // Set next action flag
    m_nextActionFlag = ReductionFlag::ReduceRowFlag;
    // Reduce first row
    auto &rqueue = m_gqueue.front().second;
    m_rowItem = rqueue.front();
    rqueue.pop();
    // Skip reducing rows that are already processed
    if (!m_manager->isProcessed(m_rowItem.first, m_gqueue.front().first))
      startAsyncRowReduceThread(&m_rowItem, m_gqueue.front().first);
    else
      doNextAction();
  } else {
    // If "Output Notebook" checkbox is checked then create an ipython notebook
    if (m_view->getEnableNotebook())
      saveNotebook(m_selectedData);
    endReduction();
  }
}

/*
Reduce the current row asynchronously
*/
void GenericDataProcessorPresenter::startAsyncRowReduceThread(RowItem *rowItem,
                                                              int groupIndex) {

  auto *worker = new GenericDataProcessorPresenterRowReducerWorker(
      this, rowItem, groupIndex);
  m_workerThread.reset(new GenericDataProcessorPresenterThread(this, worker));
  m_workerThread->start();
}

/*
Reduce the current group asynchronously
*/
void GenericDataProcessorPresenter::startAsyncGroupReduceThread(
    GroupData &groupData, int groupIndex) {

  auto *worker = new GenericDataProcessorPresenterGroupReducerWorker(
      this, groupData, groupIndex);
  m_workerThread.reset(new GenericDataProcessorPresenterThread(this, worker));
  m_workerThread->start();
}

/**
End reduction
*/
void GenericDataProcessorPresenter::endReduction() {

  pause();
  m_reductionPaused = true;
  m_mainPresenter->confirmReductionPaused();
}

/**
Handle reduction error
*/
void GenericDataProcessorPresenter::reductionError(std::exception ex) {

  m_view->giveUserCritical(ex.what(), "Error");
}

/**
Handle thread completion
*/
void GenericDataProcessorPresenter::threadFinished(const int exitCode) {

  m_workerThread.release();

  if (exitCode == 0) { // Success
    m_progressReporter->report();
    doNextAction();
  } else { // Error
    m_progressReporter->clear();
    endReduction();
  }
}

/**
Display a dialog to choose save location for notebook, then save the notebook
there
@param data : the processed data
*/
void GenericDataProcessorPresenter::saveNotebook(const TreeData &data) {

  std::string filename = m_view->requestNotebookPath();
  if (filename == "") {
    return;
  }

  // Global pre-processing options as a map where keys are column
  // name and values are pre-processing options as a string
  const auto preprocessingOptionsMap =
      convertStringToMap(m_preprocessingOptions);

  auto notebook = Mantid::Kernel::make_unique<DataProcessorGenerateNotebook>(
      m_wsName, m_view->getProcessInstrument(), m_whitelist, m_preprocessMap,
      m_processor, m_postprocessor, preprocessingOptionsMap,
      m_processingOptions, m_postprocessingOptions);
  std::string generatedNotebook = notebook->generateNotebook(data);

  std::ofstream file(filename.c_str(), std::ofstream::trunc);
  file << generatedNotebook;
  file.flush();
  file.close();
}

/**
Post-processes the workspaces created by the given rows together.
@param groupData : the data in a given group as received from the tree manager
*/
void GenericDataProcessorPresenter::postProcessGroup(
    const GroupData &groupData) {

  // If no post processing has been defined, then we are dealing with a
  // one-level tree
  // where all rows are in one group. We don't want to perform post-processing
  // in
  // this case.
  if (!m_postprocess)
    return;

  // The input workspace names
  std::vector<std::string> inputNames;

  // The name to call the post-processed ws
  const std::string outputWSName =
      getPostprocessedWorkspaceName(groupData, m_postprocessor.prefix());

  // Go through each row and get the input ws names
  for (const auto &row : groupData) {

    // The name of the reduced workspace for this row
    const std::string inputWSName =
        getReducedWorkspaceName(row.second, m_processor.prefix(0));

    if (AnalysisDataService::Instance().doesExist(inputWSName)) {

      inputNames.emplace_back(inputWSName);
    }
  }
  const std::string inputWSNames = boost::algorithm::join(inputNames, ", ");

  // If the previous result is in the ADS already, we'll need to remove it.
  // If it's a group, we'll get an error for trying to group into a used group
  // name
  if (AnalysisDataService::Instance().doesExist(outputWSName))
    AnalysisDataService::Instance().remove(outputWSName);

  IAlgorithm_sptr alg =
      AlgorithmManager::Instance().create(m_postprocessor.name());
  alg->initialize();
  alg->setProperty(m_postprocessor.inputProperty(), inputWSNames);
  alg->setProperty(m_postprocessor.outputProperty(), outputWSName);

  auto optionsMap = parseKeyValueString(m_postprocessingOptions);
  for (auto kvp = optionsMap.begin(); kvp != optionsMap.end(); ++kvp) {
    try {
      alg->setProperty(kvp->first, kvp->second);
    } catch (Mantid::Kernel::Exception::NotFoundError &) {
      throw std::runtime_error("Invalid property in options column: " +
                               kvp->first);
    }
  }

  // Options specified via post-process map
  for (const auto &prop : m_postprocessMap) {
    const std::string propName = prop.second;
    const std::string propValueStr =
        groupData.begin()->second[m_whitelist.colIndexFromColName(prop.first)];
    if (!propValueStr.empty()) {
      // Warning: we take minus the value of the properties because in
      // Reflectometry this property refers to the rebin step, and they want a
      // logarithmic binning. If other technique areas need to use a
      // post-process map we'll need to re-think how to do this.
      alg->setPropertyValue(propName, "-" + propValueStr);
    }
  }

  alg->execute();

  if (!alg->isExecuted())
    throw std::runtime_error("Failed to post-process workspaces.");
}

/**
Takes a user specified run, or list of runs, and returns a pointer to the
desired workspace
@param runStr : The run or list of runs (separated by '+')
@param preprocessor : The pre-processing algorithm acting on this column
@param optionsMap : User-specified options as a map
@throws std::runtime_error if the workspace could not be prepared
@returns a shared pointer to the workspace
*/
Workspace_sptr GenericDataProcessorPresenter::prepareRunWorkspace(
    const std::string &runStr,
    const DataProcessorPreprocessingAlgorithm &preprocessor,
    const std::map<std::string, std::string> &optionsMap) {
  const std::string instrument = m_view->getProcessInstrument();

  std::vector<std::string> runs;
  boost::split(runs, runStr, boost::is_any_of("+,"));

  if (runs.empty())
    throw std::runtime_error("No runs given");

  // Remove leading/trailing whitespace from each run
  for (auto runIt = runs.begin(); runIt != runs.end(); ++runIt)
    boost::trim(*runIt);

  // If we're only given one run, just return that
  if (runs.size() == 1)
    return getRun(runs[0], instrument, preprocessor.prefix());

  const std::string outputName =
      preprocessor.prefix() + boost::algorithm::join(runs, "_");

  /* Ideally, this should be executed as a child algorithm to keep the ADS tidy,
  * but that doesn't preserve history nicely, so we'll just take care of tidying
  * up in the event of failure.
  */
  IAlgorithm_sptr alg =
      AlgorithmManager::Instance().create(preprocessor.name());
  alg->initialize();
  alg->setProperty(
      preprocessor.lhsProperty(),
      getRun(runs[0], instrument, preprocessor.prefix())->getName());
  alg->setProperty(preprocessor.outputProperty(), outputName);

  // Drop the first run from the runs list
  runs.erase(runs.begin());

  try {
    // Iterate through all the remaining runs, adding them to the first run
    for (auto runIt = runs.begin(); runIt != runs.end(); ++runIt) {

      for (auto kvp = optionsMap.begin(); kvp != optionsMap.end(); ++kvp) {
        try {
          alg->setProperty(kvp->first, kvp->second);
        } catch (Mantid::Kernel::Exception::NotFoundError &) {
          // We can't apply this option to this pre-processing alg
          throw;
        }
      }

      alg->setProperty(
          preprocessor.rhsProperty(),
          getRun(*runIt, instrument, preprocessor.prefix())->getName());
      alg->execute();

      if (runIt != --runs.end()) {
        // After the first execution we replace the LHS with the previous output
        alg->setProperty(preprocessor.lhsProperty(), outputName);
      }
    }
  } catch (...) {
    // If we're unable to create the full workspace, discard the partial version
    AnalysisDataService::Instance().remove(outputName);

    // We've tidied up, now re-throw.
    throw;
  }

  return AnalysisDataService::Instance().retrieveWS<Workspace>(outputName);
}

/**
Returns the name of the reduced workspace for a given row
@param data :: [input] The data for this row
@param prefix : A prefix to be appended to the generated ws name
@throws std::runtime_error if the workspace could not be prepared
@returns : The name of the workspace
*/
std::string GenericDataProcessorPresenter::getReducedWorkspaceName(
    const std::vector<std::string> &data, const std::string &prefix) {

  if (static_cast<int>(data.size()) != m_columns)
    throw std::invalid_argument("Can't find reduced workspace name");

  /* This method calculates, for a given row, the name of the output (processed)
  * workspace. This is done using the white list, which contains information
  * about the columns that should be included to create the ws name. In
  * Reflectometry for example, we want to include values in the 'Run(s)' and
  * 'Transmission Run(s)' columns. We may also use a prefix associated with
  * the column when specified. Finally, to construct the ws name we may also
  * use a 'global' prefix associated with the processing algorithm (for
  * instance 'IvsQ_' in Reflectometry) this is given by the second argument to
  * this method */

  // Temporary vector of strings to construct the name
  std::vector<std::string> names;

  for (int col = 0; col < m_columns; col++) {

    // Do we want to use this column to generate the name of the output ws?
    if (m_whitelist.showValue(col)) {

      // Get what's in the column
      const std::string valueStr = data.at(col);

      // If it's not empty, use it
      if (!valueStr.empty()) {

        // But we may have things like '1+2' which we want to replace with '1_2'
        std::vector<std::string> value;
        boost::split(value, valueStr, boost::is_any_of("+"));

        names.push_back(m_whitelist.prefix(col) +
                        boost::algorithm::join(value, "_"));
      }
    }
  } // Columns

  std::string wsname = prefix;
  wsname += boost::algorithm::join(names, "_");

  return wsname;
}

/**
Returns the name of the reduced workspace for a given group
@param groupData : The data in a given group
@param prefix : A prefix to be appended to the generated ws name
@returns : The name of the workspace
*/
std::string GenericDataProcessorPresenter::getPostprocessedWorkspaceName(
    const GroupData &groupData, const std::string &prefix) {

  if (!m_postprocess)
    throw std::runtime_error("Cannot retrieve post-processed workspace name");

  /* This method calculates, for a given set of rows, the name of the output
  * (post-processed) workspace */

  std::vector<std::string> outputNames;

  for (const auto &data : groupData) {
    outputNames.push_back(getReducedWorkspaceName(data.second));
  }
  return prefix + boost::join(outputNames, "_");
}

/** Loads a run found from disk or AnalysisDataService
 *
 * @param run : The name of the run
 * @param instrument : The instrument the run belongs to
 * @param prefix : The prefix to be prepended to the run number
 * @throws std::runtime_error if the run could not be loaded
 * @returns a shared pointer to the workspace
 */
Workspace_sptr
GenericDataProcessorPresenter::getRun(const std::string &run,
                                      const std::string &instrument,
                                      const std::string &prefix) {

  bool runFound;
  std::string outName;
  std::string fileName = instrument + run;

  outName = findRunInADS(run, prefix, runFound);
  if (!runFound) {
    outName = loadRun(run, instrument, prefix, m_loader, runFound);
    if (!runFound)
      throw std::runtime_error("Could not open " + fileName);
  }

  return AnalysisDataService::Instance().retrieveWS<Workspace>(outName);
}

/** Tries fetching a run from AnalysisDataService
 *
 * @param run : The name of the run
 * @param prefix : The prefix to be prepended to the run number
 * @param runFound : Whether or not the run was actually found
 * @returns string name of the run
 */
std::string GenericDataProcessorPresenter::findRunInADS(
    const std::string &run, const std::string &prefix, bool &runFound) {

  runFound = true;

  // First, let's see if the run given is the name of a workspace in the ADS
  if (AnalysisDataService::Instance().doesExist(run))
    return run;

  // Try with prefix
  if (AnalysisDataService::Instance().doesExist(prefix + run))
    return prefix + run;

  // Is the run string is numeric?
  if (boost::regex_match(run, boost::regex("\\d+"))) {

    // Look for "<run_number>" in the ADS
    if (AnalysisDataService::Instance().doesExist(run))
      return run;

    // Look for "<instrument><run_number>" in the ADS
    if (AnalysisDataService::Instance().doesExist(prefix + run))
      return prefix + run;
  }

  // Run not found in ADS;
  runFound = false;
  return "";
}

/** Tries loading a run from disk
 *
 * @param run : The name of the run
 * @param instrument : The instrument the run belongs to
 * @param prefix : The prefix to be prepended to the run number
 * @param loader : The algorithm used for loading runs
 * @param runFound : Whether or not the run was actually found
 * @returns string name of the run
 */
std::string GenericDataProcessorPresenter::loadRun(
    const std::string &run, const std::string &instrument,
    const std::string &prefix, const std::string &loader, bool &runFound) {

  runFound = true;
  const std::string fileName = instrument + run;
  const std::string outputName = prefix + run;

  IAlgorithm_sptr algLoadRun = AlgorithmManager::Instance().create(loader);
  algLoadRun->initialize();
  algLoadRun->setProperty("Filename", fileName);
  algLoadRun->setProperty("OutputWorkspace", outputName);
  algLoadRun->execute();
  if (!algLoadRun->isExecuted()) {
    // Run not loaded from disk
    runFound = false;
    return "";
  }

  return outputName;
}

/** Reduce a row
 *
 * @param data :: [input] The data in this row as a vector where elements
 * correspond to column contents
 * @throws std::runtime_error if reduction fails
 */
void GenericDataProcessorPresenter::reduceRow(RowData *data) {

  /* Create the processing algorithm */

  IAlgorithm_sptr alg = AlgorithmManager::Instance().create(m_processor.name());
  alg->initialize();

  /* Read input properties from the table */
  /* excluding 'Group' and 'Options' */

  // Global pre-processing options as a map
  std::map<std::string, std::string> globalOptions;
  if (!m_preprocessMap.empty())
    globalOptions = convertStringToMap(m_preprocessingOptions);

  // Pre-processing properties
  auto preProcessPropMap = convertStringToMapWithSet(
      m_mainPresenter->getPreprocessingProperties().toStdString());

  // Properties not to be used in processing
  std::set<std::string> restrictedProps;

  // Loop over all columns in the whitelist except 'Options'
  for (int i = 0; i < m_columns - 1; i++) {

    // The algorithm's property linked to this column
    auto propertyName = m_whitelist.algPropFromColIndex(i);
    // The column's name
    auto columnName = m_whitelist.colNameFromColIndex(i);

    // The value for which preprocessing can be conducted on
    std::string preProcessValue;

    if (globalOptions.count(columnName) && !globalOptions[columnName].empty()) {
      auto tmpOptionsMap = parseKeyValueString(globalOptions[columnName]);
      for (auto &optionMapEntry : tmpOptionsMap) {
        preProcessValue += optionMapEntry.second;
      }
    } else if (!data->at(i).empty()) {
      preProcessValue = data->at(i);
    } else {
      continue;
    }

    if (m_preprocessMap.count(columnName)) {
      // This column needs pre-processing

      // We do not want the associated properties to be set again in
      // processing
      if (preProcessPropMap.count(columnName) > 0) {
        for (auto &prop : preProcessPropMap[columnName]) {
          restrictedProps.insert(prop);
        }
      }

      auto preprocessor = m_preprocessMap.at(columnName);

      const std::string globalOptionsForColumn =
          globalOptions.count(columnName) > 0 ? globalOptions.at(columnName)
                                              : "";

      auto optionsMap = parseKeyValueString(globalOptionsForColumn);
      auto runWS =
          prepareRunWorkspace(preProcessValue, preprocessor, optionsMap);
      alg->setProperty(propertyName, runWS->getName());
    } else {
      // No pre-processing needed
      auto propertyValue = data->at(i);
      if (!propertyValue.empty())
        alg->setPropertyValue(propertyName, propertyValue);
    }
  }

  // Parse and set any user-specified options
  auto optionsMap = parseKeyValueString(m_processingOptions);
  for (auto kvp = optionsMap.begin(); kvp != optionsMap.end(); ++kvp) {
    try {
      if (restrictedProps.find(kvp->first) == restrictedProps.end())
        alg->setProperty(kvp->first, kvp->second);
    } catch (Mantid::Kernel::Exception::NotFoundError &) {
      throw std::runtime_error("Invalid property in options column: " +
                               kvp->first);
    }
  }

  /* Now deal with 'Options' column */
  const auto userOptions = data->back();

  // Parse and set any user-specified options
  optionsMap = parseKeyValueString(userOptions);
  for (auto kvp = optionsMap.begin(); kvp != optionsMap.end(); ++kvp) {
    try {
      alg->setProperty(kvp->first, kvp->second);
    } catch (Mantid::Kernel::Exception::NotFoundError &) {
      throw std::runtime_error("Invalid property in options column: " +
                               kvp->first);
    }
  }

  /* We need to give a name to the output workspaces */
  for (size_t i = 0; i < m_processor.numberOfOutputProperties(); i++) {
    alg->setProperty(m_processor.outputPropertyName(i),
                     getReducedWorkspaceName(*data, m_processor.prefix(i)));
  }

  /* Now run the processing algorithm */
  alg->execute();

  auto newData = data;
  if (alg->isExecuted()) {

    /* The reduction is complete, try to populate the columns */
    for (int i = 0; i < m_columns - 1; i++) {

      auto columnName = m_whitelist.colNameFromColIndex(i);

      if (data->at(i).empty() && !m_preprocessMap.count(columnName)) {

        std::string propValue =
            alg->getPropertyValue(m_whitelist.algPropFromColIndex(i));

        if (m_options["Round"].toBool()) {
          std::string exp = (propValue.find("e") != std::string::npos)
                                ? propValue.substr(propValue.find("e"))
                                : "";
          propValue =
              propValue.substr(0, propValue.find(".") +
                                      m_options["RoundPrecision"].toInt() + 1) +
              exp;
        }

        newData->at(i) = propValue;
      }
    }
  }
}

/**
Insert a new row
*/
void GenericDataProcessorPresenter::appendRow() { m_manager->appendRow(); }

/**
Insert a new group
*/
void GenericDataProcessorPresenter::appendGroup() { m_manager->appendGroup(); }

/**
Delete row(s) from the model
*/
void GenericDataProcessorPresenter::deleteRow() { m_manager->deleteRow(); }

/**
Delete group(s) from the model
*/
void GenericDataProcessorPresenter::deleteGroup() { m_manager->deleteGroup(); }

/**
Group rows together
*/
void GenericDataProcessorPresenter::groupRows() { m_manager->groupRows(); }

/**
Expand all groups
*/
void GenericDataProcessorPresenter::expandAll() { m_view->expandAll(); }

/**
Collapse all groups
*/
void GenericDataProcessorPresenter::collapseAll() { m_view->collapseAll(); }

/**
Used by the view to tell the presenter something has changed
*/
void GenericDataProcessorPresenter::notify(DataProcessorPresenter::Flag flag) {

  switch (flag) {
  case DataProcessorPresenter::SaveAsFlag:
    saveTableAs();
    break;
  case DataProcessorPresenter::SaveFlag:
    saveTable();
    break;
  case DataProcessorPresenter::AppendRowFlag:
    appendRow();
    break;
  case DataProcessorPresenter::AppendGroupFlag:
    appendGroup();
    break;
  case DataProcessorPresenter::DeleteRowFlag:
    deleteRow();
    break;
  case DataProcessorPresenter::DeleteGroupFlag:
    deleteGroup();
    break;
  case DataProcessorPresenter::ProcessFlag:
    process();
    break;
  case DataProcessorPresenter::GroupRowsFlag:
    groupRows();
    break;
  case DataProcessorPresenter::NewTableFlag:
    newTable();
    break;
  case DataProcessorPresenter::TableUpdatedFlag:
    m_tableDirty = true;
    break;
  case DataProcessorPresenter::ExpandSelectionFlag:
    expandSelection();
    break;
  case DataProcessorPresenter::OptionsDialogFlag:
    showOptionsDialog();
    break;
  case DataProcessorPresenter::ClearSelectedFlag:
    clearSelected();
    break;
  case DataProcessorPresenter::CopySelectedFlag:
    copySelected();
    break;
  case DataProcessorPresenter::CutSelectedFlag:
    cutSelected();
    break;
  case DataProcessorPresenter::PasteSelectedFlag:
    pasteSelected();
    break;
  case DataProcessorPresenter::ImportTableFlag:
    importTable();
    break;
  case DataProcessorPresenter::OpenTableFlag:
    openTable();
    break;
  case DataProcessorPresenter::ExportTableFlag:
    exportTable();
    break;
  case DataProcessorPresenter::PlotRowFlag:
    plotRow();
    break;
  case DataProcessorPresenter::PlotGroupFlag:
    plotGroup();
    break;
  case DataProcessorPresenter::ExpandAllGroupsFlag:
    expandAll();
    break;
  case DataProcessorPresenter::CollapseAllGroupsFlag:
    collapseAll();
    break;
  case DataProcessorPresenter::PauseFlag:
    pause();
    break;
  }
  // Not having a 'default' case is deliberate. gcc issues a warning if there's
  // a flag we aren't handling.
}

/**
Press changes to the same item in the ADS
*/
void GenericDataProcessorPresenter::saveTable() {
  if (!m_wsName.empty()) {
    AnalysisDataService::Instance().addOrReplace(
        m_wsName, boost::shared_ptr<ITableWorkspace>(
                      m_manager->getTableWorkspace()->clone().release()));
    m_tableDirty = false;
  } else {
    saveTableAs();
  }
}

/**
Press changes to a new item in the ADS
*/
void GenericDataProcessorPresenter::saveTableAs() {
  const std::string userString =
      m_view->askUserString("Save As", "Enter a workspace name:", "Workspace");
  if (!userString.empty()) {
    m_wsName = userString;
    saveTable();
  }
}

/**
Start a new, untitled table
*/
void GenericDataProcessorPresenter::newTable() {
  if (m_tableDirty && m_options["WarnDiscardChanges"].toBool())
    if (!m_view->askUserYesNo("Your current table has unsaved changes. Are you "
                              "sure you want to discard them?",
                              "Start New Table?"))
      return;

  m_manager->newTable(m_whitelist);
  m_wsName.clear();
  m_view->showTable(m_manager->getModel());

  m_tableDirty = false;
}

/**
Open a table from the ADS
*/
void GenericDataProcessorPresenter::openTable() {
  if (m_tableDirty && m_options["WarnDiscardChanges"].toBool())
    if (!m_view->askUserYesNo("Your current table has unsaved changes. Are you "
                              "sure you want to discard them?",
                              "Open Table?"))
      return;

  auto &ads = AnalysisDataService::Instance();
  const std::string toOpen = m_view->getWorkspaceToOpen();

  if (toOpen.empty())
    return;

  if (!ads.isValid(toOpen).empty()) {
    m_view->giveUserCritical("Could not open workspace: " + toOpen, "Error");
    return;
  }

  ITableWorkspace_sptr origTable =
      AnalysisDataService::Instance().retrieveWS<ITableWorkspace>(toOpen);

  // We create a clone of the table for live editing. The original is not
  // updated unless we explicitly save.
  ITableWorkspace_sptr newTable =
      boost::shared_ptr<ITableWorkspace>(origTable->clone().release());
  try {
    m_manager->isValidModel(newTable, m_whitelist.size());
    m_manager->newTable(newTable, m_whitelist);
    m_wsName = toOpen;
    m_view->showTable(m_manager->getModel());
    m_tableDirty = false;
  } catch (std::runtime_error &e) {
    m_view->giveUserCritical(
        "Could not open workspace: " + std::string(e.what()), "Error");
  }
}

/**
Import a table from TBL file
*/
void GenericDataProcessorPresenter::importTable() {

  std::stringstream pythonSrc;
  pythonSrc << "try:\n";
  pythonSrc << "  algm = "
            << "LoadTBL"
            << "Dialog()\n";
  pythonSrc << "  print algm.getPropertyValue(\"OutputWorkspace\")\n";
  pythonSrc << "except:\n";
  pythonSrc << "  pass\n";

  const std::string result = m_view->runPythonAlgorithm(pythonSrc.str());

  // result will hold the name of the output workspace
  // otherwise this should be an empty string.
  QString outputWorkspaceName = QString::fromStdString(result);
  std::string toOpen = outputWorkspaceName.trimmed().toStdString();
  if (!toOpen.empty())
    m_view->setModel(toOpen);
}

/**
Export a table to TBL file
*/
void GenericDataProcessorPresenter::exportTable() {

  std::stringstream pythonSrc;
  pythonSrc << "try:\n";
  pythonSrc << "  algm = SaveTBLDialog()\n";
  pythonSrc << "except:\n";
  pythonSrc << "  pass\n";

  m_view->runPythonAlgorithm(pythonSrc.str());
}

/**
Handle ADS add events
*/
void GenericDataProcessorPresenter::addHandle(
    const std::string &name, Mantid::API::Workspace_sptr workspace) {
  if (Mantid::API::AnalysisDataService::Instance().isHiddenDataServiceObject(
          name))
    return;

  if (!m_manager->isValidModel(workspace, m_columns))
    return;

  m_workspaceList.insert(QString::fromStdString(name));
  m_view->setTableList(m_workspaceList);
  m_mainPresenter->notifyADSChanged(m_workspaceList);
}

/**
Handle ADS remove events
*/
void GenericDataProcessorPresenter::postDeleteHandle(const std::string &name) {
  m_workspaceList.remove(QString::fromStdString(name));
  m_view->setTableList(m_workspaceList);
  m_mainPresenter->notifyADSChanged(m_workspaceList);
}

/**
Handle ADS clear events
*/
void GenericDataProcessorPresenter::clearADSHandle() {
  m_workspaceList.clear();
  m_view->setTableList(m_workspaceList);
  m_mainPresenter->notifyADSChanged(m_workspaceList);
}

/**
Handle ADS rename events
*/
void GenericDataProcessorPresenter::renameHandle(const std::string &oldName,
                                                 const std::string &newName) {

  // if a workspace with oldName exists then replace it for the same workspace
  // with newName
  if (!m_workspaceList.contains(QString::fromStdString(oldName)))
    return;

  m_workspaceList.remove(QString::fromStdString(oldName));
  m_workspaceList.insert(QString::fromStdString(newName));
  m_view->setTableList(m_workspaceList);
  m_mainPresenter->notifyADSChanged(m_workspaceList);
}

/**
Handle ADS replace events
*/
void GenericDataProcessorPresenter::afterReplaceHandle(
    const std::string &name, Mantid::API::Workspace_sptr workspace) {
  // Erase it
  m_workspaceList.remove(QString::fromStdString(name));

  // If it's a table workspace, bring it back
  if (m_manager->isValidModel(workspace, m_columns))
    m_workspaceList.insert(QString::fromStdString(name));

  m_view->setTableList(m_workspaceList);
}

/** Expands the current selection */
void GenericDataProcessorPresenter::expandSelection() {

  auto selection = m_manager->expandSelection();

  if (!selection.empty())
    m_view->setSelection(selection);
}

/** Clear current selection */
void GenericDataProcessorPresenter::clearSelected() {

  m_manager->clearSelected();
}

/** Copy current selection to clipboard */
void GenericDataProcessorPresenter::copySelected() {

  m_view->setClipboard(m_manager->copySelected());
}

/** Copy currently selected rows to the clipboard, and then delete them. */
void GenericDataProcessorPresenter::cutSelected() {
  copySelected();
  deleteRow();
}

/** Paste the contents of the clipboard */
void GenericDataProcessorPresenter::pasteSelected() {
  const std::string text = m_view->getClipboard();

  if (text.empty())
    return;

  m_manager->pasteSelected(text);
}

/** Transfers the selected runs in the search results to the processing table
* @param runs : [input] the set of runs to transfer as a vector of maps
*/
void GenericDataProcessorPresenter::transfer(
    const std::vector<std::map<std::string, std::string>> &runs) {

  m_manager->transfer(runs, m_whitelist);
  m_view->showTable(m_manager->getModel());
}

/**
Set the list of available instruments to search for and updates the list of
available instruments in the table view
@param instruments : The list of instruments available
@param defaultInstrument : The instrument to have selected by default
*/
void GenericDataProcessorPresenter::setInstrumentList(
    const std::vector<std::string> &instruments,
    const std::string &defaultInstrument) {

  std::string instrList = boost::algorithm::join(instruments, ",");

  m_view->setInstrumentList(QString::fromStdString(instrList),
                            QString::fromStdString(defaultInstrument));
}

/** Plots any currently selected rows */
void GenericDataProcessorPresenter::plotRow() {

  // Set of workspaces to plot
  std::set<std::string> workspaces;
  // Set of workspaces not found in the ADS
  std::set<std::string> notFound;

  const auto items = m_manager->selectedData();

  for (const auto &item : items) {

    for (const auto &run : item.second) {

      const std::string wsName =
          getReducedWorkspaceName(run.second, m_processor.prefix(0));

      if (AnalysisDataService::Instance().doesExist(wsName))
        workspaces.insert(wsName);
      else
        notFound.insert(wsName);
    }
  }

  if (!notFound.empty())
    m_view->giveUserWarning(
        "The following workspaces were not plotted because they were not "
        "found:\n" +
            boost::algorithm::join(notFound, "\n") +
            "\n\nPlease check that the rows you are trying to plot have been "
            "fully processed.",
        "Error plotting rows.");

  plotWorkspaces(workspaces);
}

/** Plots any currently selected groups */
void GenericDataProcessorPresenter::plotGroup() {

  // This method shouldn't be called if a post-processing algorithm is not
  // defined
  if (!m_postprocess)
    throw std::runtime_error("Can't plot group.");

  // Set of workspaces to plot
  std::set<std::string> workspaces;
  // Set of workspaces not found in the ADS
  std::set<std::string> notFound;

  const auto items = m_manager->selectedData();

  for (const auto &item : items) {

    if (item.second.size() > 1) {

      const std::string wsName =
          getPostprocessedWorkspaceName(item.second, m_postprocessor.prefix());

      if (AnalysisDataService::Instance().doesExist(wsName))
        workspaces.insert(wsName);
      else
        notFound.insert(wsName);
    }
  }

  if (!notFound.empty())
    m_view->giveUserWarning(
        "The following workspaces were not plotted because they were not "
        "found:\n" +
            boost::algorithm::join(notFound, "\n") +
            "\n\nPlease check that the groups you are trying to plot have been "
            "fully processed.",
        "Error plotting groups.");

  plotWorkspaces(workspaces);
}

/**
Plot a set of workspaces
* @param workspaces : [input] The list of workspaces as a set
*/
void GenericDataProcessorPresenter::plotWorkspaces(
    const std::set<std::string> &workspaces) {
  if (workspaces.empty())
    return;

  std::stringstream pythonSrc;
  pythonSrc << "base_graph = None\n";
  for (auto ws = workspaces.begin(); ws != workspaces.end(); ++ws)
    pythonSrc << "base_graph = plotSpectrum(\"" << *ws
              << "\", 0, True, window = base_graph)\n";

  pythonSrc << "base_graph.activeLayer().logLogAxes()\n";

  m_view->runPythonAlgorithm(pythonSrc.str());
}

/** Shows the Refl Options dialog */
void GenericDataProcessorPresenter::showOptionsDialog() {
  auto options =
      new QtDataProcessorOptionsDialog(m_view, m_view->getPresenter());
  // By default the dialog is only destroyed when ReflMainView is and so they'll
  // stack up.
  // This way, they'll be deallocated as soon as they've been closed.
  options->setAttribute(Qt::WA_DeleteOnClose, true);
  options->exec();
}

/** Gets the options used by the presenter
@returns The options used by the presenter
*/
const std::map<std::string, QVariant> &
GenericDataProcessorPresenter::options() const {
  return m_options;
}

/** Sets the options used by the presenter
@param options : The new options for the presenter to use
*/
void GenericDataProcessorPresenter::setOptions(
    const std::map<std::string, QVariant> &options) {
  // Overwrite the given options
  for (auto it = options.begin(); it != options.end(); ++it)
    m_options[it->first] = it->second;

  // Save any changes to disk
  m_view->saveSettings(m_options);
}

/** Load options from disk if possible, or set to defaults */
void GenericDataProcessorPresenter::initOptions() {
  m_options.clear();

  // Set defaults
  m_options["WarnProcessAll"] = true;
  m_options["WarnDiscardChanges"] = true;
  m_options["WarnProcessPartialGroup"] = true;
  m_options["Round"] = false;
  m_options["RoundPrecision"] = 3;

  // Load saved values from disk
  m_view->loadSettings(m_options);
}

/** Tells the view which of the actions should be added to the toolbar
*/
void GenericDataProcessorPresenter::addCommands() {

  auto commands = m_manager->publishCommands();
  std::vector<std::unique_ptr<DataProcessorCommand>> commandsToShow;
  for (size_t comm = 10; comm < commands.size(); comm++)
    commandsToShow.push_back(std::move(commands.at(comm)));
  m_view->addActions(std::move(commandsToShow));
}

/**
Pauses reduction. If currently reducing runs, this does not take effect until
the current thread for reducing a row or group has finished
*/
void GenericDataProcessorPresenter::pause() {

  m_view->pause();
  m_mainPresenter->pause();
<<<<<<< HEAD
  m_reductionPaused = true;
=======

  m_pauseReduction = true;
>>>>>>> e7638e2f
}

/** Resumes reduction if currently paused
*/
void GenericDataProcessorPresenter::resume() {

  m_view->resume();
  m_mainPresenter->resume();
<<<<<<< HEAD
=======

  m_pauseReduction = false;
>>>>>>> e7638e2f
  m_reductionPaused = false;

  doNextAction();
}

/**
* Tells the view to load a table workspace
* @param name : [input] The workspace's name
*/
void GenericDataProcessorPresenter::setModel(std::string name) {
  m_view->setModel(name);
}

/**
* Sets whether to prompt user when getting selected runs
* @param allowPrompt : [input] Enable setting user prompt
*/
void GenericDataProcessorPresenter::setPromptUser(bool allowPrompt) {
  m_promptUser = allowPrompt;
}

/**
* Publishes a list of available commands
* @return : The list of available commands
*/
std::vector<std::unique_ptr<DataProcessorCommand>>
GenericDataProcessorPresenter::publishCommands() {

  auto commands = m_manager->publishCommands();

  // "Open Table" needs the list of "child" commands, i.e. the list of
  // available workspaces in the ADS
  commands.at(0)->setChild(getTableList());

  return commands;
}

/** Register a workspace receiver
* @param mainPresenter : [input] The outer presenter
*/
void GenericDataProcessorPresenter::accept(
    DataProcessorMainPresenter *mainPresenter) {
  m_mainPresenter = mainPresenter;
  // Notify workspace receiver with the list of valid workspaces as soon as it
  // is registered
  m_mainPresenter->notifyADSChanged(m_workspaceList);
  // Presenter should initially be in the paused state
  m_mainPresenter->pause();
}

/** Returs the list of valid workspaces currently in the ADS
* @return : The vector of workspaces (as commands)
*/
std::vector<DataProcessorCommand_uptr>
GenericDataProcessorPresenter::getTableList() {

  std::vector<DataProcessorCommand_uptr> workspaces;
  workspaces.reserve(m_workspaceList.size());
  // Create a command for each of the workspaces in the ADS
  for (const auto &name : m_workspaceList) {
    workspaces.push_back(
        Mantid::Kernel::make_unique<DataProcessorWorkspaceCommand>(this, name));
  }
  return workspaces;
}

/** Asks the view for selected parent items
 * @return :: the selected parent items
 */
ParentItems GenericDataProcessorPresenter::selectedParents() const {
  return m_view->getSelectedParents();
}

/** Asks the view for selected child items
 * @return :: the selected child items
 */
ChildItems GenericDataProcessorPresenter::selectedChildren() const {
  return m_view->getSelectedChildren();
}

/** Ask user for Yes/No
 * @param prompt :: the question to ask
 * @param title :: the title
 * @return :: Yes/No
 */
bool GenericDataProcessorPresenter::askUserYesNo(
    const std::string &prompt, const std::string &title) const {

  return m_view->askUserYesNo(prompt, title);
}

/** Print warning message
 * @param prompt :: the message
 * @param title :: the title
 */
void GenericDataProcessorPresenter::giveUserWarning(
    const std::string &prompt, const std::string &title) const {

  m_view->giveUserWarning(prompt, title);
}

/** Checks whether data reduction is still in progress or not
* @return :: the reduction state
*/
bool GenericDataProcessorPresenter::isProcessing() const {
  return !m_reductionPaused;
}
}
}<|MERGE_RESOLUTION|>--- conflicted
+++ resolved
@@ -113,8 +113,8 @@
       m_preprocessMap(preprocessMap), m_processor(processor),
       m_postprocessor(postprocessor), m_postprocessMap(postprocessMap),
       m_progressReporter(nullptr), m_postprocess(true), m_promptUser(true),
-      m_tableDirty(false), m_pauseReduction(false), m_reductionPaused(true),
-      m_nextActionFlag(ReductionFlag::StopReduceFlag) {
+      m_tableDirty(false), m_confirmReductionPaused(true),
+      m_pauseReduction(false), m_nextActionFlag(ReductionFlag::StopReduceFlag) {
 
   // Column Options must be added to the whitelist
   m_whitelist.addElement("Options", "Options",
@@ -359,17 +359,11 @@
 */
 void GenericDataProcessorPresenter::nextRow() {
 
-<<<<<<< HEAD
-  if (m_reductionPaused) {
+  if (m_pauseReduction) {
     // Notify presenter and view that reduction is paused
     m_mainPresenter->confirmReductionPaused();
     m_view->confirmReductionPaused();
-=======
-  if (m_pauseReduction) {
-    // Notify presenter that reduction is paused
-    m_mainPresenter->confirmReductionPaused();
-    m_reductionPaused = true;
->>>>>>> e7638e2f
+    m_confirmReductionPaused = true;
     return;
   }
 
@@ -412,17 +406,11 @@
 */
 void GenericDataProcessorPresenter::nextGroup() {
 
-<<<<<<< HEAD
-  if (m_reductionPaused) {
+  if (m_pauseReduction) {
     // Notify presenter and view that reduction is paused
     m_mainPresenter->confirmReductionPaused();
     m_view->confirmReductionPaused();
-=======
-  if (m_pauseReduction) {
-    // Notify presenter that reduction is paused
-    m_mainPresenter->confirmReductionPaused();
-    m_reductionPaused = true;
->>>>>>> e7638e2f
+    m_confirmReductionPaused = true;
     return;
   }
 
@@ -479,7 +467,7 @@
 void GenericDataProcessorPresenter::endReduction() {
 
   pause();
-  m_reductionPaused = true;
+  m_confirmReductionPaused = true;
   m_mainPresenter->confirmReductionPaused();
 }
 
@@ -1541,12 +1529,8 @@
 
   m_view->pause();
   m_mainPresenter->pause();
-<<<<<<< HEAD
-  m_reductionPaused = true;
-=======
 
   m_pauseReduction = true;
->>>>>>> e7638e2f
 }
 
 /** Resumes reduction if currently paused
@@ -1555,13 +1539,9 @@
 
   m_view->resume();
   m_mainPresenter->resume();
-<<<<<<< HEAD
-=======
 
   m_pauseReduction = false;
->>>>>>> e7638e2f
-  m_reductionPaused = false;
-
+  m_confirmReductionPaused = false;
   doNextAction();
 }
 
@@ -1665,7 +1645,7 @@
 * @return :: the reduction state
 */
 bool GenericDataProcessorPresenter::isProcessing() const {
-  return !m_reductionPaused;
+  return !m_confirmReductionPaused;
 }
 }
 }