--- conflicted
+++ resolved
@@ -242,15 +242,9 @@
  * Defaults copy those previously used in muon fit property browser
  */
 void MuonFitDataSelector::setDefaultValues() {
-<<<<<<< HEAD
   const QChar muMicro{0x03BC}; // mu in Unicode
   m_ui.lblStart->setText(QString("Start (%1s)").arg(muMicro));
   m_ui.lblEnd->setText(QString("End (%1s)").arg(muMicro));
-  this->setWorkspaceIndex(0);
-=======
-  m_ui.lblStart->setText(QString("Start (%1s)").arg(QChar(0x03BC)));
-  m_ui.lblEnd->setText(QString("End (%1s)").arg(QChar(0x03BC)));
->>>>>>> df581137
   this->setStartTime(0.0);
   this->setEndTime(0.0);
   setPeriodCombination(false);
