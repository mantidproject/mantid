//------------------------------------------------------------------------------
// Includes
//------------------------------------------------------------------------------
#include "MantidQtCustomDialogs/FitDialog.h"
#include "MantidQtAPI/AlgorithmInputHistory.h"
// Qt
#include <QCheckBox>
#include <QComboBox>
#include <QSpinBox>
#include <QUrl>
#include <QDesktopServices>
#include <QDesktopWidget>
#include <QFileInfo>

// Mantid
#include "MantidKernel/Property.h"
#include "MantidAPI/AlgorithmManager.h"
#include "MantidAPI/MultiDomainFunction.h"
#include "MantidAPI/IFunctionMD.h"
#include "MantidAPI/AnalysisDataService.h"
#include "MantidAPI/MatrixWorkspace.h"
#include "MantidAPI/IMDWorkspace.h"

#include <limits>

using namespace MantidQt::API;

namespace MantidQt {
namespace CustomDialogs {

// Declare the dialog. Name must match the class name
DECLARE_DIALOG(FitDialog)

//------------------------------------------------------
// InputWorkspaceWidget methods
//------------------------------------------------------

/**
 * Constructor.
 * @param parent :: Parent dialog.
 * @param domainIndex: Number that allows to identify the InputWorkspace formed
 * with the followin rule InputWorkspace_[domainIndex]
 */
InputWorkspaceWidget::InputWorkspaceWidget(FitDialog *parent, int domainIndex)
    : QWidget(parent), m_fitDialog(parent), m_domainIndex(domainIndex),
      m_dynamicProperties(NULL) {
  m_wsPropName = "InputWorkspace";
  if (domainIndex > 0) {
    m_wsPropName += "_" + QString::number(domainIndex);
  }
  m_layout = new QVBoxLayout(this);
  m_workspaceName = new QComboBox(this);
  m_layout->addWidget(m_workspaceName);

  QStringList allowedValues = getAllowedPropertyValues(m_wsPropName);
  m_workspaceName->clear();
  m_workspaceName->insertItems(0, allowedValues);
  connect(m_workspaceName, SIGNAL(currentIndexChanged(int)), this,
          SLOT(setDynamicProperties()));

  setDynamicProperties();
}

/**
 * Is ws name set?
 */
bool InputWorkspaceWidget::isWSNameSet() const {
  QString wsName = m_workspaceName->currentText();
  return !wsName.isEmpty();
}

/**
 * Is the workspace MW?
 */
bool InputWorkspaceWidget::isMatrixWorkspace() const {
  QString wsName = m_workspaceName->currentText();
<<<<<<< HEAD
  if ( wsName.isEmpty() ) return false;
  try
  {
    auto ws = Mantid::API::AnalysisDataService::Instance().retrieve(wsName.toStdString());
	return dynamic_cast<Mantid::API::MatrixWorkspace*>(ws.get()) != nullptr;
  }
  catch(...)
  {
=======
  if (wsName.isEmpty())
    return false;
  try {
    auto ws = Mantid::API::AnalysisDataService::Instance().retrieve(
        wsName.toStdString());
    return dynamic_cast<Mantid::API::MatrixWorkspace *>(ws.get()) != nullptr;
  } catch (...) {
>>>>>>> a038867d
    return false;
  }
}

/**
 * Is the workspace MD?
 */
bool InputWorkspaceWidget::isMDWorkspace() const {
  QString wsName = m_workspaceName->currentText();
<<<<<<< HEAD
  if ( wsName.isEmpty() ) return false;
  try
  {
    auto ws = Mantid::API::AnalysisDataService::Instance().retrieve(wsName.toStdString());
	return dynamic_cast<Mantid::API::IMDWorkspace*>(ws.get()) != nullptr;
  }
  catch(...)
  {
=======
  if (wsName.isEmpty())
    return false;
  try {
    auto ws = Mantid::API::AnalysisDataService::Instance().retrieve(
        wsName.toStdString());
    return dynamic_cast<Mantid::API::IMDWorkspace *>(ws.get()) != nullptr;
  } catch (...) {
>>>>>>> a038867d
    return false;
  }
}

/**
 * Is current workspace supported by Fit?
 */
bool InputWorkspaceWidget::isWorkspaceSupported() const {
  return isMatrixWorkspace() || isMDWorkspace();
}

/**
 * Set the dynamic properties
 */
void InputWorkspaceWidget::setDynamicProperties() {
  if (!isWSNameSet())
    return;

  auto item = m_layout->takeAt(1);
  if (item) {
    QWidget *w = item->widget();
    delete item;
    delete w;
  }

  m_dynamicProperties = NULL;

  if (m_fitDialog->isMD()) {
    if (isMDWorkspace()) {
      m_dynamicProperties = new MDPropertiesWidget(this);
      m_layout->insertWidget(1, m_dynamicProperties);
    } else {
      m_layout->insertWidget(1, new QLabel("MD Workspace is expected"));
    }
  } else if (isMatrixWorkspace()) {
    m_dynamicProperties = new MWPropertiesWidget(this);
    m_layout->insertWidget(1, m_dynamicProperties);
  } else {
    m_layout->insertWidget(
        1, new QLabel("Workspace of this type is not supported"));
  }
}

/// Get workspace name
QString InputWorkspaceWidget::getWorkspaceName() const {
  return m_workspaceName->currentText();
}

/// Set workspace name
void InputWorkspaceWidget::setWorkspaceName(const QString &wsName) {
  int i = m_workspaceName->findText(wsName);
  if (i >= 0) {
    m_workspaceName->setCurrentIndex(i);
  }
}

/**
 * Set a property
 * @param propName :: Property name
 * @param propValue :: Property value
 */
void InputWorkspaceWidget::setPropertyValue(const QString &propName,
                                            const QString &propValue) {
  if (m_fitDialog->getAlgorithm()->existsProperty(propName.toStdString())) {
    m_fitDialog->getAlgorithm()->setPropertyValue(propName.toStdString(),
                                                  propValue.toStdString());
    m_fitDialog->storePropertyValue(propName, propValue);
  }
}

/**
 * Set all workspace properties
 */
void InputWorkspaceWidget::setProperties() {
  if (!isWorkspaceSupported())
    return;
  setPropertyValue(m_wsPropName, getWorkspaceName());
  if (m_dynamicProperties) {
    m_dynamicProperties->setProperties();
  }
}

/**
 * Constructor.
 */
MWPropertiesWidget::MWPropertiesWidget(InputWorkspaceWidget *parent)
    : DynamicPropertiesWidget(parent) {
  m_workspaceIndex = new QSpinBox(this);
  m_startX = new QLineEdit(this);
  m_endX = new QLineEdit(this);

  auto layout = new QGridLayout(this);
  layout->addWidget(new QLabel("Workspace index"), 0, 0);
  layout->addWidget(m_workspaceIndex, 0, 1);
  layout->addWidget(new QLabel("StartX"), 1, 0);
  layout->addWidget(m_startX, 1, 1);
  layout->addWidget(new QLabel("EndX"), 2, 0);
  layout->addWidget(m_endX, 2, 1);

  if (parent->getDomainType() > 0) {
    m_maxSize = new QSpinBox(this);
    m_maxSize->setMinimum(1);
    m_maxSize->setMaximum(std::numeric_limits<int>::max());
    layout->addWidget(new QLabel("Maximum size"), 3, 0);
    layout->addWidget(m_maxSize, 3, 1);
  } else {
    m_maxSize = NULL;
  }

  QString wsName = parent->getWorkspaceName();
  if (wsName.isEmpty())
    return;
  try {
    auto ws = dynamic_cast<Mantid::API::MatrixWorkspace *>(
        Mantid::API::AnalysisDataService::Instance()
            .retrieve(wsName.toStdString())
            .get());
    if (ws) {
      m_workspaceIndex->setRange(0,
                                 static_cast<int>(ws->getNumberHistograms()));
      if (ws->blocksize() > 0) {
        const Mantid::MantidVec &x = ws->readX(0);
        m_startX->setText(QString::number(x.front()));
        m_endX->setText(QString::number(x.back()));
      }
    }
  } catch (...) {
  }
}

/**
 * Initialize the child widgets with stored and allowed values
 */
void MWPropertiesWidget::init() {}

/**
 * Set all workspace properties
 */
void MWPropertiesWidget::setProperties() {
  QString wsIndexName = "WorkspaceIndex";
  QString startXName = "StartX";
  QString endXName = "EndX";
  QString maxSizeName = "MaxSize";

  int domainIndex = m_wsWidget->getDomainIndex();
  if (domainIndex > 0) {
    QString suffix = "_" + QString::number(domainIndex);
    wsIndexName += suffix;
    startXName += suffix;
    endXName += suffix;
    maxSizeName += suffix;
  }

  QString value = m_workspaceIndex->text();
  if (!value.isEmpty()) {
    m_wsWidget->setPropertyValue(wsIndexName, value);
  }
  value = m_startX->text();
  if (!value.isEmpty()) {
    m_wsWidget->setPropertyValue(startXName, value);
  }
  value = m_endX->text();
  if (!value.isEmpty()) {
    m_wsWidget->setPropertyValue(endXName, value);
  }

  if (m_wsWidget->getDomainType() > 0) {
    value = m_maxSize->text();
    m_wsWidget->setPropertyValue(maxSizeName, value);
  }
}

//------------------------------------------------------
// MDPropertiesWidget methods
//------------------------------------------------------
/**
 * Constructor.
 * @param parent :: Parent InputWorkspaceWidget tab.
 */
MDPropertiesWidget::MDPropertiesWidget(InputWorkspaceWidget *parent)
    : DynamicPropertiesWidget(parent) {
  if (parent->getDomainType() > 0) {
    auto layout = new QGridLayout(this);
    m_maxSize = new QSpinBox(this);
    m_maxSize->setMinimum(1);
    m_maxSize->setMaximum(std::numeric_limits<int>::max());
    layout->addWidget(new QLabel("Maximum size"), 3, 0);
    layout->addWidget(m_maxSize, 3, 1);
  } else {
    m_maxSize = NULL;
  }
}

/**
 * Set all workspace properties
 */
void MDPropertiesWidget::setProperties() {
  QString maxSizeName = "MaxSize";

  int domainIndex = m_wsWidget->getDomainIndex();
  if (domainIndex > 0) {
    QString suffix = "_" + QString::number(domainIndex);
    maxSizeName += suffix;
  }

  if (m_wsWidget->getDomainType() > 0) {
    QString value = m_maxSize->text();
    m_wsWidget->setPropertyValue(maxSizeName, value);
  }
}

//------------------------------------------------------
// FitDialog methods
//------------------------------------------------------

/// Default constructor
FitDialog::FitDialog(QWidget *parent)
    : API::AlgorithmDialog(parent), m_form() {}

/// Initialize the layout
void FitDialog::initLayout() {
  m_form.setupUi(this);
  m_form.dialogLayout->addLayout(this->createDefaultButtonLayout());

  tieStaticWidgets(true);
}

/**
* Save the input after OK is clicked
*/
void FitDialog::saveInput() {
  storePropertyValue("DomainType", getDomainTypeString());
  QString funStr = m_form.function->getFunctionString();
  if (!funStr.isEmpty()) {
    storePropertyValue("Function", funStr);
  }
  AlgorithmDialog::saveInput();
}

/**
 * Parse input
 */
void FitDialog::parseInput() {
  // int domainType = getDomainType();
  storePropertyValue("DomainType", getDomainTypeString());
  getAlgorithm()->setPropertyValue("DomainType",
                                   getDomainTypeString().toStdString());
  QString funStr = m_form.function->getFunctionString();
  if (!funStr.isEmpty()) {
    storePropertyValue("Function", funStr);
    getAlgorithm()->setPropertyValue("Function", funStr.toStdString());
  } else {
    // Cannot set any other properties until Function is set
    return;
  }
  foreach (QWidget *t, m_tabs) {
    auto iww = dynamic_cast<InputWorkspaceWidget *>(t);
    if (iww) {
      iww->setProperties();
    }
  }
}

/**
* Tie static widgets to their properties
* @param readHistory :: If true then the history will be re read.
*/
void FitDialog::tieStaticWidgets(const bool readHistory) {
  QString funValue = getStoredPropertyValue("Function");
  if (!funValue.isEmpty()) {
    m_form.function->setFunction(funValue);
  }

  tie(m_form.chbCreateOutput, "CreateOutput", m_form.staticLayout, readHistory);
  tie(m_form.leOutput, "Output", m_form.staticLayout, readHistory);
  tie(m_form.leMaxIterations, "MaxIterations", m_form.staticLayout,
      readHistory);

  m_form.cbCostFunction->addItems(getAllowedPropertyValues("CostFunction"));
  tie(m_form.cbCostFunction, "CostFunction", m_form.staticLayout, readHistory);

  QStringList allowedDomainTypes = getAllowedPropertyValues("DomainType");
  // Disable some domain types in the GUI until their imlpementations have been
  // finished
  allowedDomainTypes.remove("Sequential");
  allowedDomainTypes.remove("Parallel");
  m_form.cbDomainType->addItems(allowedDomainTypes);
  // tie(m_form.cbDomainType, "DomainType", m_form.staticLayout, readHistory);
  connect(m_form.cbDomainType, SIGNAL(currentIndexChanged(int)), this,
          SLOT(domainTypeChanged()));
  QString domainTypeValue = getStoredPropertyValue("DomainType");
  if (!domainTypeValue.isEmpty()) {
    m_form.cbDomainType->setCurrentText(domainTypeValue);
  }

  // this creates input workspace widgets and adjusts minimizers list
  // according to the domain type
  domainTypeChanged();

  // read value from history
  tie(m_form.cbMinimizer, "Minimizer", m_form.staticLayout, readHistory);

  auto value = getStoredPropertyValue("InputWorkspace");
  setWorkspaceName(0, value);
}

/**
 * Update user interface when domain type changes.
 */
void FitDialog::domainTypeChanged() {
  getAlgorithm()->setPropertyValue("DomainType",
                                   getDomainTypeString().toStdString());
  auto minimizerList = getAllowedPropertyValues("Minimizer");
  if (getDomainType() != 0) {
    minimizerList.remove("Levenberg-Marquardt");
  }
  QString currentMinimizer = m_form.cbMinimizer->currentText();
  m_form.cbMinimizer->clear();
  m_form.cbMinimizer->addItems(minimizerList);
  int index = m_form.cbMinimizer->findText(currentMinimizer);
  if (index >= 0) {
    m_form.cbMinimizer->setCurrentText(currentMinimizer);
  }
  createInputWorkspaceWidgets();
}

/**
 * Create InputWorkspaceWidgets and populate the tabs of the tab widget
 */
void FitDialog::createInputWorkspaceWidgets() {
  m_form.tabWidget->clear();
  QStringList wsNames;
  foreach (QWidget *t, m_tabs) {
    auto tab = dynamic_cast<InputWorkspaceWidget *>(t);
    if (tab) {
      wsNames << tab->getWorkspaceName();
    } else {
      wsNames << "";
    }
    delete t;
  }
  m_tabs.clear();
  auto tab = new InputWorkspaceWidget(this, 0);
  if (!wsNames.isEmpty()) {
    tab->setWorkspaceName(wsNames[0]);
  }
  m_form.tabWidget->addTab(tab, "InputWorkspace");
  m_tabs << tab;

  auto fun = m_form.function->getFunction();
  if (!fun)
    return;
  auto multid =
      boost::dynamic_pointer_cast<Mantid::API::MultiDomainFunction>(fun);
  if (multid) {
    // number of domains that the function expects
    size_t nd = multid->getMaxIndex();
    for (int i = 1; i < static_cast<int>(nd); ++i) {
      QString propName = "InputWorkspace_" + QString::number(i);
      auto t = new InputWorkspaceWidget(this, i);
      if (wsNames.size() > (i)) {
        tab->setWorkspaceName(wsNames[i]);
      }
      m_form.tabWidget->addTab(t, propName);
      m_tabs << t;
    }
  }
}

/**
 * Set i-th workspace name
 * @param i :: Tab index
 * @param wsName :: A workspace name to try to set.
 */
void FitDialog::setWorkspaceName(int i, const QString &wsName) {
  if (i < 0 || i >= m_form.tabWidget->count())
    return;
  auto tab = dynamic_cast<InputWorkspaceWidget *>(m_form.tabWidget->widget(i));
  if (tab)
    tab->setWorkspaceName(wsName);
}

void FitDialog::workspaceChanged(const QString &) { this->setPropertyValues(); }

void FitDialog::functionChanged() {
  // this->setPropertyValues();
  // removeOldInputWidgets();
  // createDynamicLayout();
}

/**
  * Return property value stored in history
  * @param propName :: A property name
  */
QString FitDialog::getStoredPropertyValue(const QString &propName) const {
  // Get the value from either the previous input store or from Python argument
  QString value("");
  Mantid::Kernel::Property *property = getAlgorithmProperty(propName);

  if (!isForScript()) {
    value = m_propertyValueMap.value(propName);
    if (value.isEmpty()) {
      value =
          AlgorithmInputHistory::Instance().previousInput(m_algName, propName);
    }
  } else {
    if (!property)
      return "";
    value = m_propertyValueMap.value(propName);
  }
  return value;
}

/**
 * Get allowed values for a property
 * @param propName :: A property name
 */
QStringList FitDialog::getAllowedPropertyValues(const QString &propName) const {
  QStringList out;
  std::vector<std::string> workspaces =
      getAlgorithmProperty(propName)->allowedValues();
  for (std::vector<std::string>::const_iterator itr = workspaces.begin();
       itr != workspaces.end(); ++itr) {
    out << QString::fromStdString(*itr);
  }
  return out;
}

namespace {
/**
 * Helper function to check if a function is an MD one.
 * @param fun :: Function to check
 */
bool isFunctionMD(Mantid::API::IFunction_sptr fun) {
  auto cf = boost::dynamic_pointer_cast<Mantid::API::CompositeFunction>(fun);
  if (!cf)
    return static_cast<bool>(
        boost::dynamic_pointer_cast<Mantid::API::IFunctionMD>(fun));
  for (size_t i = 0; i < cf->nFunctions(); ++i) {
    bool yes = isFunctionMD(cf->getFunction(i));
    if (yes)
      return true;
  }
  return false;
}
}

/**
 * Is the function MD?
 */
bool FitDialog::isMD() const {
  auto fun = m_form.function->getFunction();
  return isFunctionMD(fun);
}

/**
 * Get the domain type: Simple, Sequential, or Parallel
 */
int FitDialog::getDomainType() const {
  QString type = m_form.cbDomainType->currentText();
  if (type == "Simple") {
    return 0;
  } else if (type == "Sequential") {
    return 1;
  } else if (type == "Parallel") {
    return 2;
  } else {
    return 0;
  }
}

/// Get the domain type: Simple, Sequential, or Parallel
QString FitDialog::getDomainTypeString() const {
  return m_form.cbDomainType->currentText();
}

} // CustomDialogs
} // MantidQt<|MERGE_RESOLUTION|>--- conflicted
+++ resolved
@@ -74,16 +74,6 @@
  */
 bool InputWorkspaceWidget::isMatrixWorkspace() const {
   QString wsName = m_workspaceName->currentText();
-<<<<<<< HEAD
-  if ( wsName.isEmpty() ) return false;
-  try
-  {
-    auto ws = Mantid::API::AnalysisDataService::Instance().retrieve(wsName.toStdString());
-	return dynamic_cast<Mantid::API::MatrixWorkspace*>(ws.get()) != nullptr;
-  }
-  catch(...)
-  {
-=======
   if (wsName.isEmpty())
     return false;
   try {
@@ -91,7 +81,6 @@
         wsName.toStdString());
     return dynamic_cast<Mantid::API::MatrixWorkspace *>(ws.get()) != nullptr;
   } catch (...) {
->>>>>>> a038867d
     return false;
   }
 }
@@ -101,16 +90,6 @@
  */
 bool InputWorkspaceWidget::isMDWorkspace() const {
   QString wsName = m_workspaceName->currentText();
-<<<<<<< HEAD
-  if ( wsName.isEmpty() ) return false;
-  try
-  {
-    auto ws = Mantid::API::AnalysisDataService::Instance().retrieve(wsName.toStdString());
-	return dynamic_cast<Mantid::API::IMDWorkspace*>(ws.get()) != nullptr;
-  }
-  catch(...)
-  {
-=======
   if (wsName.isEmpty())
     return false;
   try {
@@ -118,7 +97,6 @@
         wsName.toStdString());
     return dynamic_cast<Mantid::API::IMDWorkspace *>(ws.get()) != nullptr;
   } catch (...) {
->>>>>>> a038867d
     return false;
   }
 }
